name: ci-dgraph-tests
on:
  push:
    branches:
      - main
  pull_request:
    branches:
      - main
  schedule:
    - cron: "0 * * * *"
jobs:
  dgraph-tests:
    runs-on: self-hosted
    steps:
      - uses: actions/checkout@v3
      - name: Set up Go
        uses: actions/setup-go@v3
        with:
          go-version: 1.18
      - name: Set up Node
        uses: actions/setup-node@v3
        with:
          node-version: 16
      - name: Install protobuf-compiler
        run: sudo apt-get install -y protobuf-compiler
      - name: Check protobuf
        run: |
          cd ./protos
          go mod tidy
          make regenerate
          git diff --exit-code -- .
      - name: Make Docker Image
        run: make image-local
      - name: Make Linux Build
        run: |
          #!/bin/bash
          # go settings
          export GOOS=linux
          export GOARCH=amd64
          # make dgraph binary
          make dgraph
      - name: Clean Up Environment
        run: |
          #!/bin/bash
          # clean cache
          go clean -testcache
          # build the test binary
          cd t; go build .
          # clean up docker containers before test execution
          ./t -r
      - name: Run Unit Tests
        run: |
          #!/bin/bash
          # clean cache
          go clean -testcache
          # go env settings
          export GOPATH=~/go
          # move the binary
          cp dgraph/dgraph ~/go/bin 
          # build the test binary
          cd t; go build .
          # run the tests
<<<<<<< HEAD
          ./t --profiling=true --coverage=true --skip systest/backup,systest/online-restore,systest/loader
=======
          ./t --coverage=true --skip systest/loader
>>>>>>> 0c6071b7
          # clean up docker containers after test execution
          ./t -r
      - name: Install Goveralls
        run: go install github.com/mattn/goveralls@latest
      - name: Send Coverage Results
        run: cd t && goveralls -repotoken ${{ secrets.COVERALLSIO_TOKEN }} -coverprofile=coverage.out<|MERGE_RESOLUTION|>--- conflicted
+++ resolved
@@ -60,11 +60,7 @@
           # build the test binary
           cd t; go build .
           # run the tests
-<<<<<<< HEAD
-          ./t --profiling=true --coverage=true --skip systest/backup,systest/online-restore,systest/loader
-=======
-          ./t --coverage=true --skip systest/loader
->>>>>>> 0c6071b7
+          ./t --profiling=true --coverage=true --skip systest/loader
           # clean up docker containers after test execution
           ./t -r
       - name: Install Goveralls
