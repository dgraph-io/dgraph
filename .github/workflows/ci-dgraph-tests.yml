--- conflicted
+++ resolved
@@ -41,10 +41,6 @@
           # clean up docker containers before test execution
           ./t -r
           # run the tests
-<<<<<<< HEAD
-          ./t --skip contrib,dgraph/cmd/live/load-json,ee,filestore,protos,systest,tlstest/acl,tlstest/certrequireandverify,tlstest/mtls_internal,tok,upgrade,worker,xidmap
-=======
-          ./t --skip systest,tlstest
->>>>>>> 60a07754
+          ./t --skip systest
           # clean up docker containers after test execution
           ./t -r