# Changelog

All notable changes to this project will be documented in this file.

The format is based on [Keep a Changelog](http://keepachangelog.com/en/1.0.0/) and this project will
adhere to [Semantic Versioning](https://semver.org) starting `v22.0.0`.

## Unreleased

- **Fixed**
  - fix(core): fix panic in verifyUniqueWithinMutation when mutation is conditionally pruned (#9450)
  - fix(query): return full float value in query results (#9492)
- **Vector**
  - fix(vector/hnsw): correct early termination in bottom-layer search to ensure at least k
    candidates are considered before breaking
  - feat(vector/hnsw): add optional per-query controls to similar_to via a 4th argument: `ef`
    (search breadth override) and `distance_threshold` (metric-domain cutoff); defaults unchanged

## [v24.X.X] - YYYY-MM-DD

- **GraphQL**
  - feat(graphql): adds translated DQL to extensions response when the "--graphql debug" super flag
    is set to true (#9280)

[v24.X.X]: https://github.com/dgraph-io/dgraph/compare/v24.0.5...v24.X.X

## [v24.0.5] - 2024-11-05

[v24.0.5]: https://github.com/dgraph-io/dgraph/compare/v24.0.4...v24.0.5

- **Fixed**

- **Core**
  - fix(core): fix duplicate mutation entries for count index (#9208)

- **Chore**
  - Update cd-dgraph.yml to create unique artifacts (#9194)

## [v24.0.4] - 2024-10-08

[v24.0.4]: https://github.com/dgraph-io/dgraph/compare/v24.0.2...v24.0.4

- **Fixed**

- **Vector**
  - fix(vector): fixed euclidean spelling and a bug in parameters (#9165)
  - fix(vector): fix index rebuild when options change (#9149)

- **Core**
  - fix(core): update latest badger (#9169)
  - fix(core): Update error msg for txn too old to give more context(#9170)
  - fix(core): fix sampling rate of jaeger #9147 (#9147)
  - fix(core): add the posting list risteretto cache back (#9181)
  - fix(multi-tenancy): upsert groot for namespace after drop data (#9159)
  - feat(core): use /v24 in the import (#9131)
  - fix(DQL): unsupported ordering should raise an error (#9173)
  - fix(tests): add explicit permissions for Trivy scan(#9130)
  - feat(core): Expose APIs that can be used outside Dgraph (#9176)

- **GraphQL**
  - feat(graphql): adds @default directive to graphql (#8017)(#8837)

- **Chore**
  - upgrade dgo to v240.0.0 (#9154)
  - chore(): add Dependabot version bumps (#9132)
  - chore(deps): bump actions/labeler from 4 to 5 (#9134)
  - chore(deps): bump golangci/golangci-lint-action from 4 to 6 (#9133)
  - chore(deps): bump docker/login-action from 2 to 3 (#9135)
  - chore(deps): bump actions/upload-artifact from 3 to 4 (#9136)
  - chore(deps): bump github.com/spf13/cobra from 1.7.0 to 1.8.1 (#9139)
  - chore(deps): bump github.com/bits-and-blooms/bitset from 1.13.0 to 1.14.2 (#9140)
  - chore(deps): bump github.com/prometheus/client_golang from 1.20.1 to 1.20.2 (#9142)
  - chore(deps): bump golang.org/x/mod from 0.20.0 to 0.21.0 (#9157)
  - chore(deps): bump golang.org/x/text from 0.17.0 to 0.18.0 (#9156)
  - chore(deps): bump github.com/dgraph-io/dgo/v240 from 240.0.0-rc1 to 240.0.0 (#9155)
  - chore: Upgrade go.mod dependencies, fix jose v2 vulnerability, upgrade jemalloc (#9158)
  - chore(deps): bump google.golang.org/grpc from 1.66.0 to 1.66.1 (#9163)
  - chore(deps): bump google.golang.org/grpc from 1.65.0 to 1.66.0 (#9152)
  - chore(deps): bump github.com/Masterminds/semver/v3 from 3.2.1 to 3.3.0 (#9151)
  - chore(deps): bump github.com/docker/docker from 27.1.2+incompatible to 27.2.0+incompatible
    (#9150)
  - chore(deps): bump the minor-and-patch group across 1 directory with 2 updates (#9174)
  - chore(deps): bump github.com/docker/docker from 24.0.5+incompatible to 25.0.6+incompatible
    (#9123)
  - chore(deps): bump the minor-and-patch group with 2 updates (#9178)
  - chore(deps): bump google.golang.org/grpc from 1.67.0 to 1.67.1 in the minor-and-patch group
    (#9178)

## [v24.0.2] - 2024-08-16

[v24.0.2]: https://github.com/dgraph-io/dgraph/compare/v24.0.1...v24.0.2

- **Fixed**
  - fix(core): Fix namespace used by unique query https://github.com/dgraph-io/dgraph/pull/9119
  - fix(core): Fix regression in computing cond variables
    https://github.com/dgraph-io/dgraph/pull/9126
    - fix(live): Fix derigster while retrying https://github.com/dgraph-io/dgraph/pull/9121

- **Chore**
  - chore(deps): bump certifi from 2023.7.22 to 2024.7.4 in /contrib/config/marketplace/aws/tests
    https://github.com/dgraph-io/dgraph/pull/9110
  - chore(deps): bump idna from 2.9 to 3.7 in /contrib/config/marketplace/aws/tests
    https://github.com/dgraph-io/dgraph/pull/9072

- **Perf**
  - perf(query): Read just the latest value for scalar types
<<<<<<< HEAD
    https://github.com/hypermodeinc/dgraph/pull/8966
  - perf(vector): Add heap to neighbor edges https://github.com/hypermodeinc/dgraph/pull/9122
=======
    https://github.com/dgraph-io/dgraph/pull/8966
  - perf(vector): Add heap to neighbour edges https://github.com/dgraph-io/dgraph/pull/9122
>>>>>>> 8c2875fa

## [v24.0.1] - 2024-07-30

[v24.0.1]: https://github.com/dgraph-io/dgraph/compare/v24.0.0...v24.0.1

> **Warning** After upgrading to v24.0.1, vector index needs to be rebuilt as underlying data has
> changed.

- **Fixed**
  - fix(core): Fix regression in parsing json empty string #9108
  - fix(upgrade): fix failing upgrade tests #9042
  - fix(ci): fixing health endpoint issue #9116
  - Fix(graphql): issue with local variable squashing intended JWK index by @matthewmcneely in #9114

- **Chore**
  - chore(deps): bump urllib3 from 1.26.18 to 1.26.19 /contrib/config/marketplace/aws/tests #9103
  - chore(deps): bump requests from 2.31.0 to 2.32.0 /contrib/config/marketplace/aws/tests #9090

- **Perf**
  - perf(vector): updated marshalling of vector #9109

## [v24.0.0] - 2024-06-06

[v24.0.0]: https://github.com/dgraph-io/dgraph/compare/v24.0.0...v23.1.0

> **Warning** This will be a breaking change for anyone moving from to `v.24.0.0`. If you have any
> duplicate users or groups in Dgraph ACL, they would not be accessible from now on. Please delete
> any duplicate users and groups before you upgrade. File format is the same, so binary can be
> directly replaced after. deleting duplicate users and groups.

**Added**

- **Vector**
  - feat(graphql): Add vector support to graphql (#9074)
  - feat(vector): add vector to schema in #9060
  - feat(vector): Added similar_to in vector in #9062
  - feat(vector): Add vector type to Dgraph in #9050
  - feat(vector): fix live loader and add tests for dropall, drop namespace, live load in #9063
  - fix(vector): show error is invalid input is provided to vector predicate in #9064
  - fix(vector):fix similar_to() error return when data is not present in #9084
  - fix(vector): Update query_rewriter to fix dotproduct and cosine query conversion in #9083

- **Core**
  - feat(core): Add cache to dgraph.type predicate in #9068
  - [BREAKING]feat(core): add unique constraint support in schema for new predicates in #8827
  - feat(debug): add parse_key to debug tool in #7640
  - feat(acl): support more JWT algorithms for ACL by in #8912
  - feat(restore): add support for namespace aware restore by in #8968

- **GraphQL**
  - feat(vector): Added lang support by in #8924
  - feat(graphql): allow updatable and nullable id fields. (#7736) in #9020

**Fixed**

- **Core**
  - Fix(debug): Close file correctly before exiting on error in #9076
  - fix(restore): fix incr restore and normal restore for vector predicates in #9078
  - Fix(core): Fix deadlock in runMutation and error handling in #9085
  - fix(core): Fixed deadlock that happens due to timeout in #9007
  - fix(core): limit #edges using LimitMutationsNquad config and add logs in #9010
  - fix(core): Update math parsing function by in #9053
  - fix(restore): use different map directory for each group (#8047) in #8972
  - fix(export): Support for any s3 endpoint by in #8978
  - fix(restore): use custom type for sensitive fields by in #8969
  - fix(export): Escape MySQL column names in #8961
  - fix(debug): fix debug tool for schema keys in #7939
  - fix(restore): allow incrementalFrom to be 1 in restore API by in #8988
  - fix(raft):alpha leader fails to stream snapshot to new alpha nodes in #9022
  - fix(query): fix has function in filter in #9043
  - fix(core):Reduce x.ParsedKey memory allocation from 72 to 56 bytes by optimizing struct memory
    alignment in #9047
  - fix(restore): do not retry restore proposal (#8058) in #9017

- **Perf**
  - perf(core): Fix performance issue in type filter (#9065) in #9089
  - perf(core): Update postinglistCountAndLength function to improve performance in #9088
  - perf(query): use quickselect instead of sorting while pagination by in #8995
  - perf(query): Update CompressedBin IntersectionAlgo by in #9000

- **Chore**
  - chore(upgrade): run tests from v23.1.0 -> main in #9097
  - chore(deps): upgrade etcd/raft to v3 by in #7688
  - chore(restore): add more logs for restore request (#8050) in #8975
  - upgrade(go): update go version to 1.22 in #9058
  - chore(deps): bump github.com/apache/thrift from 0.12.0 to 0.13.0 by in #8982
  - chore(deps): bump golang.org/x/net from 0.14.0 to 0.17.0 in #9015
  - chore(deps): use bleve 2.3.10 for more languages in full text search in #9030
  - chore(deps): bump golang.org/x/crypto from 0.12.0 to 0.17.0 in #9032
  - chore(deps): bump urllib3 from 1.26.5 to 1.26.18 in /contrib/config/marketplace/aws/tests in
    #9018
  - chore(deps): bump google.golang.org/grpc from 1.56.2 to 1.56.3 in #9024
  - chore(deps): bump google.golang.org/protobuf from 1.31.0 to 1.33.0in #9051[

## [23.1.1](https://github.com/dgraph-io/dgraph/compare/v23.1.0...v23.1.1) - 2024-04-26

- **Fixed**

- **Core Dgraph**
  - perf(core): Fix performance issue in type filter (#9065)

- **CI & Testing**
  - ci/cd optimizations (#9069)

## [v23.1.0] - 2023-08-17

[v23.1.0]: https://github.com/dgraph-io/dgraph/compare/v23.0.1...v23.1.0

- **Added**

- **Core Dgraph**
  - perf(query): Improve IntersectCompressedWithBin for UID Pack (#8941)
  - feat(query): add feature flag normalize-compatibility-mode (#8845) (#8929)
  - feat(alpha): support RDF response via http query request (#8004) (#8639)
  - perf(query): speed up parsing of a huge query (#8942)
  - fix(live): replace panic in live loader with errors (#7798) (#8944)

- **GraphQL**
  - feat(graphql): This PR allows @id field in interface to be unique across all implementing types
    (#8876)

**Fixed**

- **Core Dgraph**
  - docs(zero): add comments in zero and clarify naming (#8945)
  - fix(cdc): skip bad events in CDC (#8076)
  - fix(bulk): enable running bulk loader with only gql schema (#8903)
  - chore(badger): upgrade badger to v4.2.0 (#8932) (#8925)
  - doc(restore): add docs for mutations in between incremental restores (#8908)
  - chore: fix compilation on 32bit (#8895)
  - chore(raft): add debug logs to print all transactions (#8890)
  - chore(alpha): add logs for processing entries in applyCh (#8930)
  - fix(acl): allow data deletion for non-reserved predicates (#8937)
  - fix(alpha): convert numbers correctly in superflags (#7712) (#8943)
  - chore(raft): better logging message for cleaning banned ns pred (#7886)

- **Security**
  - sec(acl): convert x.Sensitive to string type for auth hash (#8931)
  - chore(deps): bump google.golang.org/grpc from 1.52.0 to 1.53.0 (#8900)
  - chore(deps): bump certifi from 2022.12.7 to 2023.7.22 in /contrib/config/marketplace/aws/tests
    (#8920)
  - chore(deps): bump certifi from 2022.12.7 to 2023.7.22 in /contrib/embargo (#8921)
  - chore(deps): bump pygments from 2.7.4 to 2.15.0 in /contrib/embargo (#8913)
  - chore: upgrade bleve to v2.3.9 (#8948)

- **CI & Testing**
  - chore: update cron job frequency to reset github notifications (#8956)
  - test(upgrade): add v20.11 upgrade tests in query package (#8954)
  - chore(contrib) - fixes for Vault (#7739)
  - chore(build): make build codename configurable (#8951)
  - fix(upgrade): look for version string in logs bottom up (#8926)
  - fix(upgrade): check commit SHA to find running dgraph version (#8923)
  - chore(upgrade): run upgrade tests for v23.0.1 (#8918)
  - chore(upgrade): ensure we run right version of Dgraph (#8910)
  - chore(upgrade): add workaround for multiple groot issue in export-import (#8897)
  - test(upgrade): add upgrade tests for systest/license package (#8902)
  - chore(upgrade): increase the upgrade job duration limit to 12h (#8907)
  - chore(upgrade): increase the duration of the CI workflow (#8906)
  - ci(upgrade): break down upgrade tests CI workflow (#8904)
  - test(acl): add upgrade tests for ee/acl package (#8792)
  - chore: update pull request template (#8899)

## [v23.0.1] - 2023-07-09

[v23.0.1]: https://github.com/dgraph-io/dgraph/compare/v23.0.0...v23.0.1

- **Fixed**

- **Core Dgraph**
  - chore(restore): add log message when restore fails (#8893)
  - fix(zero): fix zero's health endpoint to return json response (#8858)
  - chore(zero): improve error message while unmarshalling WAL (#8882)
  - fix(multi-tenancy): check existence before banning namespace (#7887)
  - fix(bulk): removed buffer max size (#8841)
  - chore: fix failing oss build (#8832) Fixes #8831
  - upgrade dgo to v230.0.1 (#8785)

- **CI**
  - ci(dql): add workflow for fuzz testing (#8874)
  - chore(ci): add workflow for OSS build + unit tests (#8834)

- **Security**
  - chore(deps): bump requests from 2.23.0 to 2.31.0 in /contrib/config/marketplace/aws/tests
    (#8836)
  - chore(deps): bump requests from 2.23.0 to 2.31.0 in /contrib/embargo (#8835)
  - chore(deps): bump github.com/docker/distribution from 2.8.0+incompatible to 2.8.2+incompatible
    (#8821)
  - chore(deps): bump github.com/cloudflare/circl from 1.1.0 to 1.3.3 (#8822)

## [v23.0.0] - 2023-05-08

[v23.0.0]: https://github.com/dgraph-io/dgraph/compare/v22.0.2...v23.0.0

- **Added**

- **GraphQL**
  - fix(GraphQL): pass on HTTP request headers for subscriptions
    (https://github.com/dgraph-io/dgraph/pull/8574)

- **Core Dgraph**
  - feat(metrics): add badger metrics (#8034) (https://github.com/dgraph-io/dgraph/pull/8737)
  - feat(restore): introduce incremental restore (#7942)
    (https://github.com/dgraph-io/dgraph/pull/8624)
  - chore(debug): add `only-summary` flag in `dgraph debug` to show LSM tree and namespace size
    (https://github.com/dgraph-io/dgraph/pull/8516)
  - feat(cloud): add `shared-instance` flag in limit superflag in alpha
    (https://github.com/dgraph-io/dgraph/pull/8625)
  - chore(deps): update prometheus dependency, adds new metrics
    (https://github.com/dgraph-io/dgraph/pull/8655)
  - feat(cdc): add superflag `tls` to enable TLS without CA or certs
    (https://github.com/dgraph-io/dgraph/pull/8564)
  - feat(multitenancy): namespace aware drop data (https://github.com/dgraph-io/dgraph/pull/8511)

**Fixed**

- **GraphQL**
  - fix(GraphQL): nested Auth Rules not working properly
    (https://github.com/dgraph-io/dgraph/pull/8571)

- **Core Dgraph**
  - Fix wal replay issue during rollup (https://github.com/dgraph-io/dgraph/pull/8774)
  - security(logging): fix aes implementation in audit logging
    (https://github.com/dgraph-io/dgraph/pull/8323)
  - chore(worker): unify mapper receiver names (https://github.com/dgraph-io/dgraph/pull/8740)
  - fix(dql): fix panic in parsing of regexp (https://github.com/dgraph-io/dgraph/pull/8739)
  - fix(Query): Do an error check before bubbling up nil error
    (https://github.com/dgraph-io/dgraph/pull/8769)
  - chore: replace global index with local one & fix typos
    (https://github.com/dgraph-io/dgraph/pull/8719)
  - chore(logs): add logs to track dropped proposals (https://github.com/dgraph-io/dgraph/pull/8568)
  - fix(debug): check length of wal entry before parsing
    (https://github.com/dgraph-io/dgraph/pull/8560)
  - opt(schema): optimize populateSchema() (https://github.com/dgraph-io/dgraph/pull/8565)
  - fix(zero): fix update membership to make bulk tablet proposal instead of multiple small
    (https://github.com/dgraph-io/dgraph/pull/8573)
  - fix(groot): do not upsert groot for all namespaces on restart
    (https://github.com/dgraph-io/dgraph/pull/8561)
  - fix(restore): set kv version to restoreTs for all keys
    (https://github.com/dgraph-io/dgraph/pull/8563)
  - fix(probe): do not contend for lock in lazy load (https://github.com/dgraph-io/dgraph/pull/8566)
  - fix(core): fixed infinite loop in CommitToDisk (https://github.com/dgraph-io/dgraph/pull/8614)
  - fix(proposals): incremental proposal key for zero proposals
    (https://github.com/dgraph-io/dgraph/pull/8567)
  - fix(zero): fix waiting for random time while rate limiting
    (https://github.com/dgraph-io/dgraph/pull/8656)
  - chore(deps): upgrade badger (https://github.com/dgraph-io/dgraph/pull/8654,
    https://github.com/dgraph-io/dgraph/pull/8658)
  - opt(schema): load schema and types using Stream framework
    (https://github.com/dgraph-io/dgraph/pull/8562)
  - fix(backup): use StreamWriter instead of KVLoader during backup restore
    (https://github.com/dgraph-io/dgraph/pull/8510)
  - fix(audit): fixing audit logs for websocket connections
    (https://github.com/dgraph-io/dgraph/pull/8627)
  - fix(restore): consider the banned namespaces while bumping
    (https://github.com/dgraph-io/dgraph/pull/8559)
  - fix(backup): create directory before writing backup
    (https://github.com/dgraph-io/dgraph/pull/8638)

- **Test**
  - chore(tests): add upgrade tests in query package (https://github.com/dgraph-io/dgraph/pull/8750)
  - simplify test setup in query package (https://github.com/dgraph-io/dgraph/pull/8782)
  - add a test for incremental restore (https://github.com/dgraph-io/dgraph/pull/8754)
  - chore(tests): run tests in query package against dgraph cloud
    (https://github.com/dgraph-io/dgraph/pull/8726)
  - fix the backup test cluster compose file (https://github.com/dgraph-io/dgraph/pull/8775)
  - cleanup tests to reduce the scope of err var (https://github.com/dgraph-io/dgraph/pull/8771)
  - use t.TempDir() for using a temp dir in tests (https://github.com/dgraph-io/dgraph/pull/8772)
  - fix(test): clan cruft from test run (https://github.com/dgraph-io/dgraph/pull/8348)
  - chore(tests): avoid calling os.Exit in TestMain (https://github.com/dgraph-io/dgraph/pull/8765)
  - chore: fix linter issue on main (https://github.com/dgraph-io/dgraph/pull/8749)
  - recreate the context variable for parallel test (https://github.com/dgraph-io/dgraph/pull/8748)
  - fix(tests): wait for license to be applied before trying to login
    (https://github.com/dgraph-io/dgraph/pull/8744)
  - fix(tests): sleep longer so that ACLs are updated
    (https://github.com/dgraph-io/dgraph/pull/8745)
  - chore(test): use pointer receiver for LocalCluster methods
    (https://github.com/dgraph-io/dgraph/pull/8734)
  - chore(linter): fix unconvert linter issues on linux
    (https://github.com/dgraph-io/dgraph/pull/8718)
  - chore(linter): add unconvert linter and address related issues
    (https://github.com/dgraph-io/dgraph/pull/8685)
  - chore(ci): resolve community PR goveralls failure
    (https://github.com/dgraph-io/dgraph/pull/8716)
  - chore(test): increased iterations of the health check
    (https://github.com/dgraph-io/dgraph/pull/8711)
  - fix(test): avoid host volume mount in minio container
    (https://github.com/dgraph-io/dgraph/pull/8569)
  - chore(test): add tests for lex/iri.go,chunker/chunk.go
    (https://github.com/dgraph-io/dgraph/pull/8515)
  - chore(test): add Backup/Restore test for NFS (https://github.com/dgraph-io/dgraph/pull/8551)
  - chore(test): add test that after snapshot is applied, GraphQL schema is refreshed
    (https://github.com/dgraph-io/dgraph/pull/8619)
  - chore(test): upgrade graphql tests to use go 1.19
    (https://github.com/dgraph-io/dgraph/pull/8662)
  - chore(test): add automated test to test multitenant --limit flag
    (https://github.com/dgraph-io/dgraph/pull/8646)
  - chore(test): add restore test for more than 127 namespaces
    (https://github.com/dgraph-io/dgraph/pull/8643)
  - fix(test): fix the corner case for raft entries test
    (https://github.com/dgraph-io/dgraph/pull/8617)

- **CD**
  - fix(build): update dockerfile to use cache busting and reduce image size
    (https://github.com/dgraph-io/dgraph/pull/8652)
  - chore(deps): update min go build version (https://github.com/dgraph-io/dgraph/pull/8423)
  - chore(cd): add badger binary to dgraph docker image
    (https://github.com/dgraph-io/dgraph/pull/8790)

- **Security**
  - chore(deps): bump certifi from 2020.4.5.1 to 2022.12.7 in /contrib/config/marketplace/aws/tests
    (https://github.com/dgraph-io/dgraph/pull/8496)
  - chore(deps): bump github.com/docker/distribution from 2.7.1+incompatible to 2.8.0+incompatible
    (https://github.com/dgraph-io/dgraph/pull/8575)
  - chore(deps): bump werkzeug from 0.16.1 to 2.2.3 in /contrib/embargo
    (https://github.com/dgraph-io/dgraph/pull/8676)
  - fix(sec): upgrade networkx to (https://github.com/dgraph-io/dgraph/pull/8613)
  - fix(sec): CVE-2022-41721 (https://github.com/dgraph-io/dgraph/pull/8633)
  - fix(sec): CVE & OS Patching (https://github.com/dgraph-io/dgraph/pull/8634)

  - <details>
     <summary>CVE Fixes (31 total)</summary>
    - CVE-2013-4235
    - CVE-2016-20013
    - CVE-2016-2781
    - CVE-2017-11164
    - CVE-2021-36222
    - CVE-2021-37750
    - CVE-2021-39537
    - CVE-2021-44758
    - CVE-2022-28321
    - CVE-2022-29458
    - CVE-2022-3219
    - CVE-2022-3437
    - CVE-2022-3821
    - CVE-2022-41717
    - CVE-2022-41721
    - CVE-2022-41723
    - CVE-2022-42898
    - CVE-2022-4304
    - CVE-2022-43552
    - CVE-2022-4415
    - CVE-2022-4450
    - CVE-2022-44640
    - CVE-2022-48303
    - CVE-2023-0215
    - CVE-2023-0286
    - CVE-2023-0361
    - CVE-2023-0464
    - CVE-2023-0465
    - CVE-2023-0466
    - CVE-2023-23916
    - CVE-2023-26604
    </details>

**Changed**

- **Core Dgraph**
  - upgrade badger to v4.1.0 (https://github.com/dgraph-io/dgraph/pull/8783)
    (https://github.com/dgraph-io/dgraph/pull/8709)
  - fix(multitenancy) store namespace in predicate as a hex separated by a hyphen to prevent json
    marshal issues (https://github.com/dgraph-io/dgraph/pull/8601)
  - fix(query): handle bad timezone correctly (https://github.com/dgraph-io/dgraph/pull/8657)
  - chore(ludicroud): remove ludicrous mode from the code
    (https://github.com/dgraph-io/dgraph/pull/8612)
  - fix(backup): make the /admin/backup and /admin/export API asynchronous
    (https://github.com/dgraph-io/dgraph/pull/8554)
  - fix(mutation): validate mutation before applying it
    (https://github.com/dgraph-io/dgraph/pull/8623)

- **CI Enhancements**
  - fix(ci): unpin curl (https://github.com/dgraph-io/dgraph/pull/8577)
  - fix(ci): adjust cron schedules (https://github.com/dgraph-io/dgraph/pull/8592)
  - chore(ci): Capture coverage from bulk load and LDBC tests
    (https://github.com/dgraph-io/dgraph/pull/8478)
  - chore(linter): enable gosec linter (https://github.com/dgraph-io/dgraph/pull/8678)
  - chore: apply go vet improvements (https://github.com/dgraph-io/dgraph/pull/8620)
  - chore(linter): fix some of the warnings from gas linter
    (https://github.com/dgraph-io/dgraph/pull/8664)
  - chore(linter): fix golangci config and some issues in tests
    (https://github.com/dgraph-io/dgraph/pull/8669)
  - fix(linter): address gosimple linter reports & errors
    (https://github.com/dgraph-io/dgraph/pull/8628)

## [v23.0.0-rc1] - 2023-04-11

[v23.0.0-rc1]: https://github.com/dgraph-io/dgraph/compare/v22.0.2...v23.0.0-rc1

- **Added**

- **GraphQL**
  - fix(GraphQL): pass on HTTP request headers for subscriptions
    (https://github.com/dgraph-io/dgraph/pull/8574)

- **Core Dgraph**
  - feat(metrics): add badger metrics (#8034) (https://github.com/dgraph-io/dgraph/pull/8737)
  - feat(restore): introduce incremental restore (#7942)
    (https://github.com/dgraph-io/dgraph/pull/8624)
  - chore(debug): add `only-summary` flag in `dgraph debug` to show LSM tree and namespace size
    (https://github.com/dgraph-io/dgraph/pull/8516)
  - feat(cloud): add `shared-instance` flag in limit superflag in alpha
    (https://github.com/dgraph-io/dgraph/pull/8625)
  - chore(deps): update prometheus dependency, adds new metrics
    (https://github.com/dgraph-io/dgraph/pull/8655)
  - feat(cdc): add superflag `tls` to enable TLS without CA or certs
    (https://github.com/dgraph-io/dgraph/pull/8564)
  - feat(multitenancy): namespace aware drop data (https://github.com/dgraph-io/dgraph/pull/8511)

**Fixed**

- **GragphQL**
  - fix(GraphQL): nested Auth Rules not working properly
    (https://github.com/dgraph-io/dgraph/pull/8571)

- **Core Dgraph**
  - Fix wal replay issue during rollup (https://github.com/dgraph-io/dgraph/pull/8774)
  - security(logging): fix aes implementation in audit logging
    (https://github.com/dgraph-io/dgraph/pull/8323)
  - chore(worker): unify mapper receiver names (https://github.com/dgraph-io/dgraph/pull/8740)
  - fix(dql): fix panic in parsing of regexp (https://github.com/dgraph-io/dgraph/pull/8739)
  - fix(Query): Do an error check before bubbling up nil error
    (https://github.com/dgraph-io/dgraph/pull/8769)
  - chore: replace global index with local one & fix typos
    (https://github.com/dgraph-io/dgraph/pull/8719)
  - chore(logs): add logs to track dropped proposals (https://github.com/dgraph-io/dgraph/pull/8568)
  - fix(debug): check length of wal entry before parsing
    (https://github.com/dgraph-io/dgraph/pull/8560)
  - opt(schema): optimize populateSchema() (https://github.com/dgraph-io/dgraph/pull/8565)
  - fix(zero): fix update membership to make bulk tablet proposal instead of multiple small
    (https://github.com/dgraph-io/dgraph/pull/8573)
  - fix(groot): do not upsert groot for all namespaces on restart
    (https://github.com/dgraph-io/dgraph/pull/8561)
  - fix(restore): set kv version to restoreTs for all keys
    (https://github.com/dgraph-io/dgraph/pull/8563)
  - fix(probe): do not contend for lock in lazy load (https://github.com/dgraph-io/dgraph/pull/8566)
  - fix(core): fixed infinite loop in CommitToDisk (https://github.com/dgraph-io/dgraph/pull/8614)
  - fix(proposals): incremental proposal key for zero proposals
    (https://github.com/dgraph-io/dgraph/pull/8567)
  - fix(zero): fix waiting for random time while rate limiting
    (https://github.com/dgraph-io/dgraph/pull/8656)
  - chore(deps): upgrade badger (https://github.com/dgraph-io/dgraph/pull/8654,
    https://github.com/dgraph-io/dgraph/pull/8658)
  - opt(schema): load schema and types using Stream framework
    (https://github.com/dgraph-io/dgraph/pull/8562)
  - fix(backup): use StreamWriter instead of KVLoader during backup restore
    (https://github.com/dgraph-io/dgraph/pull/8510)
  - fix(audit): fixing audit logs for websocket connections
    (https://github.com/dgraph-io/dgraph/pull/8627)
  - fix(restore): consider the banned namespaces while bumping
    (https://github.com/dgraph-io/dgraph/pull/8559)
  - fix(backup): create directory before writing backup
    (https://github.com/dgraph-io/dgraph/pull/8638)

- **Test**
  - chore(tests): add upgrade tests in query package (https://github.com/dgraph-io/dgraph/pull/8750)
  - simplify test setup in query package (https://github.com/dgraph-io/dgraph/pull/8782)
  - add a test for incremental restore (https://github.com/dgraph-io/dgraph/pull/8754)
  - chore(tests): run tests in query package against dgraph cloud
    (https://github.com/dgraph-io/dgraph/pull/8726)
  - fix the backup test cluster compose file (https://github.com/dgraph-io/dgraph/pull/8775)
  - cleanup tests to reduce the scope of err var (https://github.com/dgraph-io/dgraph/pull/8771)
  - use t.TempDir() for using a temp dir in tests (https://github.com/dgraph-io/dgraph/pull/8772)
  - fix(test): clan cruft from test run (https://github.com/dgraph-io/dgraph/pull/8348)
  - chore(tests): avoid calling os.Exit in TestMain (https://github.com/dgraph-io/dgraph/pull/8765)
  - chore: fix linter issue on main (https://github.com/dgraph-io/dgraph/pull/8749)
  - recreate the context variable for parallel test (https://github.com/dgraph-io/dgraph/pull/8748)
  - fix(tests): wait for license to be applied before trying to login
    (https://github.com/dgraph-io/dgraph/pull/8744)
  - fix(tests): sleep longer so that ACLs are updated
    (https://github.com/dgraph-io/dgraph/pull/8745)
  - chore(test): use pointer receiver for LocalCluster methods
    (https://github.com/dgraph-io/dgraph/pull/8734)
  - chore(linter): fix unconvert linter issues on linux
    (https://github.com/dgraph-io/dgraph/pull/8718)
  - chore(linter): add unconvert linter and address related issues
    (https://github.com/dgraph-io/dgraph/pull/8685)
  - chore(ci): resolve community PR goveralls failure
    (https://github.com/dgraph-io/dgraph/pull/8716)
  - chore(test): increased iterations of the health check
    (https://github.com/dgraph-io/dgraph/pull/8711)
  - fix(test): avoid host volume mount in minio container
    (https://github.com/dgraph-io/dgraph/pull/8569)
  - chore(test): add tests for lex/iri.go,chunker/chunk.go
    (https://github.com/dgraph-io/dgraph/pull/8515)
  - chore(test): add Backup/Restore test for NFS (https://github.com/dgraph-io/dgraph/pull/8551)
  - chore(test): add test that after snapshot is applied, GraphQL schema is refreshed
    (https://github.com/dgraph-io/dgraph/pull/8619)
  - chore(test): upgrade graphql tests to use go 1.19
    (https://github.com/dgraph-io/dgraph/pull/8662)
  - chore(test): add automated test to test multitenant --limit flag
    (https://github.com/dgraph-io/dgraph/pull/8646)
  - chore(test): add restore test for more than 127 namespaces
    (https://github.com/dgraph-io/dgraph/pull/8643)
  - fix(test): fix the corner case for raft entries test
    (https://github.com/dgraph-io/dgraph/pull/8617)

- **CD**
  - fix(build): update dockerfile to use cache busting and reduce image size
    (https://github.com/dgraph-io/dgraph/pull/8652)
  - chore(deps): update min go build version (https://github.com/dgraph-io/dgraph/pull/8423)
  - chore(cd): add badger binary to dgraph docker image
    (https://github.com/dgraph-io/dgraph/pull/8790)

- **Security**
  - chore(deps): bump certifi from 2020.4.5.1 to 2022.12.7 in /contrib/config/marketplace/aws/tests
    (https://github.com/dgraph-io/dgraph/pull/8496)
  - chore(deps): bump github.com/docker/distribution from 2.7.1+incompatible to 2.8.0+incompatible
    (https://github.com/dgraph-io/dgraph/pull/8575)
  - chore(deps): bump werkzeug from 0.16.1 to 2.2.3 in /contrib/embargo
    (https://github.com/dgraph-io/dgraph/pull/8676)
  - fix(sec): upgrade networkx to (https://github.com/dgraph-io/dgraph/pull/8613)
  - fix(sec): CVE-2022-41721 (https://github.com/dgraph-io/dgraph/pull/8633)
  - fix(sec): CVE & OS Patching (https://github.com/dgraph-io/dgraph/pull/8634)

**Changed**

- **Core Dgraph**
  - upgrade badger to v4.1.0 (https://github.com/dgraph-io/dgraph/pull/8783)
    (https://github.com/dgraph-io/dgraph/pull/8709)
  - fix(multitenancy) store namespace in predicate as a hex separated by a hyphen to prevent json
    marshal issues (https://github.com/dgraph-io/dgraph/pull/8601)
  - fix(query): handle bad timezone correctly (https://github.com/dgraph-io/dgraph/pull/8657)
  - chore(ludicroud): remove ludicrous mode from the code
    (https://github.com/dgraph-io/dgraph/pull/8612)
  - fix(backup): make the /admin/backup and /admin/export API asynchronous
    (https://github.com/dgraph-io/dgraph/pull/8554)
  - fix(mutation): validate mutation before applying it
    (https://github.com/dgraph-io/dgraph/pull/8623)

- **CI Enhancements**
  - fix(ci): unpin curl (https://github.com/dgraph-io/dgraph/pull/8577)
  - fix(ci): adjust cron schedules (https://github.com/dgraph-io/dgraph/pull/8592)
  - chore(ci): Capture coverage from bulk load and LDBC tests
    (https://github.com/dgraph-io/dgraph/pull/8478)
  - chore(linter): enable gosec linter (https://github.com/dgraph-io/dgraph/pull/8678)
  - chore: apply go vet improvements (https://github.com/dgraph-io/dgraph/pull/8620)
  - chore(linter): fix some of the warnings from gas linter
    (https://github.com/dgraph-io/dgraph/pull/8664)
  - chore(linter): fix golangci config and some issues in tests
    (https://github.com/dgraph-io/dgraph/pull/8669)
  - fix(linter): address gosimple linter reports & errors
    (https://github.com/dgraph-io/dgraph/pull/8628)

## [v23.0.0-beta1] - 2023-03-01

[v23.0.0-beta1]: https://github.com/dgraph-io/dgraph/compare/v22.0.2...v23.0.0-beta1

- **Added**

- **GraphQL**
  - fix(GraphQL): pass on HTTP request headers for subscriptions
    (https://github.com/dgraph-io/dgraph/pull/8574)

- **Core Dgraph**
  - chore(debug): add `only-summary` flag in `dgraph debug` to show LSM tree and namespace size
    (https://github.com/dgraph-io/dgraph/pull/8516)
  - feat(cloud): add `shared-instance` flag in limit superflag in alpha
    (https://github.com/dgraph-io/dgraph/pull/8625)
  - chore(deps): update prometheus dependency, adds new metrics
    (https://github.com/dgraph-io/dgraph/pull/8655)
  - feat(cdc): add superflag `tls` to enable TLS without CA or certs
    (https://github.com/dgraph-io/dgraph/pull/8564)
  - chore(deps): bump badger up to v4 (https://github.com/dgraph-io/dgraph/pull/8709)
  - feat(multitenancy): namespace aware drop data (https://github.com/dgraph-io/dgraph/pull/8511)

**Fixed**

- **GragphQL**
  - fix(GraphQL): nested Auth Rules not working properly
    (https://github.com/dgraph-io/dgraph/pull/8571)

- **Core Dgraph**
  - chore(logs): add logs to track dropped proposals (https://github.com/dgraph-io/dgraph/pull/8568)
  - fix(debug): check length of wal entry before parsing
    (https://github.com/dgraph-io/dgraph/pull/8560)
  - opt(schema): optimize populateSchema() (https://github.com/dgraph-io/dgraph/pull/8565)
  - fix(zero): fix update membership to make bulk tablet proposal instead of multiple small
    (https://github.com/dgraph-io/dgraph/pull/8573)
  - fix(groot): do not upsert groot for all namespaces on restart
    (https://github.com/dgraph-io/dgraph/pull/8561)
  - fix(restore): set kv version to restoreTs for all keys
    (https://github.com/dgraph-io/dgraph/pull/8563)
  - fix(probe): do not contend for lock in lazy load (https://github.com/dgraph-io/dgraph/pull/8566)
  - fix(core): fixed infinite loop in CommitToDisk (https://github.com/dgraph-io/dgraph/pull/8614)
  - fix(proposals): incremental proposal key for zero proposals
    (https://github.com/dgraph-io/dgraph/pull/8567)
  - fix(zero): fix waiting for random time while rate limiting
    (https://github.com/dgraph-io/dgraph/pull/8656)
  - chore(deps): upgrade badger (https://github.com/dgraph-io/dgraph/pull/8654,
    https://github.com/dgraph-io/dgraph/pull/8658)
  - opt(schema): load schema and types using Stream framework
    (https://github.com/dgraph-io/dgraph/pull/8562)
  - fix(backup): use StreamWriter instead of KVLoader during backup restore
    (https://github.com/dgraph-io/dgraph/pull/8510)
  - fix(audit): fixing audit logs for websocket connections
    (https://github.com/dgraph-io/dgraph/pull/8627)
  - fix(restore): consider the banned namespaces while bumping
    (https://github.com/dgraph-io/dgraph/pull/8559)
  - fix(backup): create directory before writing backup
    (https://github.com/dgraph-io/dgraph/pull/8638)

- **Test**
  - fix(test): avoid host volume mount in minio container
    (https://github.com/dgraph-io/dgraph/pull/8569)
  - chore(test): add tests for lex/iri.go,chunker/chunk.go
    (https://github.com/dgraph-io/dgraph/pull/8515)
  - chore(test): add Backup/Restore test for NFS (https://github.com/dgraph-io/dgraph/pull/8551)
  - chore(test): add test that after snapshot is applied, GraphQL schema is refreshed
    (https://github.com/dgraph-io/dgraph/pull/8619)
  - chore(test): upgrade graphql tests to use go 1.19
    (https://github.com/dgraph-io/dgraph/pull/8662)
  - chore(test): add automated test to test multitenant --limit flag
    (https://github.com/dgraph-io/dgraph/pull/8646)
  - chore(test): add restore test for more than 127 namespaces
    (https://github.com/dgraph-io/dgraph/pull/8643)
  - fix(test): fix the corner case for raft entries test
    (https://github.com/dgraph-io/dgraph/pull/8617)

- **CD**
  - fix(build): update dockerfile to use cache busting and reduce image size
    (https://github.com/dgraph-io/dgraph/pull/8652)
  - chore(deps): update min go build version (https://github.com/dgraph-io/dgraph/pull/8423)

- **Security**
  - chore(deps): bump certifi from 2020.4.5.1 to 2022.12.7 in /contrib/config/marketplace/aws/tests
    (https://github.com/dgraph-io/dgraph/pull/8496)
  - chore(deps): bump github.com/docker/distribution from 2.7.1+incompatible to 2.8.0+incompatible
    (https://github.com/dgraph-io/dgraph/pull/8575)
  - chore(deps): bump werkzeug from 0.16.1 to 2.2.3 in /contrib/embargo
    (https://github.com/dgraph-io/dgraph/pull/8676)
  - fix(sec): upgrade networkx to (https://github.com/dgraph-io/dgraph/pull/8613)
  - fix(sec): CVE-2022-41721 (https://github.com/dgraph-io/dgraph/pull/8633)
  - fix(sec): CVE & OS Patching (https://github.com/dgraph-io/dgraph/pull/8634)

**Changed**

- **Core Dgraph**
  - fix(multitenancy) store namespace in predicate as a hex separated by a hyphen to prevent json
    marshal issues (https://github.com/dgraph-io/dgraph/pull/8601)
  - fix(query): handle bad timezone correctly (https://github.com/dgraph-io/dgraph/pull/8657)
  - chore(ludicroud): remove ludicrous mode from the code
    (https://github.com/dgraph-io/dgraph/pull/8612)
  - fix(backup): make the /admin/backup and /admin/export API asynchronous
    (https://github.com/dgraph-io/dgraph/pull/8554)
  - fix(mutation): validate mutation before applying it
    (https://github.com/dgraph-io/dgraph/pull/8623)

- **CI Enhancements**
  - fix(ci): unpin curl (https://github.com/dgraph-io/dgraph/pull/8577)
  - fix(ci): adjust cron schedules (https://github.com/dgraph-io/dgraph/pull/8592)
  - chore(ci): Capture coverage from bulk load and LDBC tests
    (https://github.com/dgraph-io/dgraph/pull/8478)
  - chore(linter): enable gosec linter (https://github.com/dgraph-io/dgraph/pull/8678)
  - chore: apply go vet improvements (https://github.com/dgraph-io/dgraph/pull/8620)
  - chore(linter): fix some of the warnings from gas linter
    (https://github.com/dgraph-io/dgraph/pull/8664)
  - chore(linter): fix golangci config and some issues in tests
    (https://github.com/dgraph-io/dgraph/pull/8669)
  - fix(linter): address gosimple linter reports & errors
    (https://github.com/dgraph-io/dgraph/pull/8628)

## [v22.0.2] - 2022-12-16

[v22.0.2]: https://github.com/dgraph-io/dgraph/compare/v22.0.1...v22.0.2

- **Added**

- **ARM Support** - Dgraph now supports ARM64 Architecture for development
  (https://github.com/dgraph-io/dgraph/pull/8543 https://github.com/dgraph-io/dgraph/pull/8520
  https://github.com/dgraph-io/dgraph/pull/8503 https://github.com/dgraph-io/dgraph/pull/8436
  https://github.com/dgraph-io/dgraph/pull/8405 https://github.com/dgraph-io/dgraph/pull/8395)
- Additional logging and trace tags for debugging (https://github.com/dgraph-io/dgraph/pull/8490)

- **Fixed**

- **EDgraph**
  - fix(ACL): Prevents permissions overrride and merges acl cache to persist permissions across
    different namespaces (https://github.com/dgraph-io/dgraph/pull/8506)

- **Core Dgraph**
  - Fix(badger): Upgrade badger version to fix manifest corruption
    (https://github.com/dgraph-io/dgraph/pull/8365)
  - fix(pagination): Fix after for regexp, match functions
    (https://github.com/dgraph-io/dgraph/pull/8471)
  - fix(query): Do not execute filters if there are no source
    uids(https://github.com/dgraph-io/dgraph/pull/8452)
  - fix(admin): make config changes to pass through gog middlewares
    (https://github.com/dgraph-io/dgraph/pull/8442)
  - fix(sort): Only filter out nodes with positive offsets
    (https://github.com/dgraph-io/dgraph/pull/8441)
  - fix(fragment): merge the nested fragments fields (https://github.com/dgraph-io/dgraph/pull/8435)
  - Fix(lsbackup): Fix profiler in lsBackup (https://github.com/dgraph-io/dgraph/pull/8432)
  - fix(DQL): optimize query for has function with offset
    (https://github.com/dgraph-io/dgraph/pull/8431)

- **GraphQL**
  - Fix(GraphQL): Make mutation rewriting tests more robust
    (https://github.com/dgraph-io/dgraph/pull/8449)

- **Security**
  - <details>
     <summary>CVE Fixes (35 total)</summary>

    **CVE Fixes** (35 total)
    - CVE-2013-4235
    - CVE-2016-20013
    - CVE-2016-2781
    - CVE-2017-11164
    - CVE-2018-16886
    - CVE-2019-0205
    - CVE-2019-0210
    - CVE-2019-11254
    - CVE-2019-16167
    - CVE-2020-29652
    - CVE-2021-31525
    - CVE-2021-33194
    - CVE-2021-36222
    - CVE-2021-37750
    - CVE-2021-38561
    - CVE-2021-39537
    - CVE-2021-43565
    - CVE-2021-44716
    - CVE-2021-44758
    - CVE-2022-21698
    - CVE-2022-27191
    - CVE-2022-27664
    - CVE-2022-29458
    - CVE-2022-29526
    - CVE-2022-3219
    - CVE-2022-32221
    - CVE-2022-3437
    - CVE-2022-35737
    - CVE-2022-3715
    - CVE-2022-3821
    - CVE-2022-39377
    - CVE-2022-41916
    - CVE-2022-42800
    - CVE-2022-42898
    - CVE-2022-44640

  - <details>
     <summary>GHSA Fixes (2 total)</summary>

    **GHSE Fixes** (2 total)
    - GHSA-69ch-w2m2-3vjp
    - GHSA-m332-53r6-2w93

**Changed**

- **CI Enhancements**
  - Added more unit tests (https://github.com/dgraph-io/dgraph/pull/8470
    https://github.com/dgraph-io/dgraph/pull/8489 https://github.com/dgraph-io/dgraph/pull/8479
    https://github.com/dgraph-io/dgraph/pull/8488 https://github.com/dgraph-io/dgraph/pull/8433)
  - [Coveralls](https://coveralls.io/github/dgraph-io/dggraph?branch=main) on CI is enhanced to
    measure code coverage for integration tests (https://github.com/dgraph-io/dgraph/pull/8494)
  - [**LDBC Benchmarking**](https://ldbcouncil.org) in enabled on
    [CI](https://github.com/dgraph-io/dgraph/actions/workflows/ci-dgraph-ldbc-tests.yml)

- **CD Enhancements**
  - Enhanced our [CD Pipeline](https://github.com/dgraph-io/dgraph/actions/workflows/cd-dgraph.yml)
    to support ARM64 binaries and docker-images (https://github.com/dgraph-io/dgraph/pull/8520)
  - Enhanced [dgraph-lambda](https://github.com/dgraph-io/dgraph-lambda) to support arm64
    (https://github.com/dgraph-io/dgraph-lambda/pull/39
    https://github.com/dgraph-io/dgraph-lambda/pull/38
    https://github.com/dgraph-io/dgraph-lambda/pull/37)
  - Enhanced [badger](https://github.com/dgraph-io/badger) to support arm64
    (https://github.com/dgraph-io/badger/pull/1838)

## [v22.0.1] - 2022-11-10

[v22.0.1]: https://github.com/dgraph-io/dgraph/compare/v22.0.0...v22.0.1

- **Fixed**

- **CD Release Pipeline**
  - Badger Binary fetch steps added to the release CD pipeline
    (https://github.com/dgraph-io/dgraph/pull/8425)
  - Corresponding Badger artifacts will be fetched & uploaded from v22.0.1 onwards

## [v22.0.0] - 2022-10-21

[v22.0.0]: https://github.com/dgraph-io/dgraph/compare/v21.03.2...v22.0.0

**Note** > `v22.0.0` release is based of `v21.03.2` release.
https://discuss.dgraph.io/t/dgraph-v22-0-0-rc1-20221003-release-candidate/17839

> **Warning** We are discontinuing support for `v21.12.0`. This will be a breaking change for anyone
> moving from `v21.12.0` to `v.22.0.0`.

- **Fixed**

- **GraphQL**
  - fix(GraphQL): optimize eq filter queries (https://github.com/dgraph-io/dgraph/pull/7895)
  - fix(GraphQL): add validation of null values with correct order of graphql rule validation
    (https://github.com/dgraph-io/dgraph/pull/8333)
  - fix(GraphQL) fix auth query rewriting with ID filter
    (https://github.com/dgraph-io/dgraph/pull/8157)
- **EDgraph**
  - fix(query): Prevent multiple entries for same predicate in mutations
    (https://github.com/dgraph-io/dgraph/pull/8332)
- **Posting**
  - fix(rollups): Fix splits in roll-up (https://github.com/dgraph-io/dgraph/pull/8297)
- **Security**
  - <details>
    <summary>CVE Fixes (417 total)</summary>

    **CVE Fixes** (417 total)
    - CVE-2019-0210
    - CVE-2019-0205
    - CVE-2021-43565
    - CVE-2022-27664
    - CVE-2021-38561
    - CVE-2021-44716
    - CVE-2021-33194
    - CVE-2022-27191
    - CVE-2020-29652
    - CVE-2018-16886
    - CVE-2022-21698
    - CVE-2022-37434
    - CVE-2020-16156
    - CVE-2021-37750
    - CVE-2021-36222
    - CVE-2021-37750
    - CVE-2021-36222
    - CVE-2021-37750
    - CVE-2021-36222
    - CVE-2021-37750
    - CVE-2021-36222
    - CVE-2022-37434
    - CVE-2020-16156
    - CVE-2021-37750
    - CVE-2021-36222
    - CVE-2021-37750
    - CVE-2021-36222
    - CVE-2021-37750
    - CVE-2021-36222
    - CVE-2021-37750
    - CVE-2021-36222
    - CVE-2022-37434
    - CVE-2020-16156
    - CVE-2021-37750
    - CVE-2021-36222
    - CVE-2021-37750
    - CVE-2021-36222
    - CVE-2021-37750
    - CVE-2021-36222
    - CVE-2021-37750
    - CVE-2021-36222
    - CVE-2022-3116
    - CVE-2022-37434
    - CVE-2020-16156
    - CVE-2021-37750
    - CVE-2021-36222
    - CVE-2021-37750
    - CVE-2021-36222
    - CVE-2021-37750
    - CVE-2021-36222
    - CVE-2021-37750
    - CVE-2021-36222
    - CVE-2022-37434
    - CVE-2020-16156
    - CVE-2021-37750
    - CVE-2021-36222
    - CVE-2021-37750
    - CVE-2021-36222
    - CVE-2021-37750
    - CVE-2021-36222
    - CVE-2021-37750
    - CVE-2021-36222
    - CVE-2022-37434
    - CVE-2020-16156
    - CVE-2021-37750
    - CVE-2021-36222
    - CVE-2021-37750
    - CVE-2021-36222
    - CVE-2021-37750
    - CVE-2021-36222
    - CVE-2021-37750
    - CVE-2021-36222
    - CVE-2022-37434
    - CVE-2020-16156
    - CVE-2021-37750
    - CVE-2021-36222
    - CVE-2021-37750
    - CVE-2021-36222
    - CVE-2021-37750
    - CVE-2021-36222
    - CVE-2021-37750
    - CVE-2021-36222
    - CVE-2022-37434
    - CVE-2020-16156
    - CVE-2021-37750
    - CVE-2021-36222
    - CVE-2021-37750
    - CVE-2021-36222
    - CVE-2021-37750
    - CVE-2021-36222
    - CVE-2021-37750
    - CVE-2021-36222
    - CVE-2022-37434
    - CVE-2020-16156
    - CVE-2021-37750
    - CVE-2021-36222
    - CVE-2021-37750
    - CVE-2021-36222
    - CVE-2021-37750
    - CVE-2021-36222
    - CVE-2021-37750
    - CVE-2021-36222
    - CVE-2022-37434
    - CVE-2020-16156
    - CVE-2021-37750
    - CVE-2021-36222
    - CVE-2021-37750
    - CVE-2021-36222
    - CVE-2021-37750
    - CVE-2021-36222
    - CVE-2021-37750
    - CVE-2021-36222
    - CVE-2022-37434
    - CVE-2020-16156
    - CVE-2021-37750
    - CVE-2021-36222
    - CVE-2021-37750
    - CVE-2021-36222
    - CVE-2021-37750
    - CVE-2021-36222
    - CVE-2021-37750
    - CVE-2021-36222
    - CVE-2022-37434
    - CVE-2020-16156
    - CVE-2021-37750
    - CVE-2021-36222
    - CVE-2021-37750
    - CVE-2021-36222
    - CVE-2021-37750
    - CVE-2021-36222
    - CVE-2021-37750
    - CVE-2021-36222
    - CVE-2020-35525
    - CVE-2020-35527
    - CVE-2021-20223
    - CVE-2020-9794
    - CVE-2022-29526
    - CVE-2021-31525
    - CVE-2019-11254
    - CVE-2022-3219
    - CVE-2019-16167
    - CVE-2013-4235
    - CVE-2022-29458
    - CVE-2021-39537
    - CVE-2022-29458
    - CVE-2021-39537
    - CVE-2013-4235
    - CVE-2022-29458
    - CVE-2021-39537
    - CVE-2017-11164
    - CVE-2022-29458
    - CVE-2021-39537
    - CVE-2022-29458
    - CVE-2021-39537
    - CVE-2021-43618
    - CVE-2016-20013
    - CVE-2016-2781
    - CVE-2022-1587
    - CVE-2022-1586
    - CVE-2019-16167
    - CVE-2013-4235
    - CVE-2022-29458
    - CVE-2021-39537
    - CVE-2022-29458
    - CVE-2021-39537
    - CVE-2013-4235
    - CVE-2022-29458
    - CVE-2021-39537
    - CVE-2017-11164
    - CVE-2022-1587
    - CVE-2022-1586
    - CVE-2022-29458
    - CVE-2021-39537
    - CVE-2022-29458
    - CVE-2021-39537
    - CVE-2021-43618
    - CVE-2016-20013
    - CVE-2022-3219
    - CVE-2016-2781
    - CVE-2022-1587
    - CVE-2022-1586
    - CVE-2019-16167
    - CVE-2013-4235
    - CVE-2022-29458
    - CVE-2021-39537
    - CVE-2022-29458
    - CVE-2021-39537
    - CVE-2013-4235
    - CVE-2022-29458
    - CVE-2021-39537
    - CVE-2017-11164
    - CVE-2022-29458
    - CVE-2021-39537
    - CVE-2022-29458
    - CVE-2021-39537
    - CVE-2021-43618
    - CVE-2016-20013
    - CVE-2022-3219
    - CVE-2016-2781
    - CVE-2021-3671
    - CVE-2022-3219
    - CVE-2019-16167
    - CVE-2013-4235
    - CVE-2022-29458
    - CVE-2021-39537
    - CVE-2022-29458
    - CVE-2021-39537
    - CVE-2013-4235
    - CVE-2021-3671
    - CVE-2022-29458
    - CVE-2021-39537
    - CVE-2021-3671
    - CVE-2017-11164
    - CVE-2022-1587
    - CVE-2022-1586
    - CVE-2022-29458
    - CVE-2021-39537
    - CVE-2022-29458
    - CVE-2021-39537
    - CVE-2021-3671
    - CVE-2021-43618
    - CVE-2016-20013
    - CVE-2021-3671
    - CVE-2016-2781
    - CVE-2021-3671
    - CVE-2022-3219
    - CVE-2019-16167
    - CVE-2013-4235
    - CVE-2022-29458
    - CVE-2021-39537
    - CVE-2022-29458
    - CVE-2021-39537
    - CVE-2013-4235
    - CVE-2021-3671
    - CVE-2022-29458
    - CVE-2021-39537
    - CVE-2021-3671
    - CVE-2017-11164
    - CVE-2022-1587
    - CVE-2022-1586
    - CVE-2022-29458
    - CVE-2021-39537
    - CVE-2022-29458
    - CVE-2021-39537
    - CVE-2021-3671
    - CVE-2021-43618
    - CVE-2016-20013
    - CVE-2021-3671
    - CVE-2016-2781
    - CVE-2019-16167
    - CVE-2013-4235
    - CVE-2022-29458
    - CVE-2021-39537
    - CVE-2022-29458
    - CVE-2021-39537
    - CVE-2013-4235
    - CVE-2021-3671
    - CVE-2022-29458
    - CVE-2021-39537
    - CVE-2021-3671
    - CVE-2017-11164
    - CVE-2022-1587
    - CVE-2022-1586
    - CVE-2022-29458
    - CVE-2021-39537
    - CVE-2022-29458
    - CVE-2021-39537
    - CVE-2021-3671
    - CVE-2021-43618
    - CVE-2016-20013
    - CVE-2021-3671
    - CVE-2022-3219
    - CVE-2016-2781
    - CVE-2019-16167
    - CVE-2013-4235
    - CVE-2022-29458
    - CVE-2021-39537
    - CVE-2022-29458
    - CVE-2021-39537
    - CVE-2013-4235
    - CVE-2021-3671
    - CVE-2022-29458
    - CVE-2021-39537
    - CVE-2021-3671
    - CVE-2017-11164
    - CVE-2022-1587
    - CVE-2022-1586
    - CVE-2022-29458
    - CVE-2021-39537
    - CVE-2022-29458
    - CVE-2021-39537
    - CVE-2021-3671
    - CVE-2021-43618
    - CVE-2016-20013
    - CVE-2021-3671
    - CVE-2016-2781
    - CVE-2019-16167
    - CVE-2013-4235
    - CVE-2022-29458
    - CVE-2021-39537
    - CVE-2022-29458
    - CVE-2021-39537
    - CVE-2013-4235
    - CVE-2021-3671
    - CVE-2022-29458
    - CVE-2021-39537
    - CVE-2021-3671
    - CVE-2017-11164
    - CVE-2022-1587
    - CVE-2022-1586
    - CVE-2022-29458
    - CVE-2021-39537
    - CVE-2022-29458
    - CVE-2021-39537
    - CVE-2021-3671
    - CVE-2021-43618
    - CVE-2016-20013
    - CVE-2021-3671
    - CVE-2016-2781
    - CVE-2019-16167
    - CVE-2013-4235
    - CVE-2022-29458
    - CVE-2021-39537
    - CVE-2022-29458
    - CVE-2021-39537
    - CVE-2013-4235
    - CVE-2021-3671
    - CVE-2022-29458
    - CVE-2021-39537
    - CVE-2021-3671
    - CVE-2017-11164
    - CVE-2022-1587
    - CVE-2022-1586
    - CVE-2022-29458
    - CVE-2021-39537
    - CVE-2022-29458
    - CVE-2021-39537
    - CVE-2021-3671
    - CVE-2021-43618
    - CVE-2016-20013
    - CVE-2021-3671
    - CVE-2016-2781
    - CVE-2019-16167
    - CVE-2013-4235
    - CVE-2022-29458
    - CVE-2021-39537
    - CVE-2022-29458
    - CVE-2021-39537
    - CVE-2013-4235
    - CVE-2021-3671
    - CVE-2022-29458
    - CVE-2021-39537
    - CVE-2021-3671
    - CVE-2017-11164
    - CVE-2022-1587
    - CVE-2022-1586
    - CVE-2022-29458
    - CVE-2021-39537
    - CVE-2022-29458
    - CVE-2021-39537
    - CVE-2021-3671
    - CVE-2021-43618
    - CVE-2016-20013
    - CVE-2021-3671
    - CVE-2016-2781
    - CVE-2019-16167
    - CVE-2013-4235
    - CVE-2022-29458
    - CVE-2021-39537
    - CVE-2022-29458
    - CVE-2021-39537
    - CVE-2013-4235
    - CVE-2021-3671
    - CVE-2022-29458
    - CVE-2021-39537
    - CVE-2021-3671
    - CVE-2017-11164
    - CVE-2022-1587
    - CVE-2022-1586
    - CVE-2022-29458
    - CVE-2021-39537
    - CVE-2022-29458
    - CVE-2021-39537
    - CVE-2021-3671
    - CVE-2021-43618
    - CVE-2016-20013
    - CVE-2021-3671
    - CVE-2016-2781
    - CVE-2019-16167
    - CVE-2013-4235
    - CVE-2022-29458
    - CVE-2021-39537
    - CVE-2022-29458
    - CVE-2021-39537
    - CVE-2013-4235
    - CVE-2021-3671
    - CVE-2022-29458
    - CVE-2021-39537
    - CVE-2021-3671
    - CVE-2017-11164
    - CVE-2022-1587
    - CVE-2022-1586
    - CVE-2022-29458
    - CVE-2021-39537
    - CVE-2022-29458
    - CVE-2021-39537
    - CVE-2021-3671
    - CVE-2021-43618
    - CVE-2016-20013
    - CVE-2021-3671
    - CVE-2016-2781
    - CVE-2021-3671
    - CVE-2022-1587
    - CVE-2022-1586
    - CVE-2021-3671
    - CVE-2020-9991
    - CVE-2020-9849
    </details>

  - <details>
    <summary>GHSA Fixes (5 total)</summary>

    **GHSA Fixes** (5 total)
    - GHSA-jq7p-26h5-w78r
    - GHSA-8c26-wmh5-6g9v
    - GHSA-h6xx-pmxh-3wgp
    - GHSA-cg3q-j54f-5p7p
    - GHSA-wxc4-f4m6-wwqv
    </details>

  - fix(sec): fixing HIGH CVEs (https://github.com/dgraph-io/dgraph/pull/8289)
  - fix(sec): CVE High Vulnerability (https://github.com/dgraph-io/dgraph/pull/8277)
  - fix(sec): Fixing CVE-2021-31525 (https://github.com/dgraph-io/dgraph/pull/8274)
  - fix(sec): CVE-2019-11254 (https://github.com/dgraph-io/dgraph/pull/8270)

**Changed**

- **CI Test Infrastructure**
  - Configured to run with
    [Github Actions](https://github.com/dgraph-io/dgraph/tree/main/.github/workflows)
  - Stability Improvements to test harness
  - Enabled
    [Unit/Integration Tests](https://github.com/dgraph-io/dgraph/actions/workflows/ci-dgraph-tests.yml)
  - Enabled
    [Load Tests](https://github.com/dgraph-io/dgraph/actions/workflows/ci-dgraph-load-tests.yml)
  - Enabled [Linters](https://github.com/dgraph-io/dgraph/actions/workflows/ci-golang-lint.yml)
  - Enabled [Code Coverage](https://coveralls.io/github/dgraph-io/dggraph?branch=main)
- **CI Security**
  - Configured to run with
    [Github Actions](https://github.com/dgraph-io/dgraph/blob/main/.github/workflows/ci-aqua-security-trivy-tests.yml)
  - Enabled
    [Trivy Scans](https://github.com/dgraph-io/dgraph/actions/workflows/ci-aqua-security-trivy-tests.yml)
  - Enabled dependabot scans
  - Configured to run with
    [Github Actions](https://github.com/dgraph-io/dgraph/blob/main/.github/workflows/ci-aqua-security-trivy-tests.yml)
- **CD Release Pipeline**
  - Automated
    [Release Pipeline](https://github.com/dgraph-io/dgraph/blob/main/.github/workflows/cd-dgraph.yml)
    to facilitate building of dgraph-binary & corresponding docker-images. The built artifacts are
    published to repositories through the same pipeline.
- [**Github Issues Enabled**](https://github.com/dgraph-io/dgraph/issues/new/choose)

## [21.03.2] - 2021-08-26

[21.03.2]: https://github.com/dgraph-io/dgraph/compare/v21.03.1...v21.03.2

- **Fixed**

- GraphQL
  - Handle extend keyword for Queries and Mutations ([#7923][])

- Core Dgraph
  - fix(Raft): Detect network partition when streaming ([#7908][])
  - fix(Raft): Reconnect via a redial in case of disconnection. ([#7921][])
  - fix(conn): JoinCluster loop should use latest conn ([#7952][])
  - fix(pool): use write lock when getting health info ([#7967][])
  - fix(acl): The Acl cache should be updated on restart and restore. ([#7964][])
  - fix(acl): filter out the results based on type ([#7981][])
  - fix(backup): Fix full backup request ([#7934][])
  - fix(live): quote the xid when doing upsert ([#7999][])
  - fix(export): Write temporary files for export to the t directory. ([#7998][])

**Changed**

- protobuf: upgrade golang/protobuf library v1.4.1 -> v1.5.2 ([#7949][])
- chore(raft): Log packets message less frequently. ([#7913][])

**Added**

- feat(acl): allow access to all the predicates using wildcard. ([#7993][])
- feat(Multi-tenancy): Add namespaces field to state. ([#7936][])

[#7923]: https://github.com/dgraph-io/dgraph/issues/7923
[#7908]: https://github.com/dgraph-io/dgraph/issues/7908
[#7921]: https://github.com/dgraph-io/dgraph/issues/7921
[#7952]: https://github.com/dgraph-io/dgraph/issues/7952
[#7967]: https://github.com/dgraph-io/dgraph/issues/7967
[#7964]: https://github.com/dgraph-io/dgraph/issues/7964
[#7981]: https://github.com/dgraph-io/dgraph/issues/7981
[#7934]: https://github.com/dgraph-io/dgraph/issues/7934
[#7999]: https://github.com/dgraph-io/dgraph/issues/7999
[#7998]: https://github.com/dgraph-io/dgraph/issues/7998
[#7949]: https://github.com/dgraph-io/dgraph/issues/7949
[#7913]: https://github.com/dgraph-io/dgraph/issues/7913
[#7993]: https://github.com/dgraph-io/dgraph/issues/7993
[#7936]: https://github.com/dgraph-io/dgraph/issues/7936

## [21.03.1] - 2021-06-16

[21.03.1]: https://github.com/dgraph-io/dgraph/compare/v21.03.0...v21.03.1

- **Fixed**

- GraphQL
  - fix(GraphQL): fix @cascade with Pagination for @auth queries ([#7695][])
  - Fix(GraphQL): Fix GraphQL encoding in case of empty list ([#7726][]) ([#7730][])
  - Fix(GraphQL): Add filter in DQL query in case of reverse predicate ([#7728][]) ([#7733][])
  - Fix(graphql): Fix error message of lambdaOnMutate directive ([#7751][]) ([#7754][])

- Core Dgraph
  - fix(vault): Hide ACL flags when not required ([#7701][])
  - fix(Chunker): don't delete node with empty facet in mutation ([#7737][]) ([#7745][])
  - fix(bulk): throw the error instead of crashing ([#7722][]) ([#7749][])
  - fix(raftwal): take snapshot after restore ([#7719][]) ([#7750][])
  - fix(bulk): upsert guardian/groot for all existing namespaces ([#7759][]) ([#7769][])
  - fix(txn): ensure that txn hash is set ([#7782][]) ([#7784][])
  - bug fix to permit audit streaming to stdout writer([#7803][]) ([#7804][])
  - fix(drop): attach galaxy namespace to drop attr done on 20.11 backup ([#7827][])
  - fix: Prevent proposal from being dropped accidentally ([#7741][]) ([#7811][])
  - fix(schema-update): Start opIndexing only when index creation is required. ([#7845][])
    ([#7847][])
  - fix(export): Fix facet export of reference type postings to JSON format ([#7744][]) ([#7756][])
  - fix(lease): don't do rate limiting when not limit is not specified ([#7787][])
  - fix(lease): prevent ID lease overflow ([#7802][])
  - fix(auth): preserve the status code while returning error ([#7832][]) ([#7834][])
  - fix(ee): GetKeys should return an error ([#7713][]) ([#7797][])
  - fix(admin): remove exportedFiles field ([#7835][]) ([#7836][])
  - fix(restore): append galaxy namespace to type name ([#7881][])
  - fix(DQL): revert changes related to cascade pagination with sort ([#7885][]) ([#7888][])
  - fix(metrics): Expose dgraph_num_backups_failed_total metric view. ([#7900][]) ([#7904][])

**Changed**

- opt(GraphQL): filter existence queries on GraphQL side instead of using @filter(type) ([#7757][])
  ([#7760][])

**Added**

- feat(cdc): Add support for SCRAM SASL mechanism ([#7765][]) ([#7767][])
- Add asynchronous task API ([#7781][])
- make exports synchronous again ([#7877][])
- feat(schema): do schema versioning and make backup non-blocking for i… ([#7856][]) ([#7873][])

[#7701]: https://github.com/dgraph-io/dgraph/issues/7701
[#7737]: https://github.com/dgraph-io/dgraph/issues/7737
[#7745]: https://github.com/dgraph-io/dgraph/issues/7745
[#7722]: https://github.com/dgraph-io/dgraph/issues/7722
[#7749]: https://github.com/dgraph-io/dgraph/issues/7749
[#7719]: https://github.com/dgraph-io/dgraph/issues/7719
[#7750]: https://github.com/dgraph-io/dgraph/issues/7750
[#7765]: https://github.com/dgraph-io/dgraph/issues/7765
[#7767]: https://github.com/dgraph-io/dgraph/issues/7767
[#7759]: https://github.com/dgraph-io/dgraph/issues/7759
[#7769]: https://github.com/dgraph-io/dgraph/issues/7769
[#7782]: https://github.com/dgraph-io/dgraph/issues/7782
[#7784]: https://github.com/dgraph-io/dgraph/issues/7784
[#7803]: https://github.com/dgraph-io/dgraph/issues/7803
[#7804]: https://github.com/dgraph-io/dgraph/issues/7804
[#7827]: https://github.com/dgraph-io/dgraph/issues/7827
[#7741]: https://github.com/dgraph-io/dgraph/issues/7741
[#7811]: https://github.com/dgraph-io/dgraph/issues/7811
[#7845]: https://github.com/dgraph-io/dgraph/issues/7845
[#7847]: https://github.com/dgraph-io/dgraph/issues/7847
[#7744]: https://github.com/dgraph-io/dgraph/issues/7744
[#7756]: https://github.com/dgraph-io/dgraph/issues/7756
[#7787]: https://github.com/dgraph-io/dgraph/issues/7787
[#7802]: https://github.com/dgraph-io/dgraph/issues/7802
[#7832]: https://github.com/dgraph-io/dgraph/issues/7832
[#7834]: https://github.com/dgraph-io/dgraph/issues/7834
[#7781]: https://github.com/dgraph-io/dgraph/issues/7781
[#7713]: https://github.com/dgraph-io/dgraph/issues/7713
[#7797]: https://github.com/dgraph-io/dgraph/issues/7797
[#7835]: https://github.com/dgraph-io/dgraph/issues/7835
[#7836]: https://github.com/dgraph-io/dgraph/issues/7836
[#7856]: https://github.com/dgraph-io/dgraph/issues/7856
[#7873]: https://github.com/dgraph-io/dgraph/issues/7873
[#7881]: https://github.com/dgraph-io/dgraph/issues/7881
[#7885]: https://github.com/dgraph-io/dgraph/issues/7885
[#7888]: https://github.com/dgraph-io/dgraph/issues/7888
[#7877]: https://github.com/dgraph-io/dgraph/issues/7877
[#7695]: https://github.com/dgraph-io/dgraph/issues/7695
[#7726]: https://github.com/dgraph-io/dgraph/issues/7726
[#7730]: https://github.com/dgraph-io/dgraph/issues/7730
[#7728]: https://github.com/dgraph-io/dgraph/issues/7728
[#7733]: https://github.com/dgraph-io/dgraph/issues/7733
[#7751]: https://github.com/dgraph-io/dgraph/issues/7751
[#7754]: https://github.com/dgraph-io/dgraph/issues/7754
[#7757]: https://github.com/dgraph-io/dgraph/issues/7757
[#7760]: https://github.com/dgraph-io/dgraph/issues/7760
[#7900]: https://github.com/dgraph-io/dgraph/issues/7900
[#7904]: https://github.com/dgraph-io/dgraph/issues/7904

## [21.03.0] - 2021-04-07

[21.03.0]: https://github.com/dgraph-io/dgraph/compare/v20.11.0...v21.03.0

- **Changed**

- [BREAKING] Feat(flags): expand badger to accept all valid options ([#7677][])
- [BREAKING] Feat(Dgraph): Read-Only replicas ([#7272][])
- [BREAKING] Consolidate multiple flags into a few SuPerflags ([#7436][]) ([#7337][]) ([#7560][])
  ([#7652][]) ([#7675][])
- [BREAKING] Feat(zero): Make zero lease out namespace IDs ([#7341][])
- [BREAKING] Fix(commit): make txn context more robust ([#7659][])
- [BREAKING] Fix(Query): Return error for illegal math operations. ([#7631][])
- [BREAKING] Rename Badger metrics. ([#7507][])
- [BREAKING] Fix(Backups): new badger Superflag, NumGoroutines option solves OOM crashes ([#7387][])
- [BREAKING] Remove restore tracker as its not necessary ([#7148][])
- [BREAKING] Chore(GraphQL): Remove `dgraph.graphql.p_sha256hash` predicate and merge it into
  `dgraph.graphql.p_query` ([#7451][])
- [BREAKING] Introducing Multi-Tenancy in dgraph ([#7293][]) ([#7400][]) ([#7397][]) ([#7399][])
  ([#7377][]) ([#7414][]) ([#7418][])

**Added**

- GraphQL
  - Feat(GraphQL): Zero HTTP endpoints are now available at GraphQL admin (GraphQL-1118) ([#6649][])
    ([#7670][])
  - Feat(GraphQL): Webhooks on add/update/delete mutations (GraphQL-1045) ([#7494][]) ([#7616][])
  - Feat(GraphQL): Allow Multiple JWKUrls for auth. ([#7528][]) ([#7581][])
  - Feat(GraphQL): allow string --> Int64 hardcoded coercing ([#7584][])
  - Feat(Apollo): Add support for `@provides` and `@requires` directive. ([#7503][])
  - Feat(GraphQL): Handle upsert with multiple XIDs in case one of the XIDs does not exist
    ([#7472][])
  - Feat(GraphQL): Delete redundant reference to inverse object ([#7469][])
  - Feat(GraphQL): upgarde GraphQL-transport-ws module ([#7441][])
  - Feat(GraphQL): This PR allow multiple `@id` fields in a type. ([#7235][])
  - Feat(GraphQL): Add support for GraphQL Upsert Mutations ([#7433][])
  - Feat(GraphQL): This PR adds subscriptions to custom DQL. ([#7385][])
  - Feat(GraphQL): Make XID node referencing invariant of order in which XIDs are referenced in
    Mutation Rewriting ([#7448][])
  - Feat(GraphQL): Dgraph.Authorization should with irrespective of number of spaces after #
    ([#7410][])
  - Feat(GraphQL): adding auth token support for regexp, in and arrays ([#7039][])
  - Feat(GraphQL): Extend Support of IN filter to all the scalar data types ([#7340][])
  - Feat(GraphQL): Add `@include` and `@skip` to the Directives ([#7314][])
  - Feat(GraphQL): add support for has filter with list of arguments. ([#7406][])
  - Feat(GraphQL): Add support for has filter on list of fields. ([#7363][])
  - Feat(GraphQL): Allow standard claims into auth variables ([#7381][])
  - Perf(GraphQL): Generate GraphQL query response by optimized JSON encoding (GraphQL-730)
    ([#7371][])
  - Feat(GraphQL): Extend Support For Apollo Federation ([#7275][])
  - Feat(GraphQL): Support using custom DQL with `@groupby` ([#7476][])
  - Feat(GraphQL): Add support for passing OAuth Bearer token as authorization JWT ([#7490][])

- Core Dgraph
  - Feat(query): Add mechanism to have a limit on number of pending queries ([#7603][])
  - Perf(bulk): Reuse allocator ([#7360][])
  - Perf(compression): Use gzip with BestSpeed in export and backup ([#7643][]) ([#7683][])
  - Feat(flags): Add query timeout as a limit config ([#7599][])
  - Opt(reindex): do not try building indices when inserting a new predicate ([#7109][])
  - Perf(txn): de-duplicate the context keys and predicates ([#7478][])
  - Feat(flags): use Vault for ACL secrets ([#7492][])
  - Feat(bulk): Add /jemalloc HTTP endpoint. ([#7165][])
  - Feat(metrics): Add Dgraph txn metrics (commits and discards). ([#7339][])
  - Feat(Bulk Loader + Live Loader): Supporting Loading files via s3/minio ([#7359][])
  - Feat(metrics): Add Raft leadership metrics. ([#7338][])
  - Use Badger's value log threshold of 1MB ([#7415][])
  - Feat(Monitoring): Adding Monitoring for Disk Space and Number of Backups ([#7404][])
  - Perf: simple simdjson solution with 30% speed increase ([#7316][])

- Enterprise Features
  - Perf(Backup): Improve backup Performance ([#7601][])
  - Make backup API asynchronous
  - Perf(backups): Reduce latency of list backups ([#7435][])
  - Feat(acl): allow setting a password at the time of creation of namespace ([#7446][])
  - Feat(enterprise): audit logs for alpha and zero ([#7295][])
  - Feat(enterpise): Change data capture (CDC) integration with kafka ([#7395][])
  - Perf(dgraph) - Use badger sinceTs in backups ([#7392][])
  - Perf(backup): Reorganize the output of lsbackup command ([#7354][])

**Fixed**

- GraphQL
  - Fix(GraphQL): Fix Execution Trace for Add and Update Mutations ([#7656][])
  - Fix(GraphQL): Add error handling for unrecognized args to generate directive. ([#7612][])
  - Fix(GraphQL): Fix panic when no schema exists for a new namespace ([#7630][])
  - Fix(GraphQL): Fixed output coercing for admin fields. ([#7617][])
  - Fix(GraphQL): Fix lambda querying a lambda field in case of no data. ([#7610][])
  - Fix(GraphQL): Undo the breaking change and tag it as deprecated. ([#7602][])
  - Fix(GraphQL): Add extra checks for deleting UpdateTypeInput ([#7595][])
  - Fix(persistent): make persistent query namespace aware ([#7570][])
  - Fix(GraphQL): remove support of `@id` directive on Float ([#7583][])
  - Fix(GraphQL): Fix mutation with Int Xid variables. ([#7565][]) ([#7588][])
  - Fix(GraphQL): Fix error message when dgraph and GraphQL schema differ.
  - Fix(GraphQL): Fix custom(dql: ...) with `__typename` (GraphQL-1098) ([#7569][])
  - Fix(GraphQL): Change variable name generation for interface auth rules ([#7559][])
  - Fix(GraphQL): Apollo federation now works with lambda (GraphQL-1084) ([#7558][])
  - Fix(GraphQL): Fix empty remove in update mutation patch, that remove all the data for nodes in
    filter. ([#7563][])
  - Fix(GraphQL): Fix order of entities query result ([#7542][])
  - Fix(GraphQL): Change variable name generation from `Type<Num>` to `Type_<Num>` ([#7556][])
  - Fix(GraphQL): Fix duplicate xid error for multiple xid fields. ([#7546][])
  - Fix(GraphQL): Fix query rewriting for multiple order on nested field. ([#7523][])
  - Fix(GraphQL) Fix empty `type Query` with single extended type definition in the schema.
    ([#7517][])
  - Fix(GraphQL): Added support for parameterized cascade with variables. ([#7477][])
  - Fix(GraphQL): Fix fragment expansion in auth queries (GraphQL-1030) ([#7467][])
  - Fix(GraphQL): Refactor Mutation Rewriter for Add and Update Mutations ([#7409][])
  - Fix(GraphQL): Fix `@auth` rules evaluation in case of null variables in custom claims.
    ([#7380][])
  - Fix(GraphQL): Fix interface query with auth rules. ([#7401][])
  - Fix(GraphQL): Added error for case when multiple filter functions are used in filter.
    ([#7368][])
  - Fix(subscriptions): Fix subscription to use the kv with the max version ([#7349][])
  - Fix(GraphQL):This PR Fix a panic when we pass a single ID as a integer and expected type is
    `[ID]`.We now coerce that to type array of string. ([#7325][])
  - Fix(GraphQL): This PR Fix multi cors and multi schema nodes issue by selecting one of the latest
    added nodes, and add dgraph type to cors. ([#7270][])
  - Fix(GraphQL): This PR allow to use `__typename` in mutation. ([#7285][])
  - Fix(GraphQL): Fix auth-token propagation for HTTP endpoints resolved through GraphQL
    (GraphQL-946) ([#7245][])
  - Fix(GraphQL): This PR addd input coercion from single object to list and Fix panic when we pass
    single ID in filter as a string. ([#7133][])
  - Fix(GraphQL): adding support for `@id` with type other than strings ([#7019][])
  - Fix(GraphQL): Fix panic caused by incorrect input coercion of scalar to list ([#7405][])

- Core Dgraph
  - Fix(flag): Fix bulk loader flag and remove flag parsing from critical path ([#7679][])
  - Fix(query): Fix pagination with match functions ([#7668][])
  - Fix(postingList): Acquire lock before reading the cached posting list ([#7632][])
  - Fix(zero): add a ratelimiter to limit the uid lease per namespace ([#7568][])
  - Fixing type inversion in ludicrous mode ([#7614][])
  - Fix(/commit): protect the commit endpoint via acl ([#7608][])
  - Fix(login): Fix login based on refresh token logic ([#7637][])
  - Fix(Query): Fix cascade pagination with 0 offset. ([#7636][])
  - Fix(telemetry): Track enterprise Feature usage ([#7495][])
  - Fix(dql): Fix error message in case of wrong argument to val() ([#7543][])
  - Fix(export): Fix namespace parameter in export ([#7524][])
  - Fix(live): Fix usage of force-namespace parameter in export ([#7526][])
  - Fix(Configs): Allow hierarchical notation in JSON/YAML configs ([#7498][])
  - Fix upsert mutations ([#7515][])
  - Fix(admin-endpoints): Error out if the request is rejected by the server ([#7511][])
  - Fix(Dgraph): Throttle number of files to open while schema update ([#7480][])
  - Fix(metrics): Expose Badger LSM and vlog size bytes. ([#7488][])
  - Fix(schema): log error instead of panic if schema not found for predicate ([#7502][])
  - Fix(moveTablet): make move tablet namespace aware ([#7468][])
  - Fix(dgraph): Do not return reverse edges from expandEdges ([#7461][])
  - Fix(Query): Fix cascade with pagination ([#7440][])
  - Fix(Mutation): Deeply-nested uid facets ([#7455][])
  - Fix(live): Fix live loader to load with force namespace ([#7445][])
  - Fix(sort): Fix multi-sort with nils ([#7432][])
  - Fix(GC): Reduce DiscardRatio from 0.9 to 0.7 ([#7412][])
  - Fix(jsonpb): use gogo/jsonpb for unmarshalling string ([#7382][])
  - Fix: Calling Discard only adds to `txn_discards` metric, not `txn_aborts`. ([#7365][])
  - Fix(Dgraph): check for deleteBelowTs in pIterator.valid ([#7288][])
  - Fix(dgraph): Add X-Dgraph-AuthToken to list of access control allowed headers
  - Fix(sort): Make sort consistent for indexed and without indexed predicates ([#7241][])
  - Fix(ludicrous): Fix logical race in concurrent execution of mutations ([#7269][])
  - Fix(restore): Handle MaxUid=0 appropriately ([#7258][])
  - Fix(indexing): use encrypted tmpDBs for index building if encryption is enabled ([#6828][])
  - Fix(bulk): save schemaMap after map phase ([#7188][])
  - Fix(DQL): Fix Aggregate Functions on empty data ([#7176][])
  - Fixing unique proposal key error ([#7218][])
  - Fix(Chunker): JSON parsing Performance ([#7171][])
  - Fix(bulk): Fix memory held by b+ tree in reduce phase ([#7161][])
  - Fix(bulk): Fixing bulk loader when encryption + mtls is enabled ([#7154][])

- Enterprise Features
  - Fix(restore): append the object path preFix while reading backup ([#7686][])
  - Fix restoring from old version for type ([#7456][])
  - Fix(backup): Fix Perf issues with full backups ([#7434][])
  - Fix(export-backup): Fix memory leak in backup export ([#7452][])
  - Fix(ACL): use acl for export, add GoG admin resolvers ([#7420][])
  - Fix(restore): reset acl accounts once restore is done if necessary ([#7202][])
  - Fix(restore): multiple restore requests should be rejected and proposals should not be submitted
    ([#7118][])

[#7677]: https://github.com/dgraph-io/dgraph/issues/7677
[#7272]: https://github.com/dgraph-io/dgraph/issues/7272
[#7436]: https://github.com/dgraph-io/dgraph/issues/7436
[#7337]: https://github.com/dgraph-io/dgraph/issues/7337
[#7560]: https://github.com/dgraph-io/dgraph/issues/7560
[#7652]: https://github.com/dgraph-io/dgraph/issues/7652
[#7675]: https://github.com/dgraph-io/dgraph/issues/7675
[#7341]: https://github.com/dgraph-io/dgraph/issues/7341
[#7659]: https://github.com/dgraph-io/dgraph/issues/7659
[#7631]: https://github.com/dgraph-io/dgraph/issues/7631
[#7507]: https://github.com/dgraph-io/dgraph/issues/7507
[#7387]: https://github.com/dgraph-io/dgraph/issues/7387
[#7148]: https://github.com/dgraph-io/dgraph/issues/7148
[#7451]: https://github.com/dgraph-io/dgraph/issues/7451
[#6649]: https://github.com/dgraph-io/dgraph/issues/6649
[#7670]: https://github.com/dgraph-io/dgraph/issues/7670
[#7494]: https://github.com/dgraph-io/dgraph/issues/7494
[#7616]: https://github.com/dgraph-io/dgraph/issues/7616
[#7528]: https://github.com/dgraph-io/dgraph/issues/7528
[#7581]: https://github.com/dgraph-io/dgraph/issues/7581
[#7584]: https://github.com/dgraph-io/dgraph/issues/7584
[#7503]: https://github.com/dgraph-io/dgraph/issues/7503
[#7472]: https://github.com/dgraph-io/dgraph/issues/7472
[#7469]: https://github.com/dgraph-io/dgraph/issues/7469
[#7441]: https://github.com/dgraph-io/dgraph/issues/7441
[#7235]: https://github.com/dgraph-io/dgraph/issues/7235
[#7433]: https://github.com/dgraph-io/dgraph/issues/7433
[#7385]: https://github.com/dgraph-io/dgraph/issues/7385
[#7448]: https://github.com/dgraph-io/dgraph/issues/7448
[#7410]: https://github.com/dgraph-io/dgraph/issues/7410
[#7039]: https://github.com/dgraph-io/dgraph/issues/7039
[#7340]: https://github.com/dgraph-io/dgraph/issues/7340
[#7314]: https://github.com/dgraph-io/dgraph/issues/7314
[#7406]: https://github.com/dgraph-io/dgraph/issues/7406
[#7363]: https://github.com/dgraph-io/dgraph/issues/7363
[#7381]: https://github.com/dgraph-io/dgraph/issues/7381
[#7371]: https://github.com/dgraph-io/dgraph/issues/7371
[#7275]: https://github.com/dgraph-io/dgraph/issues/7275
[#7476]: https://github.com/dgraph-io/dgraph/issues/7476
[#7490]: https://github.com/dgraph-io/dgraph/issues/7490
[#7603]: https://github.com/dgraph-io/dgraph/issues/7603
[#7360]: https://github.com/dgraph-io/dgraph/issues/7360
[#7643]: https://github.com/dgraph-io/dgraph/issues/7643
[#7683]: https://github.com/dgraph-io/dgraph/issues/7683
[#7599]: https://github.com/dgraph-io/dgraph/issues/7599
[#7109]: https://github.com/dgraph-io/dgraph/issues/7109
[#7478]: https://github.com/dgraph-io/dgraph/issues/7478
[#7492]: https://github.com/dgraph-io/dgraph/issues/7492
[#7165]: https://github.com/dgraph-io/dgraph/issues/7165
[#7339]: https://github.com/dgraph-io/dgraph/issues/7339
[#7359]: https://github.com/dgraph-io/dgraph/issues/7359
[#7338]: https://github.com/dgraph-io/dgraph/issues/7338
[#7415]: https://github.com/dgraph-io/dgraph/issues/7415
[#7404]: https://github.com/dgraph-io/dgraph/issues/7404
[#7316]: https://github.com/dgraph-io/dgraph/issues/7316
[#7601]: https://github.com/dgraph-io/dgraph/issues/7601
[#7435]: https://github.com/dgraph-io/dgraph/issues/7435
[#7446]: https://github.com/dgraph-io/dgraph/issues/7446
[#7293]: https://github.com/dgraph-io/dgraph/issues/7293
[#7400]: https://github.com/dgraph-io/dgraph/issues/7400
[#7397]: https://github.com/dgraph-io/dgraph/issues/7397
[#7399]: https://github.com/dgraph-io/dgraph/issues/7399
[#7377]: https://github.com/dgraph-io/dgraph/issues/7377
[#7414]: https://github.com/dgraph-io/dgraph/issues/7414
[#7418]: https://github.com/dgraph-io/dgraph/issues/7418
[#7295]: https://github.com/dgraph-io/dgraph/issues/7295
[#7395]: https://github.com/dgraph-io/dgraph/issues/7395
[#7392]: https://github.com/dgraph-io/dgraph/issues/7392
[#7354]: https://github.com/dgraph-io/dgraph/issues/7354
[#7656]: https://github.com/dgraph-io/dgraph/issues/7656
[#7612]: https://github.com/dgraph-io/dgraph/issues/7612
[#7630]: https://github.com/dgraph-io/dgraph/issues/7630
[#7617]: https://github.com/dgraph-io/dgraph/issues/7617
[#7610]: https://github.com/dgraph-io/dgraph/issues/7610
[#7602]: https://github.com/dgraph-io/dgraph/issues/7602
[#7595]: https://github.com/dgraph-io/dgraph/issues/7595
[#7570]: https://github.com/dgraph-io/dgraph/issues/7570
[#7583]: https://github.com/dgraph-io/dgraph/issues/7583
[#7565]: https://github.com/dgraph-io/dgraph/issues/7565
[#7588]: https://github.com/dgraph-io/dgraph/issues/7588
[#7569]: https://github.com/dgraph-io/dgraph/issues/7569
[#7559]: https://github.com/dgraph-io/dgraph/issues/7559
[#7558]: https://github.com/dgraph-io/dgraph/issues/7558
[#7563]: https://github.com/dgraph-io/dgraph/issues/7563
[#7542]: https://github.com/dgraph-io/dgraph/issues/7542
[#7556]: https://github.com/dgraph-io/dgraph/issues/7556
[#7546]: https://github.com/dgraph-io/dgraph/issues/7546
[#7523]: https://github.com/dgraph-io/dgraph/issues/7523
[#7517]: https://github.com/dgraph-io/dgraph/issues/7517
[#7477]: https://github.com/dgraph-io/dgraph/issues/7477
[#7467]: https://github.com/dgraph-io/dgraph/issues/7467
[#7409]: https://github.com/dgraph-io/dgraph/issues/7409
[#7380]: https://github.com/dgraph-io/dgraph/issues/7380
[#7401]: https://github.com/dgraph-io/dgraph/issues/7401
[#7368]: https://github.com/dgraph-io/dgraph/issues/7368
[#7349]: https://github.com/dgraph-io/dgraph/issues/7349
[#7325]: https://github.com/dgraph-io/dgraph/issues/7325
[#7270]: https://github.com/dgraph-io/dgraph/issues/7270
[#7285]: https://github.com/dgraph-io/dgraph/issues/7285
[#7245]: https://github.com/dgraph-io/dgraph/issues/7245
[#7133]: https://github.com/dgraph-io/dgraph/issues/7133
[#7019]: https://github.com/dgraph-io/dgraph/issues/7019
[#7405]: https://github.com/dgraph-io/dgraph/issues/7405
[#7679]: https://github.com/dgraph-io/dgraph/issues/7679
[#7668]: https://github.com/dgraph-io/dgraph/issues/7668
[#7632]: https://github.com/dgraph-io/dgraph/issues/7632
[#7568]: https://github.com/dgraph-io/dgraph/issues/7568
[#7614]: https://github.com/dgraph-io/dgraph/issues/7614
[#7608]: https://github.com/dgraph-io/dgraph/issues/7608
[#7637]: https://github.com/dgraph-io/dgraph/issues/7637
[#7636]: https://github.com/dgraph-io/dgraph/issues/7636
[#7495]: https://github.com/dgraph-io/dgraph/issues/7495
[#7543]: https://github.com/dgraph-io/dgraph/issues/7543
[#7524]: https://github.com/dgraph-io/dgraph/issues/7524
[#7526]: https://github.com/dgraph-io/dgraph/issues/7526
[#7498]: https://github.com/dgraph-io/dgraph/issues/7498
[#7515]: https://github.com/dgraph-io/dgraph/issues/7515
[#7511]: https://github.com/dgraph-io/dgraph/issues/7511
[#7480]: https://github.com/dgraph-io/dgraph/issues/7480
[#7488]: https://github.com/dgraph-io/dgraph/issues/7488
[#7502]: https://github.com/dgraph-io/dgraph/issues/7502
[#7468]: https://github.com/dgraph-io/dgraph/issues/7468
[#7461]: https://github.com/dgraph-io/dgraph/issues/7461
[#7440]: https://github.com/dgraph-io/dgraph/issues/7440
[#7455]: https://github.com/dgraph-io/dgraph/issues/7455
[#7445]: https://github.com/dgraph-io/dgraph/issues/7445
[#7432]: https://github.com/dgraph-io/dgraph/issues/7432
[#7412]: https://github.com/dgraph-io/dgraph/issues/7412
[#7382]: https://github.com/dgraph-io/dgraph/issues/7382
[#7365]: https://github.com/dgraph-io/dgraph/issues/7365
[#7288]: https://github.com/dgraph-io/dgraph/issues/7288
[#7241]: https://github.com/dgraph-io/dgraph/issues/7241
[#7269]: https://github.com/dgraph-io/dgraph/issues/7269
[#7258]: https://github.com/dgraph-io/dgraph/issues/7258
[#6828]: https://github.com/dgraph-io/dgraph/issues/6828
[#7188]: https://github.com/dgraph-io/dgraph/issues/7188
[#7176]: https://github.com/dgraph-io/dgraph/issues/7176
[#7218]: https://github.com/dgraph-io/dgraph/issues/7218
[#7171]: https://github.com/dgraph-io/dgraph/issues/7171
[#7161]: https://github.com/dgraph-io/dgraph/issues/7161
[#7154]: https://github.com/dgraph-io/dgraph/issues/7154
[#7686]: https://github.com/dgraph-io/dgraph/issues/7686
[#7456]: https://github.com/dgraph-io/dgraph/issues/7456
[#7434]: https://github.com/dgraph-io/dgraph/issues/7434
[#7452]: https://github.com/dgraph-io/dgraph/issues/7452
[#7420]: https://github.com/dgraph-io/dgraph/issues/7420
[#7202]: https://github.com/dgraph-io/dgraph/issues/7202
[#7118]: https://github.com/dgraph-io/dgraph/issues/7118

## [20.07.1] - 2020-09-17

[20.07.1]: https://github.com/dgraph-io/dgraph/compare/v20.07.0...v20.07.1

- **Changed**

- GraphQL
  - Remove github issues link from the error messages. ([#6183][])
  - Allow case insensitive auth header for graphql subscriptions. ([#6179][])
- Add retry for schema update ([#6098][])
- Queue keys for rollup during mutation. ([#6151][])

**Added**

- GraphQL
  - Adds auth for subscriptions. ([#6165][])
- Add --cache_mb and --cache_percentage flags. ([#6286][])
- Add flags to set table and vlog loading mode for zero. ([#6342][])
- Add flag to set up compression in zero. ([#6355][])

**Fixed**

- GraphQL
  - Multiple queries in a single request should not share the same variables. ([#6158][])
  - Fixes panic in update mutation without set & remove. ([#6160][])
  - Fixes wrong query parameter value for custom field URL. ([#6161][])
  - Fix auth rewriting for nested queries when RBAC rule is true. ([#6167][])
  - Disallow Subscription typename. ([#6173][])
  - Panic fix when subscription expiry is not present in jwt. ([#6175][])
  - Fix getType queries when id was used as a name for types other than ID. ([#6180][])
  - Don't reserve certain queries/mutations/inputs when a type is remote. ([#6201][])
  - Linking of xids for deep mutations. ([#6203][])
  - Prevent empty values in fields having `id` directive. ([#6196][])
  - Fixes unexpected fragment behaviour. ([#6274][])
  - Incorrect generatedSchema in update GQLSchema. ([#6354][])
- Fix out of order issues with split keys in bulk loader. ([#6124][])
- Rollup a batch if more than 2 seconds elapsed since last batch. ([#6137][])
- Refactor: Simplify how list splits are tracked. ([#6070][])
- Fix: Don't allow idx flag to be set to 0 on dgraph zero. ([#6192][])
- Fix error message for idx = 0 for dgraph zero. ([#6199][])
- Stop forcing RAM mode for the write-ahead log. ([#6259][])
- Fix panicwrap parent check. ([#6299][])
- Sort manifests by BackupNum in file handler. ([#6279][])
- Fixes queries which use variable at the top level. ([#6290][])
- Return error on closed DB. ([#6320][])
- Optimize splits by doing binary search. Clear the pack from the main list. ([#6332][])
- Proto fix needed for PR [#6331][]. ([#6346][])
- Sentry nil pointer check. ([#6374][])
- Don't store start_ts in postings. ([#6213][])
- Use z.Closer instead of y.Closer. ([#6399][])
- Make Alpha Shutdown Again. ([#6402][])
- Force exit if CTRL-C is caught before initialization. ([#6407][])
- Update advanced-queries.md.
- Batch list in bulk loader to avoid panic. ([#6446][])
- Enterprise features
  - Make backups cancel other tasks. ([#6243][])
  - Online Restore honors credentials passed in. ([#6302][])
  - Add a lock to backups to process one request at a time. ([#6339][])
  - Fix Star_All delete query when used with ACL enabled. ([#6336][])

[#6407]: https://github.com/dgraph-io/dgraph/issues/6407
[#6336]: https://github.com/dgraph-io/dgraph/issues/6336
[#6446]: https://github.com/dgraph-io/dgraph/issues/6446
[#6402]: https://github.com/dgraph-io/dgraph/issues/6402
[#6399]: https://github.com/dgraph-io/dgraph/issues/6399
[#6346]: https://github.com/dgraph-io/dgraph/issues/6346
[#6332]: https://github.com/dgraph-io/dgraph/issues/6332
[#6243]: https://github.com/dgraph-io/dgraph/issues/6243
[#6302]: https://github.com/dgraph-io/dgraph/issues/6302
[#6339]: https://github.com/dgraph-io/dgraph/issues/6339
[#6355]: https://github.com/dgraph-io/dgraph/issues/6355
[#6342]: https://github.com/dgraph-io/dgraph/issues/6342
[#6286]: https://github.com/dgraph-io/dgraph/issues/6286
[#6201]: https://github.com/dgraph-io/dgraph/issues/6201
[#6203]: https://github.com/dgraph-io/dgraph/issues/6203
[#6196]: https://github.com/dgraph-io/dgraph/issues/6196
[#6124]: https://github.com/dgraph-io/dgraph/issues/6124
[#6137]: https://github.com/dgraph-io/dgraph/issues/6137
[#6070]: https://github.com/dgraph-io/dgraph/issues/6070
[#6192]: https://github.com/dgraph-io/dgraph/issues/6192
[#6199]: https://github.com/dgraph-io/dgraph/issues/6199
[#6158]: https://github.com/dgraph-io/dgraph/issues/6158
[#6160]: https://github.com/dgraph-io/dgraph/issues/6160
[#6161]: https://github.com/dgraph-io/dgraph/issues/6161
[#6167]: https://github.com/dgraph-io/dgraph/issues/6167
[#6173]: https://github.com/dgraph-io/dgraph/issues/6173
[#6175]: https://github.com/dgraph-io/dgraph/issues/6175
[#6180]: https://github.com/dgraph-io/dgraph/issues/6180
[#6183]: https://github.com/dgraph-io/dgraph/issues/6183
[#6179]: https://github.com/dgraph-io/dgraph/issues/6179
[#6098]: https://github.com/dgraph-io/dgraph/issues/6098
[#6151]: https://github.com/dgraph-io/dgraph/issues/6151
[#6165]: https://github.com/dgraph-io/dgraph/issues/6165
[#6259]: https://github.com/dgraph-io/dgraph/issues/6259
[#6299]: https://github.com/dgraph-io/dgraph/issues/6299
[#6279]: https://github.com/dgraph-io/dgraph/issues/6279
[#6290]: https://github.com/dgraph-io/dgraph/issues/6290
[#6274]: https://github.com/dgraph-io/dgraph/issues/6274
[#6320]: https://github.com/dgraph-io/dgraph/issues/6320
[#6331]: https://github.com/dgraph-io/dgraph/issues/6331
[#6354]: https://github.com/dgraph-io/dgraph/issues/6354
[#6374]: https://github.com/dgraph-io/dgraph/issues/6374
[#6213]: https://github.com/dgraph-io/dgraph/issues/6213

## [20.03.5] - 2020-09-17

[20.03.5]: https://github.com/dgraph-io/dgraph/compare/v20.03.4...v20.03.5

- **Changed**

- Add retry for schema update. ([#6097][])
- Queue keys for rollup during mutation. ([#6150][])

**Added**

- Add --cache_mb and --cache_percentage flags. ([#6287][])
- Add flag to set up compression in zero. ([#6356][])
- Add flags to set table and vlog loading mode for zero. ([#6343][])

**Fixed**

- GraphQL
  - Prevent empty values in fields having `id` directive. ([#6197][])
- Fix out of order issues with split keys in bulk loader. ([#6125][])
- Rollup a batch if more than 2 seconds elapsed since last batch. ([#6138][])
- Simplify how list splits are tracked. ([#6071][])
- Perform rollups more aggresively. ([#6147][])
- Don't allow idx flag to be set to 0 on dgraph zero. ([#6156][])
- Stop forcing RAM mode for the write-ahead log. ([#6260][])
- Fix panicwrap parent check. ([#6300][])
- Sort manifests by backup number. ([#6280][])
- Don't store start_ts in postings. ([#6214][])
- Update reverse index when updating single UID predicates. ([#6006][])
- Return error on closed DB. ([#6321][])
- Optimize splits by doing binary search. Clear the pack from the main list. ([#6333][])
- Sentry nil pointer check. ([#6375][])
- Use z.Closer instead of y.Closer. ([#6398][])
- Make Alpha Shutdown Again. ([#6403][])
- Force exit if CTRL-C is caught before initialization. ([#6409][])
- Batch list in bulk loader to avoid panic. ([#6445][])
- Enterprise features
  - Make backups cancel other tasks. ([#6244][])
  - Add a lock to backups to process one request at a time. ([#6340][])

[#6409]: https://github.com/dgraph-io/dgraph/issues/6409
[#6445]: https://github.com/dgraph-io/dgraph/issues/6445
[#6398]: https://github.com/dgraph-io/dgraph/issues/6398
[#6403]: https://github.com/dgraph-io/dgraph/issues/6403
[#6260]: https://github.com/dgraph-io/dgraph/issues/6260
[#6300]: https://github.com/dgraph-io/dgraph/issues/6300
[#6280]: https://github.com/dgraph-io/dgraph/issues/6280
[#6214]: https://github.com/dgraph-io/dgraph/issues/6214
[#6006]: https://github.com/dgraph-io/dgraph/issues/6006
[#6321]: https://github.com/dgraph-io/dgraph/issues/6321
[#6244]: https://github.com/dgraph-io/dgraph/issues/6244
[#6333]: https://github.com/dgraph-io/dgraph/issues/6333
[#6340]: https://github.com/dgraph-io/dgraph/issues/6340
[#6343]: https://github.com/dgraph-io/dgraph/issues/6343
[#6197]: https://github.com/dgraph-io/dgraph/issues/6197
[#6375]: https://github.com/dgraph-io/dgraph/issues/6375
[#6287]: https://github.com/dgraph-io/dgraph/issues/6287
[#6356]: https://github.com/dgraph-io/dgraph/issues/6356
[#6097]: https://github.com/dgraph-io/dgraph/issues/6097
[#6150]: https://github.com/dgraph-io/dgraph/issues/6150
[#6125]: https://github.com/dgraph-io/dgraph/issues/6125
[#6138]: https://github.com/dgraph-io/dgraph/issues/6138
[#6071]: https://github.com/dgraph-io/dgraph/issues/6071
[#6156]: https://github.com/dgraph-io/dgraph/issues/6156
[#6147]: https://github.com/dgraph-io/dgraph/issues/6147

## [1.2.7] - 2020-09-21

[1.2.7]: https://github.com/dgraph-io/dgraph/compare/v1.2.6...v1.2.7

- **Added**

- Add --cache_mb and --cache_percentage flags. ([#6288][])
- Add flag to set up compression in zero. ([#6357][])
- Add flags to set table and vlog loading mode for zero. ([#6344][])

- **Fixed**

- Don't allow idx flag to be set to 0 on dgraph zero. ([#6193][])
- Stop forcing RAM mode for the write-ahead log. ([#6261][])
- Return error on closed DB. ([#6319][])
- Don't store start_ts in postings. ([#6212][])
- Optimize splits by doing binary search. Clear the pack from the main list. ([#6334][])
- Add a lock to backups to process one request at a time. ([#6341][])
- Use z.Closer instead of y.Closer' ([#6396][])
- Force exit if CTRL-C is caught before initialization. ([#6408][])
- Fix(Alpha): MASA: Make Alpha Shutdown Again. ([#6406][])
- Enterprise features
  - Sort manifests by backup number. ([#6281][])
  - Skip backing up nil lists. ([#6314][])

[#6408]: https://github.com/dgraph-io/dgraph/issues/6408
[#6406]: https://github.com/dgraph-io/dgraph/issues/6406
[#6396]: https://github.com/dgraph-io/dgraph/issues/6396
[#6261]: https://github.com/dgraph-io/dgraph/issues/6261
[#6319]: https://github.com/dgraph-io/dgraph/issues/6319
[#6212]: https://github.com/dgraph-io/dgraph/issues/6212
[#6334]: https://github.com/dgraph-io/dgraph/issues/6334
[#6341]: https://github.com/dgraph-io/dgraph/issues/6341
[#6281]: https://github.com/dgraph-io/dgraph/issues/6281
[#6314]: https://github.com/dgraph-io/dgraph/issues/6314
[#6288]: https://github.com/dgraph-io/dgraph/issues/6288
[#6357]: https://github.com/dgraph-io/dgraph/issues/6357
[#6344]: https://github.com/dgraph-io/dgraph/issues/6344
[#6193]: https://github.com/dgraph-io/dgraph/issues/6193

## [20.07.0] - 2020-07-28

[20.07.0]: https://github.com/dgraph-io/dgraph/compare/v20.03.4...v20.07.0

- **Changed**

- GraphQL
  - Make updateGQLSchema always return the new schema. ([#5540][])
  - Allow user to define and pass arguments to fields. ([#5562][])
  - Move alias to end of graphql pipeline. ([#5369][])
- Return error list while validating GraphQL schema. ([#5576][])
- Send CID for sentry events. ([#5625][])
- Alpha: Enable bloom filter caching ([#5552][])
- Add support for multiple uids in uid_in function ([#5292][])
- Tag sentry events with additional version details. ([#5726][])
- Sentry opt out banner. ([#5727][])
- Replace shutdownCh and wait groups to a y.Closer for shutting down Alpha. ([#5560][])
- Update badger to commit [e7b6e76f96e8][]. ([#5537][])
- Update Badger ([#5661][], [#6034][])
  - Fix assert in background compression and encryption. ([dgraph-io/badger#1366][])
  - GC: Consider size of value while rewriting ([dgraph-io/badger#1357][])
  - Restore: Account for value size as well ([dgraph-io/badger#1358][])
  - Tests: Do not leave behind state goroutines ([dgraph-io/badger#1349][])
  - Support disabling conflict detection ([dgraph-io/badger#1344][])
  - Compaction: Expired keys and delete markers are never purged ([dgraph-io/badger#1354][])
  - Fix build on golang tip ([dgraph-io/badger#1355][])
  - StreamWriter: Close head writer ([dgraph-io/badger#1347][])
  - Iterator: Always add key to txn.reads ([dgraph-io/badger#1328][])
  - Add immudb to the project list ([dgraph-io/badger#1341][])
  - DefaultOptions: Set KeepL0InMemory to false ([dgraph-io/badger#1345][])
- Enterprise features
  - /health endpoint now shows Enterprise Features available. Fixes [#5234][]. ([#5293][])
  - GraphQL Changes for /health endpoint's Enterprise features info. Fixes [#5234][]. ([#5308][])
  - Use encryption in temp badger, fix compilation on 32-bit. ([#4963][])
  - Only process restore request in the current alpha if it's the leader. ([#5657][])
  - Vault: Support kv v1 and decode base64 key. ([#5725][])
  - **Breaking changes**
    - [BREAKING] GraphQL: Add camelCase for add/update mutation. Fixes [#5380][]. ([#5547][])

**Added**

- GraphQL
  - Add Graphql-TouchedUids header in HTTP response. ([#5572][])
  - Introduce `@cascade` in GraphQL. Fixes [#4789][]. ([#5511][])
  - Add authentication feature and http admin endpoints. Fixes [#4758][]. ([#5162][])
  - Support existing gqlschema nodes without xid. ([#5457][])
  - Add custom logic feature. ([#5004][])
  - Add extensions to query response. ([#5157][])
  - Allow query of deleted nodes. ([#5949][])
  - Allow more control over custom logic header names. ([#5809][])
  - Adds Apollo tracing to GraphQL extensions. ([#5855][])
  - Turn on subscriptions and adds directive to control subscription generation. ([#5856][])
  - Add introspection headers to custom logic. ([#5858][])
  - GraphQL health now reported by /probe/graphql. ([#5875][])
  - Validate audience in authorization JWT and change `Dgraph.Authorization` format. ([#5980][])
- Upgrade tool for 20.07. ([#5830][])
- Async restore operations. ([#5704][])
- Add LogRequest variable to GraphQL config input. ([#5197][])
- Allow backup ID to be passed to restore endpoint. ([#5208][])
- Added support for application/graphQL to graphQL endpoints. ([#5125][])
- Add support for xidmap in bulkloader. Fixes [#4917][]. ([#5090][])
- Add GraphQL admin endpoint to list backups. ([#5307][])
- Enterprise features
  - GraphQL schema get/update, Dgraph schema query/alter and /login are now admin operations.
    ([#5833][])
  - Backup can take S3 credentials from IAM. ([#5387][])
  - Online restore. ([#5095][])
  - Retry restore proposals. ([#5765][])
  - Add support for encrypted backups in online restores. ([#5226][])
  - **Breaking changes**
    - [BREAKING] Vault Integration. ([#5402][])

**Fixed**

- GraphQL
  - Validate JWT Claims and test JWT expiry. ([#6050][])
  - Validate subscriptions in Operation function. ([#5983][])
  - Nested auth queries no longer search through all possible records. ([#5950][])
  - Apply auth rules on type having @dgraph directive. ([#5863][])
  - Custom Claim will be parsed as JSON if it is encoded as a string. ([#5862][])
  - Dgraph directive with reverse edge should work smoothly with interfaces. Fixed [#5744][].
    ([#5982][])
  - Fix case where Dgraph type was not generated for GraphQL interface. Fixes [#5311][]. ([#5828][])
  - Fix panic error when there is no @withSubscription directive on any type. ([#5921][])
  - Fix OOM issue in graphql mutation rewriting. ([#5854][])
  - Preserve GraphQL schema after drop_data. ([#5840][])
  - Maintain Master's backward compatibility for `Dgraph.Authorization` in schema. ([#6014][])
  - Remote schema introspection for single remote endpoint. ([#5824][])
  - Requesting only \_\-typename now returns results. ([#5823][])
  - Typename for types should be filled in query for schema introspection queries. Fixes [#5792][].
    ([#5891][])
  - Update GraphQL schema only on Group-1 leader. ([#5829][])
  - Add more validations for coercion of object/scalar and vice versa. ([#5534][])
  - Apply type filter for get query at root level. ([#5497][])
  - Fix mutation on predicate with special characters having dgraph directive. Fixes [#5296][].
    ([#5526][])
  - Return better error message if a type only contains ID field. ([#5531][])
  - Coerce value for scalar types correctly. ([#5487][])
  - Minor delete mutation msg fix. ([#5316][])
  - Report all errors during schema update. ([#5425][])
  - Do graphql query/mutation validation in the mock server. ([#5362][])
  - Remove custom directive from internal schema. ([#5354][])
  - Recover from panic within goroutines used for resolving custom fields. ([#5329][])
  - Start collecting and returning errors from remote remote GraphQL endpoints. ([#5328][])
  - Fix response for partial admin queries. ([#5317][])
- Avoid assigning duplicate RAFT IDs to new nodes. Fixes [#5436][]. ([#5571][])
- Alpha: Gracefully shutdown ludicrous mode. ([#5561][])
- Use rampMeter for Executor. ([#5503][])
- Dont set n.ops map entries to nil. Instead just delete them. ([#5551][])
- Add check on rebalance interval. ([#5544][])
- Queries or mutations shouldn't be part of generated Dgraph schema. ([#5524][])
- Sent restore proposals to all groups asyncronouosly. ([#5467][])
- Fix long lines in export.go. ([#5498][])
- Fix warnings about unkeyed literals. ([#5492][])
- Remove redundant conversions between string and []byte. ([#5478][])
- Propogate request context while handling queries. ([#5418][])
- K-Shortest path query fix. Fixes [#5426][]. ([#5410][])
- Worker: Return nil on error. ([#5414][])
- Fix warning about issues with the cancel function. ([#5397][]).
- Replace TxnWriter with WriteBatch. ([#5007][])
- Add a check to throw an error is a nil pointer is passed to unmarshalOrCopy. ([#5334][])
- Remove noisy logs in tablet move. ([#5333][])
- Support bulk loader use-case to import unencrypted export and encrypt the result. ([#5209][])
- Handle Dgraph shutdown gracefully. Fixes [#3873][]. ([#5137][], [#5138][])
- If we don't have any schema updates, avoid running the indexing sequence. ([#5126][])
- Pass read timestamp to getNew. ([#5085][])
- Indicate dev environment in Sentry events. ([#5051][])
- Replaced s2 contains point methods with go-geom. ([#5023][]
- Change tablet size calculation to not depend on the right key. Fixes [#5408][]. ([#5684][])
- Fix alpha start in ludicrous mode. Fixes [#5601][]. ([#5912][])
- Handle schema updates correctly in ludicrous mode. ([#5970][])
- Fix Panic because of nil map in groups.go. ([#6008][])
- update reverse index when updating single UID predicates. Fixes [#5732][]. ([#6005][]),
  ([#6015][])
- Fix expand(\_all\_) queries in ACL. Fixes [#5687][]. ([#5993][])
- Fix val queries when ACL is enabled. Fixes [#5687][]. ([#5995][])
- Return error if server is not ready. ([#6020][])
- Reduce memory consumption of the map. ([#5957][])
- Cancel the context when opening connection to leader for streaming snapshot. ([#6045][])
- **Breaking changes**
  - [BREAKING] Namespace dgraph internal types/predicates with `dgraph.` Fixes [#4878][].
    ([#5185][])
  - [BREAKING] Remove shorthand for store_xids in bulk loader. ([#5148][])
  - [BREAKING] Introduce new facets format. Fixes [#4798][], [#4581][], [#4907][]. ([#5424][])
- Enterprise:
  - Backup: Change groupId from int to uint32. ([#5605][])
  - Backup: Use a sync.Pool to allocate KVs during backup. ([#5579][])
  - Backup: Fix segmentation fault when calling the /admin/backup edpoint. ([#6043][])
  - Restore: Make backupId optional in restore GraphQL interface. ([#5685][])
  - Restore: Move tablets to right group when restoring a backup. ([#5682][])
  - Restore: Only processes backups for the alpha's group. ([#5588][])
  - vault_format support for online restore and gql ([#5758][])

[#5661]: https://github.com/dgraph-io/dgraph/issues/5661
[dgraph-io/badger#1366]: https://github.com/dgraph-io/badger/issues/1366
[dgraph-io/badger#1357]: https://github.com/dgraph-io/badger/issues/1357
[dgraph-io/badger#1358]: https://github.com/dgraph-io/badger/issues/1358
[dgraph-io/badger#1349]: https://github.com/dgraph-io/badger/issues/1349
[dgraph-io/badger#1344]: https://github.com/dgraph-io/badger/issues/1344
[dgraph-io/badger#1354]: https://github.com/dgraph-io/badger/issues/1354
[dgraph-io/badger#1355]: https://github.com/dgraph-io/badger/issues/1355
[dgraph-io/badger#1347]: https://github.com/dgraph-io/badger/issues/1347
[dgraph-io/badger#1328]: https://github.com/dgraph-io/badger/issues/1328
[dgraph-io/badger#1341]: https://github.com/dgraph-io/badger/issues/1341
[dgraph-io/badger#1345]: https://github.com/dgraph-io/badger/issues/1345
[#6050]: https://github.com/dgraph-io/dgraph/issues/6050
[#6045]: https://github.com/dgraph-io/dgraph/issues/6045
[#5725]: https://github.com/dgraph-io/dgraph/issues/5725
[#5579]: https://github.com/dgraph-io/dgraph/issues/5579
[#5685]: https://github.com/dgraph-io/dgraph/issues/5685
[#5682]: https://github.com/dgraph-io/dgraph/issues/5682
[#5572]: https://github.com/dgraph-io/dgraph/issues/5572
[#4789]: https://github.com/dgraph-io/dgraph/issues/4789
[#5511]: https://github.com/dgraph-io/dgraph/issues/5511
[#4758]: https://github.com/dgraph-io/dgraph/issues/4758
[#5162]: https://github.com/dgraph-io/dgraph/issues/5162
[#5457]: https://github.com/dgraph-io/dgraph/issues/5457
[#5004]: https://github.com/dgraph-io/dgraph/issues/5004
[#5157]: https://github.com/dgraph-io/dgraph/issues/5157
[#5197]: https://github.com/dgraph-io/dgraph/issues/5197
[#5387]: https://github.com/dgraph-io/dgraph/issues/5387
[#5226]: https://github.com/dgraph-io/dgraph/issues/5226
[#5208]: https://github.com/dgraph-io/dgraph/issues/5208
[#5125]: https://github.com/dgraph-io/dgraph/issues/5125
[#5095]: https://github.com/dgraph-io/dgraph/issues/5095
[#4917]: https://github.com/dgraph-io/dgraph/issues/4917
[#5090]: https://github.com/dgraph-io/dgraph/issues/5090
[#5307]: https://github.com/dgraph-io/dgraph/issues/5307
[#5402]: https://github.com/dgraph-io/dgraph/issues/5402
[#5540]: https://github.com/dgraph-io/dgraph/issues/5540
[#5576]: https://github.com/dgraph-io/dgraph/issues/5576
[#5625]: https://github.com/dgraph-io/dgraph/issues/5625
[#5562]: https://github.com/dgraph-io/dgraph/issues/5562
[#5552]: https://github.com/dgraph-io/dgraph/issues/5552
[#5369]: https://github.com/dgraph-io/dgraph/issues/5369
[#5292]: https://github.com/dgraph-io/dgraph/issues/5292
[#5234]: https://github.com/dgraph-io/dgraph/issues/5234
[#5293]: https://github.com/dgraph-io/dgraph/issues/5293
[#5308]: https://github.com/dgraph-io/dgraph/issues/5308
[#4963]: https://github.com/dgraph-io/dgraph/issues/4963
[#5380]: https://github.com/dgraph-io/dgraph/issues/5380
[#5547]: https://github.com/dgraph-io/dgraph/issues/5547
[#5534]: https://github.com/dgraph-io/dgraph/issues/5534
[#5497]: https://github.com/dgraph-io/dgraph/issues/5497
[#5296]: https://github.com/dgraph-io/dgraph/issues/5296
[#5526]: https://github.com/dgraph-io/dgraph/issues/5526
[#5531]: https://github.com/dgraph-io/dgraph/issues/5531
[#5487]: https://github.com/dgraph-io/dgraph/issues/5487
[#5316]: https://github.com/dgraph-io/dgraph/issues/5316
[#5425]: https://github.com/dgraph-io/dgraph/issues/5425
[#5362]: https://github.com/dgraph-io/dgraph/issues/5362
[#5354]: https://github.com/dgraph-io/dgraph/issues/5354
[#5329]: https://github.com/dgraph-io/dgraph/issues/5329
[#5328]: https://github.com/dgraph-io/dgraph/issues/5328
[#5317]: https://github.com/dgraph-io/dgraph/issues/5317
[#5588]: https://github.com/dgraph-io/dgraph/issues/5588
[#5605]: https://github.com/dgraph-io/dgraph/issues/5605
[#5571]: https://github.com/dgraph-io/dgraph/issues/5571
[#5561]: https://github.com/dgraph-io/dgraph/issues/5561
[#5503]: https://github.com/dgraph-io/dgraph/issues/5503
[#5551]: https://github.com/dgraph-io/dgraph/issues/5551
[#5544]: https://github.com/dgraph-io/dgraph/issues/5544
[#5524]: https://github.com/dgraph-io/dgraph/issues/5524
[#5467]: https://github.com/dgraph-io/dgraph/issues/5467
[#5498]: https://github.com/dgraph-io/dgraph/issues/5498
[#5492]: https://github.com/dgraph-io/dgraph/issues/5492
[#5478]: https://github.com/dgraph-io/dgraph/issues/5478
[#5418]: https://github.com/dgraph-io/dgraph/issues/5418
[#5426]: https://github.com/dgraph-io/dgraph/issues/5426
[#5410]: https://github.com/dgraph-io/dgraph/issues/5410
[#5414]: https://github.com/dgraph-io/dgraph/issues/5414
[#5397]: https://github.com/dgraph-io/dgraph/issues/5397
[#5007]: https://github.com/dgraph-io/dgraph/issues/5007
[#5334]: https://github.com/dgraph-io/dgraph/issues/5334
[#5333]: https://github.com/dgraph-io/dgraph/issues/5333
[#5209]: https://github.com/dgraph-io/dgraph/issues/5209
[#3873]: https://github.com/dgraph-io/dgraph/issues/3873
[#5138]: https://github.com/dgraph-io/dgraph/issues/5138
[#5137]: https://github.com/dgraph-io/dgraph/issues/5137
[#5126]: https://github.com/dgraph-io/dgraph/issues/5126
[#5085]: https://github.com/dgraph-io/dgraph/issues/5085
[#5051]: https://github.com/dgraph-io/dgraph/issues/5051
[#5023]: https://github.com/dgraph-io/dgraph/issues/5023
[#4878]: https://github.com/dgraph-io/dgraph/issues/4878
[#5185]: https://github.com/dgraph-io/dgraph/issues/5185
[#5148]: https://github.com/dgraph-io/dgraph/issues/5148
[#4798]: https://github.com/dgraph-io/dgraph/issues/4798
[#4581]: https://github.com/dgraph-io/dgraph/issues/4581
[#4907]: https://github.com/dgraph-io/dgraph/issues/4907
[#5424]: https://github.com/dgraph-io/dgraph/issues/5424
[#5436]: https://github.com/dgraph-io/dgraph/issues/5436
[#5537]: https://github.com/dgraph-io/dgraph/issues/5537
[#5657]: https://github.com/dgraph-io/dgraph/issues/5657
[#5726]: https://github.com/dgraph-io/dgraph/issues/5726
[#5727]: https://github.com/dgraph-io/dgraph/issues/5727
[#5408]: https://github.com/dgraph-io/dgraph/issues/5408
[#5684]: https://github.com/dgraph-io/dgraph/issues/5684
[e7b6e76f96e8]: https://github.com/dgraph-io/badger/commit/e7b6e76f96e8
[#5949]: https://github.com/dgraph-io/dgraph/issues/5949
[#5704]: https://github.com/dgraph-io/dgraph/issues/5704
[#5765]: https://github.com/dgraph-io/dgraph/issues/5765
[#5809]: https://github.com/dgraph-io/dgraph/issues/5809
[#5830]: https://github.com/dgraph-io/dgraph/issues/5830
[#5855]: https://github.com/dgraph-io/dgraph/issues/5855
[#5856]: https://github.com/dgraph-io/dgraph/issues/5856
[#5858]: https://github.com/dgraph-io/dgraph/issues/5858
[#5833]: https://github.com/dgraph-io/dgraph/issues/5833
[#5875]: https://github.com/dgraph-io/dgraph/issues/5875
[#5980]: https://github.com/dgraph-io/dgraph/issues/5980
[#5560]: https://github.com/dgraph-io/dgraph/issues/5560
[#5912]: https://github.com/dgraph-io/dgraph/issues/5912
[#5601]: https://github.com/dgraph-io/dgraph/issues/5601
[#5970]: https://github.com/dgraph-io/dgraph/issues/5970
[#6008]: https://github.com/dgraph-io/dgraph/issues/6008
[#6005]: https://github.com/dgraph-io/dgraph/issues/6005
[#6015]: https://github.com/dgraph-io/dgraph/issues/6015
[#5732]: https://github.com/dgraph-io/dgraph/issues/5732
[#5863]: https://github.com/dgraph-io/dgraph/issues/5863
[#5862]: https://github.com/dgraph-io/dgraph/issues/5862
[#5982]: https://github.com/dgraph-io/dgraph/issues/5982
[#5744]: https://github.com/dgraph-io/dgraph/issues/5744
[#5828]: https://github.com/dgraph-io/dgraph/issues/5828
[#5311]: https://github.com/dgraph-io/dgraph/issues/5311
[#5921]: https://github.com/dgraph-io/dgraph/issues/5921
[#5854]: https://github.com/dgraph-io/dgraph/issues/5854
[#5840]: https://github.com/dgraph-io/dgraph/issues/5840
[#5758]: https://github.com/dgraph-io/dgraph/issues/5758
[#5983]: https://github.com/dgraph-io/dgraph/issues/5983
[#5957]: https://github.com/dgraph-io/dgraph/issues/5957
[#6014]: https://github.com/dgraph-io/dgraph/issues/6014
[#5824]: https://github.com/dgraph-io/dgraph/issues/5824
[#5823]: https://github.com/dgraph-io/dgraph/issues/5823
[#5891]: https://github.com/dgraph-io/dgraph/issues/5891
[#5792]: https://github.com/dgraph-io/dgraph/issues/5792
[#5829]: https://github.com/dgraph-io/dgraph/issues/5829
[#5993]: https://github.com/dgraph-io/dgraph/issues/5993
[#5687]: https://github.com/dgraph-io/dgraph/issues/5687
[#5995]: https://github.com/dgraph-io/dgraph/issues/5995
[#6020]: https://github.com/dgraph-io/dgraph/issues/6020
[#5950]: https://github.com/dgraph-io/dgraph/issues/5950
[#6034]: https://github.com/dgraph-io/dgraph/issues/6034
[#6043]: https://github.com/dgraph-io/dgraph/issues/6043

## [20.03.4] - 2020-07-23

[20.03.4]: https://github.com/dgraph-io/dgraph/compare/v20.03.3...v20.03.4

**Changed**

- Update Badger 07/13/2020. ([#5941][], [#5616][])

**Added**

- Sentry opt out banner. ([#5729][])
- Tag sentry events with additional version details. ([#5728][])

**Fixed**

- GraphQL
  - Minor delete mutation msg fix. ([#5564][])
  - Make updateGQLSchema always return the new schema. ([#5582][])
  - Fix mutation on predicate with special characters in the `@dgraph` directive. ([#5577][])
  - Updated mutation rewriting to fix OOM issue. ([#5536][])
  - Fix case where Dgraph type was not generated for GraphQL interface. Fixes [#5311][]. ([#5844][])
  - Fix interface conversion panic in v20.03 ([#5857][]) .
- Dont set n.ops map entries to nil. Instead just delete them. ([#5557][])
- Alpha: Enable bloom filter caching. ([#5555][])
- Alpha: Gracefully shutdown ludicrous mode. ([#5584][])
- Alpha Close: Wait for indexing to complete. Fixes [#3873][]. ([#5597][])
- K shortest paths queries fix. ([#5548][])
- Add check on rebalance interval. ([#5594][])
- Remove noisy logs in tablet move. ([#5591][])
- Avoid assigning duplicate RAFT IDs to new nodes. Fixes [#4536][]. ([#5604][])
- Send CID for sentry events. ([#5633][])
- Use rampMeter for Executor. ([#5503][])
- Fix snapshot calculation in ludicrous mode. ([#5636][])
- Update badger: Avoid panic in fillTables(). Fix assert in background compression and encryption.
  ([#5680][])
- Avoid panic in handleValuePostings. ([#5678][])
- Fix facets response with normalize. Fixes [#5241][]. ([#5691][])
- Badger iterator key copy in count index query. ([#5916][])
- Ludicrous mode mutation error. ([#5914][])
- Return error instead of panic. ([#5907][])
- Fix segmentation fault in draft.go. ([#5860][])
- Optimize count index. ([#5971][])
- Handle schema updates correctly in ludicrous mode. ([#5969][])
- Fix Panic because of nil map in groups.go. ([#6007][])
- Return error if server is not ready. ([#6021][])
- Enterprise features
  - Backup: Change groupId from int to uint32. ([#5614][])
  - Backup: Use a sync.Pool to allocate KVs. ([#5579][])

[#5241]: https://github.com/dgraph-io/dgraph/issues/5241
[#5691]: https://github.com/dgraph-io/dgraph/issues/5691
[#5916]: https://github.com/dgraph-io/dgraph/issues/5916
[#5914]: https://github.com/dgraph-io/dgraph/issues/5914
[#5907]: https://github.com/dgraph-io/dgraph/issues/5907
[#5860]: https://github.com/dgraph-io/dgraph/issues/5860
[#5971]: https://github.com/dgraph-io/dgraph/issues/5971
[#5844]: https://github.com/dgraph-io/dgraph/issues/5844
[#5857]: https://github.com/dgraph-io/dgraph/issues/5857
[#5941]: https://github.com/dgraph-io/dgraph/issues/5941
[#5729]: https://github.com/dgraph-io/dgraph/issues/5729
[#5728]: https://github.com/dgraph-io/dgraph/issues/5728
[#5616]: https://github.com/dgraph-io/dgraph/issues/5616
[#5564]: https://github.com/dgraph-io/dgraph/issues/5564
[#5582]: https://github.com/dgraph-io/dgraph/issues/5582
[#5577]: https://github.com/dgraph-io/dgraph/issues/5577
[#5536]: https://github.com/dgraph-io/dgraph/issues/5536
[#5557]: https://github.com/dgraph-io/dgraph/issues/5557
[#5555]: https://github.com/dgraph-io/dgraph/issues/5555
[#5584]: https://github.com/dgraph-io/dgraph/issues/5584
[#5597]: https://github.com/dgraph-io/dgraph/issues/5597
[#5548]: https://github.com/dgraph-io/dgraph/issues/5548
[#5594]: https://github.com/dgraph-io/dgraph/issues/5594
[#5591]: https://github.com/dgraph-io/dgraph/issues/5591
[#4536]: https://github.com/dgraph-io/dgraph/issues/4536
[#5604]: https://github.com/dgraph-io/dgraph/issues/5604
[#5633]: https://github.com/dgraph-io/dgraph/issues/5633
[#5636]: https://github.com/dgraph-io/dgraph/issues/5636
[#5680]: https://github.com/dgraph-io/dgraph/issues/5680
[#5614]: https://github.com/dgraph-io/dgraph/issues/5614
[#5678]: https://github.com/dgraph-io/dgraph/issues/5678
[#5969]: https://github.com/dgraph-io/dgraph/issues/5969
[#6007]: https://github.com/dgraph-io/dgraph/issues/6007
[#6021]: https://github.com/dgraph-io/dgraph/issues/6021

## [1.2.6] - 2020-07-31

[1.2.6]: https://github.com/dgraph-io/dgraph/compare/v1.2.5...v1.2.6

**Changed**

- Update Badger. ([#5940][], [#5990][])
  - Fix assert in background compression and encryption. (dgraph-io/badger#1366)
  - Avoid panic in filltables() (dgraph-io/badger#1365)
  - Force KeepL0InMemory to be true when InMemory is true (dgraph-io/badger#1375)
  - Tests: Use t.Parallel in TestIteratePrefix tests (dgraph-io/badger#1377)
  - Remove second initialization of writech in Open (dgraph-io/badger#1382)
  - Increase default valueThreshold from 32B to 1KB (dgraph-io/badger#1346)
  - Pre allocate cache key for the block cache and the bloom filter cache (dgraph-io/badger#1371)
  - Rework DB.DropPrefix (dgraph-io/badger#1381)
  - Update head while replaying value log (dgraph-io/badger#1372)
  - Update ristretto to commit f66de99 (dgraph-io/badger#1391)
  - Enable cross-compiled 32bit tests on TravisCI (dgraph-io/badger#1392)
  - Avoid panic on multiple closer.Signal calls (dgraph-io/badger#1401)
  - Add a contribution guide (dgraph-io/badger#1379)
  - Add assert to check integer overflow for table size (dgraph-io/badger#1402)
  - Return error if the vlog writes exceeds more that 4GB. (dgraph-io/badger#1400)
  - Revert "add assert to check integer overflow for table size (dgraph-io/badger#1402)"
    (dgraph-io/badger#1406)
  - Revert "fix: Fix race condition in block.incRef (dgraph-io/badger#1337)" (dgraph-io/badger#1407)
  - Revert "Buffer pool for decompression (dgraph-io/badger#1308)" (dgraph-io/badger#1408)
  - Revert "Compress/Encrypt Blocks in the background (dgraph-io/badger#1227)"
    (dgraph-io/badger#1409)
  - Add missing changelog for v2.0.3 (dgraph-io/badger#1410)
  - Changelog for v20.07.0 (dgraph-io/badger#1411)

**Fixed**

- Alpha: Enable bloom filter caching. ([#5554][])
- K shortest paths queries fix. ([#5596][])
- Add check on rebalance interval. ([#5595][])
- Change error message in case of successful license application. ([#5593][])
- Remove noisy logs in tablet move. ([#5592][])
- Avoid assigning duplicate RAFT IDs to new nodes. Fixes [#5436][]. ([#5603][])
- Update badger: Set KeepL0InMemory to false (badger default), and Set DetectConflicts to false.
  ([#5615][])
- Use /tmp dir to store temporary index. Fixes [#4600][]. ([#5730][])
- Split posting lists recursively. ([#4867][])
- Set version when rollup is called with no splits. ([#4945][])
- Return error instead of panic (readPostingList). Fixes [#5749][]. ([#5908][])
- ServeTask: Return error if server is not ready. ([#6022][])
- Enterprise features
  - Backup: Change groupId from int to uint32. ([#5613][])
  - Backup: During backup, collapse split posting lists into a single list. ([#4682][])
  - Backup: Use a sync.Pool to allocate KVs during backup. ([#5579][])

[#5730]: https://github.com/dgraph-io/dgraph/issues/5730
[#4600]: https://github.com/dgraph-io/dgraph/issues/4600
[#4682]: https://github.com/dgraph-io/dgraph/issues/4682
[#4867]: https://github.com/dgraph-io/dgraph/issues/4867
[#4945]: https://github.com/dgraph-io/dgraph/issues/4945
[#5908]: https://github.com/dgraph-io/dgraph/issues/5908
[#5749]: https://github.com/dgraph-io/dgraph/issues/5749
[#6022]: https://github.com/dgraph-io/dgraph/issues/6022
[#5554]: https://github.com/dgraph-io/dgraph/issues/5554
[#5596]: https://github.com/dgraph-io/dgraph/issues/5596
[#5595]: https://github.com/dgraph-io/dgraph/issues/5595
[#5593]: https://github.com/dgraph-io/dgraph/issues/5593
[#5592]: https://github.com/dgraph-io/dgraph/issues/5592
[#5603]: https://github.com/dgraph-io/dgraph/issues/5603
[#5615]: https://github.com/dgraph-io/dgraph/issues/5615
[#5613]: https://github.com/dgraph-io/dgraph/issues/5613
[#5940]: https://github.com/dgraph-io/dgraph/issues/5940
[#5990]: https://github.com/dgraph-io/dgraph/issues/5613

## [20.03.3] - 2020-06-02

[20.03.3]: https://github.com/dgraph-io/dgraph/compare/v20.03.1...v20.03.3

**Changed**

- Sentry Improvements: Segregate dev and prod events into their own Sentry projects. Remove Panic
  back-traces, Set the type of exception to the panic message. ([#5305][])
- /health endpoint now shows EE Features available and GraphQL changes. ([#5304][])
- Return error response if encoded response is > 4GB in size. Replace idMap with idSlice in encoder.
  ([#5359][])
- Initialize sentry at the beginning of alpha.Run(). ([#5429][])

**Added**

- Adds ludicrous mode to live loader. ([#5419][])
- GraphQL: adds transactions to graphql mutations ([#5485][])

**Fixed**

- Export: Ignore deleted predicates from schema. Fixes [#5053][]. ([#5326][])
- GraphQL: ensure upserts don't have accidental edge removal. Fixes [#5355][]. ([#5356][])
- Fix segmentation fault in query.go. ([#5377][])
- Fix empty string checks. ([#5390][])
- Update group checksums when combining multiple deltas. Fixes [#5368][]. ([#5394][])
- Change the default ratio of traces from 1 to 0.01. ([#5405][])
- Fix protobuf headers check. ([#5381][])
- Stream the full set of predicates and types during a snapshot. ([#5444][])
- Support passing GraphQL schema to bulk loader. Fixes [#5235][]. ([#5521][])
- Export GraphQL schema to separate file. Fixes [#5235][]. ([#5528][])
- Fix memory leak in live loader. ([#5473][])
- Replace strings.Trim with strings.TrimFunc in ParseRDF. ([#5494][])
- Return nil instead of emptyTablet in groupi.Tablet(). ([#5469][])
- Use pre-allocated protobufs during backups. ([#5404][])
- During shutdown, generate snapshot before closing raft node. ([#5476][])
- Get lists of predicates and types before sending the snapshot. ([#5488][])
- Fix panic for sending on a closed channel. ([#5479][])
- Fix inconsistent bulk loader failures. Fixes [#5361][]. ([#5537][])
- GraphQL: fix password rewriting. ([#5483][])
- GraphQL: Fix non-unique schema issue. ([#5481][])
- Enterprise features
  - Print error when applying enterprise license fails. ([#5342][])
  - Apply the option enterprise_license only after the node's Raft is initialized and it is the
    leader. Don't apply the trial license if a license already exists. Disallow the
    enterprise_license option for OSS build and bail out. Apply the option even if there is a
    license from a previous life of the Zero. ([#5384][])

### Security

- Use SensitiveByteSlice type for hmac secret. ([#5450][])

[#5444]: https://github.com/dgraph-io/dgraph/issues/5444
[#5305]: https://github.com/dgraph-io/dgraph/issues/5305
[#5304]: https://github.com/dgraph-io/dgraph/issues/5304
[#5359]: https://github.com/dgraph-io/dgraph/issues/5359
[#5429]: https://github.com/dgraph-io/dgraph/issues/5429
[#5342]: https://github.com/dgraph-io/dgraph/issues/5342
[#5326]: https://github.com/dgraph-io/dgraph/issues/5326
[#5356]: https://github.com/dgraph-io/dgraph/issues/5356
[#5377]: https://github.com/dgraph-io/dgraph/issues/5377
[#5384]: https://github.com/dgraph-io/dgraph/issues/5384
[#5390]: https://github.com/dgraph-io/dgraph/issues/5390
[#5394]: https://github.com/dgraph-io/dgraph/issues/5394
[#5405]: https://github.com/dgraph-io/dgraph/issues/5405
[#5053]: https://github.com/dgraph-io/dgraph/issues/5053
[#5355]: https://github.com/dgraph-io/dgraph/issues/5355
[#5368]: https://github.com/dgraph-io/dgraph/issues/5368
[#5450]: https://github.com/dgraph-io/dgraph/issues/5450
[#5381]: https://github.com/dgraph-io/dgraph/issues/5381
[#5528]: https://github.com/dgraph-io/dgraph/issues/5528
[#5473]: https://github.com/dgraph-io/dgraph/issues/5473
[#5494]: https://github.com/dgraph-io/dgraph/issues/5494
[#5469]: https://github.com/dgraph-io/dgraph/issues/5469
[#5404]: https://github.com/dgraph-io/dgraph/issues/5404
[#5476]: https://github.com/dgraph-io/dgraph/issues/5476
[#5488]: https://github.com/dgraph-io/dgraph/issues/5488
[#5483]: https://github.com/dgraph-io/dgraph/issues/5483
[#5481]: https://github.com/dgraph-io/dgraph/issues/5481
[#5521]: https://github.com/dgraph-io/dgraph/issues/5521
[#5235]: https://github.com/dgraph-io/dgraph/issues/5235
[#5419]: https://github.com/dgraph-io/dgraph/issues/5419
[#5485]: https://github.com/dgraph-io/dgraph/issues/5485
[#5479]: https://github.com/dgraph-io/dgraph/issues/5479
[#5361]: https://github.com/dgraph-io/dgraph/issues/5361

## [1.2.5] - 2020-06-02

[1.2.5]: https://github.com/dgraph-io/dgraph/compare/v1.2.3...v1.2.5

**Changed**

- Return error response if encoded response is > 4GB in size. Replace idMap with idSlice in encoder.
  ([#5359][])
- Change the default ratio of traces from 1 to 0.01. ([#5405][])

**Fixed**

- Export: Ignore deleted predicates from schema. Fixes [#5053][]. ([#5327][])
- Fix segmentation fault in query.go. ([#5377][])
- Update group checksums when combining multiple deltas. Fixes [#5368][]. ([#5394][])
- Fix empty string checks. ([#5396][])
- Fix protobuf headers check. ([#5381][])
- Stream the full set of predicates and types during a snapshot. ([#5444][])
- Use pre-allocated protobufs during backups. ([#5508][])
- Replace strings.Trim with strings.TrimFunc in ParseRDF. ([#5494][])
- Return nil instead of emptyTablet in groupi.Tablet(). ([#5469][])
- During shutdown, generate snapshot before closing raft node. ([#5476][])
- Get lists of predicates and types before sending the snapshot. ([#5488][])
- Move runVlogGC to x and use it in zero as well. ([#5468][])
- Fix inconsistent bulk loader failures. Fixes [#5361][]. ([#5537][])

**Security**

- Use SensitiveByteSlice type for hmac secret. ([#5451][])

[#5327]: https://github.com/dgraph-io/dgraph/issues/5327
[#5396]: https://github.com/dgraph-io/dgraph/issues/5396
[#5451]: https://github.com/dgraph-io/dgraph/issues/5451
[#5508]: https://github.com/dgraph-io/dgraph/issues/5508
[#5468]: https://github.com/dgraph-io/dgraph/issues/5468

## [20.03.2] - 2020-05-15

This release was removed

## [1.2.4] - 2020-05-15

This release was removed

## [20.03.1] - 2020-04-24

[20.03.1]: https://github.com/dgraph-io/dgraph/compare/v20.03.0...v20.03.1

**Changed**

- Support comma separated list of zero addresses in alpha. ([#5258][])
- Optimization: Optimize snapshot creation ([#4901][])
- Optimization: Remove isChild from fastJsonNode. ([#5184][])
- Optimization: Memory improvements in fastJsonNode. ([#5088][])
- Update badger to commit cddf7c03451c. ([#5272][])
  - Compression/encryption runs in the background (which means faster writes)
  - Separate cache for bloom filters which limits the amount of memory used by bloom filters
- Avoid crashing live loader in case the network is interrupted. ([#5268][])
- Enterprise features
  - Backup/restore: Force users to explicitly tell restore command to run without zero. ([#5206][])
  - Alpha: Expose compression_level option. ([#5280][])

**Fixed**

- Implement json.Marshal just for strings. ([#4979][])
- Change error message in case of successful license application. Fixes [#4965][]. ([#5230][])
- Add OPTIONS support for /ui/keywords. Fixes [#4946][]. ([#4992][])
- Check uid list is empty when filling shortest path vars. ([#5152][])
- Return error for invalid UID 0x0. Fixes [#5238][]. ([#5252][])
- Skipping floats that cannot be marshalled (+Inf, -Inf, NaN). ([#5199][], [#5163][])
- Fix panic in Task FrameWork. Fixes [#5034][]. ([#5081][])
- graphql: @dgraph(pred: "...") with @search. ([#5019][])
- graphql: ensure @id uniqueness within a mutation. ([#4959][])
- Set correct posting list type while creating it in live loader. ([#5012][])
- Add support for tinyint in migrate tool. Fixes [#4674][]. ([#4842][])
- Fix bug, aggregate value var works with blank node in upsert. Fixes [#4712][]. ([#4767][])
- Always set BlockSize in encoder. Fixes [#5102][]. ([#5255][])
- Optimize uid allocation in live loader. ([#5132][])
- Shutdown executor goroutines. ([#5150][])
- Update RAFT checkpoint when doing a clean shutdown. ([#5097][])
- Enterprise features
  - Backup schema keys in incremental backups. Before, the schema was only stored in the full
    backup. ([#5158][])

**Added**

- Return list of ongoing tasks in /health endpoint. ([#4961][])
- Propose snapshot once indexing is complete. ([#5005][])
- Add query/mutation logging in glog V=3. ([#5024][])
- Include the total number of touched nodes in the query metrics. ([#5073][])
- Flag to turn on/off sending Sentry events, default is on. ([#5169][])
- Concurrent Mutations. ([#4892][])
- Enterprise features
  - Support bulk loader use-case to import unencrypted export and encrypt. ([#5213][])
  - Create encrypted restore directory from encrypted backups. ([#5144][])
  - Add option "--encryption_key_file"/"-k" to debug tool for encryption support. ([#5146][])
  - Support for encrypted backups/restore. **Note**: Older backups without encryption will be
    incompatible with this Dgraph version. Solution is to force a full backup before creating
    further incremental backups. ([#5103][])
  - Add encryption support for export and import (via bulk, live loaders). ([#5155][])
  - Add Badger expvar metrics to Prometheus metrics. Fixes [#4772][]. ([#5094][])
  - Add option to apply enterprise license at zero's startup. ([#5170][])

[#4979]: https://github.com/dgraph-io/dgraph/issues/4979
[#5230]: https://github.com/dgraph-io/dgraph/issues/5230
[#4965]: https://github.com/dgraph-io/dgraph/issues/4965
[#4992]: https://github.com/dgraph-io/dgraph/issues/4992
[#4946]: https://github.com/dgraph-io/dgraph/issues/4946
[#4961]: https://github.com/dgraph-io/dgraph/issues/4961
[#5005]: https://github.com/dgraph-io/dgraph/issues/5005
[#5024]: https://github.com/dgraph-io/dgraph/issues/5024
[#5073]: https://github.com/dgraph-io/dgraph/issues/5073
[#5280]: https://github.com/dgraph-io/dgraph/issues/5280
[#5097]: https://github.com/dgraph-io/dgraph/issues/5097
[#5150]: https://github.com/dgraph-io/dgraph/issues/5150
[#5132]: https://github.com/dgraph-io/dgraph/issues/5132
[#4959]: https://github.com/dgraph-io/dgraph/issues/4959
[#5019]: https://github.com/dgraph-io/dgraph/issues/5019
[#5081]: https://github.com/dgraph-io/dgraph/issues/5081
[#5034]: https://github.com/dgraph-io/dgraph/issues/5034
[#5169]: https://github.com/dgraph-io/dgraph/issues/5169
[#5170]: https://github.com/dgraph-io/dgraph/issues/5170
[#4892]: https://github.com/dgraph-io/dgraph/issues/4892
[#5146]: https://github.com/dgraph-io/dgraph/issues/5146
[#5206]: https://github.com/dgraph-io/dgraph/issues/5206
[#5152]: https://github.com/dgraph-io/dgraph/issues/5152
[#5252]: https://github.com/dgraph-io/dgraph/issues/5252
[#5199]: https://github.com/dgraph-io/dgraph/issues/5199
[#5158]: https://github.com/dgraph-io/dgraph/issues/5158
[#5213]: https://github.com/dgraph-io/dgraph/issues/5213
[#5144]: https://github.com/dgraph-io/dgraph/issues/5144
[#5103]: https://github.com/dgraph-io/dgraph/issues/5103
[#5155]: https://github.com/dgraph-io/dgraph/issues/5155
[#5238]: https://github.com/dgraph-io/dgraph/issues/5238
[#5272]: https://github.com/dgraph-io/dgraph/issues/5272

## [1.2.3] - 2020-04-24

[1.2.3]: https://github.com/dgraph-io/dgraph/compare/v1.2.2...v1.2.3

**Changed**

- Support comma separated list of zero addresses in alpha. ([#5258][])
- Optimization: Optimize snapshot creation. ([#4901][])
- Optimization: Remove isChild from fastJsonNode. ([#5184][])
- Optimization: Memory improvements in fastJsonNode. ([#5088][])
- Update Badger to commit cddf7c03451c33. ([#5273][])
  - Compression/encryption runs in the background (which means faster writes)
  - Separate cache for bloom filters which limits the amount of memory used by bloom filters
- Avoid crashing live loader in case the network is interrupted. ([#5268][])
- Enterprise features
  - Backup/restore: Force users to explicitly tell restore command to run without zero. ([#5206][])

**Fixed**

- Check uid list is empty when filling shortest path vars. ([#5152][])
- Return error for invalid UID 0x0. Fixes [#5238][]. ([#5252][])
- Skipping floats that cannot be marshalled (+Inf, -Inf, NaN). ([#5199][], [#5163][])
- Set correct posting list type while creating it in live loader. ([#5012][])
- Add support for tinyint in migrate tool. Fixes [#4674][]. ([#4842][])
- Fix bug, aggregate value var works with blank node in upsert. Fixes [#4712][]. ([#4767][])
- Always set BlockSize in encoder. Fixes [#5102][]. ([#5255][])
- Enterprise features
  - Backup schema keys in incremental backups. Before, the schema was only stored in the full
    backup. ([#5158][])

**Added**

- Add Badger expvar metrics to Prometheus metrics. Fixes [#4772][]. ([#5094][])
- Enterprise features
  - Support bulk loader use-case to import unencrypted export and encrypt. ([#5213][])
  - Create encrypted restore directory from encrypted backups. ([#5144][])
  - Add option "--encryption_key_file"/"-k" to debug tool for encryption support. ([#5146][])
  - Support for encrypted backups/restore. **Note**: Older backups without encryption will be
    incompatible with this Dgraph version. Solution is to force a full backup before creating
    further incremental backups. ([#5103][])
  - Add encryption support for export and import (via bulk, live loaders). ([#5155][])

[#5163]: https://github.com/dgraph-io/dgraph/issues/5163
[#5012]: https://github.com/dgraph-io/dgraph/issues/5012
[#4674]: https://github.com/dgraph-io/dgraph/issues/4674
[#4842]: https://github.com/dgraph-io/dgraph/issues/4842
[#5258]: https://github.com/dgraph-io/dgraph/issues/5258
[#4901]: https://github.com/dgraph-io/dgraph/issues/4901
[#5184]: https://github.com/dgraph-io/dgraph/issues/5184
[#5088]: https://github.com/dgraph-io/dgraph/issues/5088
[#5273]: https://github.com/dgraph-io/dgraph/issues/5273
[#5268]: https://github.com/dgraph-io/dgraph/issues/5268
[#5102]: https://github.com/dgraph-io/dgraph/issues/5102
[#5255]: https://github.com/dgraph-io/dgraph/issues/5255
[#4772]: https://github.com/dgraph-io/dgraph/issues/4772
[#5094]: https://github.com/dgraph-io/dgraph/issues/5094

## [20.03.0] - 2020-03-30

[20.03.0]: https://github.com/dgraph-io/dgraph/compare/v1.2.2...v20.03.0

** Note: This release requires you to export and re-import data prior to upgrading or rolling back.
The underlying data format has been changed. **

**Changed**

- Report GraphQL stats from alpha. ([#4607][])
- During backup, collapse split posting lists into a single list. ([#4682][])
- Optimize computing reverse reindexing. ([#4755][])
- Add partition key based iterator to the bulk loader. ([#4841][])
- Invert s2 loop instead of rebuilding. ([#4782][])
- Update Badger Version. ([#4935][])
- Incremental Rollup and Tablet Size Calculation. ([#4972][])
- Track internal operations and cancel when needed. ([#4916][])
- Set version when rollup is called with no splits. ([#4945][])
- Use a different stream writer id for split keys. ([#4875][])
- Split posting lists recursively. ([#4867][])
- Add support for tinyint in migrate tool. Fixes [#4674][]. ([#4842][])
- Enterprise features
  - **Breaking changes**
    - [BREAKING] Underlying schema for ACL has changed. Use the upgrade tool to migrate to the new
      data format. ([#4725][])

**Added**

- Add GraphQL API for Dgraph accessible via the `/graphql` and `/admin` HTTP endpoints on Dgraph
  Alpha. ([#933][])
- Add support for sorting on multiple facets. Fixes [#3638][]. ([#4579][])
- Expose Badger Compression Level option in Bulk Loader. ([#4669][])
- GraphQL Admin API: Support Backup operation. ([#4706][])
- GraphQL Admin API: Support export, draining, shutdown and setting lrumb operations. ([#4739][])
- GraphQL Admin API: duplicate `/health` in GraphQL `/admin` ([#4768][])
- GraphQL Admin API: Add `/admin/schema` endpoint ([#4777][])
- Perform indexing in background. ([#4819][])
- Basic Sentry Integration - Capture manual panics with Sentry exception and runtime panics with a
  wrapper on panic. ([#4756][])
- Ludicrous Mode. ([#4872][])
- Enterprise features
  - ACL: Allow users to query data for their groups, username, and permissions. ([#4774][])
  - ACL: Support ACL operations using the admin GraphQL API. ([#4760][])
  - ACL: Add tool to upgrade ACLs. ([#5016][])

**Fixed**

- Avoid running GC frequently. Only run for every 2GB of increase. Small optimizations in
  Bulk.reduce.
- Check response status when posting telemetry data. ([#4726][])
- Add support for $ in quoted string. Fixes [#4695][]. ([#4702][])
- Do not include empty nodes in the export output. Fixes [#3610][]. ([#4773][])
- Fix Nquad value conversion in live loader. Fixes [#4468][]. ([#4793][])
- Use `/tmp` dir to store temporary index. Fixes [#4600][]. ([#4766][])
- Properly initialize posting package in debug tool. ([#4893][])
- Fix bug, aggregate value var works with blank node in upsert. Fixes [#4712][]. ([#4767][])
- Fix count with facets filter. Fixes [#4659][]. ([#4751][])
- Change split keys to have a different prefix. Fixes [#4905][]. ([#4908][])
- Various optimizations for facets filter queries. ([#4923][])
- Throw errors returned by retrieveValuesAndFacets. Fixes [#4958][]. ([#4970][])
- Add "runInBackground" option to Alter to run indexing in background. When set to `true`, then the
  Alter call returns immediately. When set to `false`, the call blocks until indexing is complete.
  This is set to `false` by default. ([#4981][])
- Set correct posting list type while creating it in the live loader. Fixes [#4889][]. ([#5012][])
- **Breaking changes**
  - [BREAKING] Language sorting on Indexed data. Fixes [#4005][]. ([#4316][])

[#5016]: https://github.com/dgraph-io/dgraph/issues/5016
[#4889]: https://github.com/dgraph-io/dgraph/issues/4889
[#4958]: https://github.com/dgraph-io/dgraph/issues/4958
[#4905]: https://github.com/dgraph-io/dgraph/issues/4905
[#4659]: https://github.com/dgraph-io/dgraph/issues/4659
[#4712]: https://github.com/dgraph-io/dgraph/issues/4712
[#4893]: https://github.com/dgraph-io/dgraph/issues/4893
[#4767]: https://github.com/dgraph-io/dgraph/issues/4767
[#4751]: https://github.com/dgraph-io/dgraph/issues/4751
[#4908]: https://github.com/dgraph-io/dgraph/issues/4908
[#4923]: https://github.com/dgraph-io/dgraph/issues/4923
[#4970]: https://github.com/dgraph-io/dgraph/issues/4970
[#4981]: https://github.com/dgraph-io/dgraph/issues/4981
[#4841]: https://github.com/dgraph-io/dgraph/issues/4841
[#4782]: https://github.com/dgraph-io/dgraph/issues/4782
[#4935]: https://github.com/dgraph-io/dgraph/issues/4935
[#4972]: https://github.com/dgraph-io/dgraph/issues/4972
[#4916]: https://github.com/dgraph-io/dgraph/issues/4916
[#4875]: https://github.com/dgraph-io/dgraph/issues/4875
[#4872]: https://github.com/dgraph-io/dgraph/issues/4872
[#4756]: https://github.com/dgraph-io/dgraph/issues/4756
[#4819]: https://github.com/dgraph-io/dgraph/issues/4819
[#4755]: https://github.com/dgraph-io/dgraph/issues/4755
[#4766]: https://github.com/dgraph-io/dgraph/issues/4766
[#4468]: https://github.com/dgraph-io/dgraph/issues/4468
[#4793]: https://github.com/dgraph-io/dgraph/issues/4793
[#4777]: https://github.com/dgraph-io/dgraph/issues/4777
[#4768]: https://github.com/dgraph-io/dgraph/issues/4768
[#4760]: https://github.com/dgraph-io/dgraph/issues/4760
[#4739]: https://github.com/dgraph-io/dgraph/issues/4739
[#4706]: https://github.com/dgraph-io/dgraph/issues/4706
[#4607]: https://github.com/dgraph-io/dgraph/issues/4607
[#933]: https://github.com/dgraph-io/dgraph/issues/933
[#3638]: https://github.com/dgraph-io/dgraph/issues/3638
[#4579]: https://github.com/dgraph-io/dgraph/issues/4579
[#4725]: https://github.com/dgraph-io/dgraph/issues/4725
[#4669]: https://github.com/dgraph-io/dgraph/issues/4669
[#4774]: https://github.com/dgraph-io/dgraph/issues/4774
[#4726]: https://github.com/dgraph-io/dgraph/issues/4726
[#4695]: https://github.com/dgraph-io/dgraph/issues/4695
[#4702]: https://github.com/dgraph-io/dgraph/issues/4702
[#3610]: https://github.com/dgraph-io/dgraph/issues/3610
[#4773]: https://github.com/dgraph-io/dgraph/issues/4773
[#4005]: https://github.com/dgraph-io/dgraph/issues/4005
[#4316]: https://github.com/dgraph-io/dgraph/issues/4316

## [1.2.2] - 2020-03-19

[1.2.2]: https://github.com/dgraph-io/dgraph/compare/v1.2.1...v1.2.2

**Changed**

- Wrap errors thrown in posting/list.go for easier debugging. ([#4880][])
- Print keys using hex encoding in error messages in list.go. ([#4891][])

**Fixed**

- Do not include empty nodes in the export output. ([#4896][])
- Fix error when lexing language list. ([#4784][])
- Properly initialize posting package in debug tool. ([#4893][])
- Handle special characters in schema and type queries. Fixes [#4933][]. ([#4937][])
- Overwrite values for uid predicates. Fixes [#4879][]. ([#4883][])
- Disable @\* language queries when the predicate does not support langs. ([#4881][])
- Fix bug in exporting types with reverse predicates. Fixes [#4856][]. ([#4857][])
- Do not skip over split keys. (Trying to skip over the split keys sometimes skips over keys
  belonging to a different split key. This is a fix just for this release as the actual fix requires
  changes to the data format.) ([#4951][])
- Fix point-in-time Prometheus metrics. Fixes [#4532][]. ([#4948][])
- Split lists in the bulk loader. ([#4967][])
- Allow remote MySQL server with dgraph migrate tool. Fixes [#4707][]. ([#4860][])
- Enterprise features
  - ACL: Allow uid access. ([#4922][])
  - Backups: Assign maxLeaseId during restore. Fixes [#4816][]. ([#4877][])
  - Backups: Verify host when default and custom credentials are used. Fixes [#4855][]. ([#4858][])
  - Backups: Split lists when restoring from backup. ([#4912][])

[#4967]: https://github.com/dgraph-io/dgraph/issues/4967
[#4951]: https://github.com/dgraph-io/dgraph/issues/4951
[#4532]: https://github.com/dgraph-io/dgraph/issues/4532
[#4948]: https://github.com/dgraph-io/dgraph/issues/4948
[#4784]: https://github.com/dgraph-io/dgraph/issues/4784
[#4896]: https://github.com/dgraph-io/dgraph/issues/4896
[#4856]: https://github.com/dgraph-io/dgraph/issues/4856
[#4857]: https://github.com/dgraph-io/dgraph/issues/4857
[#4881]: https://github.com/dgraph-io/dgraph/issues/4881
[#4912]: https://github.com/dgraph-io/dgraph/issues/4912
[#4855]: https://github.com/dgraph-io/dgraph/issues/4855
[#4858]: https://github.com/dgraph-io/dgraph/issues/4858
[#4879]: https://github.com/dgraph-io/dgraph/issues/4879
[#4883]: https://github.com/dgraph-io/dgraph/issues/4883
[#4933]: https://github.com/dgraph-io/dgraph/issues/4933
[#4937]: https://github.com/dgraph-io/dgraph/issues/4937
[#4891]: https://github.com/dgraph-io/dgraph/issues/4891
[#4880]: https://github.com/dgraph-io/dgraph/issues/4880
[#4816]: https://github.com/dgraph-io/dgraph/issues/4816
[#4877]: https://github.com/dgraph-io/dgraph/issues/4877
[#4922]: https://github.com/dgraph-io/dgraph/issues/4922
[#4707]: https://github.com/dgraph-io/dgraph/issues/4707
[#4860]: https://github.com/dgraph-io/dgraph/issues/4860

## [1.2.1] - 2020-02-06

[1.2.1]: https://github.com/dgraph-io/dgraph/compare/v1.2.0...v1.2.1

**Fixed**

- Fix bug related to posting list split, and re-enable posting list splits. Fixes [#4733][].
  ([#4742][])

[#4733]: https://github.com/dgraph-io/dgraph/issues/4733
[#4742]: https://github.com/dgraph-io/dgraph/issues/4742

## [1.2.0] - 2020-01-27

[1.2.0]: https://github.com/dgraph-io/dgraph/compare/v1.1.1...v1.2.0

**Changed**

- Allow overwriting values of predicates of type uid. Fixes [#4136][]. ([#4411][])
- Algorithms to handle UidPack. ([#4321][])
- Improved latency in live loader using conflict resolution at client level. ([#4362][])
- Set ZSTD CompressionLevel to 1. ([#4572][])
- Splits are now disabled. ([#4672][])
- Disk based re-indexing: while re-indexing a predicate, the temp data is now written on disk
  instead of keeping it in memory. This improves index rebuild for large datasets. ([#4440][])
- Enterprise features
  - **Breaking changes**
    - Change default behavior to block operations with ACLs enabled. ([#4390][])
  - Remove unauthorized predicates from query instead of rejecting the query entirely. ([#4479][])

**Added**

- Add `debuginfo` subcommand to dgraph. ([#4464][])
- Support filtering on non-indexed predicate. Fixes [#4305][]. ([#4531][])
- Add support for variables in recurse. Fixes [#3301][]. ([#4385][]).
- Adds `@noconflict` schema directive to prevent conflict detection. This is an experimental
  feature. This is not a recommended directive, but exists to help avoid conflicts for predicates
  which don't have high correctness requirements. Fixes [#4079][]. ([#4454][])
- Implement the state HTTP endpoint on Alpha. Login is required if ACL is enabled. ([#4435][]).
- Implement `/health?all` endpoint on Alpha nodes. ([#4535][])
- Add `/health` endpoint to Zero. ([#4405][])
- **Breaking changes**
  - Support for fetching facets from value edge list. The query response format is
    backwards-incompatible. Fixes [#4081][]. ([#4267][])
- Enterprise features
  - Add guardians group with full authorization. ([#4447][])

**Fixed**

- Infer type of schema from JSON and RDF mutations. Fixes [#3788][]. ([#4328][])
- Fix retrieval of facets with cascade. Fixes [#4310][]. ([#4530][])
- Do not use type keys during tablet size calculation. Fixes [#4473][]. ([#4517][])
- Fix Levenshtein distance calculation with match function. Fixes [#4494][]. ([#4545][])
- Add `<xs:integer>` RDF type for int schema type. Fixes [#4460][]. ([#4465][])
- Allow `@filter` directive with expand queries. Fixes [#3904][]. ([#4404][]).
- A multi-part posting list should only be accessed via the main key. Accessing the posting list via
  one of the other keys was causing issues during rollup and adding spurious keys to the database.
  Now fixed. ([#4574][])
- Enterprise features
  - Backup types. Fixes [#4507][]. ([#4514][])

[#4440]: https://github.com/dgraph-io/dgraph/pull/4440
[#4574]: https://github.com/dgraph-io/dgraph/pull/4574
[#4672]: https://github.com/dgraph-io/dgraph/pull/4672
[#4530]: https://github.com/dgraph-io/dgraph/issues/4530
[#4310]: https://github.com/dgraph-io/dgraph/issues/4310
[#4517]: https://github.com/dgraph-io/dgraph/issues/4517
[#4473]: https://github.com/dgraph-io/dgraph/issues/4473
[#4545]: https://github.com/dgraph-io/dgraph/issues/4545
[#4494]: https://github.com/dgraph-io/dgraph/issues/4494
[#4460]: https://github.com/dgraph-io/dgraph/issues/4460
[#4465]: https://github.com/dgraph-io/dgraph/issues/4465
[#4404]: https://github.com/dgraph-io/dgraph/issues/4404
[#3904]: https://github.com/dgraph-io/dgraph/issues/3904
[#4514]: https://github.com/dgraph-io/dgraph/issues/4514
[#4507]: https://github.com/dgraph-io/dgraph/issues/4507
[#4328]: https://github.com/dgraph-io/dgraph/issues/4328
[#3788]: https://github.com/dgraph-io/dgraph/issues/3788
[#4447]: https://github.com/dgraph-io/dgraph/issues/4447
[#4411]: https://github.com/dgraph-io/dgraph/issues/4411
[#4321]: https://github.com/dgraph-io/dgraph/issues/4321
[#4362]: https://github.com/dgraph-io/dgraph/issues/4362
[#4572]: https://github.com/dgraph-io/dgraph/issues/4572
[#4390]: https://github.com/dgraph-io/dgraph/issues/4390
[#4479]: https://github.com/dgraph-io/dgraph/issues/4479
[#4136]: https://github.com/dgraph-io/dgraph/issues/4136
[#4464]: https://github.com/dgraph-io/dgraph/issues/4464
[#4531]: https://github.com/dgraph-io/dgraph/issues/4531
[#4305]: https://github.com/dgraph-io/dgraph/issues/4305
[#4454]: https://github.com/dgraph-io/dgraph/issues/4454
[#4079]: https://github.com/dgraph-io/dgraph/issues/4079
[#4405]: https://github.com/dgraph-io/dgraph/issues/4405
[#4267]: https://github.com/dgraph-io/dgraph/issues/4267
[#4081]: https://github.com/dgraph-io/dgraph/issues/4081
[#4535]: https://github.com/dgraph-io/dgraph/issues/4535
[#4385]: https://github.com/dgraph-io/dgraph/issues/4385
[#3301]: https://github.com/dgraph-io/dgraph/issues/3301
[#4435]: https://github.com/dgraph-io/dgraph/issues/4435

## [1.1.1] - 2019-12-16

[1.1.1]: https://github.com/dgraph-io/dgraph/compare/v1.1.0...v1.1.1

**Changed**

- **Breaking changes for expand() queries**
  - Remove `expand(_forward_)` and `expand(_reverse_)`. ([#4119][])
  - Change `expand(_all_)` functionality to only include the predicates in the type. ([#4171][])
- Add support for Go Modules. ([#4146][])
- Simplify type definitions: type definitions no longer require the type (string, int, etc.) per
  field name. ([#4017][])
- Adding log lines to help troubleshoot snapshot and rollup. ([#3889][])
- Add `--http` flag to configure pprof endpoint for live loader. ([#3846][])
- Use snappy compression for internal gRPC communication. ([#3368][])
- Periodically run GC in all dgraph commands. ([#4032][], [#4075][])
- Exit early if data files given to bulk loader are empty. ([#4253][])
- Add support for first and offset directive in has function. ([#3970][])
- Pad encData to 17 bytes before decoding. ([#4066][])
- Remove usage of deprecated methods. ([#4076][])
- Show line and column numbers for errors in HTTP API responses. ([#4012][])
- Do not store non-pointer values in sync.Pool. ([#4089][])
- Verify that all the fields in a type exist in the schema. ([#4114][])
- Update badger to version v2.0.0. ([#4200][])
- Introduce StreamDone in bulk loader. ([#4297][])

Enterprise features:

- ACL: Disallow schema queries when an user has not logged in. ([#4107][])
- Block delete if predicate permission is zero. Fixes [#4265][]. ([#4349][])

**Added**

- Support `@cascade` directive at subqueries. ([#4006][])
- Support `@normalize` directive for subqueries. ([#4042][])
- Support `val()` function inside upsert mutations (both RDF and JSON). ([#3877][], [#3947][])
- Support GraphQL Variables for facet values in `@facets` filters. ([#4061][])
- Support filtering by facets on values. ([#4217][])
- Add ability to query `expand(TypeName)` only on certain types. ([#3920][])
- Expose numUids metrics per query to estimate query cost. ([#4033][])
- Upsert queries now return query results in the upsert response. ([#4269][], [#4375][])
- Add support for multiple mutations blocks in upsert blocks. ([#4210][])
- Add total time taken to process a query in result under `"total_ns"` field. ([#4312][])

Enterprise features:

- Add encryption-at-rest. ([#4351][])

**Removed**

- **Breaking change**: Remove `@type` directive from query language. To filter an edge by a type,
  use `@filter(type(TypeName))` instead of `@type(TypeName)`. ([#4016][])

Enterprise features:

- Remove regexp ACL rules. ([#4360][])

**Fixed**

- Avoid changing order if multiple versions of the same edge is found.
- Consider reverse count index keys for conflict detection in transactions. Fixes [#3893][].
  ([#3932][])
- Clear the unused variable tlsCfg. ([#3937][])
- Do not require the last type declaration to have a new line. ([#3926][])
- Verify type definitions do not have duplicate fields. Fixes [#3924][]. ([#3925][])
- Fix bug in bulk loader when store_xids is true. Fixes [#3922][]. ([#3950][])
- Call cancel function only if err is not nil. Fixes [#3966][]. ([#3990][])
- Change the mapper output directory from $TMP/shards to $TMP/map_output. Fixes [#3959][].
  ([#3960][])
- Return error if keywords used as alias in groupby. ([#3725][])
- Fix bug where language strings are not filtered when using custom tokenizer. Fixes [#3991][].
  ([#3992][])
- Support named queries without query variables. Fixes [#3994][]. ([#4028][])
- Correctly set up client connection in x package. ([#4036][])
- Fix data race in regular expression processing. Fixes [#4030][]. ([#4065][])
- Check for n.Raft() to be nil, Fixes [#4053][]. ([#4084][])
- Fix file and directory permissions for bulk loader. ([#4088][])
- Ensure that clients can send OpenCensus spans over to the server. ([#4144][])
- Change lexer to allow unicode escape sequences. Fixes [#4157][].([#4175][])
- Handle the count(uid) subgraph correctly. Fixes [#4038][]. ([#4122][])
- Don't traverse immutable layer while calling iterate if deleteBelowTs > 0. Fixes [#4182][].
  ([#4204][])
- Bulk loader allocates reserved predicates in first reduce shard. Fixes [#3968][]. ([#4202][])
- Only allow one alias per predicate. ([#4236][])
- Change member removal logic to remove members only once. ([#4254][])
- Disallow uid as a predicate name. ([#4219][])
- Drain apply channel when a snapshot is received. ([#4273][])
- Added RegExp filter to func name. Fixes [#3268][]. ([#4230][])
- Acquire read lock instead of exclusive lock for langBaseCache. ([#4279][])
- Added proper handling of int and float for math op. [#4132][]. ([#4257][])
- Don't delete group if there is no member in the group. ([#4274][])
- Sort alphabets of languages for non indexed fields. Fixes [#4005][]. ([#4260][])
- Copy xid string to reduce memory usage in bulk loader. ([#4287][])
- Adding more details for mutation error messages with scalar/uid type mismatch. ([#4317][])
- Limit UIDs per variable in upsert. Fixes [#4021][]. ([#4268][])
- Return error instead of panic when geo data is corrupted. Fixes [#3740][]. ([#4318][])
- Use txn writer to write schema postings. ([#4296][])
- Fix connection log message in dgraph alpha from "CONNECTED" to "CONNECTING" when establishing a
  connection to a peer. Fixes [#4298][]. ([#4303][])
- Fix segmentation fault in backup. ([#4314][])
- Close store after stoping worker. ([#4356][])
- Don't pre allocate mutation map. ([#4343][])
- Cmd: fix config file from env variable issue in subcommands. Fixes [#4311][]. ([#4344][])
- Fix segmentation fault in Alpha. Fixes [#4288][]. ([#4394][])
- Fix handling of depth parameter for shortest path query for numpaths=1 case. Fixes [#4169][].
  ([#4347][])
- Do not return dgo.ErrAborted when client calls txn.Discard(). ([#4389][])
- Fix `has` pagination when predicate is queried with `@lang`. Fixes [#4282][]. ([#4331][])
- Make uid function work with value variables in upsert blocks. Fixes [#4424][]. ([#4425][])

Enterprise features:

- Fix bug when overriding credentials in backup request. Fixes [#4044][]. ([#4047][])
- Create restore directory when running "dgraph restore". Fixes [#4315][]. ([#4352][])
- Write group_id files to postings directories during restore. ([#4365][])

[#4119]: https://github.com/dgraph-io/dgraph/issues/4119
[#4171]: https://github.com/dgraph-io/dgraph/issues/4171
[#4146]: https://github.com/dgraph-io/dgraph/issues/4146
[#4017]: https://github.com/dgraph-io/dgraph/issues/4017
[#3889]: https://github.com/dgraph-io/dgraph/issues/3889
[#3846]: https://github.com/dgraph-io/dgraph/issues/3846
[#3368]: https://github.com/dgraph-io/dgraph/issues/3368
[#4032]: https://github.com/dgraph-io/dgraph/issues/4032
[#4075]: https://github.com/dgraph-io/dgraph/issues/4075
[#4253]: https://github.com/dgraph-io/dgraph/issues/4253
[#3970]: https://github.com/dgraph-io/dgraph/issues/3970
[#4066]: https://github.com/dgraph-io/dgraph/issues/4066
[#4076]: https://github.com/dgraph-io/dgraph/issues/4076
[#4012]: https://github.com/dgraph-io/dgraph/issues/4012
[#4030]: https://github.com/dgraph-io/dgraph/issues/4030
[#4065]: https://github.com/dgraph-io/dgraph/issues/4065
[#4089]: https://github.com/dgraph-io/dgraph/issues/4089
[#4114]: https://github.com/dgraph-io/dgraph/issues/4114
[#4107]: https://github.com/dgraph-io/dgraph/issues/4107
[#4006]: https://github.com/dgraph-io/dgraph/issues/4006
[#4042]: https://github.com/dgraph-io/dgraph/issues/4042
[#3877]: https://github.com/dgraph-io/dgraph/issues/3877
[#3947]: https://github.com/dgraph-io/dgraph/issues/3947
[#4061]: https://github.com/dgraph-io/dgraph/issues/4061
[#4217]: https://github.com/dgraph-io/dgraph/issues/4217
[#3920]: https://github.com/dgraph-io/dgraph/issues/3920
[#4033]: https://github.com/dgraph-io/dgraph/issues/4033
[#4016]: https://github.com/dgraph-io/dgraph/issues/4016
[#3893]: https://github.com/dgraph-io/dgraph/issues/3893
[#3932]: https://github.com/dgraph-io/dgraph/issues/3932
[#3937]: https://github.com/dgraph-io/dgraph/issues/3937
[#3926]: https://github.com/dgraph-io/dgraph/issues/3926
[#3924]: https://github.com/dgraph-io/dgraph/issues/3924
[#3925]: https://github.com/dgraph-io/dgraph/issues/3925
[#3922]: https://github.com/dgraph-io/dgraph/issues/3922
[#3950]: https://github.com/dgraph-io/dgraph/issues/3950
[#3966]: https://github.com/dgraph-io/dgraph/issues/3966
[#3990]: https://github.com/dgraph-io/dgraph/issues/3990
[#3959]: https://github.com/dgraph-io/dgraph/issues/3959
[#3960]: https://github.com/dgraph-io/dgraph/issues/3960
[#3725]: https://github.com/dgraph-io/dgraph/issues/3725
[#3991]: https://github.com/dgraph-io/dgraph/issues/3991
[#3992]: https://github.com/dgraph-io/dgraph/issues/3992
[#3994]: https://github.com/dgraph-io/dgraph/issues/3994
[#4028]: https://github.com/dgraph-io/dgraph/issues/4028
[#4036]: https://github.com/dgraph-io/dgraph/issues/4036
[#4053]: https://github.com/dgraph-io/dgraph/issues/4053
[#4084]: https://github.com/dgraph-io/dgraph/issues/4084
[#4088]: https://github.com/dgraph-io/dgraph/issues/4088
[#4144]: https://github.com/dgraph-io/dgraph/issues/4144
[#4157]: https://github.com/dgraph-io/dgraph/issues/4157
[#4175]: https://github.com/dgraph-io/dgraph/issues/4175
[#4038]: https://github.com/dgraph-io/dgraph/issues/4038
[#4122]: https://github.com/dgraph-io/dgraph/issues/4122
[#4182]: https://github.com/dgraph-io/dgraph/issues/4182
[#4204]: https://github.com/dgraph-io/dgraph/issues/4204
[#3968]: https://github.com/dgraph-io/dgraph/issues/3968
[#4202]: https://github.com/dgraph-io/dgraph/issues/4202
[#4236]: https://github.com/dgraph-io/dgraph/issues/4236
[#4254]: https://github.com/dgraph-io/dgraph/issues/4254
[#4219]: https://github.com/dgraph-io/dgraph/issues/4219
[#4044]: https://github.com/dgraph-io/dgraph/issues/4044
[#4047]: https://github.com/dgraph-io/dgraph/issues/4047
[#4273]: https://github.com/dgraph-io/dgraph/issues/4273
[#4230]: https://github.com/dgraph-io/dgraph/issues/4230
[#4279]: https://github.com/dgraph-io/dgraph/issues/4279
[#4257]: https://github.com/dgraph-io/dgraph/issues/4257
[#4274]: https://github.com/dgraph-io/dgraph/issues/4274
[#4200]: https://github.com/dgraph-io/dgraph/issues/4200
[#4260]: https://github.com/dgraph-io/dgraph/issues/4260
[#4269]: https://github.com/dgraph-io/dgraph/issues/4269
[#4287]: https://github.com/dgraph-io/dgraph/issues/4287
[#4303]: https://github.com/dgraph-io/dgraph/issues/4303
[#4317]: https://github.com/dgraph-io/dgraph/issues/4317
[#4210]: https://github.com/dgraph-io/dgraph/issues/4210
[#4312]: https://github.com/dgraph-io/dgraph/issues/4312
[#4268]: https://github.com/dgraph-io/dgraph/issues/4268
[#4318]: https://github.com/dgraph-io/dgraph/issues/4318
[#4297]: https://github.com/dgraph-io/dgraph/issues/4297
[#4296]: https://github.com/dgraph-io/dgraph/issues/4296
[#4314]: https://github.com/dgraph-io/dgraph/issues/4314
[#4356]: https://github.com/dgraph-io/dgraph/issues/4356
[#4343]: https://github.com/dgraph-io/dgraph/issues/4343
[#4344]: https://github.com/dgraph-io/dgraph/issues/4344
[#4351]: https://github.com/dgraph-io/dgraph/issues/4351
[#3268]: https://github.com/dgraph-io/dgraph/issues/3268
[#4132]: https://github.com/dgraph-io/dgraph/issues/4132
[#4298]: https://github.com/dgraph-io/dgraph/issues/4298
[#4021]: https://github.com/dgraph-io/dgraph/issues/4021
[#3740]: https://github.com/dgraph-io/dgraph/issues/3740
[#4311]: https://github.com/dgraph-io/dgraph/issues/4311
[#4375]: https://github.com/dgraph-io/dgraph/issues/4375
[#4394]: https://github.com/dgraph-io/dgraph/issues/4394
[#4288]: https://github.com/dgraph-io/dgraph/issues/4288
[#4360]: https://github.com/dgraph-io/dgraph/issues/4360
[#4265]: https://github.com/dgraph-io/dgraph/issues/4265
[#4349]: https://github.com/dgraph-io/dgraph/issues/4349
[#4169]: https://github.com/dgraph-io/dgraph/issues/4169
[#4347]: https://github.com/dgraph-io/dgraph/issues/4347
[#4389]: https://github.com/dgraph-io/dgraph/issues/4389
[#4352]: https://github.com/dgraph-io/dgraph/issues/4352
[#4315]: https://github.com/dgraph-io/dgraph/issues/4315
[#4365]: https://github.com/dgraph-io/dgraph/issues/4365
[#4282]: https://github.com/dgraph-io/dgraph/issues/4282
[#4331]: https://github.com/dgraph-io/dgraph/issues/4331
[#4424]: https://github.com/dgraph-io/dgraph/issues/4424
[#4425]: https://github.com/dgraph-io/dgraph/issues/4425

## [1.1.0] - 2019-09-03

[1.1.0]: https://github.com/dgraph-io/dgraph/compare/v1.0.17...v1.1.0

**Changed**

- **Breaking changes**
  - **uid schema type**: The `uid` schema type now means a one-to-one relation, **not** a
    one-to-many relation as in Dgraph v1.1. To specify a one-to-many relation in Dgraph v1.0, use
    the `[uid]` schema type. ([#2895][], [#3173][], [#2921][])

  - **\_predicate\_** is removed from the query language.

  - **expand(\_all\_)** only works for nodes with attached type information via the type system. The
    type system is used to determine the predicates to expand out from a node. ([#3262][])

  - **S \* \* deletion** only works for nodes with attached type information via the type system.
    The type system is used to determine the predicates to delete from a node. For `S * *`
    deletions, only the predicates specified by the type are deleted.

  - **HTTP API**: The HTTP API has been updated to replace the custom HTTP headers with standard
    headers.
    - Change `/commit` endpoint to accept a list of preds for conflict detection. ([#3020][])
    - Remove custom HTTP Headers, cleanup API. ([#3365][])
      - The startTs path parameter is now a query parameter `startTs` for the `/query`, `/mutate`,
        and `/commit` endpoints.
      - Dgraph custom HTTP Headers `X-Dgraph-CommitNow`, `X-Dgraph-MutationType`, and
        `X-Dgraph-Vars` are now ignored.
    - Update HTTP API Content-Type headers. ([#3550][]) ([#3532][])
      - Queries over HTTP must have the Content-Type header `application/graphql+-` or
        `application/json`.
      - Queries over HTTP with GraphQL Variables (e.g., `query queryName($a: string) { ... }`) must
        use the query format via `application/json` to pass query variables.
      - Mutations over HTTP must have the Content-Type header set to `application/rdf` for RDF
        format or `application/json` for JSON format.
      - Commits over HTTP must have the `startTs` query parameter along with the JSON map of
        conflict keys and predicates.

  - **Datetime index**: Use UTC Hour, Day, Month, Year for datetime comparison. This is a bug fix
    that may result in different query results for existing queries involving the datetime index.
    ([#3251][])

  - **Blank node name generation for JSON mutations.** For JSON mutations that do not explicitly set
    the `"uid"` field, the blank name format has changed to contain randomly generated identifiers.
    This fixes a bug where two JSON objects within a single mutation are assigned the same blank
    node. ([#3795][])

- Improve hash index. ([#2887][])
- Use a stream connection for internal connection health checking. ([#2956][])
- Use defer statements to release locks. ([#2962][])
- VerifyUid should wait for membership information. ([#2974][])
- Switching to perfect use case of sync.Map and remove the locks. ([#2976][])
- Tablet move and group removal. ([#2880][])
- Delete tablets which don't belong after tablet move. ([#3051][])
- Alphas inform Zero about tablets in its postings directory when Alpha starts. ([3271f64e0][])
- Prevent alphas from asking zero to serve tablets during queries. ([#3091][])
- Put data before extensions in JSON response. ([#3194][])
- Always parse language tag. ([#3243][])
- Populate the StartTs for the commit gRPC call so that clients can double check the startTs still
  matches. ([#3228][])
- Replace MD5 with SHA-256 in `dgraph cert ls`. ([#3254][])
- Fix use of deprecated function `grpc.WithTimeout()`. ([#3253][])
- Introduce multi-part posting lists. ([#3105][])
- Fix format of the keys to support startUid for multi-part posting lists. ([#3310][])
- Access groupi.gid atomically. ([#3402][])
- Move Raft checkpoint key to w directory. ([#3444][])
- Remove list.SetForDeletion method, remnant of the global LRU cache. ([#3481][])
- Whitelist by hostname. ([#2953][])
- Use CIDR format for whitelists instead of the previous range format.
- Introduce Badger's DropPrefix API into Dgraph to simplify how predicate deletions and drop all
  work internally. ([#3060][])
- Replace integer compression in UID Pack with groupvarint algorithm. ([#3527][], [#3650][])
- Rebuild reverse index before count reverse. ([#3688][])
- **Breaking change**: Use one atomic variable to generate blank node ids for json objects. This
  changes the format of automatically generated blank node names in JSON mutations. ([#3795][])
- Print commit SHA256 when invoking "make install". ([#3786][])
- Print SHA-256 checksum of Dgraph binary in the version section logs. ([#3828][])
- Change anonynmous telemetry endpoint. ([#3872][])
- Add support for API required for multiple mutations within a single call. ([#3839][])
- Make `lru_mb` optional. ([#3898][])
- Allow glog flags to be set via config file. ([#3062][], [#3077][])

- Logging
  - Suppress logging before `flag.Parse` from glog. ([#2970][])
  - Move glog of missing value warning to verbosity level 3. ([#3092][])
  - Change time threshold for Raft.Ready warning logs. ([#3901][])
  - Add log prefix to stream used to rebuild indices. ([#3696][])
  - Add additional logs to show progress of reindexing operation. ([#3746][])

- Error messages
  - Output the line and column number in schema parsing error messages. ([#2986][])
  - Improve error of empty block queries. ([#3015][])
  - Update flag description and error messaging related to `--query_edge_limit` flag. ([#2979][])
  - Reports line-column numbers for lexer/parser errors. ([#2914][])
  - Replace fmt.Errorf with errors.Errorf ([#3627][])
  - Return GraphQL compliant `"errors"` field for HTTP requests. ([#3728][])

- Optimizations
  - Don't read posting lists from disk when mutating indices. ([#3695][], [#3713][])
  - Avoid preallocating uid slice. It was slowing down unpackBlock.
  - Reduce memory consumption in bulk loader. ([#3724][])
  - Reduce memory consumptino by reusing lexer for parsing RDF. ([#3762][])
  - Use the stream framework to rebuild indices. ([#3686][])
  - Use Stream Writer for full snapshot transfer. ([#3442][])
  - Reuse postings and avoid fmt.Sprintf to reduce mem allocations ([#3767][])
  - Speed up JSON chunker. ([#3825][])
  - Various optimizations for Geo queries. ([#3805][])

- Update various govendor dependencies
  - Add OpenCensus deps to vendor using govendor. ([#2989][])
  - Govendor in latest dgo. ([#3078][])
  - Vendor in the Jaeger and prometheus exporters from their own repos ([#3322][])
  - Vendor in Shopify/sarama to use its Kafka clients. ([#3523][])
  - Update dgo dependency in vendor. ([#3412][])
  - Update vendored dependencies. ([#3357][])
  - Bring in latest changes from badger and fix broken API calls. ([#3502][])
  - Vendor badger with the latest changes. ([#3606][])
  - Vendor in badger, dgo and regenerate protobufs. ([#3747][])
  - Vendor latest badger. ([#3784][])
  - **Breaking change**: Vendor in latest Badger with data-format changes. ([#3906][])

Dgraph Debug Tool

- When looking up a key, print if it's a multi-part list and its splits. ([#3311][])
- Diagnose Raft WAL via debug tool. ([#3319][])
- Allow truncating Raft logs via debug tool. ([#3345][])
- Allow modifying Raft snapshot and hardstate in debug tool. ([#3364][])

Dgraph Live Loader / Dgraph Bulk Loader

- Add `--format` flag to Dgraph Live Loader and Dgraph Bulk Loader to specify input data format
  type. ([#2991][])
- Update live loader flag help text. ([#3278][])
- Improve reporting of aborts and retries during live load. ([#3313][])
- Remove xidmap storage on disk from bulk loader.
- Optimize XidtoUID map used by live and bulk loader. ([#2998][])
- Export data contains UID literals instead of blank nodes. Using Live Loader or Bulk Loader to load
  exported data will result in the same UIDs as the original database. ([#3004][], [#3045][]) To
  preserve the previous behavior, set the `--new_uids` flag in the live or bulk loader.
  ([18277872f][])
- Use StreamWriter in bulk loader. ([#3542][], [#3635][], [#3649][])
- Add timestamps during bulk/live load. ([#3287][])
- Use initial schema during bulk load. ([#3333][])
- Adding the verbose flag to suppress excessive logging in live loader. ([#3560][])
- Fix user meta of schema and type entries in bulk loader. ([#3628][])
- Check that all data files passed to bulk loader exist. ([#3681][])
- Handle non-list UIDs predicates in bulk loader. [#3659][]
- Use sync.Pool for MapEntries in bulk loader. ([#3763][], [802ec4c39][])

Dgraph Increment Tool

- Add server-side and client-side latency numbers to increment tool. ([#3422][])
- Add `--retries` flag to specify number of retry requests to set up a gRPC connection. ([#3584][])
- Add TLS support to `dgraph increment` command. ([#3257][])

**Added**

- Add bash and zsh shell completion. See `dgraph completion bash --help` or
  `dgraph completion zsh --help` for usage instructions. ([#3084][])
- Add support for ECDSA in dgraph cert. ([#3269][])
- Add support for JSON export via `/admin/export?format=json`. ([#3309][])
- Add the SQL-to-Dgraph migration tool `dgraph migrate`. ([#3295][])
- Add `assign_timestamp_ns` latency field to fix encoding_ns calculation. Fixes [#3668][].
  ([#3692][], [#3711][])
- Adding draining mode to Alpha. ([#3880][])

- Enterprise features
  - Support applying a license using /enterpriseLicense endpoint in Zero. ([#3824][])
  - Don't apply license state for oss builds. ([#3847][])

Query

- Type system
  - Add `type` function to query types. ([#2933][])
  - Parser for type declaration. ([#2950][])
  - Add `@type` directive to enforce type constraints. ([#3003][])
  - Store and query types. ([#3018][])
  - Rename type predicate to dgraph.type ([#3204][])
  - Change definition of dgraph.type pred to [string]. ([#3235][])
  - Use type when available to resolve expand predicates. ([#3214][])
  - Include types in results of export operation. ([#3493][])
  - Support types in the bulk loader. ([#3506][])

- Add the `upsert` block to send "query-mutate-commit" updates as a single call to Dgraph. This is
  especially helpful to do upserts with the `@upsert` schema directive. Addresses [#3059][].
  ([#3412][])
  - Add support for conditional mutation in Upsert Block. ([#3612][])

- Allow querying all lang values of a predicate. ([#2910][])
- Allow `regexp()` in `@filter` even for predicates without the trigram index. ([#2913][])
- Add `minweight` and `maxweight` arguments to k-shortest path algorithm. ([#2915][])
- Allow variable assignment of `count(uid)`. ([#2947][])
- Reserved predicates
  - During startup, don't upsert initial schema if it already exists. ([#3374][])
  - Use all reserved predicates in IsReservedPredicateChanged. ([#3531][])
- Fuzzy match support via the `match()` function using the trigram index. ([#2916][])
- Support for GraphQL variables in arrays. ([#2981][])
- Show total weight of path in shortest path algorithm. ([#2954][])
- Rename dgraph `--dgraph` option to `--alpha`. ([#3273][])
- Support uid variables in `from` and `to` arguments for shortest path query. Fixes [#1243][].
  ([#3710][])

- Add support for `len()` function in query language. The `len()` function is only used in the `@if`
  directive for upsert blocks. `len(v)` It returns the length of a variable `v`. ([#3756][],
  [#3769][])

Mutation

- Add ability to delete triples of scalar non-list predicates. ([#2899][], [#3843][])
- Allow deletion of specific language. ([#3242][])

Alter

- Add DropData operation to delete data without deleting schema. ([#3271][])

Schema

- **Breaking change**: Add ability to set schema to a single UID schema. Fixes [#2511][].
  ([#2895][], [#3173][], [#2921][])
  - If you wish to create one-to-one edges, use the schema type `uid`. The `uid` schema type in
    v1.0.x must be changed to `[uid]` to denote a one-to-many uid edge.
- Prevent dropping or altering reserved predicates. ([#2967][]) ([#2997][])
  - Reserved predicate names start with `dgraph.` .
- Support comments in schema. ([#3133][])
- Reserved predicates
  - Reserved predicates are prefixed with "dgraph.", e.g., `dgraph.type`.
  - Ensure reserved predicates cannot be moved. ([#3137][])
  - Allow schema updates to reserved preds if the update is the same. ([#3143][])

Enterprise feature: Access Control Lists (ACLs)

Enterprise ACLs provide read/write/admin permissions to defined users and groups at the
predicate-level.

- Enforcing ACLs for query, mutation and alter requests. ([#2862][])
- Don't create ACL predicates when the ACL feature is not turned on. ([#2924][])
- Add HTTP API for ACL commands, pinning ACL predicates to group 1. ([#2951][])
- ACL: Using type to distinguish user and group. ([#3124][])
- Reduce the value of ACL TTLs to reduce the test running time. ([#3164][])
  - Adds `--acl_cache_ttl` flag.
- Fix panic when deleting a user or group that does not exist. ([#3218][])
- ACL over TLS. ([#3207][])
- Using read-only queries for ACL refreshes. ([#3256][])
- When HttpLogin response context error, unmarshal and return the response context. ([#3275][])
- Refactor: avoid double parsing of mutation string in ACL. ([#3494][])
- Security fix: prevent the HmacSecret from being logged. ([#3734][])

Enterprise feature: Backups

Enterprise backups are Dgraph backups in a binary format designed to be restored to a cluster of the
same version and configuration. Backups can be stored on local disk or stored directly to the cloud
via AWS S3 or any Minio-compatible backend.

- Fixed bug with backup fan-out code. ([#2973][])
- Incremental backups / partial restore. ([#2963][])
- Turn obsolete error into warning. ([#3172][])
- Add `dgraph lsbackup` command to list backups. ([#3219][])
- Add option to override credentials and use public buckets. ([#3227][])
- Add field to backup requests to force a full backup. ([#3387][])
- More refactoring of backup code. ([#3515][])
- Use gzip compression in backups. ([#3536][])
- Allow partial restores and restoring different backup series. ([#3547][])
- Store group to predicate mapping as part of the backup manifest. ([#3570][])
- Only backup the predicates belonging to a group. ([#3621][])
- Introduce backup data formats for cross-version compatibility. ([#3575][])
- Add series and backup number information to manifest. ([#3559][])
- Use backwards-compatible formats during backup ([#3629][])
- Use manifest to only restore preds assigned to each group. ([#3648][])
- Fixes the toBackupList function by removing the loop. ([#3869][])
- Add field to backup requests to force a full backup. ([#3387][])

Dgraph Zero

- Zero server shutdown endpoint `/shutdown` at Zero's HTTP port. ([#2928][])

Dgraph Live Loader

- Support live loading JSON files or stdin streams. ([#2961][]) ([#3106][])
- Support live loading N-Quads from stdin streams. ([#3266][])

Dgraph Bulk Loader

- Add `--replace_out` option to bulk command. ([#3089][])

Tracing

- Support exporting tracing data to oc_agent, then to datadog agent. ([#3398][])
- Measure latency of Alpha's Raft loop. (63f545568)

**Removed**

- **Breaking change**: Remove `_predicate_` predicate within queries. ([#3262][])
- Remove `--debug_mode` option. ([#3441][])

- Remove deprecated and unused IgnoreIndexConflict field in mutations. This functionality is
  superceded by the `@upsert` schema directive since v1.0.4. ([#3854][])

- Enterprise features
  - Remove `--enterprise_feature` flag. Enterprise license can be applied via /enterpriseLicense
    endpoint in Zero. ([#3824][])

**Fixed**

- Fix `anyofterms()` query for facets from mutations in JSON format. Fixes [#2867][]. ([#2885][])
- Fixes error found by gofuzz. ([#2914][])
- Fix int/float conversion to bool. ([#2893][])
- Handling of empty string to datetime conversion. ([#2891][])
- Fix schema export with special chars. Fixes [#2925][]. ([#2929][])

- Default value should not be nil. ([#2995][])
- Sanity check for empty variables. ([#3021][])
- Panic due to nil maps. ([#3042][])
- ValidateAddress should return true if IPv6 is valid. ([#3027][])
- Throw error when @recurse queries contain nested fields. ([#3182][])
- Fix panic in fillVars. ([#3505][])

- Fix race condition in numShutDownSig in Alpha. ([#3402][])
- Fix race condition in oracle.go. ([#3417][])
- Fix tautological condition in zero.go. ([#3516][])
- Correctness fix: Block before proposing mutations and improve conflict key generation. Fixes
  [#3528][]. ([#3565][])

- Reject requests with predicates larger than the max size allowed (longer than 65,535 characters).
  ([#3052][])
- Upgrade raft lib and fix group checksum. ([#3085][])
- Check that uid is not used as function attribute. ([#3112][])
- Do not retrieve facets when max recurse depth has been reached. ([#3190][])
- Remove obsolete error message. ([#3172][])
- Remove an unnecessary warning log. ([#3216][])
- Fix bug triggered by nested expand predicates. ([#3205][])
- Empty datetime will fail when returning results. ([#3169][])
- Fix bug with pagination using `after`. ([#3149][])
- Fix tablet error handling. ([#3323][])

- Fix crash when trying to use shortest path with a password predicate. Fixes [#3657][]. ([#3662][])
- Fix crash for `@groupby` queries. Fixes [#3642][]. ([#3670][])
- Fix crash when calling drop all during a query. Fixes [#3645][]. ([#3664][])
- Fix data races in queries. Fixes [#3685][]. ([#3749][])
- Bulk Loader: Fix memory usage by JSON parser. ([#3794][])
- Fixing issues in export. Fixes #3610. ([#3682][])

- Bug Fix: Use txn.Get in addReverseMutation if needed for count index ([#3874][])
- Bug Fix: Remove Check2 at writeResponse. ([#3900][])
- Bug Fix: Do not call posting.List.release.

[#3251]: https://github.com/dgraph-io/dgraph/issues/3251
[#3020]: https://github.com/dgraph-io/dgraph/issues/3020
[#3365]: https://github.com/dgraph-io/dgraph/issues/3365
[#3550]: https://github.com/dgraph-io/dgraph/issues/3550
[#3532]: https://github.com/dgraph-io/dgraph/issues/3532
[#3528]: https://github.com/dgraph-io/dgraph/issues/3528
[#3565]: https://github.com/dgraph-io/dgraph/issues/3565
[#2914]: https://github.com/dgraph-io/dgraph/issues/2914
[#2887]: https://github.com/dgraph-io/dgraph/issues/2887
[#2956]: https://github.com/dgraph-io/dgraph/issues/2956
[#2962]: https://github.com/dgraph-io/dgraph/issues/2962
[#2970]: https://github.com/dgraph-io/dgraph/issues/2970
[#2974]: https://github.com/dgraph-io/dgraph/issues/2974
[#2976]: https://github.com/dgraph-io/dgraph/issues/2976
[#2989]: https://github.com/dgraph-io/dgraph/issues/2989
[#3078]: https://github.com/dgraph-io/dgraph/issues/3078
[#3322]: https://github.com/dgraph-io/dgraph/issues/3322
[#3523]: https://github.com/dgraph-io/dgraph/issues/3523
[#3412]: https://github.com/dgraph-io/dgraph/issues/3412
[#3357]: https://github.com/dgraph-io/dgraph/issues/3357
[#3502]: https://github.com/dgraph-io/dgraph/issues/3502
[#3606]: https://github.com/dgraph-io/dgraph/issues/3606
[#3784]: https://github.com/dgraph-io/dgraph/issues/3784
[#3906]: https://github.com/dgraph-io/dgraph/issues/3906
[#2986]: https://github.com/dgraph-io/dgraph/issues/2986
[#3015]: https://github.com/dgraph-io/dgraph/issues/3015
[#2979]: https://github.com/dgraph-io/dgraph/issues/2979
[#2880]: https://github.com/dgraph-io/dgraph/issues/2880
[#3051]: https://github.com/dgraph-io/dgraph/issues/3051
[#3092]: https://github.com/dgraph-io/dgraph/issues/3092
[#3091]: https://github.com/dgraph-io/dgraph/issues/3091
[#3194]: https://github.com/dgraph-io/dgraph/issues/3194
[#3243]: https://github.com/dgraph-io/dgraph/issues/3243
[#3228]: https://github.com/dgraph-io/dgraph/issues/3228
[#3254]: https://github.com/dgraph-io/dgraph/issues/3254
[#3253]: https://github.com/dgraph-io/dgraph/issues/3253
[#3105]: https://github.com/dgraph-io/dgraph/issues/3105
[#3310]: https://github.com/dgraph-io/dgraph/issues/3310
[#3402]: https://github.com/dgraph-io/dgraph/issues/3402
[#3442]: https://github.com/dgraph-io/dgraph/issues/3442
[#3387]: https://github.com/dgraph-io/dgraph/issues/3387
[#3444]: https://github.com/dgraph-io/dgraph/issues/3444
[#3481]: https://github.com/dgraph-io/dgraph/issues/3481
[#2953]: https://github.com/dgraph-io/dgraph/issues/2953
[#3060]: https://github.com/dgraph-io/dgraph/issues/3060
[#3527]: https://github.com/dgraph-io/dgraph/issues/3527
[#3650]: https://github.com/dgraph-io/dgraph/issues/3650
[#3627]: https://github.com/dgraph-io/dgraph/issues/3627
[#3686]: https://github.com/dgraph-io/dgraph/issues/3686
[#3688]: https://github.com/dgraph-io/dgraph/issues/3688
[#3696]: https://github.com/dgraph-io/dgraph/issues/3696
[#3682]: https://github.com/dgraph-io/dgraph/issues/3682
[#3695]: https://github.com/dgraph-io/dgraph/issues/3695
[#3713]: https://github.com/dgraph-io/dgraph/issues/3713
[#3724]: https://github.com/dgraph-io/dgraph/issues/3724
[#3747]: https://github.com/dgraph-io/dgraph/issues/3747
[#3762]: https://github.com/dgraph-io/dgraph/issues/3762
[#3767]: https://github.com/dgraph-io/dgraph/issues/3767
[#3805]: https://github.com/dgraph-io/dgraph/issues/3805
[#3795]: https://github.com/dgraph-io/dgraph/issues/3795
[#3825]: https://github.com/dgraph-io/dgraph/issues/3825
[#3746]: https://github.com/dgraph-io/dgraph/issues/3746
[#3786]: https://github.com/dgraph-io/dgraph/issues/3786
[#3828]: https://github.com/dgraph-io/dgraph/issues/3828
[#3872]: https://github.com/dgraph-io/dgraph/issues/3872
[#3839]: https://github.com/dgraph-io/dgraph/issues/3839
[#3898]: https://github.com/dgraph-io/dgraph/issues/3898
[#3901]: https://github.com/dgraph-io/dgraph/issues/3901
[#3311]: https://github.com/dgraph-io/dgraph/issues/3311
[#3319]: https://github.com/dgraph-io/dgraph/issues/3319
[#3345]: https://github.com/dgraph-io/dgraph/issues/3345
[#3364]: https://github.com/dgraph-io/dgraph/issues/3364
[#2991]: https://github.com/dgraph-io/dgraph/issues/2991
[#3278]: https://github.com/dgraph-io/dgraph/issues/3278
[#3313]: https://github.com/dgraph-io/dgraph/issues/3313
[#2998]: https://github.com/dgraph-io/dgraph/issues/2998
[#3004]: https://github.com/dgraph-io/dgraph/issues/3004
[#3045]: https://github.com/dgraph-io/dgraph/issues/3045
[#3542]: https://github.com/dgraph-io/dgraph/issues/3542
[#3635]: https://github.com/dgraph-io/dgraph/issues/3635
[#3649]: https://github.com/dgraph-io/dgraph/issues/3649
[#3287]: https://github.com/dgraph-io/dgraph/issues/3287
[#3333]: https://github.com/dgraph-io/dgraph/issues/3333
[#3560]: https://github.com/dgraph-io/dgraph/issues/3560
[#3628]: https://github.com/dgraph-io/dgraph/issues/3628
[#3681]: https://github.com/dgraph-io/dgraph/issues/3681
[#3659]: https://github.com/dgraph-io/dgraph/issues/3659
[#3763]: https://github.com/dgraph-io/dgraph/issues/3763
[#3728]: https://github.com/dgraph-io/dgraph/issues/3728
[#3422]: https://github.com/dgraph-io/dgraph/issues/3422
[#3584]: https://github.com/dgraph-io/dgraph/issues/3584
[#3084]: https://github.com/dgraph-io/dgraph/issues/3084
[#3257]: https://github.com/dgraph-io/dgraph/issues/3257
[#3269]: https://github.com/dgraph-io/dgraph/issues/3269
[#3309]: https://github.com/dgraph-io/dgraph/issues/3309
[#3295]: https://github.com/dgraph-io/dgraph/issues/3295
[#3398]: https://github.com/dgraph-io/dgraph/issues/3398
[#3824]: https://github.com/dgraph-io/dgraph/issues/3824
[#3847]: https://github.com/dgraph-io/dgraph/issues/3847
[#3880]: https://github.com/dgraph-io/dgraph/issues/3880
[#2933]: https://github.com/dgraph-io/dgraph/issues/2933
[#2950]: https://github.com/dgraph-io/dgraph/issues/2950
[#3003]: https://github.com/dgraph-io/dgraph/issues/3003
[#3018]: https://github.com/dgraph-io/dgraph/issues/3018
[#3204]: https://github.com/dgraph-io/dgraph/issues/3204
[#3235]: https://github.com/dgraph-io/dgraph/issues/3235
[#3214]: https://github.com/dgraph-io/dgraph/issues/3214
[#3493]: https://github.com/dgraph-io/dgraph/issues/3493
[#3506]: https://github.com/dgraph-io/dgraph/issues/3506
[#3059]: https://github.com/dgraph-io/dgraph/issues/3059
[#3612]: https://github.com/dgraph-io/dgraph/issues/3612
[#2910]: https://github.com/dgraph-io/dgraph/issues/2910
[#2913]: https://github.com/dgraph-io/dgraph/issues/2913
[#2915]: https://github.com/dgraph-io/dgraph/issues/2915
[#2947]: https://github.com/dgraph-io/dgraph/issues/2947
[#3374]: https://github.com/dgraph-io/dgraph/issues/3374
[#3531]: https://github.com/dgraph-io/dgraph/issues/3531
[#2916]: https://github.com/dgraph-io/dgraph/issues/2916
[#2981]: https://github.com/dgraph-io/dgraph/issues/2981
[#2954]: https://github.com/dgraph-io/dgraph/issues/2954
[#3273]: https://github.com/dgraph-io/dgraph/issues/3273
[#1243]: https://github.com/dgraph-io/dgraph/issues/1243
[#3710]: https://github.com/dgraph-io/dgraph/issues/3710
[#3756]: https://github.com/dgraph-io/dgraph/issues/3756
[#3769]: https://github.com/dgraph-io/dgraph/issues/3769
[#2899]: https://github.com/dgraph-io/dgraph/issues/2899
[#3843]: https://github.com/dgraph-io/dgraph/issues/3843
[#3242]: https://github.com/dgraph-io/dgraph/issues/3242
[#3271]: https://github.com/dgraph-io/dgraph/issues/3271
[#2511]: https://github.com/dgraph-io/dgraph/issues/2511
[#2895]: https://github.com/dgraph-io/dgraph/issues/2895
[#3173]: https://github.com/dgraph-io/dgraph/issues/3173
[#2921]: https://github.com/dgraph-io/dgraph/issues/2921
[#2967]: https://github.com/dgraph-io/dgraph/issues/2967
[#2997]: https://github.com/dgraph-io/dgraph/issues/2997
[#3133]: https://github.com/dgraph-io/dgraph/issues/3133
[#2862]: https://github.com/dgraph-io/dgraph/issues/2862
[#2924]: https://github.com/dgraph-io/dgraph/issues/2924
[#2951]: https://github.com/dgraph-io/dgraph/issues/2951
[#3124]: https://github.com/dgraph-io/dgraph/issues/3124
[#3164]: https://github.com/dgraph-io/dgraph/issues/3164
[#3218]: https://github.com/dgraph-io/dgraph/issues/3218
[#3207]: https://github.com/dgraph-io/dgraph/issues/3207
[#3256]: https://github.com/dgraph-io/dgraph/issues/3256
[#3275]: https://github.com/dgraph-io/dgraph/issues/3275
[#3494]: https://github.com/dgraph-io/dgraph/issues/3494
[#3734]: https://github.com/dgraph-io/dgraph/issues/3734
[#2973]: https://github.com/dgraph-io/dgraph/issues/2973
[#2963]: https://github.com/dgraph-io/dgraph/issues/2963
[#3172]: https://github.com/dgraph-io/dgraph/issues/3172
[#3219]: https://github.com/dgraph-io/dgraph/issues/3219
[#3227]: https://github.com/dgraph-io/dgraph/issues/3227
[#3515]: https://github.com/dgraph-io/dgraph/issues/3515
[#3536]: https://github.com/dgraph-io/dgraph/issues/3536
[#3547]: https://github.com/dgraph-io/dgraph/issues/3547
[#3570]: https://github.com/dgraph-io/dgraph/issues/3570
[#3621]: https://github.com/dgraph-io/dgraph/issues/3621
[#3575]: https://github.com/dgraph-io/dgraph/issues/3575
[#3559]: https://github.com/dgraph-io/dgraph/issues/3559
[#3629]: https://github.com/dgraph-io/dgraph/issues/3629
[#3648]: https://github.com/dgraph-io/dgraph/issues/3648
[#3869]: https://github.com/dgraph-io/dgraph/issues/3869
[#2928]: https://github.com/dgraph-io/dgraph/issues/2928
[#2961]: https://github.com/dgraph-io/dgraph/issues/2961
[#3106]: https://github.com/dgraph-io/dgraph/issues/3106
[#3266]: https://github.com/dgraph-io/dgraph/issues/3266
[#3089]: https://github.com/dgraph-io/dgraph/issues/3089
[#3262]: https://github.com/dgraph-io/dgraph/issues/3262
[#3441]: https://github.com/dgraph-io/dgraph/issues/3441
[#3854]: https://github.com/dgraph-io/dgraph/issues/3854
[#2867]: https://github.com/dgraph-io/dgraph/issues/2867
[#2885]: https://github.com/dgraph-io/dgraph/issues/2885
[#2893]: https://github.com/dgraph-io/dgraph/issues/2893
[#2891]: https://github.com/dgraph-io/dgraph/issues/2891
[#2925]: https://github.com/dgraph-io/dgraph/issues/2925
[#2929]: https://github.com/dgraph-io/dgraph/issues/2929
[#2995]: https://github.com/dgraph-io/dgraph/issues/2995
[#3021]: https://github.com/dgraph-io/dgraph/issues/3021
[#3042]: https://github.com/dgraph-io/dgraph/issues/3042
[#3027]: https://github.com/dgraph-io/dgraph/issues/3027
[#3182]: https://github.com/dgraph-io/dgraph/issues/3182
[#3505]: https://github.com/dgraph-io/dgraph/issues/3505
[#3417]: https://github.com/dgraph-io/dgraph/issues/3417
[#3516]: https://github.com/dgraph-io/dgraph/issues/3516
[#3052]: https://github.com/dgraph-io/dgraph/issues/3052
[#3062]: https://github.com/dgraph-io/dgraph/issues/3062
[#3077]: https://github.com/dgraph-io/dgraph/issues/3077
[#3085]: https://github.com/dgraph-io/dgraph/issues/3085
[#3112]: https://github.com/dgraph-io/dgraph/issues/3112
[#3190]: https://github.com/dgraph-io/dgraph/issues/3190
[#3216]: https://github.com/dgraph-io/dgraph/issues/3216
[#3205]: https://github.com/dgraph-io/dgraph/issues/3205
[#3169]: https://github.com/dgraph-io/dgraph/issues/3169
[#3149]: https://github.com/dgraph-io/dgraph/issues/3149
[#3323]: https://github.com/dgraph-io/dgraph/issues/3323
[#3137]: https://github.com/dgraph-io/dgraph/issues/3137
[#3143]: https://github.com/dgraph-io/dgraph/issues/3143
[#3657]: https://github.com/dgraph-io/dgraph/issues/3657
[#3662]: https://github.com/dgraph-io/dgraph/issues/3662
[#3642]: https://github.com/dgraph-io/dgraph/issues/3642
[#3670]: https://github.com/dgraph-io/dgraph/issues/3670
[#3645]: https://github.com/dgraph-io/dgraph/issues/3645
[#3664]: https://github.com/dgraph-io/dgraph/issues/3664
[#3668]: https://github.com/dgraph-io/dgraph/issues/3668
[#3692]: https://github.com/dgraph-io/dgraph/issues/3692
[#3711]: https://github.com/dgraph-io/dgraph/issues/3711
[#3685]: https://github.com/dgraph-io/dgraph/issues/3685
[#3749]: https://github.com/dgraph-io/dgraph/issues/3749
[#3794]: https://github.com/dgraph-io/dgraph/issues/3794
[#3874]: https://github.com/dgraph-io/dgraph/issues/3874
[#3900]: https://github.com/dgraph-io/dgraph/issues/3900
[3271f64e0]: https://github.com/dgraph-io/dgraph/commit/3271f64e0
[18277872f]: https://github.com/dgraph-io/dgraph/commit/18277872f
[802ec4c39]: https://github.com/dgraph-io/dgraph/commit/802ec4c39

## [1.0.18] - 2019-12-16

[1.0.18]: https://github.com/dgraph-io/dgraph/compare/v1.0.17...v1.0.18

**Fixed**

- Preserve the order of entries in a mutation if multiple versions of the same edge are found. This
  addresses the mutation re-ordering change ([#2987][]) from v1.0.15.
- Fixing the zero client in live loader to avoid using TLS. Fixes [#3919][]. ([#3936][])
- Remove query cache which is causing contention. ([#4071][]).
- Fix bug when querying with nested levels of `expand(_all_)`. Fixes [#3807][]. ([#4143][]).
- Vendor in Badger to fix a vlog bug "Unable to find log file". ([#4212][])
- Change lexer to allow unicode escape sequences. Fixes [#4157][]. ([#4252][])

[#3919]: https://github.com/dgraph-io/dgraph/issues/3919
[#3936]: https://github.com/dgraph-io/dgraph/issues/3936
[#4071]: https://github.com/dgraph-io/dgraph/issues/4071
[#3807]: https://github.com/dgraph-io/dgraph/issues/3807
[#4143]: https://github.com/dgraph-io/dgraph/issues/4143
[#4212]: https://github.com/dgraph-io/dgraph/issues/4212
[#4252]: https://github.com/dgraph-io/dgraph/issues/4252

## [1.0.17] - 2019-08-30

[1.0.17]: https://github.com/dgraph-io/dgraph/compare/v1.0.16...v1.0.17

**Changed**

- Increase max trace logs per span in Alpha. ([#3886][])
- Include line and column numbers in lexer errors. Fixes [#2900][]. ([#3772][])
- Release binaries built with Go 1.12.7.

**Fixed**

- Decrease rate of Raft heartbeat messages. ([#3708][], [#3753][])
- Fix bug when exporting a predicate name to the schema. Fixes [#3699][]. ([#3701][])
- Return error instead of asserting in handleCompareFunction. ([#3665][])
- Fix bug where aliases in a query incorrectly alias the response depending on alias order. Fixes
  [#3814][]. ([#3837][])
- Fix for panic in fillGroupedVars. Fixes [#3768][]. ([#3781][])

[#3886]: https://github.com/dgraph-io/dgraph/issues/3886
[#2900]: https://github.com/dgraph-io/dgraph/issues/2900
[#3772]: https://github.com/dgraph-io/dgraph/issues/3772
[#3708]: https://github.com/dgraph-io/dgraph/issues/3708
[#3753]: https://github.com/dgraph-io/dgraph/issues/3753
[#3699]: https://github.com/dgraph-io/dgraph/issues/3699
[#3701]: https://github.com/dgraph-io/dgraph/issues/3701
[#3665]: https://github.com/dgraph-io/dgraph/issues/3665
[#3814]: https://github.com/dgraph-io/dgraph/issues/3814
[#3837]: https://github.com/dgraph-io/dgraph/issues/3837
[#3768]: https://github.com/dgraph-io/dgraph/issues/3768
[#3781]: https://github.com/dgraph-io/dgraph/issues/3781

## [1.0.16] - 2019-07-11

[1.0.16]: https://github.com/dgraph-io/dgraph/compare/v1.0.15...v1.0.16

**Changed**

- Vendor in prometheus/client_golang/prometheus v0.9.4. ([#3653][])

**Fixed**

- Fix panic with value variables in queries. Fixes [#3470][]. ([#3554][])
- Remove unused reserved predicates in the schema. Fixes [#3535][]. ([#3557][])
- Vendor in Badger v1.6.0 for StreamWriter bug fixes. ([#3631][])

[#3470]: https://github.com/dgraph-io/dgraph/issue/3470
[#3535]: https://github.com/dgraph-io/dgraph/issue/3535
[#3554]: https://github.com/dgraph-io/dgraph/issue/3554
[#3557]: https://github.com/dgraph-io/dgraph/issue/3557
[#3631]: https://github.com/dgraph-io/dgraph/issue/3631
[#3653]: https://github.com/dgraph-io/dgraph/issue/3653

## [1.0.15] - 2019-05-30

[1.0.15]: https://github.com/dgraph-io/dgraph/compare/v1.0.14...v1.0.15

**Fixed**

- Fix bug that can cause a Dgraph cluster to get stuck in infinite leader election. ([#3391][])
- Fix bug in bulk loader that prevented loading data from JSON files. ([#3464][])
- Fix bug with a potential deadlock by breaking circular lock acquisition. ([#3393][])
- Properly escape strings containing Unicode control characters for data exports. Fixes [#3383].
  ([#3429][])
- Initialize tablets map when creating a group. ([#3360][])
- Fix queries with `offset` not working with multiple `orderasc` or `orderdesc` statements. Fixes
  [#3366][]. ([#3455][])
- Vendor in bug fixes from badger. ([#3348][], [#3371][], [#3460][])

**Changed**

- Use Go v1.12.5 to build Dgraph release binaries.
- Truncate Raft logs even when no txn commits are happening. ([3be380b8a][])
- Reduce memory usage by setting a limit on the size of committed entries that can be served per
  Ready. ([#3308][])
- Reduce memory usage of pending txns by only keeping deltas in memory. ([#3349][])
- Reduce memory usage by limiting the number of pending proposals in apply channel. ([#3340][])
- Reduce memory usage when calculating snapshots by retrieving entries in batches. ([#3409][])
- Allow snapshot calculations during snapshot streaming. ([ecb454754][])
- Allow quick recovery from partitions by shortening the deadline of sending Raft messages to 10s.
  ([77b52aca1][])
- Take snapshots less frequently so straggling Alpha followers can catch up to the leader. Snapshot
  frequency is configurable via a flag (see Added section). ([#3367][])
- Allow partial snapshot streams to reduce the amount of data needed to be transferred between
  Alphas. ([#3454][])
- Use Badger's StreamWriter to improve write speeds during snapshot streaming. ([#3457][])
  ([#3442][])
- Call file sync explicitly at the end of TxnWriter to improve performance. ([#3418][])
- Optimize mutation and delta application. **Breaking: With these changes, the mutations within a
  single call are rearranged. So, no assumptions must be made about the order in which they get
  executed.** ([#2987][])
- Add logs to show Dgraph config options. ([#3337][])
- Add `-v=3` logs for reporting Raft communication for debugging. These logs start with `RaftComm:`.
  ([9cd628f6f][])

**Added**

- Add Alpha flag `--snapshot_after` (default: 10000) to configure the number of Raft entries to keep
  before taking a snapshot. ([#3367][])
- Add Alpha flag `--abort_older_than` (default: 5m) to configure the amount of time since a pending
  txn's last mutation until it is aborted. ([#3367][])
- Add Alpha flag `--normalize_node_limit` (default: 10000) to configure the limit for the maximum
  number of nodes that can be returned in a query that uses the `@normalize` directive. Fixes
  [#3335][]. ([#3467][])
- Add Prometheus metrics for latest Raft applied index (`dgraph_raft_applied_index`) and the max
  assigned txn timestamp (`dgraph_max_assigned_ts`). These are useful to track cluster progress.
  ([#3338][])
- Add Raft checkpoint index to WAL for quicker recovery after restart. ([#3444][])

**Removed**

- Remove size calculation in posting list. ([0716dc4e1][])
- Remove a `-v=2` log which can be too noisy during Raft replay. ([2377d9f56][]).
- Remove `dgraph_conf` from /debug/vars. Dgraph config options are available via logs. ([#3337][])

[#3337]: https://github.com/dgraph-io/dgraph/pull/3337
[#3391]: https://github.com/dgraph-io/dgraph/pull/3391
[#3464]: https://github.com/dgraph-io/dgraph/pull/3464
[#2987]: https://github.com/dgraph-io/dgraph/pull/2987
[#3349]: https://github.com/dgraph-io/dgraph/pull/3349
[#3393]: https://github.com/dgraph-io/dgraph/pull/3393
[#3429]: https://github.com/dgraph-io/dgraph/pull/3429
[#3383]: https://github.com/dgraph-io/dgraph/pull/3383
[#3455]: https://github.com/dgraph-io/dgraph/pull/3455
[#3366]: https://github.com/dgraph-io/dgraph/pull/3366
[#3308]: https://github.com/dgraph-io/dgraph/pull/3308
[#3340]: https://github.com/dgraph-io/dgraph/pull/3340
[#3348]: https://github.com/dgraph-io/dgraph/pull/3348
[#3371]: https://github.com/dgraph-io/dgraph/pull/3371
[#3460]: https://github.com/dgraph-io/dgraph/pull/3460
[#3360]: https://github.com/dgraph-io/dgraph/pull/3360
[#3335]: https://github.com/dgraph-io/dgraph/pull/3335
[#3367]: https://github.com/dgraph-io/dgraph/pull/3367
[#3409]: https://github.com/dgraph-io/dgraph/pull/3409
[#3418]: https://github.com/dgraph-io/dgraph/pull/3418
[#3454]: https://github.com/dgraph-io/dgraph/pull/3454
[#3457]: https://github.com/dgraph-io/dgraph/pull/3457
[#3467]: https://github.com/dgraph-io/dgraph/pull/3467
[#3338]: https://github.com/dgraph-io/dgraph/pull/3338
[3be380b8a]: https://github.com/dgraph-io/dgraph/commit/3be380b8a
[ecb454754]: https://github.com/dgraph-io/dgraph/commit/ecb454754
[77b52aca1]: https://github.com/dgraph-io/dgraph/commit/77b52aca1
[9cd628f6f]: https://github.com/dgraph-io/dgraph/commit/9cd628f6f
[0716dc4e1]: https://github.com/dgraph-io/dgraph/commit/0716dc4e1
[2377d9f56]: https://github.com/dgraph-io/dgraph/commit/2377d9f56

## [1.0.14] - 2019-04-12

[1.0.14]: https://github.com/dgraph-io/dgraph/compare/v1.0.13...v1.0.14

**Fixed**

- Fix bugs related to best-effort queries. ([#3125][])
- Stream Raft Messages and Fix Check Quorum. ([#3138][])
- Fix lin reads timeouts and AssignUid recursion in Zero. ([#3203][])
- Fix panic when running `@groupby(uid)` which is not allowed and other logic fixes. ([#3232][])
- Fix a StartTs Mismatch bug which happens when running multiple best effort queries using the same
  txn. Reuse the same timestamp instead of allocating a new one. ([#3187][]) ([#3246][])
- Shutdown extra connections. ([#3280][])
- Fix bug for queries with `@recurse` and `expand(_all_)`. ([#3179][])
- Fix assorted cases of goroutine leaks. ([#3074][])
- Increment tool: Fix best-effort flag name so best-effort queries run as intended from the tool.
  ([d386fa5][])

[#3125]: https://github.com/dgraph-io/dgraph/pull/3125
[#3138]: https://github.com/dgraph-io/dgraph/pull/3138
[#3203]: https://github.com/dgraph-io/dgraph/pull/3203
[#3232]: https://github.com/dgraph-io/dgraph/pull/3232
[#3187]: https://github.com/dgraph-io/dgraph/pull/3187
[#3246]: https://github.com/dgraph-io/dgraph/pull/3246
[#3280]: https://github.com/dgraph-io/dgraph/pull/3280
[#3179]: https://github.com/dgraph-io/dgraph/pull/3179
[#3074]: https://github.com/dgraph-io/dgraph/pull/3074
[d386fa5]: https://github.com/dgraph-io/dgraph/commit/d386fa5

**Added**

- Add timeout option while running queries over HTTP. Setting the `timeout` query parameter
  `/query?timeout=60s` will timeout queries after 1 minute. ([#3238][])
- Add `badger` tool to release binaries and Docker image.

[#3238]: https://github.com/dgraph-io/dgraph/pull/3238

## [1.0.13] - 2019-03-10

[1.0.13]: https://github.com/dgraph-io/dgraph/compare/v1.0.12...v1.0.13

**Note: This release supersedes v1.0.12 with bug fixes. If you're running v1.0.12, please upgrade to
v1.0.13. It is safe to upgrade in-place without a data export and import.**

**Fixed**

- Fix Raft panic. ([8cb69ea](https://github.com/dgraph-io/dgraph/commit/8cb69ea))
- Log an error instead of an assertion check for SrcUIDs being nil.
  ([691b3b3](https://github.com/dgraph-io/dgraph/commit/691b3b3))

## [1.0.12] - 2019-03-05

[1.0.12]: https://github.com/dgraph-io/dgraph/compare/v1.0.11...v1.0.12

**Note: This release requires you to export and re-import data prior to upgrading or rolling back.
The underlying data format has been changed.**

**Added**

- Support gzip compression for gRPC and HTTP requests.
  ([#2843](https://github.com/dgraph-io/dgraph/issues/2843))
- Restore is available from a full binary backup. This is an enterprise feature licensed under the
  Dgraph Community License.
- Strict schema mode via `--mutations` flag. By default `--mutations=allow` is set to allow all
  mutations; `--mutations=disallow` disables all mutations; `--mutations=strict` allows mutations
  only for predicates which are defined in the schema. Fixes
  [#2277](https://github.com/dgraph-io/dgraph/issues/2277).
- Add `dgraph increment` tool for debugging and testing. The increment tool queries for the
  specified predicate (default: `counter.val`), increments its integer counter value, and mutates
  the result back to Dgraph. Useful for testing end-to-end txns to verify cluster health.
  ([#2955](https://github.com/dgraph-io/dgraph/issues/2955))
- Support best-effort queries. This would relax the requirement of linearizible reads. For
  best-effort queries, Alpha would request timestamps from memory instead of making an outbound
  request to Zero. ([#3071](https://github.com/dgraph-io/dgraph/issues/3071))

**Changed**

- Use the new Stream API from Badger instead of Dgraph's Stream framework.
  ([#2852](https://github.com/dgraph-io/dgraph/issues/2852))
- Discard earlier versions of posting lists.
  ([#2859](https://github.com/dgraph-io/dgraph/issues/2859))
- Make HTTP JSON response encoding more efficient by operating on a bytes buffer directly.
  ([ae1d9f3](https://github.com/dgraph-io/dgraph/commit/ae1d9f3))
- Optimize and refactor facet filtering. ([#2829](https://github.com/dgraph-io/dgraph/issues/2829))
- Show badger.Item meta information in `dgraph debug` output.
- Add new option to `dgraph debug` tool to get a histogram of key and value sizes.
  ([#2844](https://github.com/dgraph-io/dgraph/issues/2844))
- Add new option to `dgraph debug` tool to get info from a particular read timestamp.
- Refactor rebuild index logic. ([#2851](https://github.com/dgraph-io/dgraph/issues/2851),
  [#2866](https://github.com/dgraph-io/dgraph/issues/2866))
- For gRPC clients, schema queries are returned in the Json field. The Schema proto field is
  deprecated.
- Simplify design and make tablet moves robust.
  ([#2800](https://github.com/dgraph-io/dgraph/issues/2800))
- Switch all node IDs to hex in logs (e.g., ID 0xa instead of ID 10), so they are consistent with
  Raft logs.
- Refactor reindexing code to only reindex specific tokenizers.
  ([#2948](https://github.com/dgraph-io/dgraph/issues/2948))
- Introduce group checksums. ([#2964](https://github.com/dgraph-io/dgraph/issues/2964),
  [#3085](https://github.com/dgraph-io/dgraph/issues/3085))
- Return aborted error if commit ts is 0.
- Reduce number of "ClusterInfoOnly" requests to Zero by making VerifyUid wait for membership
  information. ([#2974](https://github.com/dgraph-io/dgraph/issues/2974))
- Simplify Raft WAL storage caching. ([#3102](https://github.com/dgraph-io/dgraph/issues/3102))
- Build release binary with Go version 1.11.5.

**Removed**

- **Remove LRU cache from Alpha for big wins in query latency reduction (5-10x) and mutation
  throughput (live loading 1.7x faster).** Setting `--lru_mb` is still required but will not have
  any effect since the cache is removed. The flag will be used later version when LRU cache is
  introduced within Badger and configurable from Dgraph.
- Remove `--nomutations` flag. Its functionality has moved into strict schema mode with the
  `--mutations` flag (see Added section).

**Fixed**

- Use json.Marshal for strings and blobs. Fixes
  [#2662](https://github.com/dgraph-io/dgraph/issues/2662).
- Let eq use string "uid" as value. Fixes [#2827](https://github.com/dgraph-io/dgraph/issues/2827).
- Skip empty posting lists in `has` function.
- Fix Rollup to pick max update commit ts.
- Fix a race condition when processing concurrent queries. Fixes
  [#2849](https://github.com/dgraph-io/dgraph/issues/2849).
- Show an error when running multiple mutation blocks. Fixes
  [#2815](https://github.com/dgraph-io/dgraph/issues/2815).
- Bring in optimizations and bug fixes over from Badger.
- Bulk Loader for multi-group (sharded data) clusters writes out per-group schema with only the
  predicates owned by the group instead of all predicates in the cluster. This fixes an issue where
  queries made to one group may not return data served by other groups.
  ([#3065](https://github.com/dgraph-io/dgraph/issues/3065))
- Remove the assert failure in raftwal/storage.go.

## [1.0.11] - 2018-12-17

[1.0.11]: https://github.com/dgraph-io/dgraph/compare/v1.0.10...v1.0.11

**Added**

- Integrate OpenCensus in Dgraph. ([#2739](https://github.com/dgraph-io/dgraph/issues/2739))
- Add Dgraph Community License for proprietary features.
- Feature: Full binary backups. This is an enterprise feature licensed under the Dgraph Community
  License. ([#2710](https://github.com/dgraph-io/dgraph/issues/2710))
- Add `--enterprise_features` flag to enable enterprise features. By enabling enterprise features,
  you accept the terms of the Dgraph Community License.
- Add minio dep and its deps in govendor.
  ([94daeaf7](https://github.com/dgraph-io/dgraph/commit/94daeaf7),
  [35a73e81](https://github.com/dgraph-io/dgraph/commit/35a73e81))
- Add network partitioning tests with blockade tool.
  ([./contrib/blockade](https://github.com/dgraph-io/dgraph/tree/v1.0.11/contrib/blockade))
- Add Zero endpoints `/assign?what=uids&num=10` and `/assign?what=timestamps&num=10` to assign UIDs
  or transaction timestamp leases.
- Adding the acl subcommand to support acl features (still work-in-progress).
  ([#2795](https://github.com/dgraph-io/dgraph/issues/2795))
- Support custom tokenizer in bulk loader ([#2820](https://github.com/dgraph-io/dgraph/issues/2820))
- Support JSON data with Dgraph Bulk Loader.
  ([#2799](https://github.com/dgraph-io/dgraph/issues/2799))

**Changed**

- Make posting list memory rollup happen right after disk.
  ([#2731](https://github.com/dgraph-io/dgraph/issues/2731))
- Do not retry proposal if already found in CommittedEntries.
  ([#2740](https://github.com/dgraph-io/dgraph/issues/2740))
- Remove ExportPayload from protos. Export returns Status and ExportRequest.
  ([#2741](https://github.com/dgraph-io/dgraph/issues/2741))
- Allow more escape runes to be skipped over when parsing string literal.
  ([#2734](https://github.com/dgraph-io/dgraph/issues/2734))
- Clarify message of overloaded pending proposals for live loader.
  ([#2732](https://github.com/dgraph-io/dgraph/issues/2732))
- Posting List Evictions. (e2bcfdad)
- Log when removing a tablet. ([#2746](https://github.com/dgraph-io/dgraph/issues/2746))
- Deal better with network partitions in leaders.
  ([#2749](https://github.com/dgraph-io/dgraph/issues/2749))
- Keep maxDelay during timestamp req to 1s.
- Updates to the version output info.
  - Print the go version used to build Dgraph when running `dgraph version` and in the logs when
    Dgraph runs. ([#2768](https://github.com/dgraph-io/dgraph/issues/2768))
  - Print the Dgraph version when running live or bulk loader.
    ([#2736](https://github.com/dgraph-io/dgraph/issues/2736))
- Checking nil values in the equal function
  ([#2769](https://github.com/dgraph-io/dgraph/issues/2769))
- Optimize query: UID expansion. ([#2772](https://github.com/dgraph-io/dgraph/issues/2772))
- Split membership sync endpoints and remove PurgeTs endpoint.
  ([#2773](https://github.com/dgraph-io/dgraph/issues/2773))
- Set the Prefix option during iteration. ([#2780](https://github.com/dgraph-io/dgraph/issues/2780))
- Replace Zero's `/assignIds?num=10` endpoint with `/assign?what=uids&num=10` (see Added section).

**Removed**

- Remove type hinting for JSON and RDF schema-less types.
  ([#2742](https://github.com/dgraph-io/dgraph/issues/2742))
- Remove deprecated logic that was found using vet.
  ([#2758](https://github.com/dgraph-io/dgraph/issues/2758))
- Remove assert for zero-length posting lists.
  ([#2763](https://github.com/dgraph-io/dgraph/issues/2763))

**Fixed**

- Restore schema states on error. ([#2730](https://github.com/dgraph-io/dgraph/issues/2730))
- Refactor bleve tokenizer usage ([#2738](https://github.com/dgraph-io/dgraph/issues/2738)). Fixes
  [#2622](https://github.com/dgraph-io/dgraph/issues/2622) and
  [#2601](https://github.com/dgraph-io/dgraph/issues/2601).
- Switch to Badger's Watermark library, which has a memory leak fix. (0cd9d82e)
- Fix tiny typo. ([#2761](https://github.com/dgraph-io/dgraph/issues/2761))
- Fix Test: TestMillion.
- Fix Jepsen bank test. ([#2764](https://github.com/dgraph-io/dgraph/issues/2764))
- Fix link to help_wanted. ([#2774](https://github.com/dgraph-io/dgraph/issues/2774))
- Fix invalid division by zero error. Fixes
  [#2733](https://github.com/dgraph-io/dgraph/issues/2733).
- Fix missing predicates after export and bulk load. Fixes
  [#2616](https://github.com/dgraph-io/dgraph/issues/2616).
- Handle various edge cases around cluster memberships.
  ([#2791](https://github.com/dgraph-io/dgraph/issues/2791))
- Change Encrypt to not re-encrypt password values. Fixes
  [#2765](https://github.com/dgraph-io/dgraph/issues/2765).
- Correctly parse facet types for both JSON and RDF formats. Previously the parsing was handled
  differently depending on the input format.
  ([#2797](https://github.com/dgraph-io/dgraph/issues/2797))

## [1.0.10] - 2018-11-05

[1.0.10]: https://github.com/dgraph-io/dgraph/compare/v1.0.9...v1.0.10

**Note: This release requires you to export and re-import data. We have changed the underlying
storage format.**

**Added**

- The Alter endpoint can be protected by an auth token that is set on the Dgraph Alphas via the
  `--auth_token` option. This can help prevent accidental schema updates and drop all operations.
  ([#2692](https://github.com/dgraph-io/dgraph/issues/2692))
- Optimize has function ([#2724](https://github.com/dgraph-io/dgraph/issues/2724))
- Expose the health check API via gRPC. ([#2721](https://github.com/dgraph-io/dgraph/issues/2721))

**Changed**

- Dgraph is relicensed to Apache 2.0. ([#2652](https://github.com/dgraph-io/dgraph/issues/2652))
- **Breaking change**. Rename Dgraph Server to Dgraph Alpha to clarify discussions of the Dgraph
  cluster. The top-level command `dgraph server` is now `dgraph alpha`.
  ([#2667](https://github.com/dgraph-io/dgraph/issues/2667))
- Prometheus metrics have been renamed for consistency for alpha, memory, and lru cache metrics.
  ([#2636](https://github.com/dgraph-io/dgraph/issues/2636),
  [#2670](https://github.com/dgraph-io/dgraph/issues/2670),
  [#2714](https://github.com/dgraph-io/dgraph/issues/2714))
- The `dgraph-converter` command is available as the subcommand `dgraph conv`.
  ([#2635](https://github.com/dgraph-io/dgraph/issues/2635))
- Updating protobuf version. ([#2639](https://github.com/dgraph-io/dgraph/issues/2639))
- Allow checkpwd to be aliased ([#2641](https://github.com/dgraph-io/dgraph/issues/2641))
- Better control excessive traffic to Dgraph
  ([#2678](https://github.com/dgraph-io/dgraph/issues/2678))
- Export format now exports on the Alpha receiving the export request. The naming scheme of the
  export files has been simplified.
- Improvements to the `dgraph debug` tool that can be used to inspect the contents of the posting
  lists directory.
- Bring in Badger updates ([#2697](https://github.com/dgraph-io/dgraph/issues/2697))

**Fixed**

- Make raft leader resume probing after snapshot crash
  ([#2707](https://github.com/dgraph-io/dgraph/issues/2707))
- **Breaking change:** Create a lot simpler sorted uint64 codec
  ([#2716](https://github.com/dgraph-io/dgraph/issues/2716))
- Increase the size of applyCh, to give Raft some breathing space. Otherwise, it fails to maintain
  quorum health.
- Zero should stream last commit update
- Send commit timestamps in order ([#2687](https://github.com/dgraph-io/dgraph/issues/2687))
- Query blocks with the same name are no longer allowed.
- Fix out-of-range values in query parser.
  ([#2690](https://github.com/dgraph-io/dgraph/issues/2690))

## [1.0.9] - 2018-10-02

[1.0.9]: https://github.com/dgraph-io/dgraph/compare/v1.0.8...v1.0.9

**Added**

- This version switches Badger Options to reasonable settings for p and w directories. This removes
  the need to expose `--badger.options` option and removes the `none` option from `--badger.vlog`.
  ([#2605](https://github.com/dgraph-io/dgraph/issues/2605))
- Add support for ignoring parse errors in bulk loader with the option `--ignore_error`.
  ([#2599](https://github.com/dgraph-io/dgraph/issues/2599))
- Introduction of new command `dgraph cert` to simplify initial TLS setup. See
  [TLS configuration docs](https://dgraph.io/docs/deploy/#tls-configuration) for more info.
- Add `expand(_forward_)` and `expand(_reverse_)` to GraphQL+- query language. If `_forward_` is
  passed as an argument to `expand()`, all predicates at that level (minus any reverse predicates)
  are retrieved. If `_reverse_` is passed as an argument to `expand()`, only the reverse predicates
  are retrieved.

**Changed**

- Rename intern pkg to pb ([#2608](https://github.com/dgraph-io/dgraph/issues/2608))

**Fixed**

- Remove LinRead map logic from Dgraph ([#2570](https://github.com/dgraph-io/dgraph/issues/2570))
- Sanity length check for facets mostly.
- Make has function correct w.r.t. transactions
  ([#2585](https://github.com/dgraph-io/dgraph/issues/2585))
- Increase the snapshot calculation interval, while decreasing the min number of entries required;
  so we take snapshots even when there's little activity.
- Convert an assert during DropAll to inf retry.
  ([#2578](https://github.com/dgraph-io/dgraph/issues/2578))
- Fix a bug which caused all transactions to abort if `--expand_edge` was set to false. Fixes
  [#2547](https://github.com/dgraph-io/dgraph/issues/2547).
- Set the Applied index in Raft directly, so it does not pick up an index older than the snapshot.
  Ensure that it is in sync with the Applied watermark. Fixes
  [#2581](https://github.com/dgraph-io/dgraph/issues/2581).
- Pull in Badger updates. This also fixes the Unable to find log file, retry error.
- Improve efficiency of readonly transactions by reusing the same read ts
  ([#2604](https://github.com/dgraph-io/dgraph/issues/2604))
- Fix a bug in Raft.Run loop. ([#2606](https://github.com/dgraph-io/dgraph/issues/2606))
- Fix a few issues regarding snapshot.Index for raft.Cfg.Applied. Do not overwrite any existing data
  when apply txn commits. Do not let CreateSnapshot fail.
- Consider all future versions of the key as well, when deciding whether to write a key or not
  during txn commits. Otherwise, we'll end up in an endless loop of trying to write a stale key but
  failing to do so.
- When testing inequality value vars with non-matching values, the response was sent as an error
  although it should return empty result if the query has correct syntax.
  ([#2611](https://github.com/dgraph-io/dgraph/issues/2611))
- Switch traces to glogs in worker/export.go
  ([#2614](https://github.com/dgraph-io/dgraph/issues/2614))
- Improve error handling for `dgraph live` for errors when processing RDF and schema files.
  ([#2596](https://github.com/dgraph-io/dgraph/issues/2596))
- Fix task conversion from bool to int that used uint32
  ([#2621](https://github.com/dgraph-io/dgraph/issues/2621))
- Fix `expand(_all_)` in recurse queries ([#2600](https://github.com/dgraph-io/dgraph/issues/2600)).
- Add language aliases for broader support for full text indices.
  ([#2602](https://github.com/dgraph-io/dgraph/issues/2602))

## [1.0.8] - 2018-08-29

[1.0.8]: https://github.com/dgraph-io/dgraph/compare/v1.0.7...v1.0.8

**Added**

- Introduce a new /assignIds HTTP endpoint in Zero, so users can allocate UIDs to nodes externally.
- Add a new tool which retrieves and increments a counter by 1 transactionally. This can be used to
  test the sanity of Dgraph cluster.

**Changed**

- This version introduces tracking of a few anonymous metrics to measure Dgraph adoption
  ([#2554](https://github.com/dgraph-io/dgraph/issues/2554)). These metrics do not contain any
  specifically identifying information about the user, so most users can leave it on. This can be
  turned off by setting `--telemetry=false` flag if needed in Dgraph Zero.

**Fixed**

- Correctly handle a list of type geo in json
  ([#2482](https://github.com/dgraph-io/dgraph/issues/2482),
  [#2485](https://github.com/dgraph-io/dgraph/issues/2485)).
- Fix the graceful shutdown of Dgraph server, so a single Ctrl+C would now suffice to stop it.
- Fix various deadlocks in Dgraph and set ConfState in Raft correctly
  ([#2548](https://github.com/dgraph-io/dgraph/issues/2548)).
- Significantly decrease the number of transaction aborts by using SPO as key for entity to entity
  connections. ([#2556](https://github.com/dgraph-io/dgraph/issues/2556)).
- Do not print error while sending Raft message by default. No action needs to be taken by the user,
  so it is set to V(3) level.

## [1.0.7] - 2018-08-10

[1.0.7]: https://github.com/dgraph-io/dgraph/compare/v1.0.6...v1.0.7

**Changed**

- Set the `--conc` flag in live loader default to 1, as a temporary fix to avoid tons of aborts.

**Fixed**

- All Oracle delta streams are applied via Raft proposals. This deals better with network partition
  like edge-cases. [#2463](https://github.com/dgraph-io/dgraph/issues/2463)
- Fix deadlock in 10-node cluster convergence. Fixes
  [#2286](https://github.com/dgraph-io/dgraph/issues/2286).
- Make ReadIndex work safely. [#2469](https://github.com/dgraph-io/dgraph/issues/2469)
- Simplify snapshots, leader now calculates and proposes snapshots to the group.
  [#2475](https://github.com/dgraph-io/dgraph/issues/2475).
- Make snapshot streaming more robust. [#2487](https://github.com/dgraph-io/dgraph/issues/2487)
- Consolidate all txn tracking logic into Oracle, remove inSnapshot logic.
  [#2480](https://github.com/dgraph-io/dgraph/issues/2480).
- Bug fix in Badger, to stop panics when exporting.
- Use PreVote to avoid leader change on a node join.
- Fix a long-standing bug where `raft.Step` was being called via goroutines. It is now called
  serially.
- Fix context deadline issues with proposals.
  [#2501](https://github.com/dgraph-io/dgraph/issues/2501).

## [1.0.6] - 2018-06-20

[1.0.6]: https://github.com/dgraph-io/dgraph/compare/v1.0.5...v1.0.6

**Added**

- Support GraphQL vars as args for Regexp function.
  [#2353](https://github.com/dgraph-io/dgraph/issues/2353)
- Support GraphQL vars with filters. [#2359](https://github.com/dgraph-io/dgraph/issues/2359)
- Add JSON mutations to raw HTTP. [#2396](https://github.com/dgraph-io/dgraph/issues/2396)

**Fixed**

- Fix math >= evaluation. [#2365](https://github.com/dgraph-io/dgraph/issues/2365)
- Avoid race condition between mutation commit and predicate move.
  [#2392](https://github.com/dgraph-io/dgraph/issues/2392)
- Ability to correctly distinguish float from int in JSON.
  [#2398](https://github.com/dgraph-io/dgraph/issues/2398)
- Remove _dummy_ data key. [#2401](https://github.com/dgraph-io/dgraph/issues/2401)
- Serialize applying of Raft proposals. Concurrent application was complex and cause of multiple
  bugs. [#2428](https://github.com/dgraph-io/dgraph/issues/2428).
- Improve Zero connections.
- Fix bugs in snapshot move, refactor code and improve performance significantly.
  [#2440](https://github.com/dgraph-io/dgraph/issues/2440),
  [#2442](https://github.com/dgraph-io/dgraph/issues/2442)
- Add error handling to GetNoStore. Fixes [#2373](https://github.com/dgraph-io/dgraph/issues/2373).
- Fix bugs in Bulk loader. [#2449](https://github.com/dgraph-io/dgraph/issues/2449)
- Posting List and Raft bug fixes. [#2457](https://github.com/dgraph-io/dgraph/issues/2457)

**Changed**

- Pull in Badger v1.5.2.
- Raft storage is now done entirely via Badger. This reduces RAM consumption by previously used
  MemoryStorage. [#2433](https://github.com/dgraph-io/dgraph/issues/2433)
- Trace how node.Run loop performs.
- Allow tweaking Badger options.

**Note:** This change modifies some flag names. In particular, Badger options are now exposed via
flags named with `--badger.` prefix.

## [1.0.5] - 2018-04-20

[1.0.5]: https://github.com/dgraph-io/dgraph/compare/v1.0.4...v1.0.5

**Added**

- Option to have server side sequencing.
- Ability to specify whitelisted IP addresses for admin actions.

**Fixed**

- Fix bug where predicate with string type sometimes appeared as `_:uidffffffffffffffff` in exports.
- Validate facet value should be according to the facet type supplied when mutating using N-Quads
  ([#2074](https://github.com/dgraph-io/dgraph/issues/2074)).
- Use `time.Equal` function for comparing predicates with
  `datetime`([#2219](https://github.com/dgraph-io/dgraph/issues/2219)).
- Skip `BitEmptyPosting` for `has` queries.
- Return error from query if we don't serve the group for the attribute instead of crashing
  ([#2227](https://github.com/dgraph-io/dgraph/issues/2227)).
- Send `maxpending` in connection state to server
  ([#2236](https://github.com/dgraph-io/dgraph/issues/2236)).
- Fix bug in SP\* transactions ([#2148](https://github.com/dgraph-io/dgraph/issues/2148)).
- Batch and send during snapshot to make snapshots faster.
- Don't skip schema keys while calculating tablets served.
- Fix the issue which could lead to snapshot getting blocked for a cluster with replicas
  ([#2266](https://github.com/dgraph-io/dgraph/issues/2266)).
- Dgraph server retries indefinitely to connect to Zero.
- Allow filtering and regex queries for list types with lossy tokenizers.
- Dgraph server segfault in worker package
  ([#2322](https://github.com/dgraph-io/dgraph/issues/2322)).
- Node crashes can lead to the loss of inserted triples
  ([#2290](https://github.com/dgraph-io/dgraph/issues/2290)).

**Changed**

- Cancel pending transactions for a predicate when predicate move is initiated.
- Move Go client to its own repo at `dgraph-io/dgo`.
- Make `expand(_all_)` return value and uid facets.
- Add an option to specify a `@lang` directive in schema for predicates with lang tags.
- Flag `memory_mb` has been changed to `lru_mb`. The default recommended value for `lru_mb` is
  one-third of the total RAM available on the server.

## [1.0.4] - 2018-03-09

[1.0.4]: https://github.com/dgraph-io/dgraph/compare/v1.0.3...v1.0.4

**Added**

- Support for empty strings in query attributes.
- Support GraphQL vars in first, offset and after at root.
- Add support for query_edge_limit flag which can be used to limit number of results for shortest
  path, recurse queries.
- Make rebalance interval a flag in Zero.
- Return latency information for mutation operations.
- Support @upsert directive in schema.

**Fixed**

- Issues with predicate deletion in a cluster.
- Handle errors from posting.Get.
- Correctly update commitTs while committing and startTs == deleteTs.
- Error handling in abort http handler.
- Get latest membership state from Zero if uid in mutation > maxLeaseId.
- Fix bug in Mutate where mutated keys were not filled.
- Update membership state if we can't find a leader while doing snapshot retrieval.
- Make snapshotting more frequent, also try aborting long pending transactions.
- Trim null character from end of strings before exporting.
- Sort facets after parsing RDF's using bulk loader.
- Fig bug in SyncIfDirty.
- Fix fatal error due to TxnTooBig error.
- Fix bug in dgraph live where some batches could be skipped on conflict error.
- Fix a bug related to expand(_all_) queries.
- Run cleanPredicate and proposeKeyValues sequentially.
- Serialize connect requests in Zero.

**Changed**

- Retry snapshot retrieval and join cluster indefinitely.
- Make client directory optional in dgraph live.
- Do snapshot in Zero in a goroutine so that Run loop isn't blocked.

## [1.0.3] - 2018-02-08

[1.0.3]: https://github.com/dgraph-io/dgraph/compare/v1.0.2...v1.0.3

**Added**

- Support for specifying blank nodes as part of JSON mutation.
- `dgraph version` command to check current version.
- `curl` to Docker image.
- `moveTablet` endpoint to Zero to allow initiating a predicate move.

**Fixed**

- Out of range error while doing `eq` query.
- Reduce `maxBackOffDelay` to 10 sec so that leader election is faster after restart.
- Fix bugs with predicate move where some data was not sent and schema not loaded properly on
  replicas.
- Fix the total number of RDF's processed when live loader ends.
- Reindex data when schema is changed to list type to fix adding and deleting new data.
- Correctly upate uidMatrix when facetOrder is supplied.
- Inequality operator(`gt` and `lt`) result for non lossy tokenizers.

**Changed**

- `--zero_addr` flag changed to `--zero` for `dgraph bulk` command.
- Default ports for Zero have been changed `7080` => `5080`(grpc) and `8080` => `6080`(http).
- Update badger version and how purging is done to fix CPU spiking when Dgraph is idle.
- Print predicate name as part of the warning about long term for exact index.

## [1.0.2] - 2018-01-17

[1.0.2]: https://github.com/dgraph-io/dgraph/compare/v1.0.1...v1.0.2

**Fixed**

- Always return predicates of list type in an array.
- Edges without facet values are also returned when performing sort on facet.
- Don't derive schema while deleting edges.
- Better error checking when accessing posting lists. Fixes bug where parts of queries are sometimes
  omitted when system is under heavy load.
- Fix missing error check in mutation handling when using CommitNow (gave incorrect error).
- Fix bug where eq didn't work correctly for the fulltext index.
- Fix race because of which `replicas` flag was not respected.
- Fix bug with key copy during predicate move.
- Fix race in merging keys keys from btree and badger iterator.
- Fix snapshot retrieval for new nodes by retrieving it before joining the cluster.
- Write schema at timestamp 1 in bulk loader.
- Fix unexpected meta fatal error.
- Fix groupby result incase the child being grouped open has multiple parents.

**Changed**

- Remove StartTs field from `api.Operation`.
- Print error message in live loader if its not ErrAborted. Also, stop using membership state and
  instead use the address given by user.
- Only send keys corresponding to data that was mutated.

## [1.0.1] - 2017-12-20

[1.0.1]: https://github.com/dgraph-io/dgraph/compare/v1.0.0...v1.0.1

**Fixed**

- Wait for background goroutines to finish in posting package on shutdown.
- Return error if we cant parse the uid given in json input for mutations.
- Don't remove `_predicate_` schema from disk during drop all.
- Fix panic in expand(_all_)

**Changed**

- Make sure at least one field is set while doing Alter.

## [1.0.0] - 2017-12-18

[1.0.0]: https://github.com/dgraph-io/dgraph/compare/v0.9.3...v1.0.0

**Added**

- Allow doing Mutate and Alter Operations using dgraph UI.
- Provide option to user to ignore conflicts on index keys.

**Fixed**

- Language tag parsing in queries now accepts digits (in line with RDF parsing).
- Ensure that GraphQL variables are declared before use.
- Export now uses correct blank node syntax.
- Membership stream doesn't get stuck if node steps down as leader.
- Fix issue where sets were not being returned after doing a S P \* deletion when part of same
  transaction.
- Empty string values are stored as it is and no strings have special meaning now.
- Correctly update order of facetMatrix when orderdesc/orderasc is applied.
- Allow live and bulk loaders to work with multiple zeros.
- Fix sorting with for predicates with multiple language tags.
- Fix alias edge cases in normalize directive.
- Allow reading new index key mutated as part of same transaction.
- Fix bug in value log GC in badger.
- SIGINT now forces a shutdown after 5 seconds when there are pending RPCs.

**Changed**

- `DropAttr` now also removes the schema for the attribute (previously it just removed the edges).
- Tablet metadata is removed from zero after deletion of predicate.
- LRU size is changed dynamically now based on `max_memory_mb`
- Call RunValueLogGC for every GB increase in size of value logs. Upgrade vendored version of
  Badger.
- Prohibit string to password schema change.
- Make purging less aggressive.
- Check if GraphQL Variable is defined before using.

## [0.9.3] - 2017-12-01

[0.9.3]: https://github.com/dgraph-io/dgraph/compare/v0.9.2...v0.9.3

**Added**

- Support for alias while asking for facets.
- Support for general configuration via environment variables and configuration files.
- `IgnoreIndexConflict` field in Txn which allows ignoring conflicts on index keys.

**Fixed**

- `expand(_all_)` now correctly gives all language variants of a string.
- Indexes now correctly maintained when deleting via `S * *` and `S P *`.
- `expand(_all_)` now follows reverse edges.
- Don't return uid for nodes without any children when requested through debug flag.
- GraphQL variables for HTTP endpoints. Variable map can be set as a JSON object using the
  `X-Dgraph-Vars` header.
- Abort if CommitNow flag is set and the mutation fails.
- Live loader treats subjects/predicates that look like UIDs as existing nodes rather than new
  nodes.
- Fix bug in `@groupby` queries where predicate was converted to lower case in queries.
- Fix race condition in IsPeer. (#3432)

**Changed**

- When showing a predicate with list type, only values without a language tag are shown. To get the
  values of the predicate that are tagged with a language, query the predicate with that language
  explicitly.
- Validate the address advertised by dgraph nodes.
- Store/Restore peer map on snapshot.
- Fix rdfs per second reporting in live loader.
- Fix bug in lru eviction.
- Proto definitions are split into intern and api.

## [0.9.2] - 2017-11-20

[0.9.2]: https://github.com/dgraph-io/dgraph/compare/v0.9.1...v0.9.2

**Added**

- Support for removing dead node from quorum.
- Support for alias in groupby queries.
- Add DeleteEdges helper function for Go client.

**Changed**

- Dgraph tries to abort long running/abandoned transactions.
- Fix TLS flag parsing for Dgraph server and live loader.
- Reduce dependencies for Go client.
- `depth` and `loop` arguments should be inside @recurse().
- Base36 encode keys that are part of TxnContext and are sent to the client.
- Fix race condition in expand(_all_) queries.
- Fix (--ui) flag not being parsed properly.

## [0.9.1] - 2017-11-15

[0.9.1]: https://github.com/dgraph-io/dgraph/compare/v0.9.0...v0.9.1

**Changed**

- Transaction HTTP API has been modified slightly. `start_ts` is now a path parameter instead of a
  header. For `/commit` API, keys are passed in the body.

## [0.9.0] - 2017-11-14

[0.9.0]: https://github.com/dgraph-io/dgraph/compare/v0.8.3...v0.9.0

**The latest release has a lot of breaking changes but also brings powerful features like
Transactions, support for CJK and custom tokenization.**

**Added**

- Dgraph adds support for distributed ACID transactions (a blog post is in works). Transactions can
  be done via the Go, Java or HTTP clients (JS client coming). See
  [docs here](https://dgraph.io/docs/clients/).
- Support for Indexing via
  [Custom tokenizers](https://dgraph.io/docs/query-language/#indexing-with-custom-tokenizers).
- Support for CJK languages in the full-text index.

**Changed**

**Running Dgraph**

- We have consolidated all the `server`, `zero`, `live/bulk-loader` binaries into a single `dgraph`
  binary for convenience. Instructions for running Dgraph can be found in the
  [docs](https://dgraph.io/docs/get-started/).
- For Dgraph server, Raft ids can be assigned automatically. A user can optionally still specify an
  ID, via `--idx` flag.
- `--peer` flag which was used to specify another Zero instance’s IP address is being replaced by
  `--zero` flag to indicate the address corresponds to Dgraph zero.
- `port`, `grpc_port` and `worker_port` flags have been removed from Dgraph server and Zero. The
  ports are:

> Internal Grpc: 7080 HTTP: 8080 External Grpc: 9080 (Dgraph server only)

Users can set `port_offset` flag, to modify these fixed ports.

**Queries**

- Queries, mutations and schema updates are done through separate endpoints. **Queries can no longer
  have a mutation block.**
- Queries can be done via `Query` Grpc endpoint (it was called `Run` before) or the `/query` HTTP
  handler.
- `_uid_` is renamed to `uid`. So queries now need to request for `uid`. Example

```dql
{
  bladerunner(func: eq(name@en, "Blade Runner")) {
    uid
    name@en
  }
}
```

- Facets response structure has been modified and is a lot flatter. Facet key is now
  `predicate|facet_name`. Examples for
  [Go client](https://godoc.org/github.com/dgraph-io/dggraph/client#example-Txn-Mutate-Facets) and
  [HTTP](https://dgraph.io/docs/query-language/#facets-edge-attributes).
- Query latency is now returned as numeric (ns) instead of string.
- [`Recurse`](https://dgraph.io/docs/query-language/#recurse-query) is now a directive. So queries
  with `recurse` keyword at root won't work anymore.
- Syntax for [`count` at root](https://dgraph.io/docs/query-language/#count) has changed. You need
  to ask for `count(uid)`, instead of `count()`.

**Mutations**

- Mutations can only be done via `Mutate` Grpc endpoint or via
  [`/mutate` HTTP handler](https://dgraph.io/docs/clients/#transactions).
- `Mutate` Grpc endpoint can be used to set/ delete JSON, or set/ delete a list of N-Quads and set/
  delete raw RDF strings.
- Mutation blocks don't require the mutation keyword anymore. Here is an example of the new syntax.

```dql
{
  set {
    <name> <is> <something> .
    <hometown> <is> "San Francisco" .
  }
}
```

- [`Upsert`](https://dgraph.io/docs/v0.8.3/query-language/#upsert) directive and
  [mutation variables](https://dgraph.io/docs/v0.8.3/query-language/#variables-in-mutations) go
  away. Both these functionalities can now easily be achieved via transactions.

**Schema**

- `<*> <pred> <*>` operations, that is deleting a predicate can't be done via mutations anymore.
  They need to be done via `Alter` Grpc endpoint or via the `/alter` HTTP handler.
- Drop all is now done via `Alter`.
- Schema updates are now done via `Alter` Grpc endpoint or via `/alter` HTTP handler.

**Go client**

- `Query` Grpc endpoint returns response in JSON under `Json` field instead of protocol buffer.
  `client.Unmarshal` method also goes away from the Go client. Users can use `json.Unmarshal` for
  unmarshalling the response.
<<<<<<< HEAD
- Response for predicate of type `geo` can be unmarshalled into a struct. See the
  [SetObject example](https://godoc.org/github.com/hypermodeinc/dggraph/client#example-package--SetObject).
=======
- Response for predicate of type `geo` can be unmarshalled into a struct. Example
  [here](https://godoc.org/github.com/dgraph-io/dggraph/client#example-package--SetObject).
>>>>>>> 8c2875fa
- `Node` and `Edge` structs go away along with the `SetValue...` methods. We recommend using
  [`SetJson`](https://godoc.org/github.com/dgraph-io/dggraph/client#example-package--SetObject) and
  `DeleteJson` fields to do mutations.
- Examples of how to use transactions using the client can be found at
  https://dgraph.io/docs/clients/#go.

**Removed**

- Embedded dgraph goes away. We haven’t seen much usage of this feature. And it adds unnecessary
  maintenance overhead to the code.
- Dgraph live no longer stores external ids. And hence the `xid` flag is gone.<|MERGE_RESOLUTION|>--- conflicted
+++ resolved
@@ -104,13 +104,8 @@
 
 - **Perf**
   - perf(query): Read just the latest value for scalar types
-<<<<<<< HEAD
-    https://github.com/hypermodeinc/dgraph/pull/8966
-  - perf(vector): Add heap to neighbor edges https://github.com/hypermodeinc/dgraph/pull/9122
-=======
     https://github.com/dgraph-io/dgraph/pull/8966
   - perf(vector): Add heap to neighbour edges https://github.com/dgraph-io/dgraph/pull/9122
->>>>>>> 8c2875fa
 
 ## [v24.0.1] - 2024-07-30
 
@@ -4782,13 +4777,8 @@
 - `Query` Grpc endpoint returns response in JSON under `Json` field instead of protocol buffer.
   `client.Unmarshal` method also goes away from the Go client. Users can use `json.Unmarshal` for
   unmarshalling the response.
-<<<<<<< HEAD
-- Response for predicate of type `geo` can be unmarshalled into a struct. See the
-  [SetObject example](https://godoc.org/github.com/hypermodeinc/dggraph/client#example-package--SetObject).
-=======
 - Response for predicate of type `geo` can be unmarshalled into a struct. Example
   [here](https://godoc.org/github.com/dgraph-io/dggraph/client#example-package--SetObject).
->>>>>>> 8c2875fa
 - `Node` and `Edge` structs go away along with the `SetValue...` methods. We recommend using
   [`SetJson`](https://godoc.org/github.com/dgraph-io/dggraph/client#example-package--SetObject) and
   `DeleteJson` fields to do mutations.
