--- conflicted
+++ resolved
@@ -22,14 +22,11 @@
 * Empty string values are stored as it is and no strings have special meaning now.
 * Correctly update order of facetMatrix when orderdesc/orderasc is applied.
 * Allow live and bulk loaders to work with multiple zeros.
-<<<<<<< HEAD
-* SIGINT now forces a shutdown after 5 seconds when there are pending RPCs.
-=======
 * Fix sorting with for predicates with multiple language tags.
 * Fix alias edge cases in normalize directive.
 * Allow reading new index key mutated as part of same transaction.
 * Fix bug in value log GC in badger.
->>>>>>> 3bf16a44
+* SIGINT now forces a shutdown after 5 seconds when there are pending RPCs.
 
 ### Changed
 
