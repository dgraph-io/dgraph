--- conflicted
+++ resolved
@@ -21,11 +21,7 @@
 
 ## Status
 
-<<<<<<< HEAD
-Dgraph is [at version 20.07][rel] and is production ready. Apart from the vast open source community, it is being used in
-=======
 Dgraph is [at version 20.07.2][rel] and is production ready. Apart from the vast open source community, it is being used in
->>>>>>> f5758f6c
 production at multiple Fortune 500 companies, and by
 [Intuit Katlas](https://github.com/intuit/katlas) and [VMware Purser](https://github.com/vmware/purser).
 
