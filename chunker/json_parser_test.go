/*
 * Copyright 2017-2018 Dgraph Labs, Inc. and Contributors
 *
 * Licensed under the Apache License, Version 2.0 (the "License");
 * you may not use this file except in compliance with the License.
 * You may obtain a copy of the License at
 *
 *     http://www.apache.org/licenses/LICENSE-2.0
 *
 * Unless required by applicable law or agreed to in writing, software
 * distributed under the License is distributed on an "AS IS" BASIS,
 * WITHOUT WARRANTIES OR CONDITIONS OF ANY KIND, either express or implied.
 * See the License for the specific language governing permissions and
 * limitations under the License.
 */

package chunker

import (
	"context"
	"encoding/binary"
	"encoding/json"
	"fmt"
	"math"
	"testing"
	"time"

	"github.com/dgraph-io/dgraph/testutil"
	"github.com/dgraph-io/dgraph/tok"
	"github.com/golang/glog"

	"github.com/dgraph-io/dgo/protos/api"
	"github.com/dgraph-io/dgraph/types"
	"github.com/stretchr/testify/require"
)

func makeNquad(sub, pred string, val *api.Value) *api.NQuad {
	return &api.NQuad{
		Subject:     sub,
		Predicate:   pred,
		ObjectValue: val,
	}
}

func makeNquadEdge(sub, pred, obj string) *api.NQuad {
	return &api.NQuad{
		Subject:   sub,
		Predicate: pred,
		ObjectId:  obj,
	}
}

type School struct {
	Name string `json:",omitempty"`
}

type address struct {
	Type   string    `json:"type,omitempty"`
	Coords []float64 `json:"coordinates,omitempty"`
}

type Person struct {
	Uid     string     `json:"uid,omitempty"`
	Name    string     `json:"name,omitempty"`
	Age     int        `json:"age,omitempty"`
	Married *bool      `json:"married,omitempty"`
	Now     *time.Time `json:"now,omitempty"`
	Address address    `json:"address,omitempty"` // geo value
	Friends []Person   `json:"friend,omitempty"`
	School  *School    `json:"school,omitempty"`
}

func Parse(b []byte, op int) ([]*api.NQuad, error) {
	nqs := NewNQuadBuffer(1000)
	err := nqs.ParseJSON(b, op)
	return nqs.nquads, err
}

func (exp *Experiment) verify() {
	// insert the data into dgraph
	dg := testutil.DgraphClientWithGroot(testutil.SockAddr)
	ctx := context.Background()
	require.NoError(exp.t, dg.Alter(ctx, &api.Operation{DropAll: true}), "drop all failed")
	require.NoError(exp.t, dg.Alter(ctx, &api.Operation{Schema: exp.schema}),
		"schema change failed")

	_, err := dg.NewTxn().Mutate(ctx,
		&api.Mutation{Set: exp.nqs, CommitNow: true})
	require.NoError(exp.t, err, "mutation failed")

	response, err := dg.NewReadOnlyTxn().Query(ctx, exp.query)
	require.NoError(exp.t, err, "query failed")
	testutil.CompareJSON(exp.t, exp.expected, string(response.GetJson()))
}

type Experiment struct {
	t        *testing.T
	nqs      []*api.NQuad
	schema   string
	query    string
	expected string
}

func TestNquadsFromJson1(t *testing.T) {
	tn := time.Now().UTC()
	m := true
	p := Person{
		Name:    "Alice",
		Age:     26,
		Married: &m,
		Now:     &tn,
		Address: address{
			Type:   "Point",
			Coords: []float64{1.1, 2.0},
		},
	}

	b, err := json.Marshal(p)
	require.NoError(t, err)

	nq, err := Parse(b, SetNquads)
	require.NoError(t, err)

	require.Equal(t, 5, len(nq))
	exp := &Experiment{
		t:      t,
		nqs:    nq,
		schema: "name: string @index(exact) .",
		query: `{alice(func: eq(name, "Alice")) {
name
age
married
address 
}}`,
		expected: `{"alice": [
{"name": "Alice",
"age": 26,
"married": true,
"address": {"coordinates": [2,1.1], "type": "Point"}}
]}								
`}
	exp.verify()
}

func TestNquadsFromJson2(t *testing.T) {
	m := false

	p := Person{
		Name: "Alice",
		Friends: []Person{{
			Name:    "Charlie",
			Married: &m,
		}, {
			Uid:  "1000",
			Name: "Bob",
		}},
	}

	b, err := json.Marshal(p)
	require.NoError(t, err)

	nq, err := Parse(b, SetNquads)
	require.NoError(t, err)
	require.Equal(t, 6, len(nq))
	exp := &Experiment{
		t:      t,
		nqs:    nq,
		schema: "name: string @index(exact) .",
		query: `{alice(func: eq(name, "Alice")) {
name
friend {
  name
  married
}}}`,
		expected: `{"alice":[{
"name":"Alice",
"friend": [
{"name":"Charlie", "married":false},
{"name":"Bob"}
]
}]}`,
	}
	exp.verify()
}

func outputNq(nqs []*api.NQuad) {
	for _, nq := range nqs {
		fmt.Printf("%v\n", nq)
	}
}
func TestNquadsFromJson3(t *testing.T) {
	p := Person{
		Name: "Alice",
		School: &School{
			Name: "Wellington Public School",
		},
	}

	b, err := json.Marshal(p)
	require.NoError(t, err)
	nq, err := Parse(b, SetNquads)
<<<<<<< HEAD
=======
	require.NoError(t, err)
	outputNq(nq)
>>>>>>> 9af081d1
	exp := &Experiment{
		t:      t,
		nqs:    nq,
		schema: "name: string @index(exact) .",
		query: `{alice(func: eq(name, "Alice")) {
name
school {Name}
}}`,
		expected: `{"alice":[{
"name":"Alice",
"school": [{"Name":"Wellington Public School"}]
}]}`,
	}
	exp.verify()
}

func TestNquadsFromJson4(t *testing.T) {
	json := `[{"name":"Alice","mobile":"040123456","car":"MA0123", "age": 21, "weight": 58.7}]`

	nq, err := Parse([]byte(json), SetNquads)
	require.NoError(t, err)
	exp := &Experiment{
		t:      t,
		nqs:    nq,
		schema: "name: string @index(exact) .",
		query: `{alice(func: eq(name, "Alice")) {
name
mobile
car
age
weight
}}`,
		expected: fmt.Sprintf(`{"alice":%s}`, json),
	}
	exp.verify()
}

func TestNquadsFromJsonMap(t *testing.T) {
	json := `{"name":"Alice",
"age": 25,
"friends": [{
"name": "Bob"
}]}`

	nq, err := Parse([]byte(json), SetNquads)
	require.NoError(t, err)
	exp := &Experiment{
		t:      t,
		nqs:    nq,
		schema: "name: string @index(exact) .",
		query: `{people(func: eq(name, "Alice")) {
age
name
friends {name}
}}`,
		expected: fmt.Sprintf(`{"people":[%s]}`, json),
	}
	exp.verify()
}

func TestNquadsFromMultipleJsonObjects(t *testing.T) {
	json := `
[
  {
    "name": "A",
    "age": 25,
    "friends": [
      {
        "name": "A1",
        "friends": [
          {
            "name": "A11"
          },
          {
            "name": "A12"
          }
        ]
      },
     {
        "name": "A2",
        "friends": [
          {
            "name": "A21"
          },
          {
            "name": "A22"
          }
        ]
      }
    ]
  },
  {
    "name": "B",
    "age": 26,
    "friends": [
      {
        "name": "B1",
        "friends": [
          {
            "name": "B11"
          },
          {
            "name": "B12"
          }
        ]
      },
     {
        "name": "B2",
        "friends": [
          {
            "name": "B21"
          },
          {
            "name": "B22"
          }
        ]
      }
    ]
  }
]
`

	nq, err := Parse([]byte(json), SetNquads)
	require.NoError(t, err)
	exp := &Experiment{
		t:      t,
		nqs:    nq,
		schema: "name: string @index(exact) .",
		query: `{people(func: has(age), orderasc: name) @recurse {
name
age
friends
}}`,
		expected: fmt.Sprintf(`{"people":%s}`, json),
	}
	exp.verify()
}

func TestJsonNumberParsing(t *testing.T) {
	tests := []struct {
		in  string
		out *api.Value
	}{
		{`{"uid": "1", "key": 9223372036854775299}`, &api.Value{Val: &api.Value_IntVal{IntVal: 9223372036854775299}}},
		{`{"uid": "1", "key": 9223372036854775299.0}`, &api.Value{Val: &api.Value_DoubleVal{DoubleVal: 9223372036854775299.0}}},
		{`{"uid": "1", "key": 27670116110564327426}`, nil},
		{`{"uid": "1", "key": "23452786"}`, &api.Value{Val: &api.Value_StrVal{StrVal: "23452786"}}},
		{`{"uid": "1", "key": "23452786.2378"}`, &api.Value{Val: &api.Value_StrVal{StrVal: "23452786.2378"}}},
		{`{"uid": "1", "key": -1e10}`, &api.Value{Val: &api.Value_DoubleVal{DoubleVal: -1e+10}}},
		{`{"uid": "1", "key": 0E-0}`, &api.Value{Val: &api.Value_DoubleVal{DoubleVal: 0}}},
	}

	for _, test := range tests {
		nqs, err := Parse([]byte(test.in), SetNquads)
		if test.out != nil {
			require.NoError(t, err, "%T", err)
			require.Equal(t, makeNquad("1", "key", test.out), nqs[0])
		} else {
			require.Error(t, err)
		}
	}
}

func TestNquadsFromJson_UidOutofRangeError(t *testing.T) {
	json := `{"uid":"0xa14222b693e4ba34123","name":"Name","following":[{"name":"Bob"}],"school":[{"uid":"","name@en":"Crown Public School"}]}`

	_, err := Parse([]byte(json), SetNquads)
	require.Error(t, err)
}

func TestNquadsFromJson_NegativeUidError(t *testing.T) {
	json := `{"uid":"-100","name":"Name","following":[{"name":"Bob"}],"school":[{"uid":"","name@en":"Crown Public School"}]}`

	_, err := Parse([]byte(json), SetNquads)
	require.Error(t, err)
}

func TestNquadsFromJson_EmptyUid(t *testing.T) {
	json := `{"uid":"","name":"Alice","following":[{"name":"Bob"}],"school":[{"uid":"",
"name":"Crown Public School"}]}`
	nq, err := Parse([]byte(json), SetNquads)
	require.NoError(t, err)

	exp := &Experiment{
		t:      t,
		nqs:    nq,
		schema: "name: string @index(exact) .",
		query: `{alice(func: eq(name, "Alice")) {
name
following { name}
school { name}
}}`,
		expected: `{"alice":[{"name":"Alice","following":[{"name":"Bob"}],"school":[{
"name":"Crown Public School"}]}]}`,
	}
	exp.verify()
}

func TestNquadsFromJson_BlankNodes(t *testing.T) {
	json := `{"uid":"_:alice","name":"Alice","following":[{"name":"Bob"}],"school":[{"uid":"_:school","name":"Crown Public School"}]}`

	nq, err := Parse([]byte(json), SetNquads)
	require.NoError(t, err)

	exp := &Experiment{
		t:      t,
		nqs:    nq,
		schema: "name: string @index(exact) .",
		query: `{alice(func: eq(name, "Alice")) {
name
following { name}
school { name}
}}`,
		expected: `{"alice":[{"name":"Alice","following":[{"name":"Bob"}],"school":[{
"name":"Crown Public School"}]}]}`,
	}
	exp.verify()
}

func TestNquadsDeleteEdges(t *testing.T) {
	json := `[{"uid": "0x1","name":null,"mobile":null,"car":null}]`
	nq, err := Parse([]byte(json), DeleteNquads)
	require.NoError(t, err)
	require.Equal(t, 3, len(nq))
}

func checkCount(t *testing.T, nq []*api.NQuad, pred string, count int) {
	for _, n := range nq {
		if n.Predicate == pred {
			require.Equal(t, count, len(n.Facets))
			break
		}
	}
}

func getMapOfFacets(facets []*api.Facet) map[string]*api.Facet {
	res := make(map[string]*api.Facet)
	for _, f := range facets {
		res[f.Key] = f
	}
	return res
}

func checkFacets(t *testing.T, nq []*api.NQuad, pred string, facets []*api.Facet) {
	for _, n := range nq {
		if n.Predicate == pred {
			require.Equal(t, len(facets), len(n.Facets),
				fmt.Sprintf("expected %d facets, got %d", len(facets), len(n.Facets)))

			expectedFacets := getMapOfFacets(facets)
			actualFacets := getMapOfFacets(n.Facets)
			for key, f := range expectedFacets {
				actualF, ok := actualFacets[key]
				if !ok {
					t.Fatalf("facet for key %s not found", key)
				}
				require.Equal(t, f, actualF, fmt.Sprintf("expected:%v\ngot:%v", f, actualF))
			}
		}
	}
}

func TestNquadsFromJsonFacets1(t *testing.T) {
	// test the 5 data types on facets, string, bool, int, float and datetime
	operation := "READ WRITE"
	operationTokens, err := tok.GetTermTokens([]string{operation})
	require.NoError(t, err, "unable to get tokens from the string %s", operation)

	timeStr := "2006-01-02T15:04:05Z"
	time, err := types.ParseTime(timeStr)
	if err != nil {
		t.Fatalf("unable to convert string %s to time", timeStr)
	}
	timeBinary, err := time.MarshalBinary()
	if err != nil {
		t.Fatalf("unable to marshal time %v to binary", time)
	}

	carPrice := 30000.56
	var priceBytes [8]byte
	u := math.Float64bits(float64(carPrice))
	binary.LittleEndian.PutUint64(priceBytes[:], u)

	carAge := 3
	var ageBytes [8]byte
	binary.LittleEndian.PutUint64(ageBytes[:], uint64(carAge))

	json := fmt.Sprintf(`[{"name":"Alice","mobile":"040123456","car":"MA0123",`+
		`"mobile|operation": "%s",
         "car|first":true,
         "car|age": %d,
         "car|price": %f,
         "car|since": "%s"
}]`, operation, carAge, carPrice, timeStr)

	nq, err := Parse([]byte(json), SetNquads)
	require.NoError(t, err)
	require.Equal(t, 3, len(nq))

	for _, n := range nq {
		glog.Infof("%v", n)

	}

	checkFacets(t, nq, "mobile", []*api.Facet{
		{
			Key:     "operation",
			Value:   []byte(operation),
			ValType: api.Facet_STRING,
			Tokens:  operationTokens,
		},
	})

	checkFacets(t, nq, "car", []*api.Facet{
		{
			Key:     "first",
			Value:   []byte{1},
			ValType: api.Facet_BOOL,
		},
		{
			Key:     "age",
			Value:   ageBytes[:],
			ValType: api.Facet_INT,
		},
		{
			Key:     "price",
			Value:   priceBytes[:],
			ValType: api.Facet_FLOAT,
		},
		{
			Key:     "since",
			Value:   timeBinary,
			ValType: api.Facet_DATETIME,
		},
	})
}

func TestNquadsFromJsonFacets2(t *testing.T) {
	// Dave has uid facets which should go on the edge between Alice and Dave
	json := `[{"name":"Alice","friend":[{"name":"Dave","friend|close":"true"}]}]`

	nq, err := Parse([]byte(json), SetNquads)
	require.NoError(t, err)
	require.Equal(t, 3, len(nq))
	checkCount(t, nq, "friend", 1)
}

func TestNquadsFromJsonError1(t *testing.T) {
	p := Person{
		Name: "Alice",
		School: &School{
			Name: "Wellington Public School",
		},
	}

	b, err := json.Marshal(p)
	require.NoError(t, err)

	_, err = Parse(b, DeleteNquads)
	require.Error(t, err)
	require.Contains(t, err.Error(), "UID must be present and non-zero while deleting edges.")
}

func TestNquadsFromJsonList(t *testing.T) {
	json := `{"address":["Riley Street","Redfern"],"phone_number":[123,9876],"points":[{"type":"Point", "coordinates":[1.1,2.0]},{"type":"Point", "coordinates":[2.0,1.1]}]}`

	nq, err := Parse([]byte(json), SetNquads)
	require.NoError(t, err)
	require.Equal(t, 6, len(nq))
}

func TestNquadsFromJsonDelete(t *testing.T) {
	json := `{"uid":1000,"friend":[{"uid":1001}]}`

	nq, err := Parse([]byte(json), DeleteNquads)
	require.NoError(t, err)
	require.Equal(t, nq[0], makeNquadEdge("1000", "friend", "1001"))
}

func TestNquadsFromJsonDeleteStar(t *testing.T) {
	json := `{"uid":1000,"name": null}`

	nq, err := Parse([]byte(json), DeleteNquads)
	require.NoError(t, err)
	expected := &api.NQuad{
		Subject:   "1000",
		Predicate: "name",
		ObjectValue: &api.Value{
			Val: &api.Value_DefaultVal{
				DefaultVal: "_STAR_ALL",
			},
		},
	}
	require.Equal(t, expected, nq[0])
}

func TestNquadsFromJsonDeleteStarLang(t *testing.T) {
	json := `{"uid":1000,"name@es": null}`

	nq, err := Parse([]byte(json), DeleteNquads)
	require.NoError(t, err)
	expected := &api.NQuad{
		Subject:   "1000",
		Predicate: "name",
		ObjectValue: &api.Value{
			Val: &api.Value_DefaultVal{
				DefaultVal: "_STAR_ALL",
			},
		},
		Lang: "es",
	}
	require.Equal(t, expected, nq[0])
}

func TestSetNquadNilValue(t *testing.T) {
	json := `{"uid":1000,"name": null}`

	nq, err := Parse([]byte(json), SetNquads)
	require.NoError(t, err)
	require.Equal(t, 0, len(nq))
}<|MERGE_RESOLUTION|>--- conflicted
+++ resolved
@@ -199,11 +199,7 @@
 	b, err := json.Marshal(p)
 	require.NoError(t, err)
 	nq, err := Parse(b, SetNquads)
-<<<<<<< HEAD
-=======
-	require.NoError(t, err)
-	outputNq(nq)
->>>>>>> 9af081d1
+	require.NoError(t, err)
 	exp := &Experiment{
 		t:      t,
 		nqs:    nq,
