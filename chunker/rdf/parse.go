--- conflicted
+++ resolved
@@ -52,13 +52,8 @@
 }
 
 // Parse parses a mutation string and returns the N-Quad representation for it.
-<<<<<<< HEAD
-func Parse(line string) (*api.NQuad, error) {
+func Parse(line string, l *lex.Lexer) (*api.NQuad, error) {
 	rnq := &api.NQuad{}
-=======
-func Parse(line string, l *lex.Lexer) (api.NQuad, error) {
-	var rnq api.NQuad
->>>>>>> 885e2e22
 	line = strings.TrimSpace(line)
 	if len(line) == 0 {
 		return rnq, ErrEmpty
