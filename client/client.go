/*
 * Copyright 2016 Dgraph Labs, Inc.
 *
 * Licensed under the Apache License, Version 2.0 (the "License");
 * you may not use this file except in compliance with the License.
 * You may obtain a copy of the License at
 *
 *    http://www.apache.org/licenses/LICENSE-2.0
 *
 * Unless required by applicable law or agreed to in writing, software
 * distributed under the License is distributed on an "AS IS" BASIS,
 * WITHOUT WARRANTIES OR CONDITIONS OF ANY KIND, either express or implied.
 * See the License for the specific language governing permissions and
 * limitations under the License.
 */

package client

import (
	"context"
	"fmt"

	"github.com/dgraph-io/dgraph/protos"
	"github.com/dgraph-io/dgraph/x"
	"github.com/pkg/errors"
)

type Txn struct {
	startTs uint64
	context *protos.TxnContext
	linRead *protos.LinRead

	dg *Dgraph
}

func (d *Dgraph) NewTxn() *Txn {
	ts := d.getTimestamp()
	txn := &Txn{
		startTs: ts,
		dg:      d,
		linRead: d.getLinRead(),
	}
	if txn.linRead == nil {
		txn.linRead = &protos.LinRead{}
	}
	return txn
}

func (txn *Txn) Query(ctx context.Context, q string,
	vars map[string]string) (*protos.Response, error) {
	req := &protos.Request{
		Query:   q,
		Vars:    vars,
		StartTs: txn.startTs,
		LinRead: txn.linRead,
	}
	resp, err := txn.dg.query(ctx, req)
	x.MergeLinReads(txn.linRead, resp.LinRead)
	txn.dg.mergeLinRead(resp.LinRead)
	return resp, err
}

func (txn *Txn) mergeContext(src *protos.TxnContext) error {
	if src == nil {
		return nil
	}

	x.MergeLinReads(txn.linRead, src.LinRead)
	txn.dg.mergeLinRead(src.LinRead) // Also merge it with client.

	if txn.context == nil {
		txn.context = src
		return nil
	}
	if txn.context.Primary != src.Primary {
		return x.Errorf("Primary key mismatch")
	}
	if txn.context.StartTs != src.StartTs {
		return x.Errorf("StartTs mismatch")
	}
	txn.context.Keys = append(txn.context.Keys, src.Keys...)
	return nil
}

func (txn *Txn) Mutate(ctx context.Context, mu *protos.Mutation) (*protos.Assigned, error) {
	mu.StartTs = txn.startTs
	if txn.context != nil {
		mu.Primary = txn.context.Primary
	}
	ag, err := txn.dg.mutate(ctx, mu)
	if ag != nil {
		if err := txn.mergeContext(ag.Context); err != nil {
			fmt.Printf("error while merging context: %v\n", err)
		}
		if len(ag.Error) > 0 {
			// fmt.Printf("Mutate failed. start=%d ag= %+v\n", txn.startTs, ag)
			return ag, errors.New(ag.Error)
		}
	}
<<<<<<< HEAD
	fmt.Printf("Got mutate context: %+v\n", ag.GetContext())
=======
>>>>>>> 7ed71be5
	return ag, err
}

func (txn *Txn) Abort(ctx context.Context) error {
	if txn.context == nil {
		txn.context = &protos.TxnContext{StartTs: txn.startTs}
	}
	txn.context.CommitTs = 0
	_, err := txn.dg.commitOrAbort(ctx, txn.context)
	return err
}

func (txn *Txn) Commit(ctx context.Context) error {
	if txn.context == nil || len(txn.context.Primary) == 0 {
		// If there were no mutations
		return nil
	}
	txn.context.CommitTs = txn.dg.getTimestamp()
	_, err := txn.dg.commitOrAbort(ctx, txn.context)
	return err
}<|MERGE_RESOLUTION|>--- conflicted
+++ resolved
@@ -97,10 +97,6 @@
 			return ag, errors.New(ag.Error)
 		}
 	}
-<<<<<<< HEAD
-	fmt.Printf("Got mutate context: %+v\n", ag.GetContext())
-=======
->>>>>>> 7ed71be5
 	return ag, err
 }
 
