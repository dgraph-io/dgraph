package main

import (
	"bytes"
	"encoding/binary"
	"fmt"
	"log"
	"math"
	"path/filepath"
	"sort"
	"sync"
	"sync/atomic"

	"github.com/dgraph-io/dgraph/gql"
	"github.com/dgraph-io/dgraph/posting"
	"github.com/dgraph-io/dgraph/protos"
	"github.com/dgraph-io/dgraph/rdf"
	"github.com/dgraph-io/dgraph/tok"
	"github.com/dgraph-io/dgraph/types"
	"github.com/dgraph-io/dgraph/x"
	farm "github.com/dgryski/go-farm"
)

type mapper struct {
	*state
	mapEntries []*protos.MapEntry
	sz         int64
	buf        bytes.Buffer
	mu         sync.Mutex
}

func (m *mapper) writeMapEntriesToFile(mapEntries []*protos.MapEntry) {
	sort.Slice(mapEntries, func(i, j int) bool {
		return bytes.Compare(mapEntries[i].Key, mapEntries[j].Key) < 0
	})

	var varintBuf [binary.MaxVarintLen64]byte
	for _, me := range mapEntries {
		n := binary.PutUvarint(varintBuf[:], uint64(me.Size()))
		m.buf.Write(varintBuf[:n])
		postBuf, err := me.Marshal()
		x.Check(err)
		m.buf.Write(postBuf)
	}

	fileNum := atomic.AddUint32(&m.mapFileId, 1)
	filename := filepath.Join(m.opt.tmpDir, fmt.Sprintf("%06d.map", fileNum))
	x.Check(x.WriteFileSync(filename, m.buf.Bytes(), 0644))
	m.buf.Reset()
	m.mu.Unlock()
}

func (m *mapper) run() {
	for rdf := range m.rdfCh {
		x.Check(m.parseRDF(rdf))
		atomic.AddInt64(&m.prog.rdfCount, 1)
		if m.sz >= m.opt.mapBufSize {
			// HACK XXX: experiment to see max theoretical RDF + Edge generation speed.
			//m.mu.Lock() // One write at a time.
			//go m.writeMapEntriesToFile(m.mapEntries)
			m.mapEntries = nil
			m.sz = 0
		}
	}
	if len(m.mapEntries) > 0 {
		// HACK XXX: experiment to see max theoretical RDF + Edge generation speed.
		//m.mu.Lock() // One write at a time.
		//m.writeMapEntriesToFile(m.mapEntries)
	}
	m.mu.Lock() // Ensure that the last file write finishes.
}

func (m *mapper) addMapEntry(key []byte, posting *protos.Posting) {
	atomic.AddInt64(&m.prog.mapEdgeCount, 1)

	me := &protos.MapEntry{
		Key: key,
	}
	if posting.PostingType == protos.Posting_REF {
		me.Uid = posting.Uid
	} else {
		me.Posting = posting
	}
	m.sz += int64(me.Size())
	m.mapEntries = append(m.mapEntries, me)
}

func (m *mapper) parseRDF(rdfLine string) error {
	nq, err := parseNQuad(rdfLine)
	if err != nil {
		if err == rdf.ErrEmpty {
			return nil
		}
		return err
	}

	sid := m.um.assignUID(nq.GetSubject())
	var oid uint64
	var de *protos.DirectedEdge
	if nq.GetObjectValue() == nil {
		oid = m.um.assignUID(nq.GetObjectId())
		de = nq.CreateUidEdge(sid, oid)
	} else {
		de, err = nq.CreateValueEdge(sid)
		x.Check(err)
	}

	fwd, rev := m.createPostings(nq, de)
	key := x.DataKey(nq.GetPredicate(), sid)
	m.addMapEntry(key, fwd)

	if rev != nil {
		key = x.ReverseKey(nq.GetPredicate(), oid)
		m.addMapEntry(key, rev)
	}

<<<<<<< HEAD
	// TODO: XXX: HACK: Removed for now, should be switched on/off by flag.
	// key = x.DataKey("_predicate_", sid)
	// pp := m.createPredicatePosting(nq.GetPredicate())
	// m.addMapEntry(key, pp)
=======
	if !m.opt.skipExpandEdges {
		key = x.DataKey("_predicate_", sid)
		pp := m.createPredicatePosting(nq.GetPredicate())
		m.addMapEntry(key, pp)
	}
>>>>>>> 74c8d654

	m.addIndexMapEntries(nq, de)

	return nil
}

func parseNQuad(line string) (gql.NQuad, error) {
	nq, err := rdf.Parse(line)
	if err != nil {
		return gql.NQuad{}, err
	}
	return gql.NQuad{NQuad: &nq}, nil
}

func (m *mapper) createPredicatePosting(predicate string) *protos.Posting {
	fp := farm.Fingerprint64([]byte(predicate))
	p := new(protos.Posting)
	p.Uid = fp
	p.Value = []byte(predicate)
	p.ValType = protos.Posting_DEFAULT
	p.PostingType = protos.Posting_VALUE
	return p
}

func (m *mapper) createPostings(nq gql.NQuad,
	de *protos.DirectedEdge) (*protos.Posting, *protos.Posting) {

	m.ss.validateType(de, nq.ObjectValue == nil)

	p := new(protos.Posting)
	posting.SetPosting(de, p)
	if nq.GetObjectValue() != nil {
		if lang := de.GetLang(); lang == "" {
			p.Uid = math.MaxUint64
		} else {
			p.Uid = farm.Fingerprint64([]byte(lang))
		}
	}

	// Early exit for no reverse edge.
	sch := m.ss.getSchema(nq.GetPredicate())
	if sch.GetDirective() != protos.SchemaUpdate_REVERSE {
		return p, nil
	}

	// Reverse predicate
	x.AssertTruef(nq.GetObjectValue() == nil, "only has reverse schema if object is UID")
	de.Entity, de.ValueId = de.ValueId, de.Entity
	m.ss.validateType(de, true)
	rp := new(protos.Posting)
	posting.SetPosting(de, p)

	de.Entity, de.ValueId = de.ValueId, de.Entity // de reused so swap back.

	return p, rp
}

func (m *mapper) addIndexMapEntries(nq gql.NQuad, de *protos.DirectedEdge) {
	if nq.GetObjectValue() == nil {
		return // Cannot index UIDs
	}

	sch := m.ss.getSchema(nq.GetPredicate())

	for _, tokerName := range sch.GetTokenizer() {

		// Find tokeniser.
		toker, ok := tok.GetTokenizer(tokerName)
		if !ok {
			log.Fatalf("unknown tokenizer %q", tokerName)
		}

		// Create storage value.
		storageVal := types.Val{
			Tid:   types.TypeID(de.GetValueType()),
			Value: de.GetValue(),
		}

		// Convert from storage type to schema type.
		schemaVal, err := types.Convert(storageVal, types.TypeID(sch.GetValueType()))
		// Shouldn't error, since we've already checked for convertibility when
		// doing edge postings. So okay to be fatal.
		x.Check(err)

		// Extract tokens.
		toks, err := toker.Tokens(schemaVal)

		// Store index posting.
		for _, t := range toks {
			m.addMapEntry(
				x.IndexKey(nq.Predicate, t),
				&protos.Posting{
					Uid:         de.GetEntity(),
					PostingType: protos.Posting_REF,
				},
			)
		}
	}
}<|MERGE_RESOLUTION|>--- conflicted
+++ resolved
@@ -114,18 +114,11 @@
 		m.addMapEntry(key, rev)
 	}
 
-<<<<<<< HEAD
-	// TODO: XXX: HACK: Removed for now, should be switched on/off by flag.
-	// key = x.DataKey("_predicate_", sid)
-	// pp := m.createPredicatePosting(nq.GetPredicate())
-	// m.addMapEntry(key, pp)
-=======
 	if !m.opt.skipExpandEdges {
 		key = x.DataKey("_predicate_", sid)
 		pp := m.createPredicatePosting(nq.GetPredicate())
 		m.addMapEntry(key, pp)
 	}
->>>>>>> 74c8d654
 
 	m.addIndexMapEntries(nq, de)
 
