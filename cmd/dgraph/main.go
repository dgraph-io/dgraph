/*
 * Copyright (C) 2017 Dgraph Labs, Inc. and Contributors
 *
 * This program is free software: you can redistribute it and/or modify
 * it under the terms of the GNU Affero General Public License as published by
 * the Free Software Foundation, either version 3 of the License, or
 * (at your option) any later version.
 *
 * This program is distributed in the hope that it will be useful,
 * but WITHOUT ANY WARRANTY; without even the implied warranty of
 * MERCHANTABILITY or FITNESS FOR A PARTICULAR PURPOSE.  See the
 * GNU Affero General Public License for more details.
 *
 * You should have received a copy of the GNU Affero General Public License
 * along with this program.  If not, see <http://www.gnu.org/licenses/>.
 */

package main

import (
	"crypto/sha256"
	"crypto/tls"
	"encoding/gob"
	"encoding/json"
	"flag"
	"fmt"
	"io/ioutil"
	"log"
	"math/rand"
	"net"
	"net/http"
	_ "net/http/pprof"
	"os"
	"os/signal"
	"path"
	"regexp"
	"runtime"
	"runtime/pprof"
	"strconv"
	"strings"
	"syscall"
	"time"

	"golang.org/x/net/context"
	"golang.org/x/net/trace"
	"google.golang.org/grpc"

	"github.com/cockroachdb/cmux"
	"github.com/dgraph-io/dgraph/dgraph"
	"github.com/dgraph-io/dgraph/gql"
	"github.com/dgraph-io/dgraph/group"
	"github.com/dgraph-io/dgraph/posting"
	"github.com/dgraph-io/dgraph/protos"
	"github.com/dgraph-io/dgraph/query"
	"github.com/dgraph-io/dgraph/schema"
	"github.com/dgraph-io/dgraph/worker"
	"github.com/dgraph-io/dgraph/x"
	"github.com/pkg/errors"
)

var (
	gconf        string
	baseHttpPort int
	baseGrpcPort int
	bindall      bool

	exposeTrace  bool
	cpuprofile   string
	memprofile   string
	blockRate    int
	dumpSubgraph string

	// TLS configuration
	tlsEnabled       bool
	tlsCert          string
	tlsKey           string
	tlsKeyPass       string
	tlsClientAuth    string
	tlsClientCACerts string
	tlsSystemCACerts bool
	tlsMinVersion    string
	tlsMaxVersion    string
)

func setupConfigOpts(config *dgraph.Options) {
	flag.StringVar(&config.PostingDir, "p", "p", "Directory to store posting lists.")
	flag.StringVar(&config.WALDir, "w", "w", "Directory to store raft write-ahead logs.")
	flag.BoolVar(&config.Nomutations, "nomutations", false, "Don't allow mutations on this server.")
	flag.IntVar(&config.NumPending, "pending", 1000,
		"Number of pending queries. Useful for rate limiting.")

	flag.StringVar(&gconf, "group_conf", "", "group configuration file")
	flag.IntVar(&baseHttpPort, "port", 8080, "Port to run HTTP service on.")
	flag.IntVar(&baseGrpcPort, "grpc_port", 9080, "Port to run gRPC service on.")
	flag.BoolVar(&bindall, "bindall", false,
		"Use 0.0.0.0 instead of localhost to bind to all addresses on local machine.")
	flag.BoolVar(&exposeTrace, "expose_trace", false,
		"Allow trace endpoint to be accessible from remote")
	flag.StringVar(&cpuprofile, "cpu", "", "write cpu profile to file")
	flag.StringVar(&memprofile, "mem", "", "write memory profile to file")
	flag.IntVar(&blockRate, "block", 0, "Block profiling rate")
	flag.StringVar(&dumpSubgraph, "dumpsg", "", "Directory to save subgraph for testing, debugging")
	// TLS configurations
	flag.BoolVar(&tlsEnabled, "tls.on", false, "Use TLS connections with clients.")
	flag.StringVar(&tlsCert, "tls.cert", "", "Certificate file path.")
	flag.StringVar(&tlsKey, "tls.cert_key", "", "Certificate key file path.")
	flag.StringVar(&tlsKeyPass, "tls.cert_key_passphrase", "", "Certificate key passphrase.")
	flag.StringVar(&tlsClientAuth, "tls.client_auth", "", "Enable TLS client authentication")
	flag.StringVar(&tlsClientCACerts, "tls.ca_certs", "", "CA Certs file path.")
	flag.BoolVar(&tlsSystemCACerts, "tls.use_system_ca", false, "Include System CA into CA Certs.")
	flag.StringVar(&tlsMinVersion, "tls.min_version", "TLS11", "TLS min version.")
	flag.StringVar(&tlsMaxVersion, "tls.max_version", "TLS12", "TLS max version.")
}

func httpPort() int {
	return *x.PortOffset + baseHttpPort
}

func grpcPort() int {
	return *x.PortOffset + baseGrpcPort
<<<<<<< HEAD
}

func setupProfiling() {
	if len(cpuprofile) > 0 {
		f, err := os.Create(cpuprofile)
		x.Check(err)
		pprof.StartCPUProfile(f)
	}
	runtime.SetBlockProfileRate(blockRate)
=======
>>>>>>> 07abc9a2
}

func stopProfiling() {
	// Stop the CPU profiling that was initiated.
	if len(cpuprofile) > 0 {
		pprof.StopCPUProfile()
	}

	// Write memory profile before exit.
	if len(memprofile) > 0 {
		f, err := os.Create(memprofile)
		if err != nil {
			log.Println(err)
		}
		pprof.WriteHeapProfile(f)
		f.Close()
	}
}

func addCorsHeaders(w http.ResponseWriter) {
	w.Header().Set("Access-Control-Allow-Origin", "*")
	w.Header().Set("Access-Control-Allow-Methods", "POST, OPTIONS")
	w.Header().Set("Access-Control-Allow-Headers",
		"Content-Type, Content-Length, Accept-Encoding, X-CSRF-Token,"+
			"X-Auth-Token, Cache-Control, X-Requested-With")
	w.Header().Set("Access-Control-Allow-Credentials", "true")
	w.Header().Set("Connection", "close")
}

func healthCheck(w http.ResponseWriter, r *http.Request) {
	if err := x.HealthCheck(); err == nil {
		w.WriteHeader(http.StatusOK)
		w.Write([]byte("OK"))
	} else {
		w.WriteHeader(http.StatusServiceUnavailable)
	}
}

func queryHandler(w http.ResponseWriter, r *http.Request) {
	if err := x.HealthCheck(); err != nil {
		w.WriteHeader(http.StatusServiceUnavailable)
		return
	}

	x.PendingQueries.Add(1)
	x.NumQueries.Add(1)
	defer x.PendingQueries.Add(-1)

	addCorsHeaders(w)
	if r.Method == "OPTIONS" {
		return
	}
	if r.Method != "POST" {
		w.WriteHeader(http.StatusBadRequest)
		x.SetStatus(w, x.ErrorInvalidMethod, "Invalid method")
		return
	}

	// Lets add the value of the debug query parameter to the context.
	ctx := context.WithValue(context.Background(), "debug", r.URL.Query().Get("debug"))
	ctx = context.WithValue(ctx, "mutation_allowed", !dgraph.Config.Nomutations)

	if rand.Float64() < *worker.Tracing {
		tr := trace.New("Dgraph", "Query")
		tr.SetMaxEvents(1000)
		defer tr.Finish()
		ctx = trace.NewContext(ctx, tr)
	}

	invalidRequest := func(err error, msg string) {
		if tr, ok := trace.FromContext(ctx); ok {
			tr.LazyPrintf("Error while reading query: %+v", err)
		}
		x.SetStatus(w, x.ErrorInvalidRequest, "Invalid request encountered.")
	}

	var l query.Latency
	l.Start = time.Now()
	defer r.Body.Close()
	req, err := ioutil.ReadAll(r.Body)
	q := string(req)
	if err != nil || len(q) == 0 {
		invalidRequest(err, "Error while reading query")
		return
	}

	parseStart := time.Now()
	parsed, err := dgraph.ParseQueryAndMutation(ctx, gql.Request{
		Str:       q,
		Variables: map[string]string{},
		Http:      true,
	})
	l.Parsing += time.Since(parseStart)
	if err != nil {
		http.Error(w, err.Error(), http.StatusBadRequest)
		return
	}

	var cancel context.CancelFunc
	// set timeout if schema mutation not present
	if parsed.Mutation == nil || len(parsed.Mutation.Schema) == 0 {
		// If schema mutation is not present
		ctx, cancel = context.WithTimeout(ctx, time.Minute)
		defer cancel()
	}

	var res query.ExecuteResult
	var queryRequest = query.QueryRequest{Latency: &l, GqlQuery: &parsed}
	if res, err = queryRequest.ProcessWithMutation(ctx); err != nil {
		switch errors.Cause(err).(type) {
		case *query.InvalidRequestError:
			invalidRequest(err, err.Error())
		default: // internalError or other
			if tr, ok := trace.FromContext(ctx); ok {
				tr.LazyPrintf("Error while handling mutations: %+v", err)
			}
			x.SetStatus(w, x.Error, err.Error())
		}
		return
	}

	w.Header().Set("Content-Type", "application/json")
	var addLatency bool
	// If there is an error parsing, then addLatency would remain false.
	addLatency, _ = strconv.ParseBool(r.URL.Query().Get("latency"))
	debug, _ := strconv.ParseBool(r.URL.Query().Get("debug"))
	addLatency = addLatency || debug

	newUids := query.ConvertUidsToHex(res.Allocations)
	if len(parsed.Query) == 0 {
		mp := map[string]interface{}{}
		if parsed.Mutation != nil {
			mp["code"] = x.Success
			mp["message"] = "Done"
			mp["uids"] = newUids
		}
		// Either Schema or query can be specified
		if parsed.Schema != nil {
			js, err := json.Marshal(res.SchemaNode)
			if err != nil {
				x.SetStatus(w, "Error", "Unable to marshal schema")
			}
			mp["schema"] = json.RawMessage(string(js))
			if addLatency {
				mp["server_latency"] = l.ToMap()
			}
		}
		if js, err := json.Marshal(mp); err == nil {
			w.Write(js)
		} else {
			w.WriteHeader(http.StatusBadRequest)
			x.SetStatus(w, "Error", "Unable to marshal map")
		}
		return
	}

	if len(dumpSubgraph) > 0 {
		for _, sg := range res.Subgraphs {
			x.Checkf(os.MkdirAll(dumpSubgraph, 0700), dumpSubgraph)
			s := time.Now().Format("20060102.150405.000000.gob")
			filename := path.Join(dumpSubgraph, s)
			f, err := os.Create(filename)
			x.Checkf(err, filename)
			enc := gob.NewEncoder(f)
			x.Check(enc.Encode(sg))
			x.Checkf(f.Close(), filename)
		}
	}

	w.Header().Set("Content-Type", "application/json")
	err = query.ToJson(&l, res.Subgraphs, w,
		query.ConvertUidsToHex(res.Allocations), addLatency)
	if err != nil {
		// since we performed w.Write in ToJson above,
		// calling WriteHeader with 500 code will be ignored.
		if tr, ok := trace.FromContext(ctx); ok {
			tr.LazyPrintf("Error while converting to JSON: %+v", err)
		}
		x.SetStatus(w, x.Error, err.Error())
		return
	}
	if tr, ok := trace.FromContext(ctx); ok {
		tr.LazyPrintf("Latencies: Total: %v Parsing: %v Process: %v Json: %v",
			time.Since(l.Start), l.Parsing, l.Processing, l.Json)
	}
}

// NewSharedQueryNQuads returns nquads with query and hash.
func NewSharedQueryNQuads(query []byte) []*protos.NQuad {
	val := func(s string) *protos.Value {
		return &protos.Value{&protos.Value_DefaultVal{s}}
	}
	qHash := fmt.Sprintf("\"%x\"", sha256.Sum256(query))
	return []*protos.NQuad{
		{Subject: "<_:share>", Predicate: "<_share_>", ObjectValue: val(string(query))},
		{Subject: "<_:share>", Predicate: "<_share_hash_>", ObjectValue: val(qHash)},
	}
}

// shareHandler allows to share a query between users.
func shareHandler(w http.ResponseWriter, r *http.Request) {
	var mr query.InternalMutation
	var err error
	var rawQuery []byte

	w.Header().Set("Content-Type", "application/json")
	addCorsHeaders(w)
	if r.Method != "POST" {
		x.SetStatus(w, x.ErrorInvalidMethod, "Invalid method")
		return
	}
	ctx := context.Background()
	defer r.Body.Close()
	if rawQuery, err = ioutil.ReadAll(r.Body); err != nil || len(rawQuery) == 0 {
		if tr, ok := trace.FromContext(ctx); ok {
			tr.LazyPrintf("Error while reading the stringified query payload: %+v", err)
		}
		x.SetStatus(w, x.ErrorInvalidRequest, "Invalid request encountered.")
		return
	}

	fail := func() {
		if tr, ok := trace.FromContext(ctx); ok {
			tr.LazyPrintf("Error: %+v", err)
		}
		x.SetStatus(w, x.Error, err.Error())
	}
	nquads := gql.WrapNQ(NewSharedQueryNQuads(rawQuery), protos.DirectedEdge_SET)
	if mr, err = query.ToInternal(ctx, nquads, nil); err != nil {
		fail()
		return
	}
	if err = query.ApplyMutations(ctx, &protos.Mutations{Edges: mr.Edges}); err != nil {
		fail()
		return
	}
	allocIdsStr := query.ConvertUidsToHex(mr.NewUids)
	payload := map[string]interface{}{
		"code":    x.Success,
		"message": "Done",
		"uids":    allocIdsStr,
	}

	if res, err := json.Marshal(payload); err == nil {
		w.Write(res)
	} else {
		x.SetStatus(w, "Error", "Unable to marshal map")
	}
}

// storeStatsHandler outputs some basic stats for data store.
func storeStatsHandler(w http.ResponseWriter, r *http.Request) {
	addCorsHeaders(w)
	w.Header().Set("Content-Type", "text/html")
	w.Write([]byte("<pre>"))
	w.Write([]byte(worker.StoreStats()))
	w.Write([]byte("</pre>"))
}

// handlerInit does some standard checks. Returns false if something is wrong.
func handlerInit(w http.ResponseWriter, r *http.Request) bool {
	if r.Method != "GET" {
		x.SetStatus(w, x.ErrorInvalidMethod, "Invalid method")
		return false
	}

	ip, _, err := net.SplitHostPort(r.RemoteAddr)
	if err != nil || !net.ParseIP(ip).IsLoopback() {
		x.SetStatus(w, x.ErrorUnauthorized, fmt.Sprintf("Request from IP: %v", ip))
		return false
	}
	return true
}

func shutDownHandler(w http.ResponseWriter, r *http.Request) {
	if !handlerInit(w, r) {
		return
	}

	shutdownServer()
	x.SetStatus(w, x.Success, "Server is shutting down")
}

func shutdownServer() {
	x.Printf("Got clean exit request")
	stopProfiling()                       // stop profiling
	dgraph.State.ShutdownCh <- struct{}{} // exit grpc and http servers.

	// wait for grpc and http servers to finish pending reqs and
	// then stop all nodes, internal grpc servers and sync all the marks
	go func() {
		defer func() { dgraph.State.ShutdownCh <- struct{}{} }()

		// wait for grpc, http and http2 servers to stop
		<-dgraph.State.FinishCh
		<-dgraph.State.FinishCh
		<-dgraph.State.FinishCh

		worker.BlockingStop()
	}()
}

func exportHandler(w http.ResponseWriter, r *http.Request) {
	if !handlerInit(w, r) {
		return
	}
	ctx := context.Background()
	if err := worker.ExportOverNetwork(ctx); err != nil {
		x.SetStatus(w, err.Error(), "Export failed.")
		return
	}
	x.SetStatus(w, x.Success, "Export completed.")
}

func hasGraphOps(mu *protos.Mutation) bool {
	return len(mu.Set) > 0 || len(mu.Del) > 0 || len(mu.Schema) > 0
}

func bestEffortGopath() (string, bool) {
	if path, ok := os.LookupEnv("GOPATH"); ok {
		return path, true
	}
	var homevar string
	switch runtime.GOOS {
	case "windows":
		// The Golang issue https://github.com/golang/go/issues/17262 says
		// USERPROFILE, _not_ HOMEDRIVE + HOMEPATH is used.
		homevar = "USERPROFILE"
	case "plan9":
		homevar = "home"
	default:
		homevar = "HOME"
	}
	if homepath, ok := os.LookupEnv(homevar); ok {
		return path.Join(homepath, "go"), true
	}
	return "", false
}

var uiDir string

func init() {
	// uiDir can also be set through -ldflags while doing a release build. In that
	// case it points to usr/local/share/dgraph/assets where we store assets for
	// the user. In other cases, it should point to the build directory within the repository.
	flag.StringVar(&uiDir, "ui", uiDir, "Directory which contains assets for the user interface")
	if uiDir == "" {
		gopath, _ := bestEffortGopath()
		uiDir = path.Join(gopath, "src/github.com/dgraph-io/dgraph/dashboard/build")
	}
}

<<<<<<< HEAD
=======
func checkFlagsAndInitDirs() {
	if len(cpuprofile) > 0 {
		f, err := os.Create(cpuprofile)
		x.Check(err)
		pprof.StartCPUProfile(f)
	}

	// Create parent directories for postings, uids and mutations
	x.Check(os.MkdirAll(dgraph.Config.PostingDir, 0700))
}

>>>>>>> 07abc9a2
func setupListener(addr string, port int) (listener net.Listener, err error) {
	var reload func()
	laddr := fmt.Sprintf("%s:%d", addr, port)
	if !tlsEnabled {
		listener, err = net.Listen("tcp", laddr)
	} else {
		var tlsCfg *tls.Config
		tlsCfg, reload, err = x.GenerateTLSConfig(x.TLSHelperConfig{
			ConfigType:   x.TLSServerConfig,
			CertRequired: tlsEnabled,
			Cert:         tlsCert,

			ClientAuth:             tlsClientAuth,
			ClientCACerts:          tlsClientCACerts,
			UseSystemClientCACerts: tlsSystemCACerts,
			MinVersion:             tlsMinVersion,
			MaxVersion:             tlsMaxVersion,
		})
		if err != nil {
			return nil, err
		}
		listener, err = tls.Listen("tcp", laddr, tlsCfg)
	}
	go func() {
		sigChan := make(chan os.Signal, 1)
		signal.Notify(sigChan, syscall.SIGHUP)
		for range sigChan {
			log.Println("SIGHUP signal received")
			if reload != nil {
				reload()
				log.Println("TLS certificates and CAs reloaded")
			}
		}
	}()
	return listener, err
}

func serveGRPC(l net.Listener) {
	defer func() { dgraph.State.FinishCh <- struct{}{} }()
	s := grpc.NewServer(grpc.CustomCodec(&query.Codec{}),
		grpc.MaxRecvMsgSize(x.GrpcMaxSize),
		grpc.MaxSendMsgSize(x.GrpcMaxSize),
		grpc.MaxConcurrentStreams(1000))
	protos.RegisterDgraphServer(s, &dgraph.Server{})
	err := s.Serve(l)
	log.Printf("gRpc server stopped : %s", err.Error())
	s.GracefulStop()
}

func serveHTTP(l net.Listener) {
	defer func() { dgraph.State.FinishCh <- struct{}{} }()
	srv := &http.Server{
		ReadTimeout:  10 * time.Second,
		WriteTimeout: 600 * time.Second,
		IdleTimeout:  2 * time.Minute,
	}

	err := srv.Serve(l)
	log.Printf("Stopped taking more http(s) requests. Err: %s", err.Error())
	ctx, cancel := context.WithTimeout(context.Background(), 630*time.Second)
	defer cancel()
	err = srv.Shutdown(ctx)
	log.Printf("All http(s) requests finished.")
	if err != nil {
		log.Printf("Http(s) shutdown err: %v", err.Error())
	}
}

func setupServer(che chan error) {
	// By default Go GRPC traces all requests.
	grpc.EnableTracing = false
	go worker.RunServer(bindall) // For internal communication.

	laddr := "localhost"
	if bindall {
		laddr = "0.0.0.0"
	}

	httpListener, err := setupListener(laddr, httpPort())
	if err != nil {
		log.Fatal(err)
	}

	grpcListener, err := setupListener(laddr, grpcPort())
	if err != nil {
		log.Fatal(err)
	}

	httpMux := cmux.New(httpListener)
	httpl := httpMux.Match(cmux.HTTP1Fast())
	http2 := httpMux.Match(cmux.HTTP2())

	http.HandleFunc("/health", healthCheck)
	http.HandleFunc("/query", queryHandler)
	http.HandleFunc("/share", shareHandler)
	http.HandleFunc("/debug/store", storeStatsHandler)
	http.HandleFunc("/admin/shutdown", shutDownHandler)
	http.HandleFunc("/admin/export", exportHandler)

	// UI related API's.
	// Share urls have a hex string as the shareId. So if
	// our url path matches it, we wan't to serve index.html.
	reg := regexp.MustCompile(`\/0[xX][0-9a-fA-F]+`)
	http.Handle("/", homeHandler(http.FileServer(http.Dir(uiDir)), reg))
	http.HandleFunc("/ui/keywords", keywordHandler)

	// Initilize the servers.
	go serveGRPC(grpcListener)
	go serveHTTP(httpl)
	go serveHTTP(http2)

	go func() {
		<-dgraph.State.ShutdownCh
		// Stops grpc/http servers; Already accepted connections are not closed.
		grpcListener.Close()
		httpListener.Close()
	}()

	log.Println("gRPC server started.  Listening on port", grpcPort())
	log.Println("HTTP server started.  Listening on port", httpPort())

	err = httpMux.Serve()     // Start cmux serving. blocking call
	<-dgraph.State.ShutdownCh // wait for shutdownServer to finish
	che <- err                // final close for main.
}

func main() {
	rand.Seed(time.Now().UnixNano())
<<<<<<< HEAD

	setupConfigOpts(&dgraph.Config)
	x.Init() // flag.Parse is called here

	setupProfiling()

	dgraph.State = dgraph.NewServerState()
	defer dgraph.State.Dispose()
=======
	setupConfigOpts(&dgraph.Config)
	x.Init()
	dgraph.State = dgraph.NewServerState()
>>>>>>> 07abc9a2

	if exposeTrace {
		trace.AuthRequest = func(req *http.Request) (any, sensitive bool) {
			return true, true
		}
	}
<<<<<<< HEAD

	x.Check(group.ParseGroupConfig(gconf))
	schema.Init(dgraph.State.PStore)
=======
	checkFlagsAndInitDirs()
	runtime.SetBlockProfileRate(blockRate)

	pd, err := filepath.Abs(dgraph.Config.PostingDir)
	x.Check(err)
	wd, err := filepath.Abs(dgraph.Config.WALDir)
	x.Check(err)
	x.AssertTruef(pd != wd, "Posting and WAL directory cannot be the same.")

	// All the writes to posting store should be synchronous. We use batched writers
	// for posting lists, so the cost of sync writes is amortized.
	opt := badger.DefaultOptions
	opt.SyncWrites = true
	opt.Dir = dgraph.Config.PostingDir
	opt.ValueDir = dgraph.Config.PostingDir
	opt.MapTablesTo = table.MemoryMap
	ps, err := badger.NewKV(&opt)
	x.Checkf(err, "Error while creating badger KV posting store")
	defer ps.Close()

	x.Check(group.ParseGroupConfig(gconf))
	schema.Init(ps)
>>>>>>> 07abc9a2

	// Posting will initialize index which requires schema. Hence, initialize
	// schema before calling posting.Init().
	posting.Init(dgraph.State.PStore)
	worker.Init(dgraph.State.PStore)

	// setup shutdown os signal handler
	sdCh := make(chan os.Signal, 1)
	defer close(sdCh)
	// sigint : Ctrl-C, sigquit : Ctrl-\ (backslash), sigterm : kill command.
	signal.Notify(sdCh, os.Interrupt, syscall.SIGINT, syscall.SIGQUIT, syscall.SIGTERM)
	go func() {
		_, ok := <-sdCh
		if ok {
			shutdownServer()
		}
	}()

	// Setup external communication.
	che := make(chan error, 1)
	go setupServer(che)
<<<<<<< HEAD
	go worker.StartRaftNodes(dgraph.State.WALStore)
=======
	go worker.StartRaftNodes(dgraph.Config.WALDir)
>>>>>>> 07abc9a2

	if err := <-che; !strings.Contains(err.Error(),
		"use of closed network connection") {
		log.Fatal(err)
	}
}<|MERGE_RESOLUTION|>--- conflicted
+++ resolved
@@ -48,11 +48,9 @@
 	"github.com/cockroachdb/cmux"
 	"github.com/dgraph-io/dgraph/dgraph"
 	"github.com/dgraph-io/dgraph/gql"
-	"github.com/dgraph-io/dgraph/group"
 	"github.com/dgraph-io/dgraph/posting"
 	"github.com/dgraph-io/dgraph/protos"
 	"github.com/dgraph-io/dgraph/query"
-	"github.com/dgraph-io/dgraph/schema"
 	"github.com/dgraph-io/dgraph/worker"
 	"github.com/dgraph-io/dgraph/x"
 	"github.com/pkg/errors"
@@ -118,7 +116,6 @@
 
 func grpcPort() int {
 	return *x.PortOffset + baseGrpcPort
-<<<<<<< HEAD
 }
 
 func setupProfiling() {
@@ -128,8 +125,6 @@
 		pprof.StartCPUProfile(f)
 	}
 	runtime.SetBlockProfileRate(blockRate)
-=======
->>>>>>> 07abc9a2
 }
 
 func stopProfiling() {
@@ -482,20 +477,6 @@
 	}
 }
 
-<<<<<<< HEAD
-=======
-func checkFlagsAndInitDirs() {
-	if len(cpuprofile) > 0 {
-		f, err := os.Create(cpuprofile)
-		x.Check(err)
-		pprof.StartCPUProfile(f)
-	}
-
-	// Create parent directories for postings, uids and mutations
-	x.Check(os.MkdirAll(dgraph.Config.PostingDir, 0700))
-}
-
->>>>>>> 07abc9a2
 func setupListener(addr string, port int) (listener net.Listener, err error) {
 	var reload func()
 	laddr := fmt.Sprintf("%s:%d", addr, port)
@@ -624,8 +605,6 @@
 
 func main() {
 	rand.Seed(time.Now().UnixNano())
-<<<<<<< HEAD
-
 	setupConfigOpts(&dgraph.Config)
 	x.Init() // flag.Parse is called here
 
@@ -633,45 +612,12 @@
 
 	dgraph.State = dgraph.NewServerState()
 	defer dgraph.State.Dispose()
-=======
-	setupConfigOpts(&dgraph.Config)
-	x.Init()
-	dgraph.State = dgraph.NewServerState()
->>>>>>> 07abc9a2
 
 	if exposeTrace {
 		trace.AuthRequest = func(req *http.Request) (any, sensitive bool) {
 			return true, true
 		}
 	}
-<<<<<<< HEAD
-
-	x.Check(group.ParseGroupConfig(gconf))
-	schema.Init(dgraph.State.PStore)
-=======
-	checkFlagsAndInitDirs()
-	runtime.SetBlockProfileRate(blockRate)
-
-	pd, err := filepath.Abs(dgraph.Config.PostingDir)
-	x.Check(err)
-	wd, err := filepath.Abs(dgraph.Config.WALDir)
-	x.Check(err)
-	x.AssertTruef(pd != wd, "Posting and WAL directory cannot be the same.")
-
-	// All the writes to posting store should be synchronous. We use batched writers
-	// for posting lists, so the cost of sync writes is amortized.
-	opt := badger.DefaultOptions
-	opt.SyncWrites = true
-	opt.Dir = dgraph.Config.PostingDir
-	opt.ValueDir = dgraph.Config.PostingDir
-	opt.MapTablesTo = table.MemoryMap
-	ps, err := badger.NewKV(&opt)
-	x.Checkf(err, "Error while creating badger KV posting store")
-	defer ps.Close()
-
-	x.Check(group.ParseGroupConfig(gconf))
-	schema.Init(ps)
->>>>>>> 07abc9a2
 
 	// Posting will initialize index which requires schema. Hence, initialize
 	// schema before calling posting.Init().
@@ -693,11 +639,7 @@
 	// Setup external communication.
 	che := make(chan error, 1)
 	go setupServer(che)
-<<<<<<< HEAD
 	go worker.StartRaftNodes(dgraph.State.WALStore)
-=======
-	go worker.StartRaftNodes(dgraph.Config.WALDir)
->>>>>>> 07abc9a2
 
 	if err := <-che; !strings.Contains(err.Error(),
 		"use of closed network connection") {
