/*
 * Copyright 2018 Dgraph Labs, Inc. and Contributors
 *
 * Licensed under the Apache License, Version 2.0 (the "License");
 * you may not use this file except in compliance with the License.
 * You may obtain a copy of the License at
 *
 *     http://www.apache.org/licenses/LICENSE-2.0
 *
 * Unless required by applicable law or agreed to in writing, software
 * distributed under the License is distributed on an "AS IS" BASIS,
 * WITHOUT WARRANTIES OR CONDITIONS OF ANY KIND, either express or implied.
 * See the License for the specific language governing permissions and
 * limitations under the License.
 */

package conn

import (
	"context"
	"encoding/binary"
	"math/rand"
	"sync"
	"sync/atomic"
	"time"

	"github.com/dgraph-io/dgo/protos/api"
	"github.com/dgraph-io/dgraph/protos/pb"
	"github.com/dgraph-io/dgraph/x"
	"github.com/golang/glog"
	"github.com/pkg/errors"
	"go.etcd.io/etcd/raft/raftpb"
	otrace "go.opencensus.io/trace"
)

type sendmsg struct {
	to   uint64
	data []byte
}

type lockedSource struct {
	lk  sync.Mutex
	src rand.Source
}

func (r *lockedSource) Int63() int64 {
	r.lk.Lock()
	defer r.lk.Unlock()
	return r.src.Int63()
}

func (r *lockedSource) Seed(seed int64) {
	r.lk.Lock()
	defer r.lk.Unlock()
	r.src.Seed(seed)
}

// ProposalCtx stores the context for a proposal with extra information.
type ProposalCtx struct {
	Found uint32
	ErrCh chan error
	Ctx   context.Context
}

type proposals struct {
	sync.RWMutex
	all map[string]*ProposalCtx
}

func (p *proposals) Store(key string, pctx *ProposalCtx) bool {
	if len(key) == 0 {
		return false
	}
	p.Lock()
	defer p.Unlock()
	if p.all == nil {
		p.all = make(map[string]*ProposalCtx)
	}
	if _, has := p.all[key]; has {
		return false
	}
	p.all[key] = pctx
	return true
}

func (p *proposals) Ctx(key string) context.Context {
	if pctx := p.Get(key); pctx != nil {
		return pctx.Ctx
	}
	return context.Background()
}

func (p *proposals) Get(key string) *ProposalCtx {
	p.RLock()
	defer p.RUnlock()
	return p.all[key]
}

func (p *proposals) Delete(key string) {
	if len(key) == 0 {
		return
	}
	p.Lock()
	defer p.Unlock()
	delete(p.all, key)
}

func (p *proposals) Done(key string, err error) {
	if len(key) == 0 {
		return
	}
	p.Lock()
	defer p.Unlock()
	pd, has := p.all[key]
	if !has {
		// If we assert here, there would be a race condition between a context
		// timing out, and a proposal getting applied immediately after. That
		// would cause assert to fail. So, don't assert.
		return
	}
	delete(p.all, key)
	pd.ErrCh <- err
}

// RaftServer is a wrapper around node that implements the Raft service.
type RaftServer struct {
	m    sync.RWMutex
	node *Node
}

// UpdateNode safely updates the node.
func (w *RaftServer) UpdateNode(n *Node) {
	w.m.Lock()
	defer w.m.Unlock()
	w.node = n
}

// GetNode safely retrieves the node.
func (w *RaftServer) GetNode() *Node {
	w.m.RLock()
	defer w.m.RUnlock()
	return w.node
}

// NewRaftServer returns a pointer to a new RaftServer instance.
func NewRaftServer(n *Node) *RaftServer {
	return &RaftServer{node: n}
}

// IsPeer checks whether this node is a peer of the node sending the request.
func (w *RaftServer) IsPeer(ctx context.Context, rc *pb.RaftContext) (
	*pb.PeerResponse, error) {
	node := w.GetNode()
	if node == nil || node.Raft() == nil {
		return &pb.PeerResponse{}, ErrNoNode
	}

	confState := node.ConfState()

	if confState == nil {
		return &pb.PeerResponse{}, nil
	}

	for _, raftIdx := range confState.Nodes {
		if rc.Id == raftIdx {
			return &pb.PeerResponse{Status: true}, nil
		}
	}
	return &pb.PeerResponse{}, nil
}

// JoinCluster handles requests to join the cluster.
func (w *RaftServer) JoinCluster(ctx context.Context,
	rc *pb.RaftContext) (*api.Payload, error) {
	if ctx.Err() != nil {
		return &api.Payload{}, ctx.Err()
	}

	node := w.GetNode()
	if node == nil || node.Raft() == nil {
		return nil, ErrNoNode
	}
<<<<<<< HEAD
	// Only process one JoinCluster request at a time.
	node.joinLock.Lock()
	defer node.joinLock.Unlock()

	// Check that the new node is from the same group as me.
	if rc.Group != node.RaftContext.Group {
		return nil, errors.Errorf("Raft group mismatch")
	}
	// Also check that the new node is not me.
	if rc.Id == node.RaftContext.Id {
		return nil, errors.Errorf("REUSE_RAFTID: Raft ID duplicates mine: %+v", rc)
	}

	// Check that the new node is not already part of the group.
	if addr, ok := node.Peer(rc.Id); ok && rc.Addr != addr {
		// There exists a healthy connection to server with same id.
		if _, err := GetPools().Get(addr); err == nil {
			return &api.Payload{}, errors.Errorf(
				"REUSE_ADDR: IP Address same as existing peer: %s", addr)
		}
	}
	node.Connect(rc.Id, rc.Addr)

	err := node.addToCluster(context.Background(), rc.Id)
	glog.Infof("[%#x] Done joining cluster with err: %v", rc.Id, err)
	return &api.Payload{}, err
=======

	return node.joinCluster(ctx, rc)
>>>>>>> 518fe621
}

// RaftMessage handles RAFT messages.
func (w *RaftServer) RaftMessage(server pb.Raft_RaftMessageServer) error {
	ctx := server.Context()
	if ctx.Err() != nil {
		return ctx.Err()
	}
	span := otrace.FromContext(ctx)

	node := w.GetNode()
	if node == nil || node.Raft() == nil {
		return ErrNoNode
	}
	span.Annotatef(nil, "Stream server is node %#x", node.Id)

	var rc *pb.RaftContext
	raft := node.Raft()
	step := func(data []byte) error {
		ctx, cancel := context.WithTimeout(ctx, time.Minute)
		defer cancel()

		for idx := 0; idx < len(data); {
			x.AssertTruef(len(data[idx:]) >= 4,
				"Slice left of size: %v. Expected at least 4.", len(data[idx:]))

			sz := int(binary.LittleEndian.Uint32(data[idx : idx+4]))
			idx += 4
			msg := raftpb.Message{}
			if idx+sz > len(data) {
				return errors.Errorf(
					"Invalid query. Specified size %v overflows slice [%v,%v)\n",
					sz, idx, len(data))
			}
			if err := msg.Unmarshal(data[idx : idx+sz]); err != nil {
				x.Check(err)
			}
			// This should be done in order, and not via a goroutine.
			// Step can block forever. See: https://github.com/etcd-io/etcd/issues/10585
			// So, add a context with timeout to allow it to get out of the blockage.
			if glog.V(2) {
				switch msg.Type {
				case raftpb.MsgHeartbeat, raftpb.MsgHeartbeatResp:
					atomic.AddInt64(&node.heartbeatsIn, 1)
				case raftpb.MsgReadIndex, raftpb.MsgReadIndexResp:
				case raftpb.MsgApp, raftpb.MsgAppResp:
				case raftpb.MsgProp:
				default:
					glog.Infof("RaftComm: [%#x] Received msg of type: %s from %#x",
						msg.To, msg.Type, msg.From)
				}
			}
			if err := raft.Step(ctx, msg); err != nil {
				glog.Warningf("Error while raft.Step from %#x: %v. Closing RaftMessage stream.",
					rc.GetId(), err)
				return errors.Wrapf(err, "error while raft.Step from %#x", rc.GetId())
			}
			idx += sz
		}
		return nil
	}

	for loop := 1; ; loop++ {
		batch, err := server.Recv()
		if err != nil {
			return err
		}
		if loop%1e6 == 0 {
			glog.V(2).Infof("%d messages received by %#x from %#x", loop, node.Id, rc.GetId())
		}
		if loop == 1 {
			rc = batch.GetContext()
			span.Annotatef(nil, "Stream from %#x", rc.GetId())
			if rc != nil {
				node.Connect(rc.Id, rc.Addr)
			}
		}
		if batch.Payload == nil {
			continue
		}
		data := batch.Payload.Data
		if err := step(data); err != nil {
			return err
		}
	}
}

// Heartbeat rpc call is used to check connection with other workers after worker
// tcp server for this instance starts.
func (w *RaftServer) Heartbeat(in *api.Payload, stream pb.Raft_HeartbeatServer) error {
	ticker := time.NewTicker(echoDuration)
	defer ticker.Stop()

	ctx := stream.Context()
	out := &api.Payload{Data: []byte("beat")}
	for {
		select {
		case <-ctx.Done():
			return ctx.Err()
		case <-ticker.C:
			if err := stream.Send(out); err != nil {
				return err
			}
		}
	}
}<|MERGE_RESOLUTION|>--- conflicted
+++ resolved
@@ -180,37 +180,8 @@
 	if node == nil || node.Raft() == nil {
 		return nil, ErrNoNode
 	}
-<<<<<<< HEAD
-	// Only process one JoinCluster request at a time.
-	node.joinLock.Lock()
-	defer node.joinLock.Unlock()
-
-	// Check that the new node is from the same group as me.
-	if rc.Group != node.RaftContext.Group {
-		return nil, errors.Errorf("Raft group mismatch")
-	}
-	// Also check that the new node is not me.
-	if rc.Id == node.RaftContext.Id {
-		return nil, errors.Errorf("REUSE_RAFTID: Raft ID duplicates mine: %+v", rc)
-	}
-
-	// Check that the new node is not already part of the group.
-	if addr, ok := node.Peer(rc.Id); ok && rc.Addr != addr {
-		// There exists a healthy connection to server with same id.
-		if _, err := GetPools().Get(addr); err == nil {
-			return &api.Payload{}, errors.Errorf(
-				"REUSE_ADDR: IP Address same as existing peer: %s", addr)
-		}
-	}
-	node.Connect(rc.Id, rc.Addr)
-
-	err := node.addToCluster(context.Background(), rc.Id)
-	glog.Infof("[%#x] Done joining cluster with err: %v", rc.Id, err)
-	return &api.Payload{}, err
-=======
 
 	return node.joinCluster(ctx, rc)
->>>>>>> 518fe621
 }
 
 // RaftMessage handles RAFT messages.
