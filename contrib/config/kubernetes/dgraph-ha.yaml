# This highly available config creates 3 Dgraph Zeros, 3 Dgraph
# Alphas with 3 replicas, and 1 Ratel UI client. The Dgraph cluster
# will still be available to service requests even when one Zero
# and/or one Alpha are down.
#
# There are 4 public services exposed, users can use:
#       dgraph-zero-public - To load data using Live & Bulk Loaders
#       dgraph-alpha-public - To connect clients and for HTTP APIs
#       dgraph-ratel-public - For Dgraph UI
#       dgraph-alpha-x-http-public - Use for debugging & profiling
apiVersion: v1
kind: Service
metadata:
  name: dgraph-zero-public
  labels:
    app: dgraph-zero
spec:
  type: LoadBalancer
  ports:
  - port: 5080
    targetPort: 5080
    name: zero-grpc
  - port: 6080
    targetPort: 6080
    name: zero-http
  selector:
    app: dgraph-zero
---
apiVersion: v1
kind: Service
metadata:
  name: dgraph-alpha-public
  labels:
    app: dgraph-alpha
spec:
  type: LoadBalancer
  ports:
  - port: 8080
    targetPort: 8080
    name: alpha-http
  - port: 9080
    targetPort: 9080
    name: alpha-grpc
  selector:
    app: dgraph-alpha
---
# This service is created in-order to debug & profile a specific alpha.
# You can create one for each alpha that you need to profile.
# For a more general HTTP APIs use the above service instead.
apiVersion: v1
kind: Service
metadata:
  name: dgraph-alpha-0-http-public
  labels:
    app: dgraph-alpha
spec:
  type: LoadBalancer
  ports:
  - port: 8080
    targetPort: 8080
    name: alpha-http
  selector:
    statefulset.kubernetes.io/pod-name: dgraph-alpha-0
apiVersion: v1
kind: Service
metadata:
  name: dgraph-ratel-public
  labels:
    app: dgraph-ratel
spec:
  type: LoadBalancer
  ports:
  - port: 8000
    targetPort: 8000
    name: ratel-http
  selector:
    app: dgraph-ratel
---
# This is a headless service which is neccessary for discovery for a dgraph-zero StatefulSet.
# https://kubernetes.io/docs/tutorials/stateful-application/basic-stateful-set/#creating-a-statefulset
apiVersion: v1
kind: Service
metadata:
  name: dgraph-zero
  labels:
    app: dgraph-zero
spec:
  ports:
  - port: 5080
    targetPort: 5080
    name: zero-grpc
  clusterIP: None
  selector:
    app: dgraph-zero
---
# This is a headless service which is neccessary for discovery for a dgraph-alpha StatefulSet.
# https://kubernetes.io/docs/tutorials/stateful-application/basic-stateful-set/#creating-a-statefulset
apiVersion: v1
kind: Service
metadata:
  name: dgraph-alpha
  labels:
    app: dgraph-alpha
spec:
  ports:
  - port: 7080
    targetPort: 7080
    name: alpha-grpc-int
  clusterIP: None
  selector:
    app: dgraph-alpha
---
# This StatefulSet runs 3 Dgraph Zero.
apiVersion: apps/v1
kind: StatefulSet
metadata:
  name: dgraph-zero
spec:
  serviceName: "dgraph-zero"
  replicas: 3
  selector:
    matchLabels:
      app: dgraph-zero
  template:
    metadata:
      labels:
        app: dgraph-zero
    spec:
      affinity:
        podAntiAffinity:
          preferredDuringSchedulingIgnoredDuringExecution:
          - weight: 100
            podAffinityTerm:
              labelSelector:
                matchExpressions:
                - key: app
                  operator: In
                  values:
                  - dgraph-zero
              topologyKey: kubernetes.io/hostname
      containers:
      - name: zero
        image: dgraph/dgraph:latest
        imagePullPolicy: IfNotPresent
        ports:
        - containerPort: 5080
          name: zero-grpc
        - containerPort: 6080
          name: zero-http
        volumeMounts:
        - name: datadir
          mountPath: /dgraph
        command:
          - bash
          - "-c"
          - |
            set -ex
            [[ `hostname` =~ -([0-9]+)$ ]] || exit 1
            ordinal=${BASH_REMATCH[1]}
            idx=$(($ordinal + 1))
            if [[ $ordinal -eq 0 ]]; then
              dgraph zero --my=$(hostname -f):5080 --idx $idx --replicas 3
            else
              dgraph zero --my=$(hostname -f):5080 --peer dgraph-zero-0.dgraph-zero.default.svc.cluster.local:5080 --idx $idx --replicas 3
            fi
      terminationGracePeriodSeconds: 60
      volumes:
      - name: datadir
        persistentVolumeClaim:
          claimName: datadir
  updateStrategy:
    type: RollingUpdate
  volumeClaimTemplates:
  - metadata:
      name: datadir
      annotations:
        volume.alpha.kubernetes.io/storage-class: anything
    spec:
      accessModes:
        - "ReadWriteOnce"
      resources:
        requests:
          storage: 5Gi
---
# This StatefulSet runs 3 replicas of Dgraph Alpha.
apiVersion: apps/v1
kind: StatefulSet
metadata:
  name: dgraph-alpha
spec:
  serviceName: "dgraph-alpha"
  replicas: 3
  selector:
    matchLabels:
      app: dgraph-alpha
  template:
    metadata:
      labels:
        app: dgraph-alpha
    spec:
      affinity:
        podAntiAffinity:
          preferredDuringSchedulingIgnoredDuringExecution:
          - weight: 100
            podAffinityTerm:
              labelSelector:
                matchExpressions:
                - key: app
                  operator: In
                  values:
                  - dgraph-alpha
              topologyKey: kubernetes.io/hostname
      containers:
      - name: alpha
        image: dgraph/dgraph:latest
        imagePullPolicy: IfNotPresent
        ports:
        - containerPort: 7080
          name: alpha-grpc-int
        - containerPort: 8080
          name: alpha-http
        - containerPort: 9080
          name: alpha-grpc
        volumeMounts:
        - name: datadir
          mountPath: /dgraph
        command:
          - bash
          - "-c"
          - |
            set -ex
<<<<<<< HEAD
            dgraph alpha --my=$(hostname -f):7080 --lru_mb 2048 --zero dgraph-zero-0.dgraph-zero.default.svc.cluster.local:5080
      terminationGracePeriodSeconds: 60
=======
            dgraph server --my=$(hostname -f):7080 --lru_mb 2048 --zero dgraph-zero-0.dgraph-zero.default.svc.cluster.local:5080
      terminationGracePeriodSeconds: 600
>>>>>>> c5914611
      volumes:
      - name: datadir
        persistentVolumeClaim:
          claimName: datadir
  updateStrategy:
    type: RollingUpdate
  volumeClaimTemplates:
  - metadata:
      name: datadir
      annotations:
        volume.alpha.kubernetes.io/storage-class: anything
    spec:
      accessModes:
        - "ReadWriteOnce"
      resources:
        requests:
          storage: 5Gi
---
apiVersion: apps/v1
kind: Deployment
metadata:
  name: dgraph-ratel
  labels:
    app: dgraph-ratel
spec:
  selector:
    matchLabels:
      app: dgraph-ratel
  template:
    metadata:
      labels:
        app: dgraph-ratel
    spec:
      containers:
      - name: ratel
        image: dgraph/dgraph:latest
        ports:
        - containerPort: 8000
        command:
          - dgraph-ratel<|MERGE_RESOLUTION|>--- conflicted
+++ resolved
@@ -229,13 +229,8 @@
           - "-c"
           - |
             set -ex
-<<<<<<< HEAD
             dgraph alpha --my=$(hostname -f):7080 --lru_mb 2048 --zero dgraph-zero-0.dgraph-zero.default.svc.cluster.local:5080
-      terminationGracePeriodSeconds: 60
-=======
-            dgraph server --my=$(hostname -f):7080 --lru_mb 2048 --zero dgraph-zero-0.dgraph-zero.default.svc.cluster.local:5080
       terminationGracePeriodSeconds: 600
->>>>>>> c5914611
       volumes:
       - name: datadir
         persistentVolumeClaim:
