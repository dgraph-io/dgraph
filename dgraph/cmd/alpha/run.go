--- conflicted
+++ resolved
@@ -711,12 +711,7 @@
 		}
 	}()
 
-<<<<<<< HEAD
 	updaters := y.NewCloser(2)
-=======
-	// Setup external communication.
-	aclCloser := z.NewCloser(1)
->>>>>>> 69f8cd72
 	go func() {
 		worker.StartRaftNodes(worker.State.WALstore, bindall)
 		// initialization of the admin account can only be done after raft nodes are running
