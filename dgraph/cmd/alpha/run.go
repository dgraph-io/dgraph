/*
 * Copyright 2017-2021 Dgraph Labs, Inc. and Contributors
 *
 * Licensed under the Apache License, Version 2.0 (the "License");
 * you may not use this file except in compliance with the License.
 * You may obtain a copy of the License at
 *
 *     http://www.apache.org/licenses/LICENSE-2.0
 *
 * Unless required by applicable law or agreed to in writing, software
 * distributed under the License is distributed on an "AS IS" BASIS,
 * WITHOUT WARRANTIES OR CONDITIONS OF ANY KIND, either express or implied.
 * See the License for the specific language governing permissions and
 * limitations under the License.
 */

package alpha

import (
	"bytes"
	"context"
	"crypto/tls"
	"fmt"
	"log"
	"math"
	"net"
	"net/http"
	_ "net/http/pprof" // http profiler
	"net/url"
	"os"
	"os/signal"
	"strconv"
	"strings"
	"sync/atomic"
	"syscall"
	"time"

	"github.com/dgraph-io/dgraph/ee"
	"github.com/dgraph-io/dgraph/ee/audit"

	"github.com/dgraph-io/dgo/v200/protos/api"
	"github.com/dgraph-io/dgraph/edgraph"
	"github.com/dgraph-io/dgraph/ee/enc"
	"github.com/dgraph-io/dgraph/graphql/admin"
	"github.com/dgraph-io/dgraph/posting"
	"github.com/dgraph-io/dgraph/schema"
	"github.com/dgraph-io/dgraph/tok"
	"github.com/dgraph-io/dgraph/worker"
	"github.com/dgraph-io/dgraph/x"
	"github.com/dgraph-io/ristretto/z"
	"github.com/golang/glog"
	"github.com/pkg/errors"
	"github.com/spf13/cobra"
	"go.opencensus.io/plugin/ocgrpc"
	otrace "go.opencensus.io/trace"
	"go.opencensus.io/zpages"
	"golang.org/x/net/trace"
	"google.golang.org/grpc"
	"google.golang.org/grpc/credentials"
	_ "google.golang.org/grpc/encoding/gzip" // grpc compression
	"google.golang.org/grpc/health"
	hapi "google.golang.org/grpc/health/grpc_health_v1"

	_ "github.com/dgraph-io/gqlparser/v2/validator/rules" // make gql validator init() all rules
)

var (
	bindall bool

	// used for computing uptime
	startTime = time.Now()

	// Alpha is the sub-command invoked when running "dgraph alpha".
	Alpha x.SubCommand

	// need this here to refer it in admin_backup.go
	adminServer admin.IServeGraphQL
	initDone    uint32
)

func init() {
	Alpha.Cmd = &cobra.Command{
		Use:   "alpha",
		Short: "Run Dgraph Alpha database server",
		Long: `
A Dgraph Alpha instance stores the data. Each Dgraph Alpha is responsible for
storing and serving one data group. If multiple Alphas serve the same group,
they form a Raft group and provide synchronous replication.
`,
		Run: func(cmd *cobra.Command, args []string) {
			defer x.StartProfile(Alpha.Conf).Stop()
			run()
		},
		Annotations: map[string]string{"group": "core"},
	}
	Alpha.EnvPrefix = "DGRAPH_ALPHA"
	Alpha.Cmd.SetHelpTemplate(x.NonRootTemplate)

	// If you change any of the flags below, you must also update run() to call Alpha.Conf.Get
	// with the flag name so that the values are picked up by Cobra/Viper's various config inputs
	// (e.g, config file, env vars, cli flags, etc.)
	flag := Alpha.Cmd.Flags()

	// common
	x.FillCommonFlags(flag)
	// --tls SuperFlag
	x.RegisterServerTLSFlags(flag)
	// --encryption and --vault Superflag
	enc.RegisterFlags(flag)

	flag.StringP("postings", "p", "p", "Directory to store posting lists.")
	flag.String("tmp", "t", "Directory to store temporary buffers.")

	flag.StringP("wal", "w", "w", "Directory to store raft write-ahead logs.")
	flag.String("export", "export", "Folder in which to store exports.")
	flag.StringP("zero", "z", fmt.Sprintf("localhost:%d", x.PortZeroGrpc),
		"Comma separated list of Dgraph Zero addresses of the form IP_ADDRESS:PORT.")

	// Useful for running multiple servers on the same machine.
	flag.IntP("port_offset", "o", 0,
		"Value added to all listening port numbers. [Internal=7080, HTTP=8080, Grpc=9080]")

	// Custom plugins.
	flag.String("custom_tokenizers", "",
		"Comma separated list of tokenizer plugins for custom indices.")

	// By default Go GRPC traces all requests.
	grpc.EnableTracing = false

	flag.String("badger", worker.BadgerDefaults, z.NewSuperFlagHelp(worker.BadgerDefaults).
		Head("Badger options (Other badger options are also supported, not shown for brevity.)").
		Flag("compression",
			`[none, zstd:level, snappy] Specifies the compression algorithm and
			compression level (if applicable) for the postings directory."none" would disable
			compression, while "zstd:1" would set zstd compression at level 1.`).
		Flag("goroutines",
			"The number of goroutines to use in badger.Stream.").
		String())

	// Cache flags.
	flag.String("cache", worker.CacheDefaults, z.NewSuperFlagHelp(worker.CacheDefaults).
		Head("Cache options").
		Flag("size-mb",
			"Total size of cache (in MB) to be used in Dgraph.").
		Flag("percentage",
			"Cache percentages summing up to 100 for various caches (FORMAT: PostingListCache,"+
				"PstoreBlockCache,PstoreIndexCache)").
		String())

	flag.String("raft", worker.RaftDefaults, z.NewSuperFlagHelp(worker.RaftDefaults).
		Head("Raft options").
		Flag("idx",
			"Provides an optional Raft ID that this Alpha would use to join Raft groups.").
		Flag("group",
			"Provides an optional Raft Group ID that this Alpha would indicate to Zero to join.").
		Flag("learner",
			`Make this Alpha a "learner" node. In learner mode, this Alpha will not participate `+
				"in Raft elections. This can be used to achieve a read-only replica.").
		Flag("snapshot-after-entries",
			"Create a new Raft snapshot after N number of Raft entries. The lower this number, "+
				"the more frequent snapshot creation will be. Snapshots are created only if both "+
				"snapshot-after-duration and snapshot-after-entries threshold are crossed.").
		Flag("snapshot-after-duration",
			"Frequency at which we should create a new raft snapshots. Set "+
				"to 0 to disable duration based snapshot.").
		Flag("pending-proposals",
			"Number of pending mutation proposals. Useful for rate limiting.").
		String())

	flag.String("security", worker.SecurityDefaults, z.NewSuperFlagHelp(worker.SecurityDefaults).
		Head("Security options").
		Flag("token",
			"If set, all Admin requests to Dgraph will need to have this token. The token can be "+
				"passed as follows: for HTTP requests, in the X-Dgraph-AuthToken header. For Grpc, "+
				"in auth-token key in the context.").
		Flag("whitelist",
			"A comma separated list of IP addresses, IP ranges, CIDR blocks, or hostnames you wish "+
				"to whitelist for performing admin actions (i.e., --security "+
				`"whitelist=144.142.126.254,127.0.0.1:127.0.0.3,192.168.0.0/16,host.docker.`+
				`internal").`).
		String())

	flag.String("acl", worker.AclDefaults, z.NewSuperFlagHelp(worker.AclDefaults).
		Head("[Enterprise Feature] ACL options").
		Flag("secret-file",
			"The file that stores the HMAC secret, which is used for signing the JWT and "+
				"should have at least 32 ASCII characters. Required to enable ACLs.").
		Flag("access-ttl",
			"The TTL for the access JWT.").
		Flag("refresh-ttl",
			"The TTL for the refresh JWT.").
		String())

	flag.String("limit", worker.LimitDefaults, z.NewSuperFlagHelp(worker.LimitDefaults).
		Head("Limit options").
		Flag("query-edge",
			"The maximum number of edges that can be returned in a query. This applies to shortest "+
				"path and recursive queries.").
		Flag("normalize-node",
			"The maximum number of nodes that can be returned in a query that uses the normalize "+
				"directive.").
		Flag("mutations",
			"[allow, disallow, strict] The mutations mode to use.").
		Flag("mutations-nquad",
			"The maximum number of nquads that can be inserted in a mutation request.").
		Flag("disallow-drop",
			"Set disallow-drop to true to block drop-all and drop-data operation. It still"+
				" allows dropping attributes and types.").
		Flag("query-timeout",
			"Maximum time after which a query execution will fail. If set to"+
				" 0, the timeout is infinite.").
<<<<<<< HEAD
		Flag("max-retries",
			"Commits to disk will give up after these number of retries to prevent locking the "+
				"worker in a failed state. Use -1 to retry infinitely.").
=======
		Flag("txn-abort-after", "Abort any pending transactions older than this duration."+
			" The liveness of a transaction is determined by its last mutation.").
>>>>>>> f9d045ac
		String())

	flag.String("ludicrous", worker.LudicrousDefaults, z.NewSuperFlagHelp(worker.LudicrousDefaults).
		Head("Ludicrous options").
		Flag("enabled",
			"Set enabled to true to run Dgraph in Ludicrous mode.").
		Flag("concurrency",
			"The number of concurrent threads to use in Ludicrous mode.").
		String())

	flag.String("graphql", worker.GraphQLDefaults, z.NewSuperFlagHelp(worker.GraphQLDefaults).
		Head("GraphQL options").
		Flag("introspection",
			"Enables GraphQL schema introspection.").
		Flag("debug",
			"Enables debug mode in GraphQL. This returns auth errors to clients, and we do not "+
				"recommend turning it on for production.").
		Flag("extensions",
			"Enables extensions in GraphQL response body.").
		Flag("poll-interval",
			"The polling interval for GraphQL subscription.").
		Flag("lambda-url",
			"The URL of a lambda server that implements custom GraphQL Javascript resolvers.").
		String())

	flag.String("cdc", worker.CDCDefaults, z.NewSuperFlagHelp(worker.CDCDefaults).
		Head("Change Data Capture options").
		Flag("file",
			"The path where audit logs will be stored.").
		Flag("kafka",
			"A comma separated list of Kafka hosts.").
		Flag("sasl-user",
			"The SASL username for Kafka.").
		Flag("sasl-password",
			"The SASL password for Kafka.").
		Flag("ca-cert",
			"The path to CA cert file for TLS encryption.").
		Flag("client-cert",
			"The path to client cert file for TLS encryption.").
		Flag("client-key",
			"The path to client key file for TLS encryption.").
		String())

	flag.String("audit", worker.AuditDefaults, z.NewSuperFlagHelp(worker.AuditDefaults).
		Head("Audit options").
		Flag("output",
			`[stdout, /path/to/dir] This specifies where audit logs should be output to.
			"stdout" is for standard output. You can also specify the directory where audit logs
			will be saved. When stdout is specified as output other fields will be ignored.`).
		Flag("compress",
			"Enables the compression of old audit logs.").
		Flag("encrypt-file",
			"The path to the key file to be used for audit log encryption.").
		Flag("days",
			"The number of days audit logs will be preserved.").
		Flag("size",
			"The audit log max size in MB after which it will be rolled over.").
		String())
}

func setupCustomTokenizers() {
	customTokenizers := Alpha.Conf.GetString("custom_tokenizers")
	if customTokenizers == "" {
		return
	}
	for _, soFile := range strings.Split(customTokenizers, ",") {
		tok.LoadCustomTokenizer(soFile)
	}
}

// Parses a comma-delimited list of IP addresses, IP ranges, CIDR blocks, or hostnames
// and returns a slice of []IPRange.
//
// e.g. "144.142.126.222:144.142.126.244,144.142.126.254,192.168.0.0/16,host.docker.internal"
func getIPsFromString(str string) ([]x.IPRange, error) {
	if str == "" {
		return []x.IPRange{}, nil
	}

	var ipRanges []x.IPRange
	rangeStrings := strings.Split(str, ",")

	for _, s := range rangeStrings {
		isIPv6 := strings.Contains(s, "::")
		tuple := strings.Split(s, ":")
		switch {
		case isIPv6 || len(tuple) == 1:
			if !strings.Contains(s, "/") {
				// string is hostname like host.docker.internal,
				// or IPv4 address like 144.124.126.254,
				// or IPv6 address like fd03:b188:0f3c:9ec4::babe:face
				ipAddr := net.ParseIP(s)
				if ipAddr != nil {
					ipRanges = append(ipRanges, x.IPRange{Lower: ipAddr, Upper: ipAddr})
				} else {
					ipAddrs, err := net.LookupIP(s)
					if err != nil {
						return nil, errors.Errorf("invalid IP address or hostname: %s", s)
					}

					for _, addr := range ipAddrs {
						ipRanges = append(ipRanges, x.IPRange{Lower: addr, Upper: addr})
					}
				}
			} else {
				// string is CIDR block like 192.168.0.0/16 or fd03:b188:0f3c:9ec4::/64
				rangeLo, network, err := net.ParseCIDR(s)
				if err != nil {
					return nil, errors.Errorf("invalid CIDR block: %s", s)
				}

				addrLen, maskLen := len(rangeLo), len(network.Mask)
				rangeHi := make(net.IP, len(rangeLo))
				copy(rangeHi, rangeLo)
				for i := 1; i <= maskLen; i++ {
					rangeHi[addrLen-i] |= ^network.Mask[maskLen-i]
				}

				ipRanges = append(ipRanges, x.IPRange{Lower: rangeLo, Upper: rangeHi})
			}
		case len(tuple) == 2:
			// string is range like a.b.c.d:w.x.y.z
			rangeLo := net.ParseIP(tuple[0])
			rangeHi := net.ParseIP(tuple[1])
			switch {
			case rangeLo == nil:
				return nil, errors.Errorf("invalid IP address: %s", tuple[0])
			case rangeHi == nil:
				return nil, errors.Errorf("invalid IP address: %s", tuple[1])
			case bytes.Compare(rangeLo, rangeHi) > 0:
				return nil, errors.Errorf("inverted IP address range: %s", s)
			}
			ipRanges = append(ipRanges, x.IPRange{Lower: rangeLo, Upper: rangeHi})
		default:
			return nil, errors.Errorf("invalid IP address range: %s", s)
		}
	}

	return ipRanges, nil
}

func httpPort() int {
	return x.Config.PortOffset + x.PortHTTP
}

func grpcPort() int {
	return x.Config.PortOffset + x.PortGrpc
}

func healthCheck(w http.ResponseWriter, r *http.Request) {
	x.AddCorsHeaders(w)
	var err error

	if _, ok := r.URL.Query()["all"]; ok {
		w.Header().Set("Content-Type", "application/json")
		w.WriteHeader(http.StatusOK)

		ctx := x.AttachAccessJwt(context.Background(), r)
		var resp *api.Response
		if resp, err = (&edgraph.Server{}).Health(ctx, true); err != nil {
			x.SetStatus(w, x.Error, err.Error())
			return
		}
		if resp == nil {
			x.SetStatus(w, x.ErrorNoData, "No health information available.")
			return
		}
		_, _ = w.Write(resp.Json)
		return
	}

	_, ok := r.URL.Query()["live"]
	if !ok {
		if err := x.HealthCheck(); err != nil {
			w.WriteHeader(http.StatusServiceUnavailable)
			_, err = w.Write([]byte(err.Error()))
			if err != nil {
				glog.V(2).Infof("Error while writing health check response: %v", err)
			}
			return
		}
	}

	var resp *api.Response
	if resp, err = (&edgraph.Server{}).Health(context.Background(), false); err != nil {
		x.SetStatus(w, x.Error, err.Error())
		return
	}
	if resp == nil {
		x.SetStatus(w, x.ErrorNoData, "No health information available.")
		return
	}
	w.Header().Set("Content-Type", "application/json")
	w.WriteHeader(http.StatusOK)
	_, _ = w.Write(resp.Json)
}

func stateHandler(w http.ResponseWriter, r *http.Request) {
	var err error
	x.AddCorsHeaders(w)
	w.Header().Set("Content-Type", "application/json")

	ctx := context.Background()
	ctx = x.AttachAccessJwt(ctx, r)

	var aResp *api.Response
	if aResp, err = (&edgraph.Server{}).State(ctx); err != nil {
		x.SetStatus(w, x.Error, err.Error())
		return
	}
	if aResp == nil {
		x.SetStatus(w, x.ErrorNoData, "No state information available.")
		return
	}

	if _, err = w.Write(aResp.Json); err != nil {
		x.SetStatus(w, x.Error, err.Error())
		return
	}
}

// storeStatsHandler outputs some basic stats for data store.
func storeStatsHandler(w http.ResponseWriter, r *http.Request) {
	x.AddCorsHeaders(w)
	w.Header().Set("Content-Type", "text/html")
	x.Check2(w.Write([]byte("<pre>")))
	x.Check2(w.Write([]byte(worker.StoreStats())))
	x.Check2(w.Write([]byte("</pre>")))
}

func setupListener(addr string, port int) (net.Listener, error) {
	return net.Listen("tcp", fmt.Sprintf("%s:%d", addr, port))
}

func serveGRPC(l net.Listener, tlsCfg *tls.Config, closer *z.Closer) {
	defer closer.Done()

	x.RegisterExporters(Alpha.Conf, "dgraph.alpha")

	opt := []grpc.ServerOption{
		grpc.MaxRecvMsgSize(x.GrpcMaxSize),
		grpc.MaxSendMsgSize(x.GrpcMaxSize),
		grpc.MaxConcurrentStreams(1000),
		grpc.StatsHandler(&ocgrpc.ServerHandler{}),
		grpc.UnaryInterceptor(audit.AuditRequestGRPC),
	}
	if tlsCfg != nil {
		opt = append(opt, grpc.Creds(credentials.NewTLS(tlsCfg)))
	}

	s := grpc.NewServer(opt...)
	api.RegisterDgraphServer(s, &edgraph.Server{})
	hapi.RegisterHealthServer(s, health.NewServer())
	worker.RegisterZeroProxyServer(s)

	err := s.Serve(l)
	glog.Errorf("GRPC listener canceled: %v\n", err)
	s.Stop()
}

func setupServer(closer *z.Closer) {
	go worker.RunServer(bindall) // For pb.communication.

	laddr := "localhost"
	if bindall {
		laddr = "0.0.0.0"
	}

	tlsCfg, err := x.LoadServerTLSConfig(Alpha.Conf)
	if err != nil {
		log.Fatalf("Failed to setup TLS: %v\n", err)
	}

	httpListener, err := setupListener(laddr, httpPort())
	if err != nil {
		log.Fatal(err)
	}

	grpcListener, err := setupListener(laddr, grpcPort())
	if err != nil {
		log.Fatal(err)
	}

	baseMux := http.NewServeMux()
	http.Handle("/", audit.AuditRequestHttp(baseMux))

	baseMux.HandleFunc("/query", queryHandler)
	baseMux.HandleFunc("/query/", queryHandler)
	baseMux.HandleFunc("/mutate", mutationHandler)
	baseMux.HandleFunc("/mutate/", mutationHandler)
	baseMux.HandleFunc("/commit", commitHandler)
	baseMux.HandleFunc("/alter", alterHandler)
	baseMux.HandleFunc("/health", healthCheck)
	baseMux.HandleFunc("/state", stateHandler)
	baseMux.HandleFunc("/debug/jemalloc", x.JemallocHandler)
	zpages.Handle(baseMux, "/debug/z")

	// TODO: Figure out what this is for?
	http.HandleFunc("/debug/store", storeStatsHandler)

	introspection := x.Config.GraphQL.GetBool("introspection")

	// Global Epoch is a lockless synchronization mechanism for graphql service.
	// It's is just an atomic counter used by the graphql subscription to update its state.
	// It's is used to detect the schema changes and server exit.
	// It is also reported by /probe/graphql endpoint as the schemaUpdateCounter.

	// Implementation for schema change:
	// The global epoch is incremented when there is a schema change.
	// Polling goroutine acquires the current epoch count as a local epoch.
	// The local epoch count is checked against the global epoch,
	// If there is change then we terminate the subscription.

	// Implementation for server exit:
	// The global epoch is set to maxUint64 while exiting the server.
	// By using this information polling goroutine terminates the subscription.
	globalEpoch := make(map[uint64]*uint64)
	e := new(uint64)
	atomic.StoreUint64(e, 0)
	globalEpoch[x.GalaxyNamespace] = e
	var mainServer admin.IServeGraphQL
	var gqlHealthStore *admin.GraphQLHealthStore
	// Do not use := notation here because adminServer is a global variable.
	mainServer, adminServer, gqlHealthStore = admin.NewServers(introspection,
		globalEpoch, closer)
	baseMux.HandleFunc("/graphql", func(w http.ResponseWriter, r *http.Request) {
		namespace := x.ExtractNamespaceHTTP(r)
		r.Header.Set("resolver", strconv.FormatUint(namespace, 10))
		admin.LazyLoadSchema(namespace)
		mainServer.HTTPHandler().ServeHTTP(w, r)
	})

	baseMux.Handle("/probe/graphql", graphqlProbeHandler(gqlHealthStore, globalEpoch))

	baseMux.HandleFunc("/admin", func(w http.ResponseWriter, r *http.Request) {
		r.Header.Set("resolver", "0")
		// We don't need to load the schema for all the admin operations.
		// Only a few like getUser, queryGroup require this. So, this can be optimized.
		admin.LazyLoadSchema(x.ExtractNamespaceHTTP(r))
		allowedMethodsHandler(allowedMethods{
			http.MethodGet:     true,
			http.MethodPost:    true,
			http.MethodOptions: true,
		}, adminAuthHandler(adminServer.HTTPHandler())).ServeHTTP(w, r)
	})
	baseMux.Handle("/admin/", getAdminMux())

	addr := fmt.Sprintf("%s:%d", laddr, httpPort())
	glog.Infof("Bringing up GraphQL HTTP API at %s/graphql", addr)
	glog.Infof("Bringing up GraphQL HTTP admin API at %s/admin", addr)

	baseMux.Handle("/", http.HandlerFunc(homeHandler))
	baseMux.Handle("/ui/keywords", http.HandlerFunc(keywordHandler))

	// Initialize the servers.
	x.ServerCloser.AddRunning(3)
	go serveGRPC(grpcListener, tlsCfg, x.ServerCloser)
	go x.StartListenHttpAndHttps(httpListener, tlsCfg, x.ServerCloser)

	go func() {
		defer x.ServerCloser.Done()

		<-x.ServerCloser.HasBeenClosed()
		// TODO - Verify why do we do this and does it have to be done for all namespaces.
		e = globalEpoch[x.GalaxyNamespace]
		atomic.StoreUint64(e, math.MaxUint64)

		// Stops grpc/http servers; Already accepted connections are not closed.
		if err := grpcListener.Close(); err != nil {
			glog.Warningf("Error while closing gRPC listener: %s", err)
		}
		if err := httpListener.Close(); err != nil {
			glog.Warningf("Error while closing HTTP listener: %s", err)
		}
	}()

	glog.Infoln("gRPC server started.  Listening on port", grpcPort())
	glog.Infoln("HTTP server started.  Listening on port", httpPort())

	atomic.AddUint32(&initDone, 1)
	// Audit needs groupId and nodeId to initialize audit files
	// Therefore we wait for the cluster initialization to be done.
	for {
		if x.HealthCheck() == nil {
			// Audit is enterprise feature.
			x.Check(audit.InitAuditorIfNecessary(worker.Config.Audit, worker.EnterpriseEnabled))
			break
		}
		time.Sleep(500 * time.Millisecond)
	}
	x.ServerCloser.Wait()
}

func run() {
	var err error

	telemetry := z.NewSuperFlag(Alpha.Conf.GetString("telemetry")).MergeAndCheckDefault(
		x.TelemetryDefaults)
	if telemetry.GetBool("sentry") {
		x.InitSentry(enc.EeBuild)
		defer x.FlushSentry()
		x.ConfigureSentryScope("alpha")
		x.WrapPanics()
		x.SentryOptOutNote()
	}

	bindall = Alpha.Conf.GetBool("bindall")
	cache := z.NewSuperFlag(Alpha.Conf.GetString("cache")).MergeAndCheckDefault(
		worker.CacheDefaults)
	totalCache := cache.GetInt64("size-mb")
	x.AssertTruef(totalCache >= 0, "ERROR: Cache size must be non-negative")

	cachePercentage := cache.GetString("percentage")
	cachePercent, err := x.GetCachePercentages(cachePercentage, 3)
	x.Check(err)
	postingListCacheSize := (cachePercent[0] * (totalCache << 20)) / 100
	pstoreBlockCacheSize := (cachePercent[1] * (totalCache << 20)) / 100
	pstoreIndexCacheSize := (cachePercent[2] * (totalCache << 20)) / 100
	badger := x.MergeAndCheckBadgerDefaults(worker.BadgerDefaults, Alpha.Conf.GetString("badger"))

	security := z.NewSuperFlag(Alpha.Conf.GetString("security")).MergeAndCheckDefault(
		worker.SecurityDefaults)
	conf := audit.GetAuditConf(Alpha.Conf.GetString("audit"))
	opts := worker.Options{
		PostingDir:      Alpha.Conf.GetString("postings"),
		WALDir:          Alpha.Conf.GetString("wal"),
		CacheMb:         totalCache,
		CachePercentage: cachePercentage,
		PBlockCacheSize: pstoreBlockCacheSize,
		PIndexCacheSize: pstoreIndexCacheSize,

		MutationsMode:  worker.AllowMutations,
		AuthToken:      security.GetString("token"),
		Audit:          conf,
		ChangeDataConf: Alpha.Conf.GetString("cdc"),
	}

	aclKey, encKey := ee.GetKeys(Alpha.Conf)
	if aclKey != nil {
		opts.HmacSecret = aclKey

		acl := z.NewSuperFlag(Alpha.Conf.GetString("acl")).MergeAndCheckDefault(worker.AclDefaults)
		opts.AccessJwtTtl = acl.GetDuration("access-ttl")
		opts.RefreshJwtTtl = acl.GetDuration("refresh-ttl")

		glog.Info("ACL secret key loaded successfully.")
	}

	x.Config.Limit = z.NewSuperFlag(Alpha.Conf.GetString("limit")).MergeAndCheckDefault(
		worker.LimitDefaults)
	abortDur := x.Config.Limit.GetDuration("txn-abort-after")
	switch strings.ToLower(x.Config.Limit.GetString("mutations")) {
	case "allow":
		opts.MutationsMode = worker.AllowMutations
	case "disallow":
		opts.MutationsMode = worker.DisallowMutations
	case "strict":
		opts.MutationsMode = worker.StrictMutations
	default:
		glog.Error(`--limit "mutations=<mode>;" must be one of allow, disallow, or strict`)
		os.Exit(1)
	}

	worker.SetConfiguration(&opts)

	ips, err := getIPsFromString(security.GetString("whitelist"))
	x.Check(err)

	tlsClientConf, err := x.LoadClientTLSConfigForInternalPort(Alpha.Conf)
	x.Check(err)
	tlsServerConf, err := x.LoadServerTLSConfigForInternalPort(Alpha.Conf)
	x.Check(err)

	ludicrous := z.NewSuperFlag(Alpha.Conf.GetString("ludicrous")).MergeAndCheckDefault(
		worker.LudicrousDefaults)
	raft := z.NewSuperFlag(Alpha.Conf.GetString("raft")).MergeAndCheckDefault(worker.RaftDefaults)
	x.WorkerConfig = x.WorkerOptions{
		TmpDir:              Alpha.Conf.GetString("tmp"),
		ExportPath:          Alpha.Conf.GetString("export"),
		ZeroAddr:            strings.Split(Alpha.Conf.GetString("zero"), ","),
		Raft:                raft,
		WhiteListedIPRanges: ips,
		StrictMutations:     opts.MutationsMode == worker.StrictMutations,
		AclEnabled:          aclKey != nil,
		AbortOlderThan:      abortDur,
		StartTime:           startTime,
		Ludicrous:           ludicrous,
		LudicrousEnabled:    ludicrous.GetBool("enabled"),
		Security:            security,
		TLSClientConfig:     tlsClientConf,
		TLSServerConfig:     tlsServerConf,
		HmacSecret:          opts.HmacSecret,
		Audit:               opts.Audit != nil,
		Badger:              badger,
	}
	x.WorkerConfig.Parse(Alpha.Conf)

	if telemetry.GetBool("reports") {
		go edgraph.PeriodicallyPostTelemetry()
	}

	// Set the directory for temporary buffers.
	z.SetTmpDir(x.WorkerConfig.TmpDir)

	x.WorkerConfig.EncryptionKey = encKey

	setupCustomTokenizers()
	x.Init()
	x.Config.PortOffset = Alpha.Conf.GetInt("port_offset")
	x.Config.LimitMutationsNquad = int(x.Config.Limit.GetInt64("mutations-nquad"))
	x.Config.LimitQueryEdge = x.Config.Limit.GetUint64("query-edge")
	x.Config.BlockClusterWideDrop = x.Config.Limit.GetBool("disallow-drop")
	x.Config.LimitNormalizeNode = int(x.Config.Limit.GetInt64("normalize-node"))
	x.Config.QueryTimeout = x.Config.Limit.GetDuration("query-timeout")
	x.Config.MaxRetries = x.Config.Limit.GetInt64("max-retries")

	x.Config.GraphQL = z.NewSuperFlag(Alpha.Conf.GetString("graphql")).MergeAndCheckDefault(
		worker.GraphQLDefaults)
	x.Config.GraphQLDebug = x.Config.GraphQL.GetBool("debug")
	if x.Config.GraphQL.GetString("lambda-url") != "" {
		graphqlLambdaUrl, err := url.Parse(x.Config.GraphQL.GetString("lambda-url"))
		if err != nil {
			glog.Errorf("unable to parse --graphql lambda-url: %v", err)
			return
		}
		if !graphqlLambdaUrl.IsAbs() {
			glog.Errorf("expecting --graphql lambda-url to be an absolute URL, got: %s",
				graphqlLambdaUrl.String())
			return
		}
	}

	x.PrintVersion()
	glog.Infof("x.Config: %+v", x.Config)
	glog.Infof("x.WorkerConfig: %+v", x.WorkerConfig)
	glog.Infof("worker.Config: %+v", worker.Config)

	worker.InitServerState()

	if Alpha.Conf.GetBool("expose_trace") {
		// TODO: Remove this once we get rid of event logs.
		trace.AuthRequest = func(req *http.Request) (any, sensitive bool) {
			return true, true
		}
	}
	otrace.ApplyConfig(otrace.Config{
		DefaultSampler:             otrace.ProbabilitySampler(x.WorkerConfig.Trace.GetFloat64("ratio")),
		MaxAnnotationEventsPerSpan: 256,
	})

	// Posting will initialize index which requires schema. Hence, initialize
	// schema before calling posting.Init().
	schema.Init(worker.State.Pstore)
	posting.Init(worker.State.Pstore, postingListCacheSize)
	defer posting.Cleanup()
	worker.Init(worker.State.Pstore)

	// setup shutdown os signal handler
	sdCh := make(chan os.Signal, 3)

	defer func() {
		signal.Stop(sdCh)
		close(sdCh)
	}()
	// sigint : Ctrl-C, sigterm : kill command.
	signal.Notify(sdCh, os.Interrupt, syscall.SIGINT, syscall.SIGTERM)
	go func() {
		var numShutDownSig int
		for range sdCh {
			closer := x.ServerCloser
			select {
			case <-closer.HasBeenClosed():
			default:
				closer.Signal()
			}
			numShutDownSig++
			glog.Infoln("Caught Ctrl-C. Terminating now (this may take a few seconds)...")

			switch {
			case atomic.LoadUint32(&initDone) < 2:
				// Forcefully kill alpha if we haven't finish server initialization.
				glog.Infoln("Stopped before initialization completed")
				os.Exit(1)
			case numShutDownSig == 3:
				glog.Infoln("Signaled thrice. Aborting!")
				os.Exit(1)
			}
		}
	}()

	updaters := z.NewCloser(2)
	go func() {
		worker.StartRaftNodes(worker.State.WALstore, bindall)
		atomic.AddUint32(&initDone, 1)

		// initialization of the admin account can only be done after raft nodes are running
		// and health check passes
		edgraph.ResetAcl(updaters)
		edgraph.RefreshAcls(updaters)
	}()

	// Graphql subscribes to alpha to get schema updates. We need to close that before we
	// close alpha. This closer is for closing and waiting that subscription.
	adminCloser := z.NewCloser(1)

	setupServer(adminCloser)
	glog.Infoln("GRPC and HTTP stopped.")

	// This might not close until group is given the signal to close. So, only signal here,
	// wait for it after group is closed.
	updaters.Signal()

	worker.BlockingStop()
	glog.Infoln("worker stopped.")

	adminCloser.SignalAndWait()
	glog.Infoln("adminCloser closed.")

	audit.Close()

	worker.State.Dispose()
	x.RemoveCidFile()
	glog.Info("worker.State disposed.")

	updaters.Wait()
	glog.Infoln("updaters closed.")

	glog.Infoln("Server shutdown. Bye!")
}<|MERGE_RESOLUTION|>--- conflicted
+++ resolved
@@ -209,14 +209,11 @@
 		Flag("query-timeout",
 			"Maximum time after which a query execution will fail. If set to"+
 				" 0, the timeout is infinite.").
-<<<<<<< HEAD
 		Flag("max-retries",
 			"Commits to disk will give up after these number of retries to prevent locking the "+
 				"worker in a failed state. Use -1 to retry infinitely.").
-=======
 		Flag("txn-abort-after", "Abort any pending transactions older than this duration."+
 			" The liveness of a transaction is determined by its last mutation.").
->>>>>>> f9d045ac
 		String())
 
 	flag.String("ludicrous", worker.LudicrousDefaults, z.NewSuperFlagHelp(worker.LudicrousDefaults).
