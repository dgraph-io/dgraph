--- conflicted
+++ resolved
@@ -390,7 +390,6 @@
 		grpc.MaxSendMsgSize(x.GrpcMaxSize),
 		grpc.MaxConcurrentStreams(1000),
 		grpc.StatsHandler(&ocgrpc.ServerHandler{}),
-<<<<<<< HEAD
 		grpc.KeepaliveEnforcementPolicy(keepalive.EnforcementPolicy{
 			MinTime:             x.GRPCKeepAliveMinTime,
 			PermitWithoutStream: false,
@@ -399,9 +398,7 @@
 			Time:    x.GRPCKeepAliveInterval,
 			Timeout: x.GrpcKeepAliveTimeout,
 		}),
-=======
 		grpc.UnaryInterceptor(audit.AuditRequestGRPC),
->>>>>>> be9ce74e
 	}
 	if tlsCfg != nil {
 		opt = append(opt, grpc.Creds(credentials.NewTLS(tlsCfg)))
