/*
 * Copyright 2018 Dgraph Labs, Inc. and Contributors
 *
 * Licensed under the Apache License, Version 2.0 (the "License");
 * you may not use this file except in compliance with the License.
 * You may obtain a copy of the License at
 *
 *     http://www.apache.org/licenses/LICENSE-2.0
 *
 * Unless required by applicable law or agreed to in writing, software
 * distributed under the License is distributed on an "AS IS" BASIS,
 * WITHOUT WARRANTIES OR CONDITIONS OF ANY KIND, either express or implied.
 * See the License for the specific language governing permissions and
 * limitations under the License.
 */

package debug

import (
	"bytes"
	"encoding/hex"
	"fmt"
	"io"
	"log"
	"math"
	"sort"
	"strconv"
	"strings"

	"github.com/dgraph-io/badger/v2"
	"github.com/dgraph-io/badger/v2/options"
	"github.com/dgraph-io/dgraph/codec"
	"github.com/dgraph-io/dgraph/ee/enc"
	"github.com/dgraph-io/dgraph/posting"
	"github.com/dgraph-io/dgraph/protos/pb"
	"github.com/dgraph-io/dgraph/types"
	"github.com/dgraph-io/dgraph/x"
	"github.com/spf13/cobra"
)

var (
	// Debug is the sub-command invoked when calling "dgraph debug"
	Debug x.SubCommand
	opt   flagOptions
)

type flagOptions struct {
	vals          bool
	keyLookup     string
	keyHistory    bool
	predicate     string
	readOnly      bool
	pdir          string
	itemMeta      bool
	jepsen        string
	readTs        uint64
	sizeHistogram bool
	noKeys        bool
	key           x.SensitiveByteSlice

	// Options related to the WAL.
	wdir           string
	wtruncateUntil uint64
	wsetSnapshot   string
}

func init() {
	Debug.Cmd = &cobra.Command{
		Use:   "debug",
		Short: "Debug Dgraph instance",
		Run: func(cmd *cobra.Command, args []string) {
			run()
		},
	}

	flag := Debug.Cmd.Flags()
	flag.BoolVar(&opt.itemMeta, "item", true, "Output item meta as well. Set to false for diffs.")
	flag.BoolVar(&opt.vals, "vals", false, "Output values along with keys.")
	flag.BoolVar(&opt.noKeys, "nokeys", false,
		"Ignore key_. Only consider amount when calculating total.")
	flag.StringVar(&opt.jepsen, "jepsen", "", "Disect Jepsen output. Can be linear/binary.")
	flag.Uint64Var(&opt.readTs, "at", math.MaxUint64, "Set read timestamp for all txns.")
	flag.BoolVarP(&opt.readOnly, "readonly", "o", true, "Open in read only mode.")
	flag.StringVarP(&opt.predicate, "pred", "r", "", "Only output specified predicate.")
	flag.StringVarP(&opt.keyLookup, "lookup", "l", "", "Hex of key to lookup.")
	flag.BoolVarP(&opt.keyHistory, "history", "y", false, "Show all versions of a key.")
	flag.StringVarP(&opt.pdir, "postings", "p", "", "Directory where posting lists are stored.")
	flag.BoolVar(&opt.sizeHistogram, "histogram", false,
		"Show a histogram of the key and value sizes.")
	flag.StringVarP(&opt.wdir, "wal", "w", "", "Directory where Raft write-ahead logs are stored.")
	flag.Uint64VarP(&opt.wtruncateUntil, "truncate", "t", 0,
		"Remove data from Raft entries until but not including this index.")
	flag.StringVarP(&opt.wsetSnapshot, "snap", "s", "",
		"Set snapshot term,index,readts to this. Value must be comma-separated list containing"+
			" the value for these vars in that order.")
	enc.RegisterFlags(flag)
}

func toInt(o *pb.Posting) int {
	from := types.Val{
		Tid:   types.TypeID(o.ValType),
		Value: o.Value,
	}
	out, err := types.Convert(from, types.StringID)
	x.Check(err)
	val := out.Value.(string)
	a, err := strconv.Atoi(val)
	if err != nil {
		return 0
	}
	return a
}

func uidToVal(itr *badger.Iterator, prefix string) map[uint64]int {
	keys := make(map[uint64]int)
	var lastKey []byte
	for itr.Rewind(); itr.Valid(); {
		item := itr.Item()
		if bytes.Equal(lastKey, item.Key()) {
			itr.Next()
			continue
		}
		lastKey = append(lastKey[:0], item.Key()...)
		pk, err := x.Parse(item.Key())
		x.Check(err)
		if !pk.IsData() || !strings.HasPrefix(pk.Attr, prefix) {
			continue
		}
		if pk.IsSchema() {
			continue
		}
		if pk.StartUid > 0 {
			// This key is part of a multi-part posting list. Skip it and only read
			// the main key, which is the entry point to read the whole list.
			continue
		}

		pl, err := posting.ReadPostingList(item.KeyCopy(nil), itr)
		if err != nil {
			log.Fatalf("Unable to read posting list: %v", err)
		}
		err = pl.Iterate(math.MaxUint64, 0, func(o *pb.Posting) error {
			from := types.Val{
				Tid:   types.TypeID(o.ValType),
				Value: o.Value,
			}
			out, err := types.Convert(from, types.StringID)
			x.Check(err)
			key := out.Value.(string)
			k, err := strconv.Atoi(key)
			x.Check(err)
			keys[pk.Uid] = k
			// fmt.Printf("Type: %v Uid=%d key=%s. commit=%d hex %x\n",
			// 	o.ValType, pk.Uid, key, o.CommitTs, lastKey)
			return nil
		})
		x.Checkf(err, "during iterate")
	}
	return keys
}

func seekTotal(db *badger.DB, readTs uint64) int {
	txn := db.NewTransactionAt(readTs, false)
	defer txn.Discard()

	iopt := badger.DefaultIteratorOptions
	iopt.AllVersions = true
	iopt.PrefetchValues = false
	itr := txn.NewIterator(iopt)
	defer itr.Close()

	keys := uidToVal(itr, "key_")
	fmt.Printf("Got keys: %+v\n", keys)
	vals := uidToVal(itr, "amount_")
	var total int
	for _, val := range vals {
		total += val
	}
	fmt.Printf("Got vals: %+v. Total: %d\n", vals, total)
	if opt.noKeys {
		// Ignore the key_ predicate. Only consider the amount_ predicate. Useful when tablets are
		// being moved around.
		keys = vals
	}

	total = 0
	for uid, key := range keys {
		a := vals[uid]
		fmt.Printf("uid: %-5d %x key: %d amount: %d\n", uid, uid, key, a)
		total += a
	}
	fmt.Printf("Total @ %d = %d\n", readTs, total)
	return total
}

func findFirstValidTxn(db *badger.DB) uint64 {
	readTs := opt.readTs
	var wrong uint64
	for {
		min, max := getMinMax(db, readTs-1)
		if max <= min {
			fmt.Printf("Can't find it. Max: %d\n", max)
			return 0
		}
		readTs = max
		if total := seekTotal(db, readTs); total != 100 {
			fmt.Printf("===> VIOLATION at ts: %d\n", readTs)
			showAllPostingsAt(db, readTs)
			wrong = readTs
		} else {
			fmt.Printf("===> Found first correct version at %d\n", readTs)
			showAllPostingsAt(db, readTs)
			return wrong
		}
	}
}

func findFirstInvalidTxn(db *badger.DB, lowTs, highTs uint64) uint64 {
	fmt.Println()
	if highTs-lowTs < 1 {
		fmt.Printf("Checking at lowTs: %d\n", lowTs)
		if total := seekTotal(db, lowTs); total != 100 {
			fmt.Printf("==> VIOLATION at ts: %d\n", lowTs)
			return lowTs
		}
		fmt.Printf("No violation found at ts: %d\n", lowTs)
		return 0
	}

	midTs := (lowTs + highTs) / 2
	fmt.Printf("Checking. low=%d. high=%d. mid=%d\n", lowTs, highTs, midTs)
	if total := seekTotal(db, midTs); total == 100 {
		// If no failure, move to higher ts.
		return findFirstInvalidTxn(db, midTs+1, highTs)
	}
	// Found an error.
	return findFirstInvalidTxn(db, lowTs, midTs)
}

func showAllPostingsAt(db *badger.DB, readTs uint64) {
	txn := db.NewTransactionAt(readTs, false)
	defer txn.Discard()

	itr := txn.NewIterator(badger.DefaultIteratorOptions)
	defer itr.Close()

	type account struct {
		Key int
		Amt int
	}
	keys := make(map[uint64]*account)

	var buf bytes.Buffer
	fmt.Fprintf(&buf, "SHOWING all postings at %d\n", readTs)
	for itr.Rewind(); itr.Valid(); itr.Next() {
		item := itr.Item()
		if item.Version() != readTs {
			continue
		}

		pk, err := x.Parse(item.Key())
		x.Check(err)
		if !pk.IsData() {
			continue
		}

		var acc *account
		if strings.HasPrefix(pk.Attr, "key_") || strings.HasPrefix(pk.Attr, "amount_") {
			var has bool
			acc, has = keys[pk.Uid]
			if !has {
				acc = &account{}
				keys[pk.Uid] = acc
			}
		}
		fmt.Fprintf(&buf, "  key: %+v hex: %x\n", pk, item.Key())
		val, err := item.ValueCopy(nil)
		x.Check(err)
		var plist pb.PostingList
		x.Check(plist.Unmarshal(val))

		x.AssertTrue(len(plist.Postings) <= 1)
		var num int
		for _, p := range plist.Postings {
			num = toInt(p)
			appendPosting(&buf, p)
		}
		if num > 0 && acc != nil {
			switch {
			case strings.HasPrefix(pk.Attr, "key_"):
				acc.Key = num
			case strings.HasPrefix(pk.Attr, "amount_"):
				acc.Amt = num
			}
		}
	}
	for uid, acc := range keys {
		fmt.Fprintf(&buf, "Uid: %d %x Key: %d Amount: %d\n", uid, uid, acc.Key, acc.Amt)
	}
	fmt.Println(buf.String())
}

func getMinMax(db *badger.DB, readTs uint64) (uint64, uint64) {
	var min, max uint64 = math.MaxUint64, 0
	txn := db.NewTransactionAt(readTs, false)
	defer txn.Discard()

	iopt := badger.DefaultIteratorOptions
	iopt.AllVersions = true
	itr := txn.NewIterator(iopt)
	defer itr.Close()

	for itr.Rewind(); itr.Valid(); itr.Next() {
		item := itr.Item()
		if min > item.Version() {
			min = item.Version()
		}
		if max < item.Version() {
			max = item.Version()
		}
	}
	return min, max
}

func jepsen(db *badger.DB) {
	min, max := getMinMax(db, opt.readTs)
	fmt.Printf("min=%d. max=%d\n", min, max)

	var ts uint64
	switch opt.jepsen {
	case "binary":
		ts = findFirstInvalidTxn(db, min, max)
	case "linear":
		ts = findFirstValidTxn(db)
	}
	fmt.Println()
	if ts == 0 {
		fmt.Println("Nothing found. Exiting.")
		return
	}
	showAllPostingsAt(db, ts)
	seekTotal(db, ts-1)

	for i := 0; i < 5; i++ {
		// Get a few previous commits.
		_, ts = getMinMax(db, ts-1)
		showAllPostingsAt(db, ts)
		seekTotal(db, ts-1)
	}
}

func history(lookup []byte, itr *badger.Iterator) {
	var buf bytes.Buffer
	pk, err := x.Parse(lookup)
	x.Check(err)
	fmt.Fprintf(&buf, "==> key: %x. PK: %+v\n", lookup, pk)
	for ; itr.Valid(); itr.Next() {
		item := itr.Item()
		if !bytes.Equal(item.Key(), lookup) {
			break
		}

		fmt.Fprintf(&buf, "ts: %d", item.Version())
		x.Check2(buf.WriteString(" {item}"))
		if item.IsDeletedOrExpired() {
			x.Check2(buf.WriteString("{deleted}"))
		}
		if item.DiscardEarlierVersions() {
			x.Check2(buf.WriteString("{discard}"))
		}
		val, err := item.ValueCopy(nil)
		x.Check(err)

		meta := item.UserMeta()
		if meta&posting.BitCompletePosting > 0 {
			x.Check2(buf.WriteString("{complete}"))
		}
		if meta&posting.BitDeltaPosting > 0 {
			x.Check2(buf.WriteString("{delta}"))
		}
		if meta&posting.BitEmptyPosting > 0 {
			x.Check2(buf.WriteString("{empty}"))
		}
		fmt.Fprintln(&buf)
		if meta&posting.BitDeltaPosting > 0 {
			plist := &pb.PostingList{}
			x.Check(plist.Unmarshal(val))
			for _, p := range plist.Postings {
				appendPosting(&buf, p)
			}
		}
		if meta&posting.BitCompletePosting > 0 {
			var plist pb.PostingList
			x.Check(plist.Unmarshal(val))

			for _, p := range plist.Postings {
				appendPosting(&buf, p)
			}

			fmt.Fprintf(&buf, " Num uids = %d. Size = %d\n",
				codec.ExactLen(plist.Pack), plist.Pack.Size())
			dec := codec.Decoder{Pack: plist.Pack}
			for uids := dec.Seek(0, codec.SeekStart); len(uids) > 0; uids = dec.Next() {
				for _, uid := range uids {
					fmt.Fprintf(&buf, " Uid = %d\n", uid)
				}
			}
		}
		x.Check2(buf.WriteString("\n"))
	}
	fmt.Println(buf.String())
}

func appendPosting(w io.Writer, o *pb.Posting) {
	fmt.Fprintf(w, " Uid: %d Op: %d ", o.Uid, o.Op)

	if len(o.Value) > 0 {
		fmt.Fprintf(w, " Type: %v. ", o.ValType)
		from := types.Val{
			Tid:   types.TypeID(o.ValType),
			Value: o.Value,
		}
		out, err := types.Convert(from, types.StringID)
		if err != nil {
			fmt.Fprintf(w, " Value: %q Error: %v", o.Value, err)
		} else {
			fmt.Fprintf(w, " String Value: %q", out.Value)
		}
	}
	fmt.Fprintln(w, "")
}

func lookup(db *badger.DB) {
	txn := db.NewTransactionAt(opt.readTs, false)
	defer txn.Discard()

	iopts := badger.DefaultIteratorOptions
	iopts.AllVersions = true
	iopts.PrefetchValues = false
	itr := txn.NewIterator(iopts)
	defer itr.Close()

	key, err := hex.DecodeString(opt.keyLookup)
	if err != nil {
		log.Fatal(err)
	}
	itr.Seek(key)
	if !itr.Valid() {
		log.Fatalf("Unable to seek to key: %s", hex.Dump(key))
	}

	if opt.keyHistory {
		history(key, itr)
		return
	}

	item := itr.Item()
	pl, err := posting.ReadPostingList(item.KeyCopy(nil), itr)
	if err != nil {
		log.Fatal(err)
	}
	var buf bytes.Buffer
	fmt.Fprintf(&buf, " Key: %x", item.Key())
	fmt.Fprintf(&buf, " Length: %d", pl.Length(math.MaxUint64, 0))

	splits := pl.PartSplits()
	isMultiPart := len(splits) > 0
	fmt.Fprintf(&buf, " Is multi-part list? %v", isMultiPart)
	if isMultiPart {
		fmt.Fprintf(&buf, " Start UID of parts: %v\n", splits)
	}

	err = pl.Iterate(math.MaxUint64, 0, func(o *pb.Posting) error {
		appendPosting(&buf, o)
		return nil
	})
	if err != nil {
		log.Fatal(err)
	}
	fmt.Println(buf.String())
}

func printKeys(db *badger.DB) {
	txn := db.NewTransactionAt(opt.readTs, false)
	defer txn.Discard()

	iopts := badger.DefaultIteratorOptions
	iopts.PrefetchValues = false
	itr := txn.NewIterator(iopts)
	defer itr.Close()

	var prefix []byte
	if len(opt.predicate) > 0 {
		prefix = x.PredicatePrefix(opt.predicate)
	}

	fmt.Printf("prefix = %s\n", hex.Dump(prefix))
	var loop int
	for itr.Seek(prefix); itr.ValidForPrefix(prefix); itr.Next() {
		item := itr.Item()
		pk, err := x.Parse(item.Key())
		x.Check(err)
		var buf bytes.Buffer

		// Don't use a switch case here. Because multiple of these can be true. In particular,
		// IsSchema can be true alongside IsData.
		if pk.IsData() {
			x.Check2(buf.WriteString("{d}"))
		}
		if pk.IsIndex() {
			x.Check2(buf.WriteString("{i}"))
		}
		if pk.IsCountOrCountRev() {
			x.Check2(buf.WriteString("{c}"))
		}
		if pk.IsSchema() {
			x.Check2(buf.WriteString("{s}"))
		}
		if pk.IsReverse() {
			x.Check2(buf.WriteString("{r}"))
		}

		switch {
		case item.DiscardEarlierVersions():
			x.Check2(buf.WriteString(" {v.las}"))
		case item.IsDeletedOrExpired():
			x.Check2(buf.WriteString(" {v.not}"))
		default:
			x.Check2(buf.WriteString(" {v.ok}"))
		}

		x.Check2(buf.WriteString(" attr: " + pk.Attr))
		if len(pk.Term) > 0 {
			fmt.Fprintf(&buf, " term: [%d] %s ", pk.Term[0], pk.Term[1:])
		}
		if pk.Uid > 0 {
			fmt.Fprintf(&buf, " uid: %d ", pk.Uid)
		}
		if pk.StartUid > 0 {
			fmt.Fprintf(&buf, " startUid: %d ", pk.StartUid)
		}
		fmt.Fprintf(&buf, " key: %s", hex.EncodeToString(item.Key()))
		if opt.itemMeta {
			fmt.Fprintf(&buf, " item: [%d, b%04b]", item.EstimatedSize(), item.UserMeta())
			fmt.Fprintf(&buf, " ts: %d", item.Version())
		}
		fmt.Println(buf.String())
		loop++
	}
	fmt.Printf("Found %d keys\n", loop)
}

// Creates bounds for an histogram. The bounds are powers of two of the form
// [2^min_exponent, ..., 2^max_exponent].
func getHistogramBounds(minExponent, maxExponent uint32) []float64 {
	var bounds []float64
	for i := minExponent; i <= maxExponent; i++ {
		bounds = append(bounds, float64(int(1)<<i))
	}
	return bounds
}

// HistogramData stores the information needed to represent the sizes of the keys and values
// as a histogram.
type HistogramData struct {
	Bounds         []float64
	Count          int64
	CountPerBucket []int64
	Min            int64
	Max            int64
	Sum            int64
}

// NewHistogramData returns a new instance of HistogramData with properly initialized fields.
func NewHistogramData(bounds []float64) *HistogramData {
	return &HistogramData{
		Bounds:         bounds,
		CountPerBucket: make([]int64, len(bounds)+1),
		Max:            0,
		Min:            math.MaxInt64,
	}
}

// Update changes the Min and Max fields if value is less than or greater than the current values.
func (histogram *HistogramData) Update(value int64) {
	if value > histogram.Max {
		histogram.Max = value
	}
	if value < histogram.Min {
		histogram.Min = value
	}

	histogram.Sum += value
	histogram.Count++

	for index := 0; index <= len(histogram.Bounds); index++ {
		// Allocate value in the last buckets if we reached the end of the Bounds array.
		if index == len(histogram.Bounds) {
			histogram.CountPerBucket[index]++
			break
		}

		if value < int64(histogram.Bounds[index]) {
			histogram.CountPerBucket[index]++
			break
		}
	}
}

// PrintHistogram prints the histogram data in a human-readable format.
func (histogram *HistogramData) PrintHistogram() {
	if histogram == nil {
		return
	}

	fmt.Printf("Min value: %d\n", histogram.Min)
	fmt.Printf("Max value: %d\n", histogram.Max)
	fmt.Printf("Mean: %.2f\n", float64(histogram.Sum)/float64(histogram.Count))
	fmt.Printf("%24s %9s\n", "Range", "Count")

	numBounds := len(histogram.Bounds)
	for index, count := range histogram.CountPerBucket {
		if count == 0 {
			continue
		}

		// The last bucket represents the bucket that contains the range from
		// the last bound up to infinity so it's processed differently than the
		// other buckets.
		if index == len(histogram.CountPerBucket)-1 {
			lowerBound := int(histogram.Bounds[numBounds-1])
			fmt.Printf("[%10d, %10s) %9d\n", lowerBound, "infinity", count)
			continue
		}

		upperBound := int(histogram.Bounds[index])
		lowerBound := 0
		if index > 0 {
			lowerBound = int(histogram.Bounds[index-1])
		}

		fmt.Printf("[%10d, %10d) %9d\n", lowerBound, upperBound, count)
	}
}

func sizeHistogram(db *badger.DB) {
	txn := db.NewTransactionAt(opt.readTs, false)
	defer txn.Discard()

	iopts := badger.DefaultIteratorOptions
	iopts.PrefetchValues = false
	itr := txn.NewIterator(iopts)
	defer itr.Close()

	// Generate distribution bounds. Key sizes are not greater than 2^16 while
	// value sizes are not greater than 1GB (2^30).
	keyBounds := getHistogramBounds(5, 16)
	valueBounds := getHistogramBounds(5, 30)

	// Initialize exporter.
	keySizeHistogram := NewHistogramData(keyBounds)
	valueSizeHistogram := NewHistogramData(valueBounds)

	// Collect key and value sizes.
	var prefix []byte
	if len(opt.predicate) > 0 {
		prefix = x.PredicatePrefix(opt.predicate)
	}
	var loop int
	for itr.Seek(prefix); itr.ValidForPrefix(prefix); itr.Next() {
		item := itr.Item()

		keySizeHistogram.Update(int64(len(item.Key())))
		valueSizeHistogram.Update(item.ValueSize())

		loop++
	}

	fmt.Printf("prefix = %s\n", hex.Dump(prefix))
	fmt.Printf("Found %d keys\n", loop)
	fmt.Printf("\nHistogram of key sizes (in bytes)\n")
	keySizeHistogram.PrintHistogram()
	fmt.Printf("\nHistogram of value sizes (in bytes)\n")
	valueSizeHistogram.PrintHistogram()
}

func printAlphaProposal(buf *bytes.Buffer, pr *pb.Proposal, pending map[uint64]bool) {
	if pr == nil {
		return
	}

	switch {
	case pr.Mutations != nil:
		fmt.Fprintf(buf, " Mutation . StartTs: %d . Edges: %d .",
			pr.Mutations.StartTs, len(pr.Mutations.Edges))
		if len(pr.Mutations.Edges) > 0 {
			pending[pr.Mutations.StartTs] = true
		} else {
			fmt.Fprintf(buf, " Mutation: %+v .", pr.Mutations)
		}
		fmt.Fprintf(buf, " Pending txns: %d .", len(pending))
	case len(pr.Kv) > 0:
		fmt.Fprintf(buf, " KV . Size: %d ", len(pr.Kv))
	case pr.State != nil:
		fmt.Fprintf(buf, " State . %+v ", pr.State)
	case pr.Delta != nil:
		fmt.Fprintf(buf, " Delta .")
		sort.Slice(pr.Delta.Txns, func(i, j int) bool {
			ti := pr.Delta.Txns[i]
			tj := pr.Delta.Txns[j]
			return ti.StartTs < tj.StartTs
		})
		fmt.Fprintf(buf, " Max: %d .", pr.Delta.GetMaxAssigned())
		for _, txn := range pr.Delta.Txns {
			delete(pending, txn.StartTs)
		}
		// There could be many thousands of txns within a single delta. We
		// don't need to print out every single entry, so just show the
		// first 10.
		if len(pr.Delta.Txns) >= 10 {
			fmt.Fprintf(buf, " Num txns: %d .", len(pr.Delta.Txns))
			pr.Delta.Txns = pr.Delta.Txns[:10]
		}
		for _, txn := range pr.Delta.Txns {
			fmt.Fprintf(buf, " %d → %d .", txn.StartTs, txn.CommitTs)
		}
		fmt.Fprintf(buf, " Pending txns: %d .", len(pending))
	case pr.Snapshot != nil:
		fmt.Fprintf(buf, " Snapshot . %+v ", pr.Snapshot)
	}
}

func printZeroProposal(buf *bytes.Buffer, zpr *pb.ZeroProposal) {
	if zpr == nil {
		return
	}

	switch {
	case len(zpr.SnapshotTs) > 0:
		fmt.Fprintf(buf, " Snapshot: %+v .", zpr.SnapshotTs)
	case zpr.Member != nil:
		fmt.Fprintf(buf, " Member: %+v .", zpr.Member)
	case zpr.Tablet != nil:
		fmt.Fprintf(buf, " Tablet: %+v .", zpr.Tablet)
	case zpr.MaxLeaseId > 0:
		fmt.Fprintf(buf, " MaxLeaseId: %d .", zpr.MaxLeaseId)
	case zpr.MaxRaftId > 0:
		fmt.Fprintf(buf, " MaxRaftId: %d .", zpr.MaxRaftId)
	case zpr.MaxTxnTs > 0:
		fmt.Fprintf(buf, " MaxTxnTs: %d .", zpr.MaxTxnTs)
	case zpr.Txn != nil:
		txn := zpr.Txn
		fmt.Fprintf(buf, " Txn %d → %d .", txn.StartTs, txn.CommitTs)
	default:
		fmt.Fprintf(buf, " Proposal: %+v .", zpr)
	}
}

func run() {
	var err error
	dir := opt.pdir
	isWal := false
	if len(dir) == 0 {
		dir = opt.wdir
		isWal = true
	}
	if opt.key, err = enc.ReadKey(Debug.Conf); err != nil {
		fmt.Printf("unable to read key %v", err)
		return
	}

	bopts := badger.DefaultOptions(dir).
		WithTableLoadingMode(options.MemoryMap).
<<<<<<< HEAD
		WithReadOnly(opt.readOnly).WithEncryptionKey(opt.key)

	// TODO(Ibrahim): Remove this once badger is updated.
	bopts.ZSTDCompressionLevel = 1
=======
		WithReadOnly(opt.readOnly).
		WithEncryptionKey(enc.ReadEncryptionKeyFile(opt.keyFile))
>>>>>>> b05c5258

	x.AssertTruef(len(bopts.Dir) > 0, "No posting or wal dir specified.")
	fmt.Printf("Opening DB: %s\n", bopts.Dir)

	var db *badger.DB
	if isWal {
		db, err = badger.Open(bopts)
	} else {
		db, err = badger.OpenManaged(bopts)
	}
	x.Check(err)
	posting.Init(db)
	defer db.Close()

	if isWal {
		if err := handleWal(db); err != nil {
			fmt.Printf("\nGot error while handling WAL: %v\n", err)
		}
		fmt.Println("Done")
		// WAL can't execute the getMinMax function, so we need to deal with it
		// here, instead of in the select case below.
		return
	}

	min, max := getMinMax(db, opt.readTs)
	fmt.Printf("Min commit: %d. Max commit: %d, w.r.t %d\n", min, max, opt.readTs)

	switch {
	case len(opt.keyLookup) > 0:
		lookup(db)
	case len(opt.jepsen) > 0:
		jepsen(db)
	case opt.vals:
		total := seekTotal(db, opt.readTs)
		fmt.Printf("Total: %d\n", total)
	case opt.sizeHistogram:
		sizeHistogram(db)
	default:
		printKeys(db)
	}
}<|MERGE_RESOLUTION|>--- conflicted
+++ resolved
@@ -771,15 +771,8 @@
 
 	bopts := badger.DefaultOptions(dir).
 		WithTableLoadingMode(options.MemoryMap).
-<<<<<<< HEAD
-		WithReadOnly(opt.readOnly).WithEncryptionKey(opt.key)
-
-	// TODO(Ibrahim): Remove this once badger is updated.
-	bopts.ZSTDCompressionLevel = 1
-=======
 		WithReadOnly(opt.readOnly).
-		WithEncryptionKey(enc.ReadEncryptionKeyFile(opt.keyFile))
->>>>>>> b05c5258
+		WithEncryptionKey(opt.key)
 
 	x.AssertTruef(len(bopts.Dir) > 0, "No posting or wal dir specified.")
 	fmt.Printf("Opening DB: %s\n", bopts.Dir)
