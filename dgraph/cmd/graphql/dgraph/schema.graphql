# Test schema that contains an example of everything that's useful to
# test for query rewriting.

type Country {
        id: ID!
        name: String! @search(by: "trigram")
}

type Author {
        id: ID!
        name: String! @search(by: "hash")
        dob: DateTime @search
        reputation: Float @search
        country: Country
        posts: [Post!] @hasInverse(field: "author")
}

type Post {
        postID: ID!
        title: String! @search(by: "term")
        text: String @search(by: "fulltext")
        tags: [String] @search(by: "exact")
        numLikes: Int @search
        isPublished: Boolean @search
        postType: PostType @search
        author: Author! @hasInverse(field: "posts")
}

enum PostType {
        Fact
        Question
        Opinion
}

interface Character {
        id: ID!
<<<<<<< HEAD
        name: String! @searchable(by: "regexp")
=======
        name: String! @search
>>>>>>> 0cd1b252
}

interface Employee {
        ename: String!
}

type Director implements Character {
        movies: [String!]
}

type Human implements Character & Employee {
        dob: DateTime
        female: Boolean
}<|MERGE_RESOLUTION|>--- conflicted
+++ resolved
@@ -34,11 +34,7 @@
 
 interface Character {
         id: ID!
-<<<<<<< HEAD
-        name: String! @searchable(by: "regexp")
-=======
         name: String! @search
->>>>>>> 0cd1b252
 }
 
 interface Employee {
