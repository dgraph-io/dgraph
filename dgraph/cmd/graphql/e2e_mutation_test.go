--- conflicted
+++ resolved
@@ -45,15 +45,10 @@
 // These really need to run as one test because the created uid from the Country
 // needs to flow to the author, etc.
 func TestAddMutation(t *testing.T) {
-	t.Run("Add Mutatation Get", func(t *testing.T) {
-		addMutation(t, RunExecuteGet)
-	})
-	t.Run("Add Mutatation Post", func(t *testing.T) {
-		addMutation(t, RunExecutePost)
-	})
-}
-
-func addMutation(t *testing.T, runExecuteFunction RunExecuteFunction) {
+	AddMutation(t, RunExecutePost)
+}
+
+func AddMutation(t *testing.T, runExecuteFunction RunExecuteFunction) {
 	var newCountry *country
 	var newAuthor *author
 	var newPost *post
@@ -239,11 +234,7 @@
 		}`,
 		Variables: map[string]interface{}{"id": authorID},
 	}
-<<<<<<< HEAD
-	gqlResponse := params.ExecuteAsGet(t, graphqlURL)
-=======
 	gqlResponse := runExecuteFunction(t, graphqlURL, params)
->>>>>>> 52d6de3d
 	require.Nil(t, gqlResponse.Errors)
 
 	var result struct {
@@ -308,11 +299,7 @@
 		}
 	} }`, authorID, countryID)
 
-<<<<<<< HEAD
-	gqlResponse := addPostParams.ExecuteAsGet(t, graphqlURL)
-=======
 	gqlResponse := runExecuteFunction(t, graphqlURL, addPostParams)
->>>>>>> 52d6de3d
 	require.Nil(t, gqlResponse.Errors)
 
 	var expected, result struct {
