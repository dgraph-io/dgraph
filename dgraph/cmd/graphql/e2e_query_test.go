--- conflicted
+++ resolved
@@ -634,7 +634,6 @@
 	}
 }
 
-<<<<<<< HEAD
 func TestSkipDirective(t *testing.T) {
 	getAuthorParams := &GraphQLParams{
 		Query: `query ($skipTrue: Boolean!, $skipFalse: Boolean!) {
@@ -713,7 +712,8 @@
 
 	expected := `{"queryAuthor":[{"name":"Ann Other Author"}]}`
 	require.JSONEq(t, expected, string(gqlResponse.Data))
-=======
+}
+
 func TestQueryByMultipleIds(t *testing.T) {
 	posts := allPosts(t)
 	ids := make([]string, 0, len(posts))
@@ -781,5 +781,4 @@
 	err := json.Unmarshal([]byte(gqlResponse.Data), &result)
 	require.NoError(t, err)
 	require.Equal(t, 0, len(result.QueryPost))
->>>>>>> 0ef3d734
 }