--- conflicted
+++ resolved
@@ -165,7 +165,6 @@
 	os.Exit(m.Run())
 }
 
-<<<<<<< HEAD
 func gunzipData(data []byte) ([]byte, error) {
 	b := bytes.NewBuffer(data)
 
@@ -198,20 +197,12 @@
 // This tests that if a request has gzip header but the body is
 // not compressed, then it should return an error
 func TestGzipCompressionHeader(t *testing.T) {
-=======
-func TestGetRequest(t *testing.T) {
-	AddMutation(t, getExecutor)
-}
-
-func TestGetQueryEmptyVariable(t *testing.T) {
->>>>>>> 0fc9e7d0
 	queryCountry := &GraphQLParams{
 		Query: `query {
 			queryCountry {
 				name
 			}
 		}`,
-<<<<<<< HEAD
 		acceptGzip:   false,
 		gzipEncoding: false,
 	}
@@ -254,15 +245,21 @@
 	require.Contains(t, result.Errors[0].Message, "Not a valid GraphQL request body")
 }
 
-// ExecuteAsPost builds a HTTP POST request from the GraphQL input structure
-// and executes the request to url.
-func (params *GraphQLParams) ExecuteAsPost(t *testing.T, url string) *GraphQLResponse {
-	req, err := params.createGQLPost(url)
-=======
-	}
-
+func TestGetRequest(t *testing.T) {
+	AddMutation(t, getExecutor)
+}
+
+func TestGetQueryEmptyVariable(t *testing.T) {
+	queryCountry := &GraphQLParams{
+		Query: `query {
+			queryCountry {
+				name
+			}
+		}`,
+		acceptGzip:   false,
+		gzipEncoding: false,
+	}
 	req, err := queryCountry.createGQLGet(graphqlURL)
->>>>>>> 0fc9e7d0
 	require.NoError(t, err)
 
 	q := req.URL.Query()
