# **Don't delete** Comments at top of schemas should work
# See: https://github.com/dgraph-io/dgraph/issues/4227

type Country {
        # **Don't delete** Comments in types should work
        id: ID! # **Don't delete** Comments in in lines should work
        name: String! @search(by: [trigram, hash])
}

<<<<<<< HEAD
type State {
        id: ID!
        code: String! @id @search(by: [regexp])
        name: String
}

=======
# **Don't delete** Comments in the middle of schemas should work
# Comments in input schemas should _not_ make it through to the
# generated schema.

"""
GraphQL descriptions look like this.  They should work in the input 
schema and should make their way into the generated schema.
"""
>>>>>>> 017ca24f
type Author {
        id: ID!

        """
        GraphQL descriptions can be on fields.  They should work in the input 
        schema and should make their way into the generated schema.
        """
        name: String! @search(by: [hash, trigram])

        dob: DateTime @search
        reputation: Float @search
        country: Country
        posts: [Post!] @hasInverse(field: author)
}

type Post {
        postID: ID!
        title: String! @search(by: [term, fulltext])
        text: String @search(by: [fulltext])
        tags: [String] @search(by: [exact])
        topic: String @search(by: [exact])
        numLikes: Int @search
        isPublished: Boolean @search
        postType: PostType @search(by: [hash, trigram])
        author: Author! @hasInverse(field: posts)
}

"""
GraphQL descriptions can be on enums.  They should work in the input 
schema and should make their way into the generated schema.
"""
enum PostType {
        Fact

        """
        GraphQL descriptions can be on enum values.  They should work in the input 
        schema and should make their way into the generated schema.
        """
        Question
        Opinion
}

"""
GraphQL descriptions can be on interfaces.  They should work in the input 
schema and should make their way into the generated schema.
"""
interface Employee {
        ename: String!
}

interface Character {
        id: ID!
        name: String! @search(by: [exact])
        appearsIn: [Episode!] @search
}

type Human implements Character & Employee {
        starships: [Starship]
        totalCredits: Float
}

type Droid implements Character {
        primaryFunction: String
}

enum Episode {
        NEWHOPE
        EMPIRE
        JEDI
}

type Starship {
        id: ID!
        name: String! @search(by: [term])
        length: Float
}
<|MERGE_RESOLUTION|>--- conflicted
+++ resolved
@@ -7,28 +7,25 @@
         name: String! @search(by: [trigram, hash])
 }
 
-<<<<<<< HEAD
 type State {
         id: ID!
         code: String! @id @search(by: [regexp])
         name: String
 }
 
-=======
 # **Don't delete** Comments in the middle of schemas should work
 # Comments in input schemas should _not_ make it through to the
 # generated schema.
 
 """
-GraphQL descriptions look like this.  They should work in the input 
+GraphQL descriptions look like this.  They should work in the input
 schema and should make their way into the generated schema.
 """
->>>>>>> 017ca24f
 type Author {
         id: ID!
 
         """
-        GraphQL descriptions can be on fields.  They should work in the input 
+        GraphQL descriptions can be on fields.  They should work in the input
         schema and should make their way into the generated schema.
         """
         name: String! @search(by: [hash, trigram])
@@ -52,14 +49,14 @@
 }
 
 """
-GraphQL descriptions can be on enums.  They should work in the input 
+GraphQL descriptions can be on enums.  They should work in the input
 schema and should make their way into the generated schema.
 """
 enum PostType {
         Fact
 
         """
-        GraphQL descriptions can be on enum values.  They should work in the input 
+        GraphQL descriptions can be on enum values.  They should work in the input
         schema and should make their way into the generated schema.
         """
         Question
@@ -67,7 +64,7 @@
 }
 
 """
-GraphQL descriptions can be on interfaces.  They should work in the input 
+GraphQL descriptions can be on interfaces.  They should work in the input
 schema and should make their way into the generated schema.
 """
 interface Employee {
