--- conflicted
+++ resolved
@@ -129,16 +129,13 @@
 
 	gqlSchema := test.LoadSchemaFromFile(t, "schema.graphql")
 
-<<<<<<< HEAD
-	testRewriter := NewMutationRewriter()
-
 	for testType := range tests {
 		for _, name := range allowedTestTypes[testType] {
-			mut := testTypes[name]
+			tt := testTypes[name]
 			for _, tcase := range tests[testType] {
 				t.Run(name+testType+tcase.Name, func(t *testing.T) {
 
-					gqlMutationStr := strings.Replace(tcase.GQLQuery, testType, mut, 1)
+					gqlMutationStr := strings.Replace(tcase.GQLQuery, testType, tt.mut, 1)
 					op, err := gqlSchema.Operation(
 						&schema.Request{
 							Query:     gqlMutationStr,
@@ -154,41 +151,13 @@
 					} else {
 						mutated[mutationQueryVar] = []string{"0x4"}
 					}
-					dgQuery, err := testRewriter.FromMutationResult(
+					dgQuery, err := tt.rewriter.FromMutationResult(
 						gqlMutation, assigned, mutated)
 
 					require.Nil(t, err)
 					require.Equal(t, tcase.DGQuery, dgraph.AsString(dgQuery))
 				})
 			}
-=======
-	for name, tt := range testTypes {
-		for _, tcase := range tests {
-			t.Run(name+tcase.Name, func(t *testing.T) {
-
-				gqlMutationStr := strings.Replace(tcase.GQLQuery, "ADD_UPDATE_MUTATION", tt.mut, 1)
-				op, err := gqlSchema.Operation(
-					&schema.Request{
-						Query:     gqlMutationStr,
-						Variables: tcase.Variables,
-					})
-				require.NoError(t, err)
-				gqlMutation := test.GetMutation(t, op)
-
-				assigned := map[string]string{}
-				mutated := map[string][]string{}
-				if name == "Add Post " {
-					assigned["newnode"] = "0x4"
-				} else {
-					mutated[mutationQueryVar] = []string{"0x4"}
-				}
-				dgQuery, err := tt.rewriter.FromMutationResult(
-					gqlMutation, assigned, mutated)
-
-				require.Nil(t, err)
-				require.Equal(t, tcase.DGQuery, dgraph.AsString(dgQuery))
-			})
->>>>>>> fda8aedf
 		}
 	}
 }
