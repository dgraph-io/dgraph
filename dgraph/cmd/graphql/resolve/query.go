/*
 * Copyright 2019 Dgraph Labs, Inc. and Contributors
 *
 * Licensed under the Apache License, Version 2.0 (the "License");
 * you may not use this file except in compliance with the License.
 * You may obtain a copy of the License at
 *
 *     http://www.apache.org/licenses/LICENSE-2.0
 *
 * Unless required by applicable law or agreed to in writing, software
 * distributed under the License is distributed on an "AS IS" BASIS,
 * WITHOUT WARRANTIES OR CONDITIONS OF ANY KIND, either express or implied.
 * See the License for the specific language governing permissions and
 * limitations under the License.
 */

package resolve

import (
	"context"

	"github.com/golang/glog"

	"github.com/dgraph-io/dgraph/dgraph/cmd/graphql/api"
	"github.com/dgraph-io/dgraph/dgraph/cmd/graphql/dgraph"
	"github.com/dgraph-io/dgraph/dgraph/cmd/graphql/schema"
)

// queryResolver can resolve a single GraphQL query field
type queryResolver struct {
<<<<<<< HEAD
	query         schema.Query
	schema        schema.Schema
	dgraph        dgraph.Client
	queryRewriter dgraph.QueryRewriter
=======
	query     schema.Query
	schema    schema.Schema
	dgraph    dgraph.Client
	operation schema.Operation
>>>>>>> 6b7d6c8c
}

// resolve a query.
func (qr *queryResolver) resolve(ctx context.Context) *resolved {
	res := &resolved{}

<<<<<<< HEAD
	dgQuery, err := qr.queryRewriter.Rewrite(qr.query)
	if err != nil {
		res.err = schema.GQLWrapf(err, "couldn't rewrite query")
=======
	// currently only handles getT(id: "0x123") queries
	switch qr.query.QueryType() {
	case schema.GetQuery:
		qb = dgraph.NewQueryBuilder().
			WithAttr(qr.query.ResponseName()).
			WithIDArgRoot(qr.query).
			WithTypeFilter(qr.query.Type().Name()).
			WithSelectionSetFrom(qr.query)
		// TODO: also builder.withPagination() ... etc ...
	case schema.SchemaQuery:
		resp, err := schema.Introspect(qr.operation, qr.query, qr.schema)
		if err != nil {
			res.err = err
			return res
		}
		// This is because Introspect returns an object.
		if len(resp) >= 2 {
			res.data = resp[1 : len(resp)-1]
		}
		return res
	default:
		res.err = gqlerror.Errorf("[%s] Only get queries are implemented", api.RequestID(ctx))
>>>>>>> 6b7d6c8c
		return res
	}

	resp, err := qr.dgraph.Query(ctx, dgQuery)
	if err != nil {
		glog.Infof("[%s] Dgraph query failed : %s", api.RequestID(ctx), err)
		res.err = schema.GQLWrapf(err, "[%s] failed to resolve query", api.RequestID(ctx))
		return res
	}

	completed, err := completeDgraphResult(ctx, qr.query, resp)
	res.err = err

	// chop leading '{' and trailing '}' from JSON object
	//
	// The final GraphQL result gets built like
	// { data:
	//    {
	//      q1: {...},
	//      q2: [ {...}, {...} ],
	//      ...
	//    }
	// }
	// Here we are building a single one of the q's, so the fully resolved
	// result should be q1: {...}, rather than {q1: {...}}.
	//
	// completeDgraphResult() always returns a valid JSON object.  At least
	// { q: null }
	// even in error cases, so this is safe.
	res.data = completed[1 : len(completed)-1]
	return res
}<|MERGE_RESOLUTION|>--- conflicted
+++ resolved
@@ -28,38 +28,18 @@
 
 // queryResolver can resolve a single GraphQL query field
 type queryResolver struct {
-<<<<<<< HEAD
 	query         schema.Query
 	schema        schema.Schema
 	dgraph        dgraph.Client
 	queryRewriter dgraph.QueryRewriter
-=======
-	query     schema.Query
-	schema    schema.Schema
-	dgraph    dgraph.Client
-	operation schema.Operation
->>>>>>> 6b7d6c8c
+	operation     schema.Operation
 }
 
 // resolve a query.
 func (qr *queryResolver) resolve(ctx context.Context) *resolved {
 	res := &resolved{}
 
-<<<<<<< HEAD
-	dgQuery, err := qr.queryRewriter.Rewrite(qr.query)
-	if err != nil {
-		res.err = schema.GQLWrapf(err, "couldn't rewrite query")
-=======
-	// currently only handles getT(id: "0x123") queries
-	switch qr.query.QueryType() {
-	case schema.GetQuery:
-		qb = dgraph.NewQueryBuilder().
-			WithAttr(qr.query.ResponseName()).
-			WithIDArgRoot(qr.query).
-			WithTypeFilter(qr.query.Type().Name()).
-			WithSelectionSetFrom(qr.query)
-		// TODO: also builder.withPagination() ... etc ...
-	case schema.SchemaQuery:
+	if qr.query.QueryType() == schema.SchemaQuery {
 		resp, err := schema.Introspect(qr.operation, qr.query, qr.schema)
 		if err != nil {
 			res.err = err
@@ -70,9 +50,11 @@
 			res.data = resp[1 : len(resp)-1]
 		}
 		return res
-	default:
-		res.err = gqlerror.Errorf("[%s] Only get queries are implemented", api.RequestID(ctx))
->>>>>>> 6b7d6c8c
+	}
+
+	dgQuery, err := qr.queryRewriter.Rewrite(qr.query)
+	if err != nil {
+		res.err = schema.GQLWrapf(err, "couldn't rewrite query")
 		return res
 	}
 
