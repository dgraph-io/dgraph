/*
 * Copyright 2019 Dgraph Labs, Inc. and Contributors
 *
 * Licensed under the Apache License, Version 2.0 (the "License");
 * you may not use this file except in compliance with the License.
 * You may obtain a copy of the License at
 *
 *     http://www.apache.org/licenses/LICENSE-2.0
 *
 * Unless required by applicable law or agreed to in writing, software
 * distributed under the License is distributed on an "AS IS" BASIS,
 * WITHOUT WARRANTIES OR CONDITIONS OF ANY KIND, either express or implied.
 * See the License for the specific language governing permissions and
 * limitations under the License.
 */

package resolve

import (
	"fmt"
	"sort"
	"strconv"
	"strings"

	"github.com/dgraph-io/dgraph/dgraph/cmd/graphql/schema"
	"github.com/dgraph-io/dgraph/gql"
	"github.com/dgraph-io/dgraph/protos/pb"
	"github.com/pkg/errors"
)

type queryRewriter struct{}

// NewQueryRewriter returns a new QueryRewriter.
func NewQueryRewriter() QueryRewriter {
	return &queryRewriter{}
}

// Rewrite rewrites a GraphQL query into a Dgraph GraphQuery.
func (qr *queryRewriter) Rewrite(gqlQuery schema.Query) (*gql.GraphQuery, error) {

	switch gqlQuery.QueryType() {
	case schema.GetQuery:

		// TODO: The only error that can occur in query rewriting is if an ID argument
		// can't be parsed as a uid: e.g. the query was something like:
		//
		// getT(id: "HI") { ... }
		//
		// But that's not a rewriting error!  It should be caught by validation
		// way up when the query first comes in.  All other possible problems with
		// the query are caught by validation.
		// ATM, I'm not sure how to hook into the GraphQL validator to get that to happen
		xid, uid, err := gqlQuery.IDArgValue()
		if err != nil {
			return nil, err
		}

		dgQuery := rewriteAsGet(gqlQuery, uid, xid)
		addTypeFilter(dgQuery, gqlQuery.Type())

		return dgQuery, nil

	case schema.FilterQuery:
		return rewriteAsQuery(gqlQuery), nil
	default:
		return nil, errors.Errorf("unimplemented query type %s", gqlQuery.QueryType())
	}
}

// addUID adds UID for every node that we query. Otherwise we can't tell the
// difference in a query result between a node that's missing and a node that's
// missing a single value.  E.g. if we are asking for an Author and only the
// 'text' of all their posts e.g. getAuthor(id: 0x123) { posts { text } }
// If the author has 10 posts but three of them have a title, but no text,
// then Dgraph would just return 7 posts.  And we'd have no way of knowing if
// there's only 7 posts, or if there's more that are missing 'text'.
// But, for GraphQL, we want to know about those missing values.
func addUID(dgQuery *gql.GraphQuery) {
	if len(dgQuery.Children) == 0 {
		return
	}
	for _, c := range dgQuery.Children {
		addUID(c)
	}

	uidChild := &gql.GraphQuery{
		Attr:  "uid",
		Alias: "dgraph.uid",
	}
	dgQuery.Children = append(dgQuery.Children, uidChild)
}

func rewriteAsGet(field schema.Field, uid uint64) *gql.GraphQuery {
	return rewriteAsQueryByIds(field, []uint64{uid})
}

func rewriteAsQueryByIds(field schema.Field, uids []uint64) *gql.GraphQuery {
	dgQuery := &gql.GraphQuery{
		Attr: field.ResponseName(),
		Func: &gql.Function{
			Name: "uid",
			UID:  uids,
		},
	}

	addSelectionSetFrom(dgQuery, field)
	addUID(dgQuery)

	return dgQuery
}

<<<<<<< HEAD
func rewriteAsGet(field schema.Field, uid uint64, xid *string) *gql.GraphQuery {
	if xid == nil {
		return rewriteAsQueryByIds(field, []uint64{uid})
	}

	xidArgName := field.XIDArg()
	eqXidFunc := &gql.Function{
		Name: "eq",
		Args: []gql.Arg{
			{Value: xidArgName},
			{Value: maybeQuoteArg("eq", *xid)},
		},
	}

	var dgQuery *gql.GraphQuery
	if uid > 0 {
		dgQuery = &gql.GraphQuery{
			Attr: field.ResponseName(),
			Func: &gql.Function{
				Name: "uid",
				UID:  []uint64{uid},
			},
		}
		dgQuery.Filter = &gql.FilterTree{
			Func: eqXidFunc,
		}

	} else {
		dgQuery = &gql.GraphQuery{
			Attr: field.ResponseName(),
			Func: eqXidFunc,
		}
	}
	addSelectionSetFrom(dgQuery, field)
	return dgQuery
}

=======
>>>>>>> 2f992b99
func rewriteAsQuery(field schema.Field) *gql.GraphQuery {
	dgQuery := &gql.GraphQuery{
		Attr: field.ResponseName(),
	}

	if ids := idFilter(field); ids != nil {
		addUIDFunc(dgQuery, ids)
	} else {
		addTypeFunc(dgQuery, field.Type().Name())
	}
	filter, _ := field.ArgValue("filter").(map[string]interface{})
	addFilter(dgQuery, field.Type(), filter)
	addOrder(dgQuery, field)
	addPagination(dgQuery, field)
	addSelectionSetFrom(dgQuery, field)
	addUID(dgQuery)

	return dgQuery
}

// trimTypeName trims Delete from the beginning and Payload from the end of a type name.
// It gets us the correct type to add to a filter in case of a deleteMutation.
func trimTypeName(typ schema.Type) string {
	const (
		del     = "Delete"
		payload = "Payload"
	)
	typName := typ.Name()
	if strings.HasPrefix(typName, del) && strings.HasSuffix(typName, payload) {
		typName = strings.TrimSuffix(strings.TrimPrefix(typName, del), payload)
	}
	return typName
}

func addTypeFilter(q *gql.GraphQuery, typ schema.Type) {
	thisFilter := &gql.FilterTree{
		Func: &gql.Function{
			Name: "type",
			Args: []gql.Arg{{Value: trimTypeName(typ)}},
		},
	}

	if q.Filter == nil {
		q.Filter = thisFilter
	} else {
		q.Filter = &gql.FilterTree{
			Op:    "and",
			Child: []*gql.FilterTree{q.Filter, thisFilter},
		}
	}
}

func addUIDFunc(q *gql.GraphQuery, uids []uint64) {
	q.Func = &gql.Function{
		Name: "uid",
		UID:  uids,
	}
}

func addTypeFunc(q *gql.GraphQuery, typ string) {
	q.Func = &gql.Function{
		Name: "type",
		Args: []gql.Arg{{Value: typ}},
	}

}

func addSelectionSetFrom(q *gql.GraphQuery, field schema.Field) {
	// Only add dgraph.type as a child if this field is an interface type and has some children.
	// dgraph.type would later be used in completeObject as different objects in the resulting
	// JSON would return different fields based on their concrete type.
	if field.InterfaceType() && len(field.SelectionSet()) > 0 {
		q.Children = append(q.Children, &gql.GraphQuery{
			Attr: "dgraph.type",
		})
	}
	for _, f := range field.SelectionSet() {
		if f.Skip() || !f.Include() {
			continue
		}

		child := &gql.GraphQuery{}

		if f.Alias() != "" {
			child.Alias = f.Alias()
		} else {
			child.Alias = f.Name()
		}

		if f.Type().Name() == schema.IDType {
			child.Attr = "uid"
		} else {
			child.Attr = f.DgraphPredicate()
		}

		filter, _ := f.ArgValue("filter").(map[string]interface{})
		addFilter(child, f.Type(), filter)
		addOrder(child, f)
		addPagination(child, f)

		addSelectionSetFrom(child, f)

		q.Children = append(q.Children, child)
	}
}

func addOrder(q *gql.GraphQuery, field schema.Field) {
	orderArg := field.ArgValue("order")
	order, ok := orderArg.(map[string]interface{})
	for ok {
		ascArg := order["asc"]
		descArg := order["desc"]
		thenArg := order["then"]

		if asc, ok := ascArg.(string); ok {
			q.Order = append(q.Order,
				&pb.Order{Attr: field.Type().DgraphPredicate(asc)})
		} else if desc, ok := descArg.(string); ok {
			q.Order = append(q.Order,
				&pb.Order{Attr: field.Type().DgraphPredicate(desc), Desc: true})
		}

		order, ok = thenArg.(map[string]interface{})
	}
}

func addPagination(q *gql.GraphQuery, field schema.Field) {
	q.Args = make(map[string]string)

	first := field.ArgValue("first")
	if first != nil {
		q.Args["first"] = fmt.Sprintf("%v", first)
	}

	offset := field.ArgValue("offset")
	if offset != nil {
		q.Args["offset"] = fmt.Sprintf("%v", offset)
	}
}

func convertIDs(idsSlice []interface{}) []uint64 {
	ids := make([]uint64, 0, len(idsSlice))
	for _, id := range idsSlice {
		uid, err := strconv.ParseUint(id.(string), 0, 64)
		if err != nil {
			// Skip sending the is part of the query to Dgraph.
			continue
		}
		ids = append(ids, uid)
	}
	return ids
}

func idFilter(field schema.Field) []uint64 {
	filter, ok := field.ArgValue("filter").(map[string]interface{})
	if !ok {
		return nil
	}
	idsFilter := filter["ids"]
	if idsFilter == nil {
		return nil
	}
	idsSlice := idsFilter.([]interface{})
	return convertIDs(idsSlice)
}

func addFilter(q *gql.GraphQuery, typ schema.Type, filter map[string]interface{}) {
	if len(filter) == 0 {
		return
	}

	// There are two cases here.
	// 1. It could be the case of a filter at root.  In this case we would have added a uid
	// function at root. Lets delete the ids key so that it isn't added in the filter.
	// Also, we need to add a dgraph.type filter.
	// 2. This could be a deep filter. In that case we don't need to do anything special.
	_, hasIDsFilter := filter["ids"]
	filterAtRoot := hasIDsFilter && q.Func != nil && q.Func.Name == "uid"
	if filterAtRoot {
		// If id was present as a filter,
		delete(filter, "ids")
	}
	q.Filter = buildFilter(typ, filter)
	if filterAtRoot {
		addTypeFilter(q, typ)
	}
}

// buildFilter builds a Dgraph gql.FilterTree from a GraphQL 'filter' arg.
//
// All the 'filter' args built by the GraphQL layer look like
// filter: { title: { anyofterms: "GraphQL" }, ... }
// or
// filter: { title: { anyofterms: "GraphQL" }, isPublished: true, ... }
// or
// filter: { title: { anyofterms: "GraphQL" }, and: { not: { ... } } }
// etc
//
// typ is the GraphQL type we are filtering on, and is needed to turn for example
// title (the GraphQL field) into Post.title (to Dgraph predicate).
//
// buildFilter turns any one filter object into a conjunction
// eg:
// filter: { title: { anyofterms: "GraphQL" }, isPublished: true }
// into:
// @filter(anyofterms(Post.title, "GraphQL") AND eq(Post.isPublished, true))
//
// Filters with `or:` and `not:` get translated to Dgraph OR and NOT.
//
// TODO: There's cases that don't make much sense like
// filter: { or: { title: { anyofterms: "GraphQL" } } }
// ATM those will probably generate junk that might cause a Dgraph error.  And
// bubble back to the user as a GraphQL error when the query fails. Really,
// they should fail query validation and never get here.
func buildFilter(typ schema.Type, filter map[string]interface{}) *gql.FilterTree {

	var ands []*gql.FilterTree
	var or *gql.FilterTree

	// Get a stable ordering so we generate the same thing each time.
	var keys []string
	for key := range filter {
		keys = append(keys, key)
	}
	sort.Strings(keys)

	// Each key in filter is either "and", "or", "not" or the field name it
	// applies to such as "title" in: `title: { anyofterms: "GraphQL" }``
	for _, field := range keys {
		switch field {

		// In 'and', 'or' and 'not' cases, filter[field] must be a map[string]interface{}
		// or it would have failed GraphQL validation - e.g. 'filter: { and: 10 }'
		// would have failed validation.

		case "and":
			// title: { anyofterms: "GraphQL" }, and: { ... }
			//                       we are here ^^
			// ->
			// @filter(anyofterms(Post.title, "GraphQL") AND ... )
			ft := buildFilter(typ, filter[field].(map[string]interface{}))
			ands = append(ands, ft)
		case "or":
			// title: { anyofterms: "GraphQL" }, or: { ... }
			//                       we are here ^^
			// ->
			// @filter(anyofterms(Post.title, "GraphQL") OR ... )
			or = buildFilter(typ, filter[field].(map[string]interface{}))
		case "not":
			// title: { anyofterms: "GraphQL" }, not: { isPublished: true}
			//                       we are here ^^
			// ->
			// @filter(anyofterms(Post.title, "GraphQL") AND NOT eq(Post.isPublished, true))
			not := buildFilter(typ, filter[field].(map[string]interface{}))
			ands = append(ands,
				&gql.FilterTree{
					Op:    "not",
					Child: []*gql.FilterTree{not},
				})
		default:
			// It's a base case like:
			// title: { anyofterms: "GraphQL" } ->  anyofterms(Post.title: "GraphQL")

			switch dgFunc := filter[field].(type) {
			case map[string]interface{}:
				// title: { anyofterms: "GraphQL" } ->  anyofterms(Post.title, "GraphQL")
				// OR
				// numLikes: { le: 10 } -> le(Post.numLikes, 10)
				fn, val := first(dgFunc)
				ands = append(ands, &gql.FilterTree{
					Func: &gql.Function{
						Name: fn,
						Args: []gql.Arg{
							{Value: typ.DgraphPredicate(field)},
							{Value: maybeQuoteArg(fn, val)},
						},
					},
				})
			case []interface{}:
				// ids: [ 0x123, 0x124 ] -> uid(0x123, 0x124)
				ids := convertIDs(dgFunc)
				ands = append(ands, &gql.FilterTree{
					Func: &gql.Function{
						Name: "uid",
						UID:  ids,
					},
				})
			case interface{}:
				// isPublished: true -> eq(Post.isPublished, true)
				// OR an enum case
				// postType: Question -> eq(Post.postType, "Question")
				fn := "eq"
				ands = append(ands, &gql.FilterTree{
					Func: &gql.Function{
						Name: fn,
						Args: []gql.Arg{
							{Value: typ.DgraphPredicate(field)},
							{Value: fmt.Sprintf("%v", dgFunc)},
						},
					},
				})
			}
		}
	}

	var andFt *gql.FilterTree
	if len(ands) == 1 {
		andFt = ands[0]
	} else if len(ands) > 1 {
		andFt = &gql.FilterTree{
			Op:    "and",
			Child: ands,
		}
	}

	if or == nil {
		return andFt
	}

	return &gql.FilterTree{
		Op:    "or",
		Child: []*gql.FilterTree{andFt, or},
	}
}

func maybeQuoteArg(fn string, arg interface{}) string {
	switch arg := arg.(type) {
	case string: // dateTime also parsed as string
		if fn == "regexp" {
			return arg
		}
		return fmt.Sprintf("%q", arg)
	default:
		return fmt.Sprintf("%v", arg)
	}
}

// fst returns the first element it finds in a map - we bump into lots of one-element
// maps like { "anyofterms": "GraphQL" }.  fst helps extract that single mapping.
func first(aMap map[string]interface{}) (string, interface{}) {
	for key, val := range aMap {
		return key, val
	}
	return "", nil
}<|MERGE_RESOLUTION|>--- conflicted
+++ resolved
@@ -90,10 +90,6 @@
 	dgQuery.Children = append(dgQuery.Children, uidChild)
 }
 
-func rewriteAsGet(field schema.Field, uid uint64) *gql.GraphQuery {
-	return rewriteAsQueryByIds(field, []uint64{uid})
-}
-
 func rewriteAsQueryByIds(field schema.Field, uids []uint64) *gql.GraphQuery {
 	dgQuery := &gql.GraphQuery{
 		Attr: field.ResponseName(),
@@ -109,7 +105,6 @@
 	return dgQuery
 }
 
-<<<<<<< HEAD
 func rewriteAsGet(field schema.Field, uid uint64, xid *string) *gql.GraphQuery {
 	if xid == nil {
 		return rewriteAsQueryByIds(field, []uint64{uid})
@@ -147,8 +142,6 @@
 	return dgQuery
 }
 
-=======
->>>>>>> 2f992b99
 func rewriteAsQuery(field schema.Field) *gql.GraphQuery {
 	dgQuery := &gql.GraphQuery{
 		Attr: field.ResponseName(),
