/*
 * Copyright 2019 Dgraph Labs, Inc. and Contributors
 *
 * Licensed under the Apache License, Version 2.0 (the "License");
 * you may not use this file except in compliance with the License.
 * You may obtain a copy of the License at
 *
 *     http://www.apache.org/licenses/LICENSE-2.0
 *
 * Unless required by applicable law or agreed to in writing, software
 * distributed under the License is distributed on an "AS IS" BASIS,
 * WITHOUT WARRANTIES OR CONDITIONS OF ANY KIND, either express or implied.
 * See the License for the specific language governing permissions and
 * limitations under the License.
 */

package schema

import (
	"fmt"
	"sort"
	"strings"

	"github.com/vektah/gqlparser/ast"
	"github.com/vektah/gqlparser/gqlerror"
	"github.com/vektah/gqlparser/parser"
)

const (
	inverseDirective = "hasInverse"
	inverseArg       = "field"

	searchDirective = "search"
	searchArgs      = "by"

<<<<<<< HEAD
	dgraphDirective = "dgraph"
	dgraphArgs      = "name"
=======
	idDirective = "id"
>>>>>>> 3e9227a4

	// schemaExtras is everything that gets added to an input schema to make it
	// GraphQL valid and for the completion algorithm to use to build in search
	// capability into the schema.
	schemaExtras = `
scalar DateTime

enum DgraphIndex {
	int
	float
	bool
	hash
	exact
	term
	fulltext
	trigram
	regexp
	year
	month
	day
	hour
}

directive @hasInverse(field: String!) on FIELD_DEFINITION
directive @search(by: [DgraphIndex!]) on FIELD_DEFINITION
<<<<<<< HEAD
directive @dgraph(name: String!) on OBJECT | INTERFACE | FIELD_DEFINITION
=======
directive @id on FIELD_DEFINITION
>>>>>>> 3e9227a4

input IntFilter {
	eq: Int
	le: Int
	lt: Int
	ge: Int
	gt: Int
}

input FloatFilter {
	eq: Float
	le: Float
	lt: Float
	ge: Float
	gt: Float
}

input DateTimeFilter {
	eq: DateTime
	le: DateTime
	lt: DateTime
	ge: DateTime
	gt: DateTime
}

input StringTermFilter {
	allofterms: String
	anyofterms: String
}

input StringRegExpFilter {
	regexp: String
}

input StringFullTextFilter {
	alloftext: String
	anyoftext: String
}

input StringExactFilter {
	eq: String
	le: String
	lt: String
	ge: String
	gt: String
}

input StringHashFilter {
	eq: String
}
`
)

// Filters for Boolean and enum aren't needed in here schemaExtras because they are
// generated directly for the bool field / enum.  E.g. if
// `type T { b: Boolean @search }`,
// then the filter allows `filter: {b: true}`.  That's better than having
// `input BooleanFilter { eq: Boolean }`, which would require writing
// `filter: {b: {eq: true}}`.
//
// It'd be nice to be able to just write `filter: isPublished` for say a Post
// with a Boolean isPublished field, but there's no way to get that in GraphQL
// because input union types aren't yet sorted out in GraphQL.  So it's gotta
// be `filter: {isPublished: true}`

type directiveValidator func(
	sch *ast.Schema,
	typ *ast.Definition,
	field *ast.FieldDefinition,
	dir *ast.Directive) *gqlerror.Error

type searchTypeIndex struct {
	gqlType string
	dgIndex string
}

// search arg -> supported GraphQL type
// == supported Dgraph index -> GraphQL type it applies to
var supportedSearches = map[string]searchTypeIndex{
	"int":      {"Int", "int"},
	"float":    {"Float", "float"},
	"bool":     {"Boolean", "bool"},
	"hash":     {"String", "hash"},
	"exact":    {"String", "exact"},
	"term":     {"String", "term"},
	"fulltext": {"String", "fulltext"},
	"trigram":  {"String", "trigram"},
	"regexp":   {"String", "trigram"},
	"year":     {"DateTime", "year"},
	"month":    {"DateTime", "month"},
	"day":      {"DateTime", "day"},
	"hour":     {"DateTime", "hour"},
}

// GraphQL scalar type -> default Dgraph index (/search)
// used if the schema specifies @search without an arg
var defaultSearches = map[string]string{
	"Boolean":  "bool",
	"Int":      "int",
	"Float":    "float",
	"String":   "term",
	"DateTime": "year",
}

// Dgraph index filters that have contains intersecting filter
// directive.
var filtersCollisions = map[string][]string{
	"StringHashFilter":  {"StringExactFilter"},
	"StringExactFilter": {"StringHashFilter"},
}

// GraphQL types that can be used for ordering in orderasc and orderdesc.
var orderable = map[string]bool{
	"Int":      true,
	"Float":    true,
	"String":   true,
	"DateTime": true,
}

var enumDirectives = map[string]bool{
	"trigram": true,
	"hash":    true,
	"exact":   true,
	"regexp":  true,
}

// index name -> GraphQL input filter for that index
var builtInFilters = map[string]string{
	"bool":     "Boolean",
	"int":      "IntFilter",
	"float":    "FloatFilter",
	"year":     "DateTimeFilter",
	"month":    "DateTimeFilter",
	"day":      "DateTimeFilter",
	"hour":     "DateTimeFilter",
	"term":     "StringTermFilter",
	"trigram":  "StringRegExpFilter",
	"regexp":   "StringRegExpFilter",
	"fulltext": "StringFullTextFilter",
	"exact":    "StringExactFilter",
	"hash":     "StringHashFilter",
}

// GraphQL scalar -> Dgraph scalar
var scalarToDgraph = map[string]string{
	"ID":       "uid",
	"Boolean":  "bool",
	"Int":      "int",
	"Float":    "float",
	"String":   "string",
	"DateTime": "dateTime",
}

var directiveValidators = map[string]directiveValidator{
	inverseDirective: hasInverseValidation,
	searchDirective:  searchValidation,
<<<<<<< HEAD
	dgraphDirective:  dgraphNameValidation,
=======
	idDirective:      idValidation,
>>>>>>> 3e9227a4
}

var defnValidations, typeValidations []func(defn *ast.Definition) *gqlerror.Error
var fieldValidations []func(typ *ast.Definition, field *ast.FieldDefinition) *gqlerror.Error

func copyAstFieldDef(src *ast.FieldDefinition) *ast.FieldDefinition {
	var dirs ast.DirectiveList
	for _, d := range src.Directives {
		if d.Name != inverseDirective {
			dirs = append(dirs, d)
		}
	}

	// Lets leave out copying the arguments as types in input schemas are not supposed to contain
	// them. We add arguments for filters and order statements later.
	dst := &ast.FieldDefinition{
		Name:         src.Name,
		DefaultValue: src.DefaultValue,
		Type:         src.Type,
		Directives:   dirs,
		Position:     src.Position,
	}
	return dst
}

func expandSchema(doc *ast.SchemaDocument) {
	docExtras, gqlErr := parser.ParseSchema(&ast.Source{Input: schemaExtras})
	if gqlErr != nil {
		panic(gqlErr)
	}

	// Cache the interface definitions in a map. They could also be defined after types which
	// implement them.
	interfaces := make(map[string]*ast.Definition)
	for _, defn := range doc.Definitions {
		if defn.Kind == ast.Interface {
			interfaces[defn.Name] = defn
		}
	}

	// Walk through type definitions which implement an interface and fill in the fields from the
	// interface.
	for _, defn := range doc.Definitions {
		if defn.Kind == ast.Object && len(defn.Interfaces) > 0 {
			for _, implements := range defn.Interfaces {
				i, ok := interfaces[implements]
				if !ok {
					// This would fail schema validation later.
					continue
				}
				fields := make([]*ast.FieldDefinition, 0, len(i.Fields))
				for _, field := range i.Fields {
					// Creating a copy here is important, otherwise arguments like filter, order
					// etc. are added multiple times if the pointer is shared.
					fields = append(fields, copyAstFieldDef(field))
				}
				defn.Fields = append(fields, defn.Fields...)
			}
		}
	}

	for _, defn := range docExtras.Definitions {
		doc.Definitions = append(doc.Definitions, defn)
	}

	for _, dir := range docExtras.Directives {
		doc.Directives = append(doc.Directives, dir)
	}
}

// preGQLValidation validates schema before GraphQL validation.  Validation
// before GraphQL validation means the schema only has allowed structures, and
// means we can give better errors than GrqphQL validation would give if their
// schema contains something that will fail because of the extras we inject into
// the schema.
func preGQLValidation(schema *ast.SchemaDocument) gqlerror.List {
	var errs []*gqlerror.Error

	for _, defn := range schema.Definitions {
		if defn.BuiltIn {
			// prelude definitions are built in and we don't want to validate them.
			continue
		}
		errs = append(errs, applyDefnValidations(defn, defnValidations)...)
	}

	return errs
}

// postGQLValidation validates schema after gql validation.  Some validations
// are easier to run once we know that the schema is GraphQL valid and that validation
// has fleshed out the schema structure; we just need to check if it also satisfies
// the extra rules.
func postGQLValidation(schema *ast.Schema, definitions []string) gqlerror.List {
	var errs []*gqlerror.Error

	for _, defn := range definitions {
		typ := schema.Types[defn]

		errs = append(errs, applyDefnValidations(typ, typeValidations)...)

		for _, field := range typ.Fields {
			errs = append(errs, applyFieldValidations(typ, field)...)

			for _, dir := range field.Directives {
				errs = appendIfNotNull(errs,
					directiveValidators[dir.Name](schema, typ, field, dir))
			}
		}
	}

	return errs
}

func applyDefnValidations(defn *ast.Definition,
	rules []func(defn *ast.Definition) *gqlerror.Error) gqlerror.List {
	var errs []*gqlerror.Error

	for _, rule := range rules {
		errs = appendIfNotNull(errs, rule(defn))
	}

	return errs
}

func applyFieldValidations(typ *ast.Definition, field *ast.FieldDefinition) gqlerror.List {
	var errs []*gqlerror.Error

	for _, rule := range fieldValidations {
		errs = appendIfNotNull(errs, rule(typ, field))
	}

	return errs
}

// completeSchema generates all the required types and fields for
// query/mutation/update for all the types mentioned the the schema.
func completeSchema(sch *ast.Schema, definitions []string) {

	sch.Query = &ast.Definition{
		Kind:   ast.Object,
		Name:   "Query",
		Fields: make([]*ast.FieldDefinition, 0),
	}

	sch.Mutation = &ast.Definition{
		Kind:   ast.Object,
		Name:   "Mutation",
		Fields: make([]*ast.FieldDefinition, 0),
	}

	for _, key := range definitions {
		defn := sch.Types[key]

		if defn.Kind != ast.Interface && defn.Kind != ast.Object {
			continue
		}

		// Common types to both Interface and Object.
		addReferenceType(sch, defn)
		addPatchType(sch, defn)
		addUpdateType(sch, defn)
		addUpdatePayloadType(sch, defn)
		addDeletePayloadType(sch, defn)

		if defn.Kind == ast.Interface {
			// addInputType doesn't make sense as interface is like an abstract class and we can't
			// create objects of its type.
			addUpdateMutation(sch, defn)
			addDeleteMutation(sch, defn)

		} else if defn.Kind == ast.Object {
			// types and inputs needed for mutations
			addInputType(sch, defn)
			addAddPayloadType(sch, defn)
			addMutations(sch, defn)
		}

		// types and inputs needed for query and search
		addFilterType(sch, defn)
		addTypeOrderable(sch, defn)
		addFieldFilters(sch, defn)
		addQueries(sch, defn)
	}
}

func addInputType(schema *ast.Schema, defn *ast.Definition) {
	schema.Types[defn.Name+"Input"] = &ast.Definition{
		Kind:   ast.InputObject,
		Name:   defn.Name + "Input",
		Fields: getFieldsWithoutIDType(schema, defn),
	}
}

func addReferenceType(schema *ast.Schema, defn *ast.Definition) {
	if !hasID(defn) {
		return
	}

	schema.Types[defn.Name+"Ref"] = &ast.Definition{
		Kind:   ast.InputObject,
		Name:   defn.Name + "Ref",
		Fields: getIDField(defn),
	}
}

func addUpdateType(schema *ast.Schema, defn *ast.Definition) {
	if !hasFilterable(defn) {
		return
	}
	if _, ok := schema.Types["Patch"+defn.Name]; !ok {
		return
	}

	updType := &ast.Definition{
		Kind: ast.InputObject,
		Name: "Update" + defn.Name + "Input",
		Fields: append(
			ast.FieldList{&ast.FieldDefinition{
				Name: "filter",
				Type: &ast.Type{
					NamedType: defn.Name + "Filter",
					NonNull:   true,
				},
			}},
			&ast.FieldDefinition{
				Name: "patch",
				Type: &ast.Type{
					NamedType: "Patch" + defn.Name,
					NonNull:   true,
				},
			}),
	}
	schema.Types["Update"+defn.Name+"Input"] = updType
}

func addPatchType(schema *ast.Schema, defn *ast.Definition) {
	if !hasFilterable(defn) {
		return
	}

	nonIDFields := getNonIDFields(schema, defn)
	if len(nonIDFields) == 0 {
		// The user might just have an external id field and nothing else. We don't generate patch
		// type in that case.
		return
	}

	patchDefn := &ast.Definition{
		Kind:   ast.InputObject,
		Name:   "Patch" + defn.Name,
		Fields: nonIDFields,
	}
	schema.Types["Patch"+defn.Name] = patchDefn

	for _, fld := range patchDefn.Fields {

		fld.Type.NonNull = false
	}
}

// addFieldFilters adds field arguments that allow filtering to all fields of
// defn that can be searched.  For example, if there's another type
// `type R { ... f: String @search(by: [term]) ... }`
// and defn has a field of type R, e.g. if defn is like
// `type T { ... g: R ... }`
// then a query should be able to filter on g by term search on f, like
// query {
//   getT(id: 0x123) {
//     ...
//     g(filter: { f: { anyofterms: "something" } }, first: 10) { ... }
//     ...
//   }
// }
func addFieldFilters(schema *ast.Schema, defn *ast.Definition) {
	for _, fld := range defn.Fields {
		// Filtering makes sense both for lists (= return only items that match
		// this filter) and for singletons (= only have this value in the result
		// if it satisfies this filter)
		addFilterArgument(schema, fld)

		// Ordering and pagination, however, only makes sense for fields of
		// list types (not scalar lists).
		if _, scalar := scalarToDgraph[fld.Type.Name()]; !scalar && fld.Type.Elem != nil {
			addOrderArgument(schema, fld)

			// Pagination even makes sense when there's no orderables because
			// Dgraph will do UID order by default.
			addPaginationArguments(fld)
		}
	}
}

func addFilterArgument(schema *ast.Schema, fld *ast.FieldDefinition) {
	fldType := fld.Type.Name()
	if hasFilterable(schema.Types[fldType]) {
		fld.Arguments = append(fld.Arguments,
			&ast.ArgumentDefinition{
				Name: "filter",
				Type: &ast.Type{NamedType: fldType + "Filter"},
			})
	}
}

func addOrderArgument(schema *ast.Schema, fld *ast.FieldDefinition) {
	fldType := fld.Type.Name()
	if hasOrderables(schema.Types[fldType]) {
		fld.Arguments = append(fld.Arguments,
			&ast.ArgumentDefinition{
				Name: "order",
				Type: &ast.Type{NamedType: fldType + "Order"},
			})
	}
}

func addPaginationArguments(fld *ast.FieldDefinition) {
	fld.Arguments = append(fld.Arguments,
		&ast.ArgumentDefinition{Name: "first", Type: &ast.Type{NamedType: "Int"}},
		&ast.ArgumentDefinition{Name: "offset", Type: &ast.Type{NamedType: "Int"}},
	)
}

// getFilterTypes converts search arguments of a field to graphql filter types.
func getFilterTypes(schema *ast.Schema, fld *ast.FieldDefinition, filterName string) []string {
	searchArgs := getSearchArgs(fld)
	filterNames := make([]string, len(searchArgs))

	for i, search := range searchArgs {
		filterNames[i] = builtInFilters[search]

		if (search == "hash" || search == "exact") && schema.Types[fld.Type.Name()].Kind == ast.Enum {
			stringFilterName := fmt.Sprintf("String%sFilter", strings.Title(search))
			var l ast.FieldList

			for _, i := range schema.Types[stringFilterName].Fields {
				l = append(l, &ast.FieldDefinition{
					Name:         i.Name,
					Type:         fld.Type,
					Description:  i.Description,
					DefaultValue: i.DefaultValue,
				})
			}

			filterNames[i] = fld.Type.Name() + "_" + search
			schema.Types[filterNames[i]] = &ast.Definition{
				Kind:   ast.InputObject,
				Name:   filterNames[i],
				Fields: l,
			}
		}
	}

	return filterNames
}

// mergeAndAddFilters merges multiple filterTypes into one and adds it to the schema.
func mergeAndAddFilters(filterTypes []string, schema *ast.Schema, filterName string) {
	if len(filterTypes) <= 1 {
		// Filters only require to be merged if there are alteast 2
		return
	}

	var fieldList ast.FieldList
	for _, typeName := range filterTypes {
		fieldList = append(fieldList, schema.Types[typeName].Fields...)
	}

	schema.Types[filterName] = &ast.Definition{
		Kind:   ast.InputObject,
		Name:   filterName,
		Fields: fieldList,
	}
}

// addFilterType add a `input TFilter { ... }` type to the schema, if defn
// is a type that has fields that can be filtered on.  This type filter is used
// in constructing the corresponding query
// queryT(filter: TFilter, ... )
// and in adding search to any fields of this type, like:
// type R {
//   f(filter: TFilter, ... ): T
//   ...
// }
func addFilterType(schema *ast.Schema, defn *ast.Definition) {
	if !hasFilterable(defn) {
		return
	}

	filterName := defn.Name + "Filter"
	filter := &ast.Definition{
		Kind: ast.InputObject,
		Name: filterName,
	}

	for _, fld := range defn.Fields {
		if isID(fld) {
			filter.Fields = append(filter.Fields,
				&ast.FieldDefinition{
					Name: "ids",
					Type: ast.ListType(&ast.Type{
						NamedType: IDType,
						NonNull:   true,
					}, nil),
				})
			continue
		}

		filterTypes := getFilterTypes(schema, fld, filterName)
		if len(filterTypes) > 0 {
			filterName := strings.Join(filterTypes, "_")
			filter.Fields = append(filter.Fields,
				&ast.FieldDefinition{
					Name: fld.Name,
					Type: &ast.Type{
						NamedType: filterName,
					},
				})

			mergeAndAddFilters(filterTypes, schema, filterName)
		}
	}

	// Not filter makes sense even if the filter has only one field. And/Or would only make sense
	// if the filter has more than one field or if it has one non-id field.
	if (len(filter.Fields) == 1 && filter.Fields[0].Name != "ids") || len(filter.Fields) > 1 {
		filter.Fields = append(filter.Fields,
			&ast.FieldDefinition{Name: "and", Type: &ast.Type{NamedType: filterName}},
			&ast.FieldDefinition{Name: "or", Type: &ast.Type{NamedType: filterName}},
		)
	}

	filter.Fields = append(filter.Fields,
		&ast.FieldDefinition{Name: "not", Type: &ast.Type{NamedType: filterName}})
	schema.Types[filterName] = filter
}

func hasFilterable(defn *ast.Definition) bool {
	return fieldAny(defn.Fields,
		func(fld *ast.FieldDefinition) bool {
			return len(getSearchArgs(fld)) != 0 || isID(fld)
		})
}

func hasOrderables(defn *ast.Definition) bool {
	return fieldAny(defn.Fields,
		func(fld *ast.FieldDefinition) bool { return orderable[fld.Type.Name()] })
}

func hasID(defn *ast.Definition) bool {
	return fieldAny(defn.Fields,
		func(fld *ast.FieldDefinition) bool { return isID(fld) })
}

func hasXID(defn *ast.Definition) bool {
	return fieldAny(defn.Fields,
		func(fld *ast.FieldDefinition) bool { return hasIDDirective(fld) })
}

// fieldAny returns true if any field in fields satisfies pred
func fieldAny(fields ast.FieldList, pred func(*ast.FieldDefinition) bool) bool {
	for _, fld := range fields {
		if pred(fld) {
			return true
		}
	}
	return false
}

func addHashIfRequired(fld *ast.FieldDefinition, indexes []string) []string {
	id := fld.Directives.ForName(idDirective)
	if id != nil {
		// If @id directive is applied along with @search, we check if the search has hash as an
		// arg. If it doesn't, then we add it.
		containsHash := false
		for _, index := range indexes {
			if index == "hash" {
				containsHash = true
			}
		}
		if !containsHash {
			indexes = append(indexes, "hash")
		}
	}
	return indexes
}

func getDefaultSearchIndex(fldName string) string {
	if search, ok := defaultSearches[fldName]; ok {
		return search
	}
	// it's an enum - always has hash index
	return "hash"

}

// getSearchArgs returns the name of the search applied to fld, or ""
// if fld doesn't have a search directive.
func getSearchArgs(fld *ast.FieldDefinition) []string {
	search := fld.Directives.ForName(searchDirective)
	id := fld.Directives.ForName(idDirective)
	if search == nil {
		if id == nil {
			return nil
		}
		// If search directive wasn't supplied but id was, then hash is the only index
		// that we apply.
		return []string{"hash"}
	}
	if len(search.Arguments) == 0 ||
		len(search.Arguments.ForName(searchArgs).Value.Children) == 0 {
		return []string{getDefaultSearchIndex(fld.Type.Name())}
	}
	val := search.Arguments.ForName(searchArgs).Value
	res := make([]string, len(val.Children))

	for i, child := range val.Children {
		res[i] = child.Value.Raw
	}

	res = addHashIfRequired(fld, res)
	sort.Strings(res)
	return res
}

// addTypeOrderable adds an input type that allows ordering in query.
// Two things are added: an enum with the names of all the orderable fields,
// for a type T that's called TOrderable; and an input type that allows saying
// order asc or desc, for type T that's called TOrder.
// TOrder's fields are TOrderable's.  So you
// might get:
// enum PostOrderable { datePublished, numLikes, ... }, and
// input PostOrder { asc : PostOrderable, desc: PostOrderable ...}
// Together they allow things like
// order: { asc: datePublished }
// and
// order: { asc: datePublished, then: { desc: title } }
//
// Dgraph allows multiple orderings `orderasc: datePublished, orderasc: title`
// to order by datePublished and then by title when dataPublished is the same.
// GraphQL doesn't allow the same field to be repeated, so
// `orderasc: datePublished, orderasc: title` wouldn't be valid.  Instead, our
// GraphQL orderings are given by the structure
// `order: { asc: datePublished, then: { asc: title } }`.
// a further `then` would be a third ordering, etc.
func addTypeOrderable(schema *ast.Schema, defn *ast.Definition) {
	if !hasOrderables(defn) {
		return
	}

	orderName := defn.Name + "Order"
	orderableName := defn.Name + "Orderable"

	schema.Types[orderName] = &ast.Definition{
		Kind: ast.InputObject,
		Name: orderName,
		Fields: ast.FieldList{
			&ast.FieldDefinition{Name: "asc", Type: &ast.Type{NamedType: orderableName}},
			&ast.FieldDefinition{Name: "desc", Type: &ast.Type{NamedType: orderableName}},
			&ast.FieldDefinition{Name: "then", Type: &ast.Type{NamedType: orderName}},
		},
	}

	order := &ast.Definition{
		Kind: ast.Enum,
		Name: orderableName,
	}

	for _, fld := range defn.Fields {
		if orderable[fld.Type.Name()] {
			order.EnumValues = append(order.EnumValues,
				&ast.EnumValueDefinition{Name: fld.Name})
		}
	}

	schema.Types[orderableName] = order
}

func addAddPayloadType(schema *ast.Schema, defn *ast.Definition) {
	schema.Types["Add"+defn.Name+"Payload"] = &ast.Definition{
		Kind: ast.Object,
		Name: "Add" + defn.Name + "Payload",
		Fields: []*ast.FieldDefinition{
			{
				Name: strings.ToLower(defn.Name),
				Type: &ast.Type{
					NamedType: defn.Name,
				},
			},
		},
	}
}

func addUpdatePayloadType(schema *ast.Schema, defn *ast.Definition) {
	if !hasFilterable(defn) {
		return
	}

	// This covers the case where the Type only had one field (which had @id directive).
	// Since we don't allow updating the field with @id directive we don't need to generate any
	// update payload.
	if _, ok := schema.Types["Patch"+defn.Name]; !ok {
		return
	}

	schema.Types["Update"+defn.Name+"Payload"] = &ast.Definition{
		Kind: ast.Object,
		Name: "Update" + defn.Name + "Payload",
		Fields: []*ast.FieldDefinition{
			{
				Name: strings.ToLower(defn.Name),
				Type: &ast.Type{
					Elem: &ast.Type{
						NamedType: defn.Name,
					},
				},
			},
		},
	}
}

func addDeletePayloadType(schema *ast.Schema, defn *ast.Definition) {
	if !hasFilterable(defn) {
		return
	}

	schema.Types["Delete"+defn.Name+"Payload"] = &ast.Definition{
		Kind: ast.Object,
		Name: "Delete" + defn.Name + "Payload",
		Fields: []*ast.FieldDefinition{
			{
				Name: "msg",
				Type: &ast.Type{
					NamedType: "String",
				},
			},
		},
	}
}

func addGetQuery(schema *ast.Schema, defn *ast.Definition) {
	hasIDField := hasID(defn)
	hasXIDField := hasXID(defn)
	if !hasIDField && !hasXIDField {
		return
	}

	qry := &ast.FieldDefinition{
		Name: "get" + defn.Name,
		Type: &ast.Type{
			NamedType: defn.Name,
		},
	}

	// If the defn, only specified one of ID/XID field, they they are mandatory. If it specified
	// both, then they are optional.
	if hasIDField {
		qry.Arguments = append(qry.Arguments, &ast.ArgumentDefinition{
			Name: "id",
			Type: &ast.Type{
				NamedType: idTypeFor(defn),
				NonNull:   !hasXIDField,
			},
		})
	}
	if hasXIDField {
		name := xidTypeFor(defn)
		qry.Arguments = append(qry.Arguments, &ast.ArgumentDefinition{
			Name: name,
			Type: &ast.Type{
				NamedType: "String",
				NonNull:   !hasIDField,
			},
		})
	}
	schema.Query.Fields = append(schema.Query.Fields, qry)
}

func addFilterQuery(schema *ast.Schema, defn *ast.Definition) {
	qry := &ast.FieldDefinition{
		Name: "query" + defn.Name,
		Type: &ast.Type{
			Elem: &ast.Type{
				NamedType: defn.Name,
			},
		},
	}
	addFilterArgument(schema, qry)
	addOrderArgument(schema, qry)
	addPaginationArguments(qry)

	schema.Query.Fields = append(schema.Query.Fields, qry)
}

func addQueries(schema *ast.Schema, defn *ast.Definition) {
	addGetQuery(schema, defn)
	addFilterQuery(schema, defn)
}

func addAddMutation(schema *ast.Schema, defn *ast.Definition) {
	add := &ast.FieldDefinition{
		Name: "add" + defn.Name,
		Type: &ast.Type{
			NamedType: "Add" + defn.Name + "Payload",
		},
		Arguments: []*ast.ArgumentDefinition{
			{
				Name: "input",
				Type: &ast.Type{
					NamedType: defn.Name + "Input",
					NonNull:   true,
				},
			},
		},
	}
	schema.Mutation.Fields = append(schema.Mutation.Fields, add)
}

func addUpdateMutation(schema *ast.Schema, defn *ast.Definition) {
	if !hasFilterable(defn) {
		return
	}

	if _, ok := schema.Types["Patch"+defn.Name]; !ok {
		return
	}

	upd := &ast.FieldDefinition{
		Name: "update" + defn.Name,
		Type: &ast.Type{
			NamedType: "Update" + defn.Name + "Payload",
		},
		Arguments: []*ast.ArgumentDefinition{
			{
				Name: "input",
				Type: &ast.Type{
					NamedType: "Update" + defn.Name + "Input",
					NonNull:   true,
				},
			},
		},
	}
	schema.Mutation.Fields = append(schema.Mutation.Fields, upd)
}

func addDeleteMutation(schema *ast.Schema, defn *ast.Definition) {
	if !hasFilterable(defn) {
		return
	}

	del := &ast.FieldDefinition{
		Name: "delete" + defn.Name,
		Type: &ast.Type{
			NamedType: "Delete" + defn.Name + "Payload",
		},
		Arguments: []*ast.ArgumentDefinition{
			{
				Name: "filter",
				Type: &ast.Type{NamedType: defn.Name + "Filter", NonNull: true},
			},
		},
	}
	schema.Mutation.Fields = append(schema.Mutation.Fields, del)
}

func addMutations(schema *ast.Schema, defn *ast.Definition) {
	addAddMutation(schema, defn)
	addUpdateMutation(schema, defn)
	addDeleteMutation(schema, defn)
}

func createField(schema *ast.Schema, fld *ast.FieldDefinition) *ast.FieldDefinition {
	if schema.Types[fld.Type.Name()].Kind == ast.Object ||
		schema.Types[fld.Type.Name()].Kind == ast.Interface {
		newDefn := &ast.FieldDefinition{
			Name: fld.Name,
		}

		newDefn.Type = &ast.Type{}
		newDefn.Type.NonNull = fld.Type.NonNull
		if fld.Type.NamedType != "" {
			newDefn.Type.NamedType = fld.Type.Name() + "Ref"
		} else {
			newDefn.Type.Elem = &ast.Type{
				NamedType: fld.Type.Name() + "Ref",
				NonNull:   fld.Type.Elem.NonNull,
			}
		}

		return newDefn
	}

	newFld := *fld
	newFldType := *fld.Type
	newFld.Type = &newFldType
	newFld.Directives = nil
	return &newFld
}

func getNonIDFields(schema *ast.Schema, defn *ast.Definition) ast.FieldList {
	fldList := make([]*ast.FieldDefinition, 0)
	for _, fld := range defn.Fields {
		if isIDField(defn, fld) || hasIDDirective(fld) {
			continue
		}

		if (schema.Types[fld.Type.Name()].Kind == ast.Object ||
			schema.Types[fld.Type.Name()].Kind == ast.Interface) &&
			!hasID(schema.Types[fld.Type.Name()]) { // types without ID, can't be referenced
			continue
		}

		fldList = append(fldList, createField(schema, fld))
	}
	return fldList
}

func getFieldsWithoutIDType(schema *ast.Schema, defn *ast.Definition) ast.FieldList {
	fldList := make([]*ast.FieldDefinition, 0)
	for _, fld := range defn.Fields {
		if isIDField(defn, fld) {
			continue
		}

		if (schema.Types[fld.Type.Name()].Kind == ast.Object ||
			schema.Types[fld.Type.Name()].Kind == ast.Interface) &&
			!hasID(schema.Types[fld.Type.Name()]) { // types without ID, can't be referenced
			continue
		}

		fldList = append(fldList, createField(schema, fld))
	}
	return fldList
}

func getIDField(defn *ast.Definition) ast.FieldList {
	fldList := make([]*ast.FieldDefinition, 0)
	for _, fld := range defn.Fields {
		if isIDField(defn, fld) {
			// Deepcopy is not required because we don't modify values other than nonull
			newFld := *fld
			fldList = append(fldList, &newFld)
			break
		}
	}
	return fldList
}

func genArgumentsDefnString(args ast.ArgumentDefinitionList) string {
	if len(args) == 0 {
		return ""
	}

	argStrs := make([]string, len(args))
	for i, arg := range args {
		argStrs[i] = genArgumentDefnString(arg)
	}

	return fmt.Sprintf("(%s)", strings.Join(argStrs, ", "))
}

func genArgumentsString(args ast.ArgumentList) string {
	if len(args) == 0 {
		return ""
	}

	argStrs := make([]string, len(args))
	for i, arg := range args {
		argStrs[i] = genArgumentString(arg)
	}

	return fmt.Sprintf("(%s)", strings.Join(argStrs, ", "))
}

func genDirectivesString(direcs ast.DirectiveList) string {
	if len(direcs) == 0 {
		return ""
	}

	direcArgs := make([]string, len(direcs))

	for idx, dir := range direcs {
		direcArgs[idx] = fmt.Sprintf("@%s%s", dir.Name, genArgumentsString(dir.Arguments))
	}

	return " " + strings.Join(direcArgs, " ")
}

func genFieldsString(flds ast.FieldList) string {
	if flds == nil {
		return ""
	}

	var sch strings.Builder

	for _, fld := range flds {
		// Some extra types are generated by gqlparser for internal purpose.
		if !strings.HasPrefix(fld.Name, "__") {
			if d := generateDescription(fld.Description); d != "" {
				sch.WriteString(fmt.Sprintf("\t%s", d))
			}
			sch.WriteString(genFieldString(fld))
		}
	}

	return sch.String()
}

func genFieldString(fld *ast.FieldDefinition) string {
	return fmt.Sprintf(
		"\t%s%s: %s%s\n", fld.Name, genArgumentsDefnString(fld.Arguments),
		fld.Type.String(), genDirectivesString(fld.Directives))
}

func genArgumentDefnString(arg *ast.ArgumentDefinition) string {
	return fmt.Sprintf("%s: %s", arg.Name, arg.Type.String())
}

func genArgumentString(arg *ast.Argument) string {
	return fmt.Sprintf("%s: %s", arg.Name, arg.Value.String())
}

func generateInputString(typ *ast.Definition) string {
	return fmt.Sprintf("input %s {\n%s}\n", typ.Name, genFieldsString(typ.Fields))
}

func generateEnumString(typ *ast.Definition) string {
	var sch strings.Builder

	sch.WriteString(fmt.Sprintf("%senum %s {\n", generateDescription(typ.Description), typ.Name))
	for _, val := range typ.EnumValues {
		if !strings.HasPrefix(val.Name, "__") {
			if d := generateDescription(val.Description); d != "" {
				sch.WriteString(fmt.Sprintf("\t%s", d))
			}
			sch.WriteString(fmt.Sprintf("\t%s\n", val.Name))
		}
	}
	sch.WriteString("}\n")

	return sch.String()
}

func generateDescription(description string) string {
	if description == "" {
		return ""
	}

	return fmt.Sprintf("\"\"\"%s\"\"\"\n", description)
}

func generateInterfaceString(typ *ast.Definition) string {
	return fmt.Sprintf("%sinterface %s%s {\n%s}\n",
		generateDescription(typ.Description), typ.Name, genDirectivesString(typ.Directives),
		genFieldsString(typ.Fields))
}

func generateObjectString(typ *ast.Definition) string {
	if len(typ.Interfaces) > 0 {
		interfaces := strings.Join(typ.Interfaces, " & ")
		return fmt.Sprintf("%stype %s implements %s%s {\n%s}\n",
			generateDescription(typ.Description), typ.Name, interfaces,
			genDirectivesString(typ.Directives), genFieldsString(typ.Fields))
	}
	return fmt.Sprintf("%stype %s%s {\n%s}\n",
		generateDescription(typ.Description), typ.Name, genDirectivesString(typ.Directives),
		genFieldsString(typ.Fields))
}

func generateScalarString(typ *ast.Definition) string {
	var sch strings.Builder

	sch.WriteString(fmt.Sprintf("scalar %s\n", typ.Name))
	return sch.String()
}

// Stringify the schema as a GraphQL SDL string.  It's assumed that the schema was
// built by completeSchema, and so contains an original set of definitions, the
// definitions from schemaExtras and generated types, queries and mutations.
//
// Any types in originalTypes are printed first, followed by the schemaExtras,
// and then all generated types, scalars, enums, directives, query and
// mutations all in alphabetical order.
func Stringify(schema *ast.Schema, originalTypes []string) string {
	var sch, original, object, input, enum strings.Builder

	if schema.Types == nil {
		return ""
	}

	printed := make(map[string]bool)

	// original defs can only be types and enums, print those in the same order
	// as the original schema.
	for _, typName := range originalTypes {
		typ := schema.Types[typName]
		if typ.Kind == ast.Interface {
			original.WriteString(generateInterfaceString(typ) + "\n")
		} else if typ.Kind == ast.Object {
			original.WriteString(generateObjectString(typ) + "\n")
		} else if typ.Kind == ast.Enum {
			original.WriteString(generateEnumString(typ) + "\n")
		}
		printed[typName] = true
	}

	// schemaExtras gets added to the result as a string, but we need to mark
	// off all it's contents as printed, so nothing in there gets printed with
	// the generated definitions.
	docExtras, gqlErr := parser.ParseSchema(&ast.Source{Input: schemaExtras})
	if gqlErr != nil {
		panic(gqlErr)
	}
	for _, defn := range docExtras.Definitions {
		printed[defn.Name] = true
	}

	// schema.Types is all type names (types, inputs, enums, etc.).
	// The original schema defs have already been printed, and everything in
	// schemaExtras is marked as printed.  So build typeNames as anything
	// left to be printed.
	typeNames := make([]string, 0, len(schema.Types)-len(printed))
	for typName, typDef := range schema.Types {
		if typDef.BuiltIn {
			// These are the types that are coming from ast.Prelude
			continue
		}
		if !printed[typName] {
			typeNames = append(typeNames, typName)
		}
	}
	sort.Strings(typeNames)

	// Now consider the types generated by completeSchema, which can only be
	// types, inputs and enums
	for _, typName := range typeNames {
		typ := schema.Types[typName]
		if typ.Kind == ast.Object {
			object.WriteString(generateObjectString(typ) + "\n")
		} else if typ.Kind == ast.InputObject {
			input.WriteString(generateInputString(typ) + "\n")
		} else if typ.Kind == ast.Enum {
			enum.WriteString(generateEnumString(typ) + "\n")
		}
	}

	sch.WriteString("#######################\n# Input Schema\n#######################\n\n")
	sch.WriteString(original.String())
	sch.WriteString("#######################\n# Extended Definitions\n#######################\n")
	sch.WriteString(schemaExtras)
	sch.WriteString("\n")
	sch.WriteString("#######################\n# Generated Types\n#######################\n\n")
	sch.WriteString(object.String())
	sch.WriteString("#######################\n# Generated Enums\n#######################\n\n")
	sch.WriteString(enum.String())
	sch.WriteString("#######################\n# Generated Inputs\n#######################\n\n")
	sch.WriteString(input.String())
	sch.WriteString("#######################\n# Generated Query\n#######################\n\n")
	sch.WriteString(generateObjectString(schema.Query) + "\n")
	sch.WriteString("#######################\n# Generated Mutations\n#######################\n\n")
	sch.WriteString(generateObjectString(schema.Mutation))

	return sch.String()
}

func isIDField(defn *ast.Definition, fld *ast.FieldDefinition) bool {
	return fld.Type.Name() == idTypeFor(defn)
}

func idTypeFor(defn *ast.Definition) string {
	return "ID"
}

func xidTypeFor(defn *ast.Definition) string {
	for _, fld := range defn.Fields {
		if hasIDDirective(fld) {
			return fld.Name
		}
	}
	return ""
}

func appendIfNotNull(errs []*gqlerror.Error, err *gqlerror.Error) gqlerror.List {
	if err != nil {
		errs = append(errs, err)
	}

	return errs
}<|MERGE_RESOLUTION|>--- conflicted
+++ resolved
@@ -33,12 +33,9 @@
 	searchDirective = "search"
 	searchArgs      = "by"
 
-<<<<<<< HEAD
 	dgraphDirective = "dgraph"
 	dgraphArgs      = "name"
-=======
-	idDirective = "id"
->>>>>>> 3e9227a4
+	idDirective     = "id"
 
 	// schemaExtras is everything that gets added to an input schema to make it
 	// GraphQL valid and for the completion algorithm to use to build in search
@@ -64,11 +61,8 @@
 
 directive @hasInverse(field: String!) on FIELD_DEFINITION
 directive @search(by: [DgraphIndex!]) on FIELD_DEFINITION
-<<<<<<< HEAD
 directive @dgraph(name: String!) on OBJECT | INTERFACE | FIELD_DEFINITION
-=======
 directive @id on FIELD_DEFINITION
->>>>>>> 3e9227a4
 
 input IntFilter {
 	eq: Int
@@ -225,11 +219,8 @@
 var directiveValidators = map[string]directiveValidator{
 	inverseDirective: hasInverseValidation,
 	searchDirective:  searchValidation,
-<<<<<<< HEAD
 	dgraphDirective:  dgraphNameValidation,
-=======
 	idDirective:      idValidation,
->>>>>>> 3e9227a4
 }
 
 var defnValidations, typeValidations []func(defn *ast.Definition) *gqlerror.Error
