--- conflicted
+++ resolved
@@ -552,11 +552,6 @@
 	return sch.String()
 }
 
-<<<<<<< HEAD
-// Stringify returns entire schema in string format
-func Stringify(schema *ast.Schema) string {
-	var sch, object, input, query, mutation, enum strings.Builder
-=======
 // Stringify the schema as a GraphQL SDL string.  It's assumed that the schema was
 // built by completeSchema, and so contains an original set of definitions, the
 // definitions from schemaExtras and generated types, queries and mutations.
@@ -566,13 +561,11 @@
 // mutations all in alphabetical order.
 func Stringify(schema *ast.Schema, originalTypes []string) string {
 	var sch, original, object, input strings.Builder
->>>>>>> e6504bee
 
 	if schema.Types == nil {
 		return ""
 	}
 
-<<<<<<< HEAD
 	keys := make([]string, 0, len(schema.Types))
 	for k, v := range schema.Types {
 		// Skip types like __Schema, __Type, __Field which are used for schema introspection.
@@ -585,24 +578,14 @@
 	}
 	sort.Strings(keys)
 
-	for _, key := range keys {
-		typ := schema.Types[key]
-=======
 	printed := make(map[string]bool)
->>>>>>> e6504bee
 
 	// original defs can only be types and enums, print those in the same order
 	// as the original schema.
 	for _, typName := range originalTypes {
 		typ := schema.Types[typName]
 		if typ.Kind == ast.Object {
-<<<<<<< HEAD
 			object.WriteString(generateObjectString(typ) + "\n")
-		} else if typ.Kind == ast.InputObject {
-			input.WriteString(generateInputString(typ) + "\n")
-=======
-			original.WriteString(generateObjectString(typ) + "\n")
->>>>>>> e6504bee
 		} else if typ.Kind == ast.Enum {
 			original.WriteString(generateEnumString(typ) + "\n")
 		}
@@ -625,7 +608,11 @@
 	// schemaExtras is marked as printed.  So build typeNames as anything
 	// left to be printed.
 	typeNames := make([]string, 0, len(schema.Types)-len(printed))
-	for typName := range schema.Types {
+	for typName, typDef := range schema.Types {
+		if typDef.BuiltIn {
+			// These are the types that are coming from ast.Prelude
+			continue
+		}
 		if !printed[typName] {
 			typeNames = append(typeNames, typName)
 		}
@@ -648,15 +635,10 @@
 	sch.WriteString("#######################\n# Extended Definitions\n#######################\n")
 	sch.WriteString(schemaExtras)
 	sch.WriteString("\n")
+
 	sch.WriteString("#######################\n# Generated Types\n#######################\n\n")
 	sch.WriteString(object.String())
-<<<<<<< HEAD
-	sch.WriteString("#######################\n# Enum Definitions\n#######################\n")
-	sch.WriteString(enum.String())
-	sch.WriteString("#######################\n# Input Definitions\n#######################\n")
-=======
 	sch.WriteString("#######################\n# Generated Inputs\n#######################\n\n")
->>>>>>> e6504bee
 	sch.WriteString(input.String())
 	sch.WriteString("#######################\n# Generated Query\n#######################\n\n")
 	sch.WriteString(generateObjectString(schema.Query) + "\n")
