/*
 * Copyright 2019 Dgraph Labs, Inc. and Contributors
 *
 * Licensed under the Apache License, Version 2.0 (the "License");
 * you may not use this file except in compliance with the License.
 * You may obtain a copy of the License at
 *
 *     http://www.apache.org/licenses/LICENSE-2.0
 *
 * Unless required by applicable law or agreed to in writing, software
 * distributed under the License is distributed on an "AS IS" BASIS,
 * WITHOUT WARRANTIES OR CONDITIONS OF ANY KIND, either express or implied.
 * See the License for the specific language governing permissions and
 * limitations under the License.
 */

package schema

import (
	"fmt"
	"sort"
	"strings"

	"github.com/vektah/gqlparser/ast"
	"github.com/vektah/gqlparser/gqlerror"
	"github.com/vektah/gqlparser/parser"
)

const (
	inverseDirective = "hasInverse"
	inverseArg       = "field"

	searchDirective = "search"
	searchArgs      = "by"

	// schemaExtras is everything that gets added to an input schema to make it
	// GraphQL valid and for the completion algorithm to use to build in search
	// capability into the schema.
	schemaExtras = `
scalar DateTime

enum DgraphIndex {
	int
	float
	bool
	hash
	exact
	term
	fulltext
	trigram
	regexp
	year
	month
	day
	hour
}

directive @hasInverse(field: String!) on FIELD_DEFINITION
directive @search(by: DgraphIndex!) on FIELD_DEFINITION

input IntFilter {
	eq: Int
	le: Int
	lt: Int
	ge: Int
	gt: Int
}

input FloatFilter {
	eq: Float
	le: Float
	lt: Float
	ge: Float
	gt: Float
}

input DateTimeFilter {
	eq: DateTime
	le: DateTime
	lt: DateTime
	ge: DateTime
	gt: DateTime
}

input StringTermFilter {
	allofterms: String
	anyofterms: String
}

input StringRegExpFilter {
	regexp: String
}

input StringFullTextFilter {
	alloftext: String
	anyoftext: String
}

input StringExactFilter {
	eq: String
	le: String
	lt: String
	ge: String
	gt: String
}

input StringHashFilter {
	eq: String
}
`
)

// Filters for Boolean and enum aren't needed in here schemaExtras because they are
// generated directly for the bool field / enum.  E.g. if
// `type T { b: Boolean @search }`,
// then the filter allows `filter: {b: true}`.  That's better than having
// `input BooleanFilter { eq: Boolean }`, which would require writing
// `filter: {b: {eq: true}}`.
//
// It'd be nice to be able to just write `filter: isPublished` for say a Post
// with a Boolean isPublished field, but there's no way to get that in GraphQL
// because input union types aren't yet sorted out in GraphQL.  So it's gotta
// be `filter: {isPublished: true}`

type directiveValidator func(
	sch *ast.Schema,
	typ *ast.Definition,
	field *ast.FieldDefinition,
	dir *ast.Directive) *gqlerror.Error

// search arg -> supported GraphQL type
// == supported Dgraph index -> GraphQL type it applies to
var supportedSearches = map[string]string{
	"int":      "Int",
	"float":    "Float",
	"bool":     "Boolean",
	"hash":     "String",
	"exact":    "String",
	"term":     "String",
	"fulltext": "String",
	"trigram":  "String",
	"regexp":   "String",
	"year":     "DateTime",
	"month":    "DateTime",
	"day":      "DateTime",
	"hour":     "DateTime",
}

<<<<<<< HEAD
var searchArgToDraphIndex = map[string]string{
	"regexp": "trigram",
}

// GraphQL scalar type -> default Dgraph index (/searchable)
// used if the schema specifies @searchable without an arg
var defaultSearchables = map[string]string{
=======
// GraphQL scalar type -> default Dgraph index (/search)
// used if the schema specifies @search without an arg
var defaultSearches = map[string]string{
>>>>>>> 0cd1b252
	"Boolean":  "bool",
	"Int":      "int",
	"Float":    "float",
	"String":   "term",
	"DateTime": "year",
}

// GraphQL types that can be used for ordering in orderasc and orderdesc.
var orderable = map[string]bool{
	"Int":      true,
	"Float":    true,
	"String":   true,
	"DateTime": true,
}

// index name -> GraphQL input filter for that index
var builtInFilters = map[string]string{
	"bool":     "Boolean",
	"int":      "IntFilter",
	"float":    "FloatFilter",
	"year":     "DateTimeFilter",
	"month":    "DateTimeFilter",
	"day":      "DateTimeFilter",
	"hour":     "DateTimeFilter",
	"term":     "StringTermFilter",
	"trigram":  "StringRegExpFilter",
	"regexp":   "StringRegExpFilter",
	"fulltext": "StringFullTextFilter",
	"exact":    "StringExactFilter",
	"hash":     "StringHashFilter",
}

// GraphQL scalar -> Dgraph scalar
var scalarToDgraph = map[string]string{
	"ID":       "uid",
	"Boolean":  "bool",
	"Int":      "int",
	"Float":    "float",
	"String":   "string",
	"DateTime": "dateTime",
}

var directiveValidators = map[string]directiveValidator{
	inverseDirective: hasInverseValidation,
	searchDirective:  searchValidation,
}

var defnValidations, typeValidations []func(defn *ast.Definition) *gqlerror.Error
var fieldValidations []func(field *ast.FieldDefinition) *gqlerror.Error

func copyAstFieldDef(src *ast.FieldDefinition) *ast.FieldDefinition {
	// Lets leave out copying the arguments as types in input schemas are not supposed to contain
	// them. We add arguments for filters and order statements later.
	dst := &ast.FieldDefinition{
		Description:  src.Description,
		Name:         src.Name,
		DefaultValue: src.DefaultValue,
		Type:         src.Type,
		Directives:   src.Directives,
		Position:     src.Position,
	}
	return dst
}

func expandSchema(doc *ast.SchemaDocument) {
	docExtras, gqlErr := parser.ParseSchema(&ast.Source{Input: schemaExtras})
	if gqlErr != nil {
		panic(gqlErr)
	}

	// Cache the interface definitions in a map. They could also be defined after types which
	// implement them.
	interfaces := make(map[string]*ast.Definition)
	for _, defn := range doc.Definitions {
		if defn.Kind == ast.Interface {
			interfaces[defn.Name] = defn
		}
	}

	// Walk through type definitions which implement an interface and fill in the fields from the
	// interface.
	for _, defn := range doc.Definitions {
		if defn.Kind == ast.Object && len(defn.Interfaces) > 0 {
			for _, implements := range defn.Interfaces {
				i, ok := interfaces[implements]
				if !ok {
					// This would fail schema validation later.
					continue
				}
				fields := make([]*ast.FieldDefinition, 0, len(i.Fields))
				for _, field := range i.Fields {
					// Creating a copy here is important, otherwise arguments like filter, order
					// etc. are added multiple times if the pointer is shared.
					fields = append(fields, copyAstFieldDef(field))
				}
				defn.Fields = append(fields, defn.Fields...)
			}
		}
	}

	for _, defn := range docExtras.Definitions {
		doc.Definitions = append(doc.Definitions, defn)
	}

	for _, dir := range docExtras.Directives {
		doc.Directives = append(doc.Directives, dir)
	}
}

// preGQLValidation validates schema before GraphQL validation.  Validation
// before GraphQL validation means the schema only has allowed structures, and
// means we can give better errors than GrqphQL validation would give if their
// schema contains something that will fail because of the extras we inject into
// the schema.
func preGQLValidation(schema *ast.SchemaDocument) gqlerror.List {
	var errs []*gqlerror.Error

	for _, defn := range schema.Definitions {
		if defn.BuiltIn {
			// prelude definitions are built in and we don't want to validate them.
			continue
		}
		errs = append(errs, applyDefnValidations(defn, defnValidations)...)
	}

	return errs
}

// postGQLValidation validates schema after gql validation.  Some validations
// are easier to run once we know that the schema is GraphQL valid and that validation
// has fleshed out the schema structure; we just need to check if it also satisfies
// the extra rules.
func postGQLValidation(schema *ast.Schema, definitions []string) gqlerror.List {
	var errs []*gqlerror.Error

	for _, defn := range definitions {
		typ := schema.Types[defn]

		errs = append(errs, applyDefnValidations(typ, typeValidations)...)

		for _, field := range typ.Fields {
			errs = append(errs, applyFieldValidations(field)...)

			for _, dir := range field.Directives {
				errs = appendIfNotNull(errs,
					directiveValidators[dir.Name](schema, typ, field, dir))
			}
		}
	}

	return errs
}

func applyDefnValidations(defn *ast.Definition,
	rules []func(defn *ast.Definition) *gqlerror.Error) gqlerror.List {
	var errs []*gqlerror.Error

	for _, rule := range rules {
		errs = appendIfNotNull(errs, rule(defn))
	}

	return errs
}

func applyFieldValidations(field *ast.FieldDefinition) gqlerror.List {
	var errs []*gqlerror.Error

	for _, rule := range fieldValidations {
		errs = appendIfNotNull(errs, rule(field))
	}

	return errs
}

// completeSchema generates all the required types and fields for
// query/mutation/update for all the types mentioned the the schema.
func completeSchema(sch *ast.Schema, definitions []string) {

	sch.Query = &ast.Definition{
		Kind:        ast.Object,
		Description: "Root Query type",
		Name:        "Query",
		Fields:      make([]*ast.FieldDefinition, 0),
	}

	sch.Mutation = &ast.Definition{
		Kind:        ast.Object,
		Description: "Root Mutation type",
		Name:        "Mutation",
		Fields:      make([]*ast.FieldDefinition, 0),
	}

	for _, key := range definitions {
		defn := sch.Types[key]

		if defn.Kind != ast.Interface && defn.Kind != ast.Object {
			continue
		}

		// Common types to both Interface and Object.
		addReferenceType(sch, defn)
		addPatchType(sch, defn)
		addUpdateType(sch, defn)
		addUpdatePayloadType(sch, defn)
		addDeletePayloadType(sch, defn)

		if defn.Kind == ast.Interface {
			// addInputType doesn't make sense as interface is like an abstract class and we can't
			// create objects of its type.
			addUpdateMutation(sch, defn)
			addDeleteMutation(sch, defn)

		} else if defn.Kind == ast.Object {
			// types and inputs needed for mutations
			addInputType(sch, defn)
			addAddPayloadType(sch, defn)
			addMutations(sch, defn)
		}

		// types and inputs needed for query and search
		addFilterType(sch, defn)
		addTypeOrderable(sch, defn)
		addFieldFilters(sch, defn)
		addQueries(sch, defn)
	}
}

func addInputType(schema *ast.Schema, defn *ast.Definition) {
	schema.Types[defn.Name+"Input"] = &ast.Definition{
		Kind:   ast.InputObject,
		Name:   defn.Name + "Input",
		Fields: getNonIDFields(schema, defn),
	}
}

func addReferenceType(schema *ast.Schema, defn *ast.Definition) {
	if !hasID(defn) {
		return
	}

	schema.Types[defn.Name+"Ref"] = &ast.Definition{
		Kind:   ast.InputObject,
		Name:   defn.Name + "Ref",
		Fields: getIDField(defn),
	}
}

func addUpdateType(schema *ast.Schema, defn *ast.Definition) {
	if !hasID(defn) {
		return
	}

	updType := &ast.Definition{
		Kind: ast.InputObject,
		Name: "Update" + defn.Name + "Input",
		Fields: append(
			getIDField(defn),
			&ast.FieldDefinition{
				Name: "patch",
				Type: &ast.Type{
					NamedType: "Patch" + defn.Name,
					NonNull:   true,
				},
			}),
	}
	schema.Types["Update"+defn.Name+"Input"] = updType
}

func addPatchType(schema *ast.Schema, defn *ast.Definition) {
	if !hasID(defn) {
		return
	}

	patchDefn := &ast.Definition{
		Kind:   ast.InputObject,
		Name:   "Patch" + defn.Name,
		Fields: getNonIDFields(schema, defn),
	}
	schema.Types["Patch"+defn.Name] = patchDefn

	for _, fld := range patchDefn.Fields {
		fld.Type.NonNull = false
	}
}

// addFieldFilters adds field arguments that allow filtering to all fields of
// defn that can be searched.  For example, if there's another type
// `type R { ... f: String @search(by: term) ... }`
// and defn has a field of type R, e.g. if defn is like
// `type T { ... g: R ... }`
// then a query should be able to filter on g by term search on f, like
// query {
//   getT(id: 0x123) {
//     ...
//     g(filter: { f: { anyofterms: "something" } }, first: 10) { ... }
//     ...
//   }
// }
func addFieldFilters(schema *ast.Schema, defn *ast.Definition) {
	for _, fld := range defn.Fields {
		// Filtering makes sense both for lists (= return only items that match
		// this filter) and for singletons (= only have this value in the result
		// if it satisfies this filter)
		addFilterArgument(schema, fld)

		// Ordering and pagination, however, only makes sense for fields of
		// list types (not scalar lists).
		if _, scalar := scalarToDgraph[fld.Type.Name()]; !scalar && fld.Type.Elem != nil {
			addOrderArgument(schema, fld)

			// Pagination even makes sense when there's no orderables because
			// Dgraph will do UID order by default.
			addPaginationArguments(fld)
		}
	}
}

func addFilterArgument(schema *ast.Schema, fld *ast.FieldDefinition) {
	fldType := fld.Type.Name()
	if hasFilterable(schema.Types[fldType]) {
		fld.Arguments = append(fld.Arguments,
			&ast.ArgumentDefinition{
				Name: "filter",
				Type: &ast.Type{NamedType: fldType + "Filter"},
			})
	}
}

func addOrderArgument(schema *ast.Schema, fld *ast.FieldDefinition) {
	fldType := fld.Type.Name()
	if hasOrderables(schema.Types[fldType]) {
		fld.Arguments = append(fld.Arguments,
			&ast.ArgumentDefinition{
				Name: "order",
				Type: &ast.Type{NamedType: fldType + "Order"},
			})
	}
}

func addPaginationArguments(fld *ast.FieldDefinition) {
	fld.Arguments = append(fld.Arguments,
		&ast.ArgumentDefinition{Name: "first", Type: &ast.Type{NamedType: "Int"}},
		&ast.ArgumentDefinition{Name: "offset", Type: &ast.Type{NamedType: "Int"}},
	)
}

// addFilterType add a `input TFilter { ... }` type to the schema, if defn
// is a type that has fields that can be filtered on.  This type filter is used
// in constructing the corresponding query
// queryT(filter: TFilter, ... )
// and in adding search to any fields of this type, like:
// type R {
//   f(filter: TFilter, ... ): T
//   ...
// }
func addFilterType(schema *ast.Schema, defn *ast.Definition) {
	if !hasFilterable(defn) {
		return
	}

	filterName := defn.Name + "Filter"
	filter := &ast.Definition{
		Kind: ast.InputObject,
		Name: filterName,
	}

	for _, fld := range defn.Fields {
		if isID(fld) {
			filter.Fields = append(filter.Fields,
				&ast.FieldDefinition{
					Name: "ids",
					Type: ast.ListType(&ast.Type{
						NamedType: IDType,
						NonNull:   true,
					}, nil),
				})
			continue
		}
		if search := getSearchArgs(fld); search != "" {
			filterTypeName := builtInFilters[search]
			if schema.Types[fld.Type.Name()].Kind == ast.Enum {
				// If the field is an enum type, we don't generate a filter type.
				// Instead we allow to write `fieldName: enumValue` in the filter.
				// So, for example : `filter: { postType: Answer }`
				// rather than : `filter: { postType: { eq: Answer } }`
				//
				// Booleans are the same, allowing:
				// `filter: { isPublished: true }
				// but that case is already handled by builtInFilters
				filterTypeName = fld.Type.Name()
			}

			filter.Fields = append(filter.Fields,
				&ast.FieldDefinition{
					Name: fld.Name,
					Type: &ast.Type{
						NamedType: filterTypeName,
					},
				})
		}
	}

	// Not filter makes sense even if the filter has only one field. And/Or would only make sense
	// if the filter has more than one field or if it has one non-id field.
	if (len(filter.Fields) == 1 && filter.Fields[0].Name != "ids") || len(filter.Fields) > 1 {
		filter.Fields = append(filter.Fields,
			&ast.FieldDefinition{Name: "and", Type: &ast.Type{NamedType: filterName}},
			&ast.FieldDefinition{Name: "or", Type: &ast.Type{NamedType: filterName}},
		)
	}

	filter.Fields = append(filter.Fields,
		&ast.FieldDefinition{Name: "not", Type: &ast.Type{NamedType: filterName}})
	schema.Types[filterName] = filter
}

func hasFilterable(defn *ast.Definition) bool {
	return fieldAny(defn.Fields,
		func(fld *ast.FieldDefinition) bool { return getSearchArgs(fld) != "" || isID(fld) })
}

func hasOrderables(defn *ast.Definition) bool {
	return fieldAny(defn.Fields,
		func(fld *ast.FieldDefinition) bool { return orderable[fld.Type.Name()] })
}

func hasID(defn *ast.Definition) bool {
	return fieldAny(defn.Fields,
		func(fld *ast.FieldDefinition) bool { return isID(fld) })
}

// fieldAny returns true if any field in fields satisfies pred
func fieldAny(fields ast.FieldList, pred func(*ast.FieldDefinition) bool) bool {
	for _, fld := range fields {
		if pred(fld) {
			return true
		}
	}
	return false
}

// getSearchArgs returns the name of the search applied to fld, or ""
// if fld doesn't have a search directive.
func getSearchArgs(fld *ast.FieldDefinition) string {
	search := fld.Directives.ForName(searchDirective)
	if search == nil {
		return ""
	}
	if len(search.Arguments) == 0 {
		if search, ok := defaultSearches[fld.Type.Name()]; ok {
			return search
		}
		// it's an enum - always has exact index
		return "exact"
	}
	return search.Arguments.ForName(searchArgs).Value.Raw
}

// addTypeOrderable adds an input type that allows ordering in query.
// Two things are added: an enum with the names of all the orderable fields,
// for a type T that's called TOrderable; and an input type that allows saying
// order asc or desc, for type T that's called TOrder.
// TOrder's fields are TOrderable's.  So you
// might get:
// enum PostOrderable { datePublished, numLikes, ... }, and
// input PostOrder { asc : PostOrderable, desc: PostOrderable ...}
// Together they allow things like
// order: { asc: datePublished }
// and
// order: { asc: datePublished, then: { desc: title } }
//
// Dgraph allows multiple orderings `orderasc: datePublished, orderasc: title`
// to order by datePublished and then by title when dataPublished is the same.
// GraphQL doesn't allow the same field to be repeated, so
// `orderasc: datePublished, orderasc: title` wouldn't be valid.  Instead, our
// GraphQL orderings are given by the structure
// `order: { asc: datePublished, then: { asc: title } }`.
// a further `then` would be a third ordering, etc.
func addTypeOrderable(schema *ast.Schema, defn *ast.Definition) {
	if !hasOrderables(defn) {
		return
	}

	orderName := defn.Name + "Order"
	orderableName := defn.Name + "Orderable"

	schema.Types[orderName] = &ast.Definition{
		Kind: ast.InputObject,
		Name: orderName,
		Fields: ast.FieldList{
			&ast.FieldDefinition{Name: "asc", Type: &ast.Type{NamedType: orderableName}},
			&ast.FieldDefinition{Name: "desc", Type: &ast.Type{NamedType: orderableName}},
			&ast.FieldDefinition{Name: "then", Type: &ast.Type{NamedType: orderName}},
		},
	}

	order := &ast.Definition{
		Kind: ast.Enum,
		Name: orderableName,
	}

	for _, fld := range defn.Fields {
		if orderable[fld.Type.Name()] {
			order.EnumValues = append(order.EnumValues,
				&ast.EnumValueDefinition{Name: fld.Name})
		}
	}

	schema.Types[orderableName] = order
}

func addAddPayloadType(schema *ast.Schema, defn *ast.Definition) {
	schema.Types["Add"+defn.Name+"Payload"] = &ast.Definition{
		Kind: ast.Object,
		Name: "Add" + defn.Name + "Payload",
		Fields: []*ast.FieldDefinition{
			&ast.FieldDefinition{
				Name: strings.ToLower(defn.Name),
				Type: &ast.Type{
					NamedType: defn.Name,
				},
			},
		},
	}
}

func addUpdatePayloadType(schema *ast.Schema, defn *ast.Definition) {
	if !hasID(defn) {
		return
	}

	schema.Types["Update"+defn.Name+"Payload"] = &ast.Definition{
		Kind: ast.Object,
		Name: "Update" + defn.Name + "Payload",
		Fields: []*ast.FieldDefinition{
			&ast.FieldDefinition{
				Name: strings.ToLower(defn.Name),
				Type: &ast.Type{
					NamedType: defn.Name,
				},
			},
		},
	}
}

func addDeletePayloadType(schema *ast.Schema, defn *ast.Definition) {
	if !hasFilterable(defn) {
		return
	}

	schema.Types["Delete"+defn.Name+"Payload"] = &ast.Definition{
		Kind: ast.Object,
		Name: "Delete" + defn.Name + "Payload",
		Fields: []*ast.FieldDefinition{
			&ast.FieldDefinition{
				Name: "msg",
				Type: &ast.Type{
					NamedType: "String",
				},
			},
		},
	}
}

func addGetQuery(schema *ast.Schema, defn *ast.Definition) {
	if !hasID(defn) {
		return
	}

	qry := &ast.FieldDefinition{
		Description: "Get " + defn.Name + " by ID",
		Name:        "get" + defn.Name,
		Type: &ast.Type{
			NamedType: defn.Name,
		},
		Arguments: []*ast.ArgumentDefinition{
			&ast.ArgumentDefinition{
				Name: "id",
				Type: &ast.Type{
					NamedType: idTypeFor(defn),
					NonNull:   true,
				},
			},
		},
	}
	schema.Query.Fields = append(schema.Query.Fields, qry)
}

func addFilterQuery(schema *ast.Schema, defn *ast.Definition) {
	qry := &ast.FieldDefinition{
		Description: "Query " + defn.Name,
		Name:        "query" + defn.Name,
		Type: &ast.Type{
			Elem: &ast.Type{
				NamedType: defn.Name,
			},
		},
	}
	addFilterArgument(schema, qry)
	addOrderArgument(schema, qry)
	addPaginationArguments(qry)

	schema.Query.Fields = append(schema.Query.Fields, qry)
}

func addQueries(schema *ast.Schema, defn *ast.Definition) {
	addGetQuery(schema, defn)
	addFilterQuery(schema, defn)
}

func addAddMutation(schema *ast.Schema, defn *ast.Definition) {
	add := &ast.FieldDefinition{
		Description: "Add a " + defn.Name,
		Name:        "add" + defn.Name,
		Type: &ast.Type{
			NamedType: "Add" + defn.Name + "Payload",
		},
		Arguments: []*ast.ArgumentDefinition{
			&ast.ArgumentDefinition{
				Name: "input",
				Type: &ast.Type{
					NamedType: defn.Name + "Input",
					NonNull:   true,
				},
			},
		},
	}
	schema.Mutation.Fields = append(schema.Mutation.Fields, add)
}

func addUpdateMutation(schema *ast.Schema, defn *ast.Definition) {
	if !hasID(defn) {
		return
	}

	upd := &ast.FieldDefinition{
		Description: "Update a " + defn.Name,
		Name:        "update" + defn.Name,
		Type: &ast.Type{
			NamedType: "Update" + defn.Name + "Payload",
		},
		Arguments: []*ast.ArgumentDefinition{
			&ast.ArgumentDefinition{
				Name: "input",
				Type: &ast.Type{
					NamedType: "Update" + defn.Name + "Input",
					NonNull:   true,
				},
			},
		},
	}
	schema.Mutation.Fields = append(schema.Mutation.Fields, upd)
}

func addDeleteMutation(schema *ast.Schema, defn *ast.Definition) {
	if !hasFilterable(defn) {
		return
	}

	del := &ast.FieldDefinition{
		Description: "Delete a " + defn.Name,
		Name:        "delete" + defn.Name,
		Type: &ast.Type{
			NamedType: "Delete" + defn.Name + "Payload",
		},
		Arguments: []*ast.ArgumentDefinition{
			&ast.ArgumentDefinition{
				Name: "filter",
				Type: &ast.Type{NamedType: defn.Name + "Filter", NonNull: true},
			},
		},
	}
	schema.Mutation.Fields = append(schema.Mutation.Fields, del)
}

func addMutations(schema *ast.Schema, defn *ast.Definition) {
	addAddMutation(schema, defn)
	addUpdateMutation(schema, defn)
	addDeleteMutation(schema, defn)
}

func getNonIDFields(schema *ast.Schema, defn *ast.Definition) ast.FieldList {
	fldList := make([]*ast.FieldDefinition, 0)
	for _, fld := range defn.Fields {
		if isIDField(defn, fld) {
			continue
		}

		if schema.Types[fld.Type.Name()].Kind == ast.Object &&
			!hasID(schema.Types[fld.Type.Name()]) { // types without ID, can't be referenced
			continue
		}

		if schema.Types[fld.Type.Name()].Kind == ast.Object {
			newDefn := &ast.FieldDefinition{
				Name: fld.Name,
			}

			newDefn.Type = &ast.Type{}
			newDefn.Type.NonNull = fld.Type.NonNull
			if fld.Type.NamedType != "" {
				newDefn.Type.NamedType = fld.Type.Name() + "Ref"
			} else {
				newDefn.Type.Elem = &ast.Type{
					NamedType: fld.Type.Name() + "Ref",
					NonNull:   fld.Type.Elem.NonNull,
				}
			}

			fldList = append(fldList, newDefn)
		} else {
			newFld := *fld
			newFldType := *fld.Type
			newFld.Type = &newFldType
			newFld.Directives = nil
			fldList = append(fldList, &newFld)
		}
	}
	return fldList
}

func getIDField(defn *ast.Definition) ast.FieldList {
	fldList := make([]*ast.FieldDefinition, 0)
	for _, fld := range defn.Fields {
		if isIDField(defn, fld) {
			// Deepcopy is not required because we don't modify values other than nonull
			newFld := *fld
			fldList = append(fldList, &newFld)
			break
		}
	}
	return fldList
}

func genArgumentsDefnString(args ast.ArgumentDefinitionList) string {
	if len(args) == 0 {
		return ""
	}

	argStrs := make([]string, len(args))
	for i, arg := range args {
		argStrs[i] = genArgumentDefnString(arg)
	}

	return fmt.Sprintf("(%s)", strings.Join(argStrs, ", "))
}

func genArgumentsString(args ast.ArgumentList) string {
	if len(args) == 0 {
		return ""
	}

	argStrs := make([]string, len(args))
	for i, arg := range args {
		argStrs[i] = genArgumentString(arg)
	}

	return fmt.Sprintf("(%s)", strings.Join(argStrs, ", "))
}

func genDirectivesString(direcs ast.DirectiveList) string {
	if len(direcs) == 0 {
		return ""
	}

	direcArgs := make([]string, len(direcs))

	for idx, dir := range direcs {
		direcArgs[idx] = fmt.Sprintf("@%s%s", dir.Name, genArgumentsString(dir.Arguments))
	}

	return " " + strings.Join(direcArgs, " ")
}

func genFieldsString(flds ast.FieldList) string {
	if flds == nil {
		return ""
	}

	var sch strings.Builder

	for _, fld := range flds {
		// Some extra types are generated by gqlparser for internal purpose.
		if !strings.HasPrefix(fld.Name, "__") {
			sch.WriteString(genFieldString(fld))
		}
	}

	return sch.String()
}

func genFieldString(fld *ast.FieldDefinition) string {
	return fmt.Sprintf(
		"\t%s%s: %s%s\n", fld.Name, genArgumentsDefnString(fld.Arguments),
		fld.Type.String(), genDirectivesString(fld.Directives),
	)
}

func genArgumentDefnString(arg *ast.ArgumentDefinition) string {
	return fmt.Sprintf("%s: %s", arg.Name, arg.Type.String())
}

func genArgumentString(arg *ast.Argument) string {
	return fmt.Sprintf("%s: %s", arg.Name, arg.Value.String())
}

func generateInputString(typ *ast.Definition) string {
	return fmt.Sprintf("input %s {\n%s}\n", typ.Name, genFieldsString(typ.Fields))
}

func generateEnumString(typ *ast.Definition) string {
	var sch strings.Builder

	sch.WriteString(fmt.Sprintf("enum %s {\n", typ.Name))
	for _, val := range typ.EnumValues {
		if !strings.HasPrefix(val.Name, "__") {
			sch.WriteString(fmt.Sprintf("\t%s\n", val.Name))
		}
	}
	sch.WriteString("}\n")

	return sch.String()
}

func generateInterfaceString(typ *ast.Definition) string {
	return fmt.Sprintf("interface %s {\n%s}\n", typ.Name, genFieldsString(typ.Fields))
}

func generateObjectString(typ *ast.Definition) string {
	if len(typ.Interfaces) > 0 {
		interfaces := strings.Join(typ.Interfaces, " & ")
		return fmt.Sprintf("type %s implements %s {\n%s}\n", typ.Name, interfaces,
			genFieldsString(typ.Fields))
	}
	return fmt.Sprintf("type %s {\n%s}\n", typ.Name, genFieldsString(typ.Fields))
}

func generateScalarString(typ *ast.Definition) string {
	var sch strings.Builder

	sch.WriteString(fmt.Sprintf("scalar %s\n", typ.Name))
	return sch.String()
}

// Stringify the schema as a GraphQL SDL string.  It's assumed that the schema was
// built by completeSchema, and so contains an original set of definitions, the
// definitions from schemaExtras and generated types, queries and mutations.
//
// Any types in originalTypes are printed first, followed by the schemaExtras,
// and then all generated types, scalars, enums, directives, query and
// mutations all in alphabetical order.
func Stringify(schema *ast.Schema, originalTypes []string) string {
	var sch, original, object, input, enum strings.Builder

	if schema.Types == nil {
		return ""
	}

	printed := make(map[string]bool)

	// original defs can only be types and enums, print those in the same order
	// as the original schema.
	for _, typName := range originalTypes {
		typ := schema.Types[typName]
		if typ.Kind == ast.Interface {
			original.WriteString(generateInterfaceString(typ) + "\n")
		} else if typ.Kind == ast.Object {
			original.WriteString(generateObjectString(typ) + "\n")
		} else if typ.Kind == ast.Enum {
			original.WriteString(generateEnumString(typ) + "\n")
		}
		printed[typName] = true
	}

	// schemaExtras gets added to the result as a string, but we need to mark
	// off all it's contents as printed, so nothing in there gets printed with
	// the generated definitions.
	docExtras, gqlErr := parser.ParseSchema(&ast.Source{Input: schemaExtras})
	if gqlErr != nil {
		panic(gqlErr)
	}
	for _, defn := range docExtras.Definitions {
		printed[defn.Name] = true
	}

	// schema.Types is all type names (types, inputs, enums, etc.).
	// The original schema defs have already been printed, and everything in
	// schemaExtras is marked as printed.  So build typeNames as anything
	// left to be printed.
	typeNames := make([]string, 0, len(schema.Types)-len(printed))
	for typName, typDef := range schema.Types {
		if typDef.BuiltIn {
			// These are the types that are coming from ast.Prelude
			continue
		}
		if !printed[typName] {
			typeNames = append(typeNames, typName)
		}
	}
	sort.Strings(typeNames)

	// Now consider the types generated by completeSchema, which can only be
	// types, inputs and enums
	for _, typName := range typeNames {
		typ := schema.Types[typName]
		if typ.Kind == ast.Object {
			object.WriteString(generateObjectString(typ) + "\n")
		} else if typ.Kind == ast.InputObject {
			input.WriteString(generateInputString(typ) + "\n")
		} else if typ.Kind == ast.Enum {
			enum.WriteString(generateEnumString(typ) + "\n")
		}
	}

	sch.WriteString("#######################\n# Input Schema\n#######################\n\n")
	sch.WriteString(original.String())
	sch.WriteString("#######################\n# Extended Definitions\n#######################\n")
	sch.WriteString(schemaExtras)
	sch.WriteString("\n")
	sch.WriteString("#######################\n# Generated Types\n#######################\n\n")
	sch.WriteString(object.String())
	sch.WriteString("#######################\n# Generated Enums\n#######################\n\n")
	sch.WriteString(enum.String())
	sch.WriteString("#######################\n# Generated Inputs\n#######################\n\n")
	sch.WriteString(input.String())
	sch.WriteString("#######################\n# Generated Query\n#######################\n\n")
	sch.WriteString(generateObjectString(schema.Query) + "\n")
	sch.WriteString("#######################\n# Generated Mutations\n#######################\n\n")
	sch.WriteString(generateObjectString(schema.Mutation))

	return sch.String()
}

func isIDField(defn *ast.Definition, fld *ast.FieldDefinition) bool {
	return fld.Type.Name() == idTypeFor(defn)
}

func idTypeFor(defn *ast.Definition) string {
	// Placeholder till more ID types are introduced.
	return "ID"
}

func appendIfNotNull(errs []*gqlerror.Error, err *gqlerror.Error) gqlerror.List {
	if err != nil {
		errs = append(errs, err)
	}

	return errs
}<|MERGE_RESOLUTION|>--- conflicted
+++ resolved
@@ -146,19 +146,13 @@
 	"hour":     "DateTime",
 }
 
-<<<<<<< HEAD
 var searchArgToDraphIndex = map[string]string{
 	"regexp": "trigram",
 }
 
-// GraphQL scalar type -> default Dgraph index (/searchable)
-// used if the schema specifies @searchable without an arg
-var defaultSearchables = map[string]string{
-=======
 // GraphQL scalar type -> default Dgraph index (/search)
 // used if the schema specifies @search without an arg
 var defaultSearches = map[string]string{
->>>>>>> 0cd1b252
 	"Boolean":  "bool",
 	"Int":      "int",
 	"Float":    "float",
