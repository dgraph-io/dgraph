--- conflicted
+++ resolved
@@ -240,13 +240,8 @@
         y: String @search(by: [hash, exact])
       }
     errlist: [
-<<<<<<< HEAD
-      {"message": "Type X; Field y: the argument to @search 'hash' contradicts the index
-          'exact' provided before and shouldn't be used together.",
-=======
       {"message": "Type X; Field y: the arguments 'hash' and 'exact' can't be
           used together as arguments to @search.",
->>>>>>> b2b78df7
       "locations":[{"line":2, "column":14}]}
       ]
 
@@ -270,11 +265,7 @@
       }
     errlist: [
       {"message": "Type X; Field y: the argument to @search 'trigram' is the same as 
-<<<<<<< HEAD
-          the index 'regexp' provided before and shoudln't be used together",
-=======
           the index 'regexp' provided before and shouldn't be used together",
->>>>>>> b2b78df7
       "locations":[{"line":2, "column":14}]}
       ]
 
