invalid_schemas:
  -
    name: "More than 1 id field"
    input: |
      type P {
        id1: ID!
        id2: ID!
        id3: ID!
      }
    errlist: [
      {"message":"Fields id1, id2 and id3 are listed as IDs for type P, but a type can have only one ID field. Pick a single field as the ID for type P.", "locations":[{"line":2, "column":3}, {"line":3, "column":3}, {"line":4, "column":3}]},
    ]

  -
    name: "UID as a field name"
    input: |
      type P {
        uid: String
      }
    errlist: [
      {"message":"Type P; Field uid: uid is a reserved keyword and you cannot declare a field with this name.", "locations": [{"line":2, "column": 3}]},
    ]

  -
    name: "Query, Mutation in initial schema"
    input: |
      type Query {
        getAuthro(id: ID): Author!
      }
      type Mutation {
        getAuthro(id: ID): Author!
      }
    errlist: [
      {"message":"You don't need to define the GraphQL Query or Mutation types. Those are built automatically for you.", "locations":[{"line":1, "column":6}]},
      {"message":"You don't need to define the GraphQL Query or Mutation types. Those are built automatically for you.", "locations":[{"line":4, "column":6}]},
    ]

  -
    name: "No ID list of any kind"
    input: |
      type A {
        f: [ID]
      }
    errlist: [
      {"message": "Type A; Field f: ID lists are invalid.", "locations": [{"line":2, "column": 3}]}
    ]


  -
    name: "No nested list of any kind"
    input: |
      type A {
        f: [[String]]
      }
    errlist: [
      {"message": "Type A; Field f: Nested lists are invalid.", "locations": [{"line":2, "column": 3}]}
    ]

  -
    name: "There shoudnt be arguments on any field"
    input: |
      type T {
        f(a: Int): String
      }
    errlist: [
      {"message": "Type T; Field f: You can't give arguments to fields.", "locations": [{"line": 2, "column": 3}]}
    ]

  -
    name: "Enum indexes clash trigram and regexp"
    input: |
      type T {
        f: E @search(by: [trigram, regexp])
      }
      enum E {
        A
      }
    errlist: [
      {"message": "Type T; Field f: the argument to @search 'trigram' is the same as the index 'regexp' provided before and shouldn't be used together",
      "locations": [{"line": 2, "column": 9}]}
    ]

  -
    name: "Enum indexes clash hash and exact"
    input: |
      type T {
        f: E @search(by: [hash, exact])
      }
      enum E {
        A
      }
    errlist: [
      {"message": "Type T; Field f: the arguments 'hash' and 'exact' can't be used together as arguments to @search.", "locations": [{"line": 2, "column": 9}]}
    ]

  -
    name: "Reference type that is not in input schema"
    input: |
      type T {
          f: Author
      }
    errlist: [
      {"message": "Undefined type Author.", "locations": [{"line": 2, "column": 8}]}
    ]

  -
    name: "Unsupported definitions in initial schema"
    input: |
      scalar Int
      interface P {
        t: T!
      }
      union Q = R | S | T
      input U {
        x: X!
      }
    errlist: [
      {"message":"You can't add scalar definitions. Only type, interface and enums are allowed in initial schema.", "locations":[{"line":1, "column":8}]},
      {"message":"You can't add union definitions. Only type, interface and enums are allowed in initial schema.", "locations":[{"line":5, "column":7}]},
      {"message":"You can't add input_object definitions. Only type, interface and enums are allowed in initial schema.", "locations":[{"line":6, "column":7}]},
    ]

  -
    name: "Typename is reserved word"
    input: |
      type String {
        id: ID!
      }
    errlist: [
      {"message":"String is a reserved word, so you can't declare a type with this name. Pick a different name for the type.", "locations":[{"line":1, "column":6}]},
    ]

  -
    name: "More than 1 errors"
    input: |
      type X {
        i1: ID!
        i2: ID!
        i3: ID!
        l1: [X]!
        l2: [ID]
      }
    errlist: [
      {"message":"Fields i1, i2, i3 and l2 are listed as IDs for type X, but a type can have only one ID field. Pick a single field as the ID for type X.", "locations":[{"line":2, "column":3}, {"line":3, "column":3}, {"line":4, "column":3}, {"line":6, "column": 3}]},
      {"message": "Type X; Field l2: ID lists are invalid.", "locations": [{"line": 6, "column": 3}]}
    ]

  -
    name: "Union type in schema"
    input: |
      union U = R | S | T
    errlist: [
      {"message":"You can't add union definitions. Only type, interface and enums are allowed in initial schema.", "locations":[{"line":1, "column":7}]}
    ]

  -
    name: "Non linking inverse directives"
    input: |
      type X {
        f1: P @hasInverse(field: "f1")
        f2: String
      }
      type P {
        f1: X @hasInverse(field: "f2")
      }
    errlist: [
      {"message":"Type X; Field f1: @hasInverse is required in both the directions to link the fields, but field f1 of type P doesn't have @hasInverse directive pointing to field f1 of type X. To link these add @hasInverse in both directions.", "locations":[{"line":2, "column":10}]},
      {"message":"Type P; Field f1: @hasInverse is required in both the directions to link the fields, but field f2 of type X doesn't have @hasInverse directive pointing to field f1 of type P. To link these add @hasInverse in both directions.", "locations":[{"line":6, "column":10}]},
    ]

  -
    name: "Inverse Directive on non object field"
    input: |
      type X {
        f1: String @hasInverse(field: "f1")
      }
    errlist: [
      {"message":"Type X; Field f1: Field f1 is of type String, but @hasInverse directive only applies to fields with object types.", "locations":[{"line":2, "column":3}]},
    ]

  -
    name: "Inverse Directive doesn't have field argument"
    input: |
      type X {
        f1: X @hasInverse
      }
    errlist: [
      {"message":"Type X; Field f1: @hasInverse directive doesn't have field argument.", "locations":[{"line":2, "column":10}]},
    ]

  -
    name: "hasInverse on non existing field"
    input: |
      type X {
        f1: [P!]! @hasInverse(field: "f2")
      }
      type P  {
        f1: String
      }
    errlist: [
      {"message":"Type X; Field f1: inverse field f2 doesn't exist for type P.", "locations":[{"line":2, "column":14}]},
    ]

  -
    name: "ID can't have the @search directive"
    input: |
      type X {
        id: ID! @search
      }
      type Y {
        id: ID! @search(by: [term])
      }
    errlist: [
      {"message": "Type X; Field id: has the @search directive but fields of type ID can't
          have the @search directive.",
      "locations":[{"line":2, "column":12}]},
      {"message": "Type Y; Field id: has the @search directive but the argument term doesn't
          apply to field type ID.  Search by term applies to fields of type String. Fields of type
          ID can't have the @search directive.",
      "locations":[{"line":5, "column":12}]}
      ]

  -
    name: "Search will error on type that can't have the @search"
    input: |
      type X {
        y: Y @search
      }
      type Y {
        y: String
      }
    errlist: [
      {"message": "Type X; Field y: has the @search directive but fields of type Y
          can't have the @search directive.",
      "locations":[{"line":2, "column":9}]}
      ]

  -
    name: "Search (with arg) will error that can't have the @search"
    input: |
      type X {
        y: Y @search(by: [term])
      }
      type Y {
        y: String
      }
    errlist: [
      {"message": "Type X; Field y: has the @search directive but the argument term doesn't
          apply to field type Y.  Search by term applies to fields of type String. Fields of
          type Y can't have the @search directive.",
      "locations":[{"line":2, "column":9}]}
      ]

  -
    name: "Search with wrong arg with error on default search type"
    input: |
      type X {
        y: Int @search(by: [term])
      }
    errlist: [
      {"message": "Type X; Field y: has the @search directive but the argument term doesn't
          apply to field type Int.  Search by term applies to fields of type String. Fields of
          type Int are searchable by just @search.",
      "locations":[{"line":2, "column":11}]}
      ]

  -
    name: "Search with wrong arg with error on search type"
    input: |
      type X {
        y: String @search(by: [day])
      }
    errlist: [
      {"message": "Type X; Field y: has the @search directive but the argument day doesn't
          apply to field type String.  Search by day applies to fields of type DateTime. Fields
          of type String can have @search by exact, fulltext, hash, regexp, term and trigram.",
      "locations":[{"line":2, "column":14}]}
      ]

  -
    name: "Search with wrong arg for the index"
    input: |
      type X {
        y: String @search(by: [hash, hour])
      }
    errlist: [
      {"message": "Type X; Field y: has the @search directive but the argument hour doesn't
          apply to field type String.  Search by hour applies to fields of type DateTime. Fields
          of type String can have @search by exact, fulltext, hash, regexp, term and trigram.",
      "locations":[{"line":2, "column":14}]}
      ]

  -
    name: "Search without []"
    input: |
      type X {
        y: String @search(by: hash)
      }
    errlist: [
      {"message": "Type X; Field y: the @search directive requires a list argument,
          like @search(by: [hash])",
      "locations":[{"line":2, "column":14}]}
      ]

  -
    name: "Search doesn't allow hash and exact together"
    input: |
      type X {
        y: String @search(by: [hash, exact])
      }
    errlist: [
      {"message": "Type X; Field y: the arguments 'hash' and 'exact' can't be
          used together as arguments to @search.",
      "locations":[{"line":2, "column":14}]}
      ]

  -
    name: "Search with multiple datetime index"
    input: |
      type X {
        y: DateTime @search(by: [hour, month])
      }
    errlist: [
      {"message": "Type X; Field y: has the search directive on DateTime. DateTime
           allows only one argument for @search.",
      "locations":[{"line":2, "column":16}]}
      ]

  -
    name: "Search doesn't allow trigram and regexp together"
    input: |
      type X {
        y: String @search(by: [trigram, regexp])
      }
    errlist: [
      {"message": "Type X; Field y: the argument to @search 'trigram' is the same as
          the index 'regexp' provided before and shouldn't be used together",
      "locations":[{"line":2, "column":14}]}
      ]

  -
    name: "Search doesn't accept bogus args"
    input: |
      type X {
        y: String @search(by: [bogus])
      }
    errlist: [
      {"message": "Type X; Field y: the argument to @search bogus isn't valid.Fields of type
          String can have @search by exact, fulltext, hash, regexp, term and trigram.",
      "locations":[{"line":2, "column":14}]}
      ]

  -
    name: "Type implements an interface which wasn't defined"
    input: |
      type X implements Y {
        y: String
      }
    errlist: [
      {"message": Undefined type "Y".,
      "locations":[{"line":1, "column":6}]}
      ]

  -
    name: "Type implements an interface with the field definition repeated"
    input: |
      interface Y {
        id: ID
      }
      type X implements Y {
        id: ID
        y: String
      }
    errlist: [
      {"message": "Field X.id can only be defined once.",
      "locations":[{"line":5, "column":3}]}
      ]

  -
    name: "Type implements an interface with the field name repeated but different type"
    input: |
      interface Y {
        id: ID
      }
      type X implements Y {
        id: String
        y: String
      }
    errlist: [
      {"message": "Field X.id can only be defined once.",
      "locations":[{"line":5, "column":3}]}
      ]

  -
    name: "Type implements an interface with no field of its own"
    input: |
      interface Y {
        id: ID
      }
      type X implements Y {
      }
    errlist: [
      {"message": "expected at least one definition, found }",
      "locations":[{"line":5, "column":1}]}
      ]

  -
    name: "Type implements from two interfaces where both have ID"
    input: |
      interface X {
        id: ID
      }
      interface Y {
        id: ID
      }
      type Z implements X & Y {
        name: String
      }
    errlist: [
      {"message": "Field Z.id can only be defined once.",
      "locations":[{"line":2, "column":3}]}
      ]

  -
    name: "List of Boolean is not allowed"
    input: |
      type X {
        q: [Boolean]
      }
    errlist: [
      {"message": "Type X; Field q: Boolean lists are invalid.",
      "locations":[{"line":2, "column":3}]}
      ]

  -
<<<<<<< HEAD
    name: "ID field can't have @dgraph directive"
    input: |
      type X {
        id: ID @dgraph(name: "X.id")
        name: String
      }
    errlist: [
      {"message": "Type X; Field id: has the @dgraph directive but fields of type ID can't
          have the @dgraph directive.",
      "locations":[{"line":2, "column":11}]}
    ]

=======
    name: "Field with @id directive has wrong type"
    input: |
      type X {
        f1: [String] @id
      }
    errlist: [
      {"message": "Type X; Field f1: with @id directive must be of type String!, not [String]",
      "locations":[{"line":2, "column":17}]}
      ]

  -
    name: "Field with @id directive should be mandatory"
    input: |
      type X {
        f1: String @id
      }
    errlist: [
      {"message": "Type X; Field f1: with @id directive must be of type String!, not String",
      "locations":[{"line":2, "column":15}]}
      ]

  -
    name: "Field with multiple @id directives should not be allowed"
    input: |
      type X {
        f1: String! @id
        f2: String! @id
      }
    errlist: [
      {"message": "Type X: fields f1 and f2 have the @id directive, but a type can
        have only one field with @id. Pick a single field with @id for type X.",
      "locations":[{"line":2, "column":3},{"line":3, "column":3}]}
      ]
>>>>>>> 3e9227a4

valid_schemas:
  -
    name: "hasInverse directive on singleton"
    input: |
      type X {
        f1: Y @hasInverse(field: "f1")
      }
      type Y {
        f1: X @hasInverse(field: "f1")
      }

  -
    name: "hasInverse directive on list type 1"
    input: |
      type X {
        f1: [Y] @hasInverse(field: "f1")
      }
      type Y {
        f1: X @hasInverse(field: "f1")
      }

  -
    name: "hasInverse directive on list type 2"
    input: |
      type X {
        f1: [Y] @hasInverse(field: "f1")
      }
      type Y {
        f1: [X] @hasInverse(field: "f1")
      }

  -
    name: "Correct search types"
    input: |
      type X {
        int1: Int @search
        int2: Int @search(by: [int])
        int3: Int @search(by: [])
        float1: Float @search
        float2: Float @search(by: [float])
        float3: Float @search(by: [])
        bool1: Boolean @search
        bool2: Boolean @search(by: [bool])
        bool3: Boolean @search(by: [])
        str: String @search
        str2: String @search(by: [])
        strHash: String @search(by: [hash])
        strExact: String @search(by: [exact])
        strTerm: String @search(by: [term])
        strFulltext: String @search(by: [fulltext])
        strTrigram: String @search(by: [trigram])
        strRegexp: String @search(by: [regexp])
        strRegexpFulltext: String @search(by: [regexp, fulltext])
        strMultipleIndex: String @search(by: [trigram, hash, term, fulltext])
        dt: DateTime @search
        dt2: DateTime @search(by: [])
        dtYear: DateTime @search(by: [year])
        dtMonth: DateTime @search(by: [month])
        dtDay: DateTime @search(by: [day])
        dtHour: DateTime @search(by: [hour])
        enumFld: E @search
        req: String! @search(by: [term])
        list: [Int] @search
        reqList: [DateTime!]! @search
      }
      enum E {
        A
      }<|MERGE_RESOLUTION|>--- conflicted
+++ resolved
@@ -433,7 +433,6 @@
       ]
 
   -
-<<<<<<< HEAD
     name: "ID field can't have @dgraph directive"
     input: |
       type X {
@@ -446,7 +445,7 @@
       "locations":[{"line":2, "column":11}]}
     ]
 
-=======
+  -
     name: "Field with @id directive has wrong type"
     input: |
       type X {
@@ -480,7 +479,6 @@
         have only one field with @id. Pick a single field with @id for type X.",
       "locations":[{"line":2, "column":3},{"line":3, "column":3}]}
       ]
->>>>>>> 3e9227a4
 
 valid_schemas:
   -
