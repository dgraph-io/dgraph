/*
 * Copyright 2019 Dgraph Labs, Inc. and Contributors
 *
 * Licensed under the Apache License, Version 2.0 (the "License");
 * you may not use this file except in compliance with the License.
 * You may obtain a copy of the License at
 *
 *     http://www.apache.org/licenses/LICENSE-2.0
 *
 * Unless required by applicable law or agreed to in writing, software
 * distributed under the License is distributed on an "AS IS" BASIS,
 * WITHOUT WARRANTIES OR CONDITIONS OF ANY KIND, either express or implied.
 * See the License for the specific language governing permissions and
 * limitations under the License.
 */

package schema

import (
	"github.com/vektah/gqlparser/ast"
	"github.com/vektah/gqlparser/gqlerror"
	"github.com/vektah/gqlparser/parser"
	"github.com/vektah/gqlparser/validator"
)

// A Request represents a GraphQL request.  It makes no guarantees that the
// request is valid.
type Request struct {
	Query         string                 `json:"query"`
	OperationName string                 `json:"operationName"`
	Variables     map[string]interface{} `json:"variables"`
}

// Operation finds the operation in req, if it is a valid request for GraphQL
// schema s. If the request is GraphQL valid, it must contain a single valid
// Operation.  If either the request is malformed or doesn't contain a valid
// operation, all GraphQL errors encountered are returned.
func (s *schema) Operation(req *Request) (Operation, error) {
	if req == nil || req.Query == "" {
		return nil, gqlerror.Errorf("no query string supplied in request")
	}

	doc, gqlErr := parser.ParseQuery(&ast.Source{Input: req.Query})
	if gqlErr != nil {
		return nil, gqlErr
	}

	listErr := validator.Validate(s.schema, doc)
	if len(listErr) != 0 {
		return nil, listErr
	}

	op := doc.Operations.ForName(req.OperationName)
	if op == nil {
		return nil, gqlerror.Errorf("unable to find operation to resolve")
	}

	vars, gqlErr := validator.VariableValues(s.schema, op, req.Variables)
	if gqlErr != nil {
		return nil, gqlErr
	}

<<<<<<< HEAD
	return &operation{op: op,
		vars:  vars,
		query: req.Query,
		doc:   doc,
	}, nil
=======
	return &operation{op: op, vars: vars, inSchema: s.schema}, nil
>>>>>>> e6504bee
}<|MERGE_RESOLUTION|>--- conflicted
+++ resolved
@@ -60,13 +60,10 @@
 		return nil, gqlErr
 	}
 
-<<<<<<< HEAD
 	return &operation{op: op,
-		vars:  vars,
-		query: req.Query,
-		doc:   doc,
+		vars:     vars,
+		query:    req.Query,
+		doc:      doc,
+		inSchema: s.schema,
 	}, nil
-=======
-	return &operation{op: op, vars: vars, inSchema: s.schema}, nil
->>>>>>> e6504bee
 }