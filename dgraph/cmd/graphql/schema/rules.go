/*
 * Copyright 2019 Dgraph Labs, Inc. and Contributors
 *
 * Licensed under the Apache License, Version 2.0 (the "License");
 * you may not use this file except in compliance with the License.
 * You may obtain a copy of the License at
 *
 *     http://www.apache.org/licenses/LICENSE-2.0
 *
 * Unless required by applicable law or agreed to in writing, software
 * distributed under the License is distributed on an "AS IS" BASIS,
 * WITHOUT WARRANTIES OR CONDITIONS OF ANY KIND, either express or implied.
 * See the License for the specific language governing permissions and
 * limitations under the License.
 */

package schema

import (
	"fmt"
	"sort"
	"strings"

	"github.com/vektah/gqlparser/ast"
	"github.com/vektah/gqlparser/gqlerror"
)

func init() {
	defnValidations = append(defnValidations, dataTypeCheck, nameCheck)

	typeValidations = append(typeValidations, idCountCheck)
	fieldValidations = append(fieldValidations, listValidityCheck)
}

func dataTypeCheck(defn *ast.Definition) *gqlerror.Error {
	if defn.Kind == ast.Object || defn.Kind == ast.Enum || defn.Kind == ast.Interface {
		return nil
	}
	return gqlerror.ErrorPosf(
		defn.Position,
		"You can't add %s definitions. "+
			"Only type, interface and enums are allowed in initial schema.",
		strings.ToLower(string(defn.Kind)),
	)
}

func nameCheck(defn *ast.Definition) *gqlerror.Error {

	if (defn.Kind == ast.Object || defn.Kind == ast.Enum) && isReservedKeyWord(defn.Name) {
		var errMesg string

		if defn.Name == "Query" || defn.Name == "Mutation" {
			errMesg = "You don't need to define the GraphQL Query or Mutation types." +
				" Those are built automatically for you."
		} else {
			errMesg = fmt.Sprintf(
				"%s is a reserved word, so you can't declare a type with this name. "+
					"Pick a different name for the type.", defn.Name,
			)
		}

		return gqlerror.ErrorPosf(defn.Position, errMesg)
	}

	return nil
}

func idCountCheck(typ *ast.Definition) *gqlerror.Error {
	var idFields []*ast.FieldDefinition
	for _, field := range typ.Fields {
		if isIDField(typ, field) {
			idFields = append(idFields, field)
		}
	}

	if len(idFields) > 1 {
		var fieldNames []string
		var errLocations []gqlerror.Location

		for _, f := range idFields {
			fieldNames = append(fieldNames, f.Name)
			errLocations = append(errLocations, gqlerror.Location{
				Line:   f.Position.Line,
				Column: f.Position.Column,
			})
		}

		fieldNamesString := fmt.Sprintf(
			"%s and %s",
			strings.Join(fieldNames[:len(fieldNames)-1], ", "), fieldNames[len(fieldNames)-1],
		)
		errMessage := fmt.Sprintf(
			"Fields %s are listed as IDs for type %s, "+
				"but a type can have only one ID field. "+
				"Pick a single field as the ID for type %s.",
			fieldNamesString, typ.Name, typ.Name,
		)

		return &gqlerror.Error{
			Message:   errMessage,
			Locations: errLocations,
		}
	}

	return nil
}

// [Posts]! -> invalid; [Posts!]!, [Posts!] -> valid
func listValidityCheck(field *ast.FieldDefinition) *gqlerror.Error {

	if field.Type.Elem != nil && field.Type.NonNull && !field.Type.Elem.NonNull {
		return gqlerror.ErrorPosf(
			field.Position,
			fmt.Sprintf(
				"[%s]! lists are invalid. Valid options are [%s!]! and [%s!].",
				field.Type.Name(), field.Type.Name(), field.Type.Name(),
			),
		)
	}

	// [Boolean] is not allowed as dgraph schema doesn't support [bool] yet.
	if field.Type.Elem != nil && field.Type.Elem.Name() == "Boolean" &&
		field.Type.NamedType == "" {
		return gqlerror.ErrorPosf(
			field.Position, "[Boolean] lists are invalid. Only Boolean scalar fields are allowed.")
	}

	return nil
}

func hasInverseValidation(sch *ast.Schema, typ *ast.Definition,
	field *ast.FieldDefinition, dir *ast.Directive) *gqlerror.Error {

	invTypeName := field.Type.Name()
	if sch.Types[invTypeName].Kind != ast.Object {
		return gqlerror.ErrorPosf(
			field.Position,
			"Type %s; Field %s: Field %[2]s is of type %s, but @hasInverse directive only applies"+
				" to fields with object types.", typ.Name, field.Name, invTypeName,
		)
	}

	invFieldArg := dir.Arguments.ForName("field")
	if invFieldArg == nil {
		// This check can be removed once gqlparser bug
		// #107(https://github.com/vektah/gqlparser/issues/107) is fixed.
		return gqlerror.ErrorPosf(
			dir.Position,
			"Type %s; Field %s: @hasInverse directive doesn't have field argument.",
			typ.Name, field.Name,
		)
	}

	invFieldName := invFieldArg.Value.Raw
	invType := sch.Types[invTypeName]
	invField := invType.Fields.ForName(invFieldName)
	if invField == nil {
		return gqlerror.ErrorPosf(
			dir.Position,
			"Type %s; Field %s: inverse field %s doesn't exist for type %s.",
			typ.Name, field.Name, invFieldName, invTypeName,
		)
	}

	if !isInverse(typ.Name, field.Name, invField) {
		return gqlerror.ErrorPosf(
			dir.Position,
			// @TODO: Error message should be more informative.
			"Type %s; Field %s: @hasInverse is required in both the directions to link the fields"+
				", but field %s of type %s doesn't have @hasInverse directive pointing to field"+
				" %[2]s of type %[1]s. To link these add @hasInverse in both directions.",
			typ.Name, field.Name, invFieldName, invTypeName,
		)
	}

	return nil
}

func isInverse(expectedInvType, expectedInvField string, field *ast.FieldDefinition) bool {

	invType := field.Type.Name()
	if invType != expectedInvType {
		return false
	}

	invDirective := field.Directives.ForName(inverseDirective)
	if invDirective == nil {
		return false
	}

	invFieldArg := invDirective.Arguments.ForName("field")
	if invFieldArg == nil || invFieldArg.Value.Raw != expectedInvField {
		return false
	}

	return true
}

func searchValidation(
	sch *ast.Schema,
	typ *ast.Definition,
	field *ast.FieldDefinition,
	dir *ast.Directive) *gqlerror.Error {

	arg := dir.Arguments.ForName(searchArgs)
	if arg == nil {
		// If there's no arg, then it can be an enum or has to be a scalar that's
		// not ID. The schema generation will add the default search
		// for that type.
		if sch.Types[field.Type.Name()].Kind == ast.Enum ||
			(sch.Types[field.Type.Name()].Kind == ast.Scalar && !isIDField(typ, field)) {
			return nil
		}

		return gqlerror.ErrorPosf(
			dir.Position,
			"Type %s; Field %s: has the @search directive but fields of type %s "+
				"can't have the @search directive.",
			typ.Name, field.Name, field.Type.Name())
	}

<<<<<<< HEAD
=======
	// This check can be removed once gqlparser bug
	// #107(https://github.com/vektah/gqlparser/issues/107) is fixed.
>>>>>>> b2b78df7
	if arg.Value.Kind != ast.ListValue {
		return gqlerror.ErrorPosf(
			dir.Position,
			"Type %s; Field %s: the @search directive requires a list argument, like @search(by: [hash])",
			typ.Name, field.Name)
	}

<<<<<<< HEAD
	isEnum := isFieldEnum(sch, field)
=======
>>>>>>> b2b78df7
	searchArgs := getSearchArgs(field)
	searchIndexes := make(map[string]string)
	for _, searchArg := range searchArgs {
		// Checks that the argument for search is valid and compatible
		// with the type it is applied to.
		if search, ok := supportedSearches[searchArg]; !ok {
			// This check can be removed once gqlparser bug
			// #107(https://github.com/vektah/gqlparser/issues/107) is fixed.
			return gqlerror.ErrorPosf(
				dir.Position,
				"Type %s; Field %s: the argument to @search %s isn't valid."+
					"Fields of type %s %s.",
				typ.Name, field.Name, searchArg, field.Type.Name(), searchMessage(sch, field))

<<<<<<< HEAD
		} else if search.gqlType != field.Type.Name() && !isEnum {
=======
		} else if search.gqlType != field.Type.Name() {
>>>>>>> b2b78df7
			return gqlerror.ErrorPosf(
				dir.Position,
				"Type %s; Field %s: has the @search directive but the argument %s "+
					"doesn't apply to field type %s.  Search by %[3]s applies to fields of type %[5]s. "+
					"Fields of type %[4]s %[6]s.",
				typ.Name, field.Name, searchArg, field.Type.Name(),
				supportedSearches[searchArg].gqlType, searchMessage(sch, field))
<<<<<<< HEAD
		} else if isEnum && !(searchArg == "exact" || searchArg == "regexp" || searchArg == "trigram") {
			return gqlerror.ErrorPosf(
				dir.Position,
				"Type %s; Field %s: has the @search directive but the argument %s "+
					"doesn't apply to field type %s which is an Enum. Enum only supports "+
					"exact, regexp and trigram",
				typ.Name, field.Name, searchArg, field.Type.Name())
=======
>>>>>>> b2b78df7
		}

		// Checks that the filter indexes aren't repeated and they
		// don't clash with each other.
		searchIndex := builtInFilters[searchArg]
		if val, ok := searchIndexes[searchIndex]; ok {
			if field.Type.Name() == "String" {
				return gqlerror.ErrorPosf(
					dir.Position,
					"Type %s; Field %s: the argument to @search '%s' is the same "+
<<<<<<< HEAD
						"as the index '%s' provided before and shoudln't "+
=======
						"as the index '%s' provided before and shouldn't "+
>>>>>>> b2b78df7
						"be used together",
					typ.Name, field.Name, searchArg, val)
			}

			return gqlerror.ErrorPosf(
				dir.Position,
				"Type %s; Field %s: has the search directive on %s. %s "+
					"allows only one argument for @search.",
				typ.Name, field.Name, field.Type.Name(), field.Type.Name())
		}

		for _, index := range filtersCollisions[searchIndex] {
			if val, ok := searchIndexes[index]; ok {
				return gqlerror.ErrorPosf(
					dir.Position,
<<<<<<< HEAD
					"Type %s; Field %s: the argument to @search '%s' "+
						"contradicts the index '%s' provided before "+
						"and shouldn't be used together.",
=======
					"Type %s; Field %s: the arguments '%s' and '%s' can't "+
						"be used together as arguments to @search.",
>>>>>>> b2b78df7
					typ.Name, field.Name, searchArg, val)
			}
		}

		searchIndexes[searchIndex] = searchArg
	}

	return nil
}

func isFieldEnum(sch *ast.Schema, field *ast.FieldDefinition) bool {
	return sch.Types[field.Type.Name()].Kind == ast.Enum
}

func searchMessage(sch *ast.Schema, field *ast.FieldDefinition) string {
	var possibleSearchArgs []string
	for name, typ := range supportedSearches {
		if typ.gqlType == field.Type.Name() {
			possibleSearchArgs = append(possibleSearchArgs, name)
		}
	}

	if len(possibleSearchArgs) == 1 || sch.Types[field.Type.Name()].Kind == ast.Enum {
		return "are searchable by just @search"
	} else if len(possibleSearchArgs) == 0 {
		return "can't have the @search directive"
	}

	sort.Strings(possibleSearchArgs)
	return fmt.Sprintf(
		"can have @search by %s and %s",
		strings.Join(possibleSearchArgs[:len(possibleSearchArgs)-1], ", "),
		possibleSearchArgs[len(possibleSearchArgs)-1])
}

func isScalar(s string) bool {
	_, ok := scalarToDgraph[s]
	return ok
}

func isReservedKeyWord(name string) bool {
	if isScalar(name) || name == "Query" || name == "Mutation" {
		return true
	}

	return false
}<|MERGE_RESOLUTION|>--- conflicted
+++ resolved
@@ -219,11 +219,8 @@
 			typ.Name, field.Name, field.Type.Name())
 	}
 
-<<<<<<< HEAD
-=======
 	// This check can be removed once gqlparser bug
 	// #107(https://github.com/vektah/gqlparser/issues/107) is fixed.
->>>>>>> b2b78df7
 	if arg.Value.Kind != ast.ListValue {
 		return gqlerror.ErrorPosf(
 			dir.Position,
@@ -231,10 +228,7 @@
 			typ.Name, field.Name)
 	}
 
-<<<<<<< HEAD
 	isEnum := isFieldEnum(sch, field)
-=======
->>>>>>> b2b78df7
 	searchArgs := getSearchArgs(field)
 	searchIndexes := make(map[string]string)
 	for _, searchArg := range searchArgs {
@@ -249,11 +243,7 @@
 					"Fields of type %s %s.",
 				typ.Name, field.Name, searchArg, field.Type.Name(), searchMessage(sch, field))
 
-<<<<<<< HEAD
 		} else if search.gqlType != field.Type.Name() && !isEnum {
-=======
-		} else if search.gqlType != field.Type.Name() {
->>>>>>> b2b78df7
 			return gqlerror.ErrorPosf(
 				dir.Position,
 				"Type %s; Field %s: has the @search directive but the argument %s "+
@@ -261,7 +251,6 @@
 					"Fields of type %[4]s %[6]s.",
 				typ.Name, field.Name, searchArg, field.Type.Name(),
 				supportedSearches[searchArg].gqlType, searchMessage(sch, field))
-<<<<<<< HEAD
 		} else if isEnum && !(searchArg == "exact" || searchArg == "regexp" || searchArg == "trigram") {
 			return gqlerror.ErrorPosf(
 				dir.Position,
@@ -269,8 +258,6 @@
 					"doesn't apply to field type %s which is an Enum. Enum only supports "+
 					"exact, regexp and trigram",
 				typ.Name, field.Name, searchArg, field.Type.Name())
-=======
->>>>>>> b2b78df7
 		}
 
 		// Checks that the filter indexes aren't repeated and they
@@ -281,11 +268,7 @@
 				return gqlerror.ErrorPosf(
 					dir.Position,
 					"Type %s; Field %s: the argument to @search '%s' is the same "+
-<<<<<<< HEAD
-						"as the index '%s' provided before and shoudln't "+
-=======
 						"as the index '%s' provided before and shouldn't "+
->>>>>>> b2b78df7
 						"be used together",
 					typ.Name, field.Name, searchArg, val)
 			}
@@ -301,14 +284,8 @@
 			if val, ok := searchIndexes[index]; ok {
 				return gqlerror.ErrorPosf(
 					dir.Position,
-<<<<<<< HEAD
-					"Type %s; Field %s: the argument to @search '%s' "+
-						"contradicts the index '%s' provided before "+
-						"and shouldn't be used together.",
-=======
 					"Type %s; Field %s: the arguments '%s' and '%s' can't "+
 						"be used together as arguments to @search.",
->>>>>>> b2b78df7
 					typ.Name, field.Name, searchArg, val)
 			}
 		}
