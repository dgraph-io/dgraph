--- conflicted
+++ resolved
@@ -250,27 +250,13 @@
 						indexStr = fmt.Sprintf(" @index(hash)")
 					}
 
-<<<<<<< HEAD
 					fmt.Fprintf(&typeDef, "  %s: %s\n", fname, typStr)
 					if parentInt == nil {
-						fmt.Fprintf(&preds, "%s: %s%s .\n", fname, typStr, indexStr)
-=======
-					fmt.Fprintf(&typeDef, "  %s.%s: %s\n", typName, f.Name, typStr)
-					if parentInt == "" {
-						fmt.Fprintf(&preds, "%s.%s: %s%s %s.\n", typName, f.Name, typStr, indexStr,
-							upsertStr)
->>>>>>> 3e9227a4
+						fmt.Fprintf(&preds, "%s: %s%s %s.\n", fname, typStr, indexStr, upsertStr)
 					}
 				case ast.Enum:
-					typStr = fmt.Sprintf(
-						"%s%s%s",
-						prefix, "string", suffix,
-					)
-<<<<<<< HEAD
-					fmt.Fprintf(&typeDef, "  %s: %s\n", fname, typStr)
-					if parentInt == nil {
-						fmt.Fprintf(&preds, "%s: %s @index(exact) .\n", fname, typStr)
-=======
+					typStr = fmt.Sprintf("%s%s%s", prefix, "string", suffix)
+
 					indexStr := " @index(hash)"
 					search := f.Directives.ForName(searchDirective)
 					if search != nil {
@@ -280,10 +266,9 @@
 							indexStr = fmt.Sprintf(" @index(%s)", strings.Join(indexes, ", "))
 						}
 					}
-					fmt.Fprintf(&typeDef, "  %s.%s: %s\n", typName, f.Name, typStr)
-					if parentInt == "" {
-						fmt.Fprintf(&preds, "%s.%s: %s%s .\n", typName, f.Name, typStr, indexStr)
->>>>>>> 3e9227a4
+					fmt.Fprintf(&typeDef, "  %s: %s\n", fname, typStr)
+					if parentInt == nil {
+						fmt.Fprintf(&preds, "%s: %s %s .\n", fname, typStr, indexStr)
 					}
 				}
 			}
