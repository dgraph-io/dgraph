/*
 * Copyright 2019 Dgraph Labs, Inc. and Contributors
 *
 * Licensed under the Apache License, Version 2.0 (the "License");
 * you may not use this file except in compliance with the License.
 * You may obtain a copy of the License at
 *
 *     http://www.apache.org/licenses/LICENSE-2.0
 *
 * Unless required by applicable law or agreed to in writing, software
 * distributed under the License is distributed on an "AS IS" BASIS,
 * WITHOUT WARRANTIES OR CONDITIONS OF ANY KIND, either express or implied.
 * See the License for the specific language governing permissions and
 * limitations under the License.
 */

package schema

import (
	"fmt"
	"sort"
	"strings"

	"github.com/vektah/gqlparser/ast"
	"github.com/vektah/gqlparser/gqlerror"
	"github.com/vektah/gqlparser/parser"
	"github.com/vektah/gqlparser/validator"
)

// A Handler can produce valid GraphQL and Dgraph schemas given an input of
// types and relationships
type Handler interface {
	DGSchema() string
	GQLSchema() string
}

type handler struct {
	input          string
	originalDefs   []string
	completeSchema *ast.Schema
	dgraphSchema   string
}

func (s *handler) GQLSchema() string {
	return Stringify(s.completeSchema, s.originalDefs)
}

func (s *handler) DGSchema() string {
	return s.dgraphSchema
}

// NewHandler processes the input schema.  If there are no errors, it returns
// a valid Handler, otherwise it returns nil and an error.
func NewHandler(input string) (Handler, error) {
	if input == "" {
		return nil, gqlerror.Errorf("No schema specified")
	}

	// The input schema contains just what's required to describe the types,
	// relationships and searchability - but that's not enough to define a
	// valid GraphQL schema: e.g. we allow an input schema file like
	//
	// type T {
	//   f: Int @search
	// }
	//
	// But, that's not valid GraphQL unless there's also definitions of scalars
	// (Int, String, etc) and definitions of the directives (@search, etc).
	// We don't want to make the user have those in their file and then we have
	// to check that they've made the right definitions, etc, etc.
	//
	// So we parse the original input of just types and relationships and
	// run a validation to make sure it only contains things that it should.
	// To that we add all the scalars and other definitions we always require.
	//
	// Then, we GraphQL validate to make sure their definitions plus our additions
	// is GraphQL valid.  At this point we know the definitions are GraphQL valid,
	// but we need to check if it makes sense to our layer.
	//
	// The next final validation ensures that the definitions are made
	// in such a way that our GraphQL API will be able to interpret the schema
	// correctly.
	//
	// Then we can complete the process by adding in queries and mutations etc. to
	// make the final full GraphQL schema.

	doc, gqlErr := parser.ParseSchemas(validator.Prelude, &ast.Source{Input: input})
	if gqlErr != nil {
		return nil, gqlerror.List{gqlErr}
	}

	gqlErrList := preGQLValidation(doc)
	if gqlErrList != nil {
		return nil, gqlErrList
	}

	defns := make([]string, 0, len(doc.Definitions))
	for _, defn := range doc.Definitions {
		if defn.BuiltIn {
			continue
		}
		defns = append(defns, defn.Name)
	}

	expandSchema(doc)

	sch, gqlErr := validator.ValidateSchemaDocument(doc)
	if gqlErr != nil {
		return nil, gqlerror.List{gqlErr}
	}

	gqlErrList = postGQLValidation(sch, defns)
	if gqlErrList != nil {
		return nil, gqlErrList
	}

	dgSchema := genDgSchema(sch, defns)
	completeSchema(sch, defns)

	return &handler{
		input:          input,
		dgraphSchema:   dgSchema,
		completeSchema: sch,
		originalDefs:   defns,
	}, nil
}

func getAllSearchIndexes(val *ast.Value) []string {
	res := make([]string, len(val.Children))

	for i, child := range val.Children {
		res[i] = supportedSearches[child.Value.Raw].dgIndex
	}

	return res
}

// genDgSchema generates Dgraph schema from a valid graphql schema.
func genDgSchema(gqlSch *ast.Schema, definitions []string) string {
	var typeStrings []string

	type scalar struct {
		indexes   map[string]bool
		dgraphTyp string
	}

	// Stores a list of predicate name => scalar definition for it.
	scalars := make(map[string]*scalar)
	var scalarPreds strings.Builder

	for _, key := range definitions {
		def := gqlSch.Types[key]
		switch def.Kind {
		case ast.Object, ast.Interface:
			var typeDef, preds strings.Builder
			fmt.Fprintf(&typeDef, "type %s {\n", def.Name)
			for _, f := range def.Fields {
				if f.Type.Name() == "ID" {
					continue
				}

				edgeName := f.Name
				var prefix, suffix string
				if f.Type.Elem != nil {
					prefix = "["
					suffix = "]"
				}

				var typStr string
				switch gqlSch.Types[f.Type.Name()].Kind {
				case ast.Object:
					typStr = fmt.Sprintf("%suid%s", prefix, suffix)

					fmt.Fprintf(&typeDef, "  %s: %s\n", edgeName, typStr)
					_, ok := scalars[edgeName]
					if !ok {
						scalars[edgeName] = &scalar{
							indexes:   make(map[string]bool),
							dgraphTyp: typStr,
						}
					}
				case ast.Scalar:
					typStr = fmt.Sprintf(
						"%s%s%s",
						prefix, scalarToDgraph[f.Type.Name()], suffix,
					)

					indexStr := ""
					search := f.Directives.ForName(searchDirective)
					if search != nil {
						arg := search.Arguments.ForName(searchArgs)
						if arg != nil {
<<<<<<< HEAD
							indexStr = supportedSearches[arg.Value.Raw].dgIndex
=======
							indexes := getAllSearchIndexes(arg.Value)
							indexStr = fmt.Sprintf(" @index(%s)", strings.Join(indexes, ", "))
>>>>>>> 27cb1c93
						} else {
							indexStr = defaultSearches[f.Type.Name()]
						}
					}

					fmt.Fprintf(&typeDef, "  %s: %s\n", edgeName, typStr)

					if _, ok := scalars[edgeName]; !ok {
						scalars[edgeName] = &scalar{
							indexes:   make(map[string]bool),
							dgraphTyp: typStr}
					}
					if indexStr != "" {
						scalars[edgeName].indexes[indexStr] = true
					}
				case ast.Enum:
					typStr = fmt.Sprintf(
						"%s%s%s",
						prefix, "string", suffix,
					)
					fmt.Fprintf(&typeDef, "  %s: %s\n", edgeName, typStr)
					if _, ok := scalars[edgeName]; !ok {
						scalars[edgeName] = &scalar{indexes: map[string]bool{"exact": true},
							dgraphTyp: typStr}
					}
				}
			}
			fmt.Fprintf(&typeDef, "}\n")

			typeStrings = append(
				typeStrings,
				fmt.Sprintf("%s%s", typeDef.String(), preds.String()),
			)
		}
	}

	// Sort the predicates to have a predictable order in the result.
	scalarPredicates := make([]string, 0, len(scalars))
	for predicate := range scalars {
		scalarPredicates = append(scalarPredicates, predicate)
	}
	sort.Strings(scalarPredicates)
	for _, predicate := range scalarPredicates {
		s := scalars[predicate]
		indexes := make([]string, 0, len(s.indexes))
		for index := range s.indexes {
			indexes = append(indexes, index)
		}

		indexStr := ""
		if len(indexes) != 0 {
			sort.Strings(indexes)
			indexStr = strings.Join(indexes, ",")
			indexStr = fmt.Sprintf("@index(%s) ", indexStr)
		}
		fmt.Fprintf(&scalarPreds, "%s: %s %s.\n", predicate, s.dgraphTyp, indexStr)
	}
	typeStrings = append(typeStrings, scalarPreds.String())
	return strings.Join(typeStrings, "")
}<|MERGE_RESOLUTION|>--- conflicted
+++ resolved
@@ -185,19 +185,14 @@
 						prefix, scalarToDgraph[f.Type.Name()], suffix,
 					)
 
-					indexStr := ""
+					indexes := []string{}
 					search := f.Directives.ForName(searchDirective)
 					if search != nil {
 						arg := search.Arguments.ForName(searchArgs)
 						if arg != nil {
-<<<<<<< HEAD
-							indexStr = supportedSearches[arg.Value.Raw].dgIndex
-=======
-							indexes := getAllSearchIndexes(arg.Value)
-							indexStr = fmt.Sprintf(" @index(%s)", strings.Join(indexes, ", "))
->>>>>>> 27cb1c93
+							indexes = getAllSearchIndexes(arg.Value)
 						} else {
-							indexStr = defaultSearches[f.Type.Name()]
+							indexes = append(indexes, defaultSearches[f.Type.Name()])
 						}
 					}
 
@@ -208,8 +203,10 @@
 							indexes:   make(map[string]bool),
 							dgraphTyp: typStr}
 					}
-					if indexStr != "" {
-						scalars[edgeName].indexes[indexStr] = true
+					if len(indexes) != 0 {
+						for _, index := range indexes {
+							scalars[edgeName].indexes[index] = true
+						}
 					}
 				case ast.Enum:
 					typStr = fmt.Sprintf(
