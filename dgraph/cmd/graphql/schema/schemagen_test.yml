schemas:
  -
    name: "Object data type"
    input: |
      type A {
        id: ID!
        p: P
      }
      type P {
        id: ID!
      }
    output: |
      type A {
        A.p: uid
      }
      A.p: uid .
      type P {
      }

  -
    name: "Scalar list"
    input: |
      type X {
        id: ID!
        names: [String!]
      }
    output: |
      type X {
        X.names: [string]
      }
      X.names: [string] .

  -
    name: "Object list"
    input: |
      type X {
        p: [P!]!
      }
      type P {
        id: ID!
      }
    output: |
      type X {
        X.p: [uid]
      }
      X.p: [uid] .
      type P {
      }

  -
    name: "Scalar types"
    input: |
      type X {
        p: Int
        pList: [Int]
        q: Boolean
        r: String
        rList: [String]
        s: DateTime
        sList: [DateTime]
        t: Float
        tList: [Float]
        u: ID
      }
    output: |
      type X {
        X.p: int
        X.pList: [int]
        X.q: bool
        X.r: string
        X.rList: [string]
        X.s: dateTime
        X.sList: [dateTime]
        X.t: float
        X.tList: [float]
      }
      X.p: int .
      X.pList: [int] .
      X.q: bool .
      X.r: string .
      X.rList: [string] .
      X.s: dateTime .
      X.sList: [dateTime] .
      X.t: float .
      X.tList: [float] .

  -
    name: "enum - always gets an index"
    input: |
      type X {
        e: E
        f: [E]
      }
      enum E { A }
    output: |
      type X {
        X.e: string
        X.f: [string]
      }
      X.e: string @index(hash) .
      X.f: [string] @index(hash) .


  -
    name: "Search indexes are correct"
    input: |
      type X {
        i1: Int @search
        i2: Int @search(by: [int])
        f1: Float @search
        f2: Float @search(by: [float])
        b1: Boolean @search
        b2: Boolean @search(by: [bool])
        s1: String @search
        s2: String @search(by: [hash])
        s3: String @search(by: [exact])
        s4: String @search(by: [term])
        s5: String @search(by: [fulltext])
        s6: String @search(by: [trigram])
        s7: String @search(by: [regexp])
<<<<<<< HEAD
        s8: String @search(by: [trigram, fulltext, term, exact])
=======
        s8: String @search(by: [exact, fulltext, term, trigram])
>>>>>>> 3e9227a4
        dt1: DateTime @search
        dt2: DateTime @search(by: [year])
        dt3: DateTime @search(by: [month])
        dt4: DateTime @search(by: [day])
        dt5: DateTime @search(by: [hour])
        e: E @search
        e1: E @search(by: [hash])
        e2: E @search(by: [exact])
        e3: E @search(by: [trigram])
        e4: E @search(by: [regexp])
        e5: E @search(by: [hash, regexp])
        e6: E @search(by: [hash, trigram])
        e7: E @search(by: [exact, regexp])
      }
      enum E { A }
    output: |
      type X {
        X.i1: int
        X.i2: int
        X.f1: float
        X.f2: float
        X.b1: bool
        X.b2: bool
        X.s1: string
        X.s2: string
        X.s3: string
        X.s4: string
        X.s5: string
        X.s6: string
        X.s7: string
        X.s8: string
        X.dt1: dateTime
        X.dt2: dateTime
        X.dt3: dateTime
        X.dt4: dateTime
        X.dt5: dateTime
        X.e: string
        X.e1: string
        X.e2: string
        X.e3: string
        X.e4: string
        X.e5: string
        X.e6: string
        X.e7: string
      }
      X.i1: int @index(int) .
      X.i2: int @index(int) .
      X.f1: float @index(float) .
      X.f2: float @index(float) .
      X.b1: bool @index(bool) .
      X.b2: bool @index(bool) .
      X.s1: string @index(term) .
      X.s2: string @index(hash) .
      X.s3: string @index(exact) .
      X.s4: string @index(term) .
      X.s5: string @index(fulltext) .
      X.s6: string @index(trigram) .
      X.s7: string @index(trigram) .
      X.s8: string @index(exact, fulltext, term, trigram) .
      X.dt1: dateTime @index(year) .
      X.dt2: dateTime @index(year) .
      X.dt3: dateTime @index(month) .
      X.dt4: dateTime @index(day) .
      X.dt5: dateTime @index(hour) .
      X.e: string @index(hash) .
      X.e1: string @index(hash) .
      X.e2: string @index(exact) .
      X.e3: string @index(trigram) .
      X.e4: string @index(trigram) .
      X.e5: string @index(hash, trigram) .
      X.e6: string @index(hash, trigram) .
      X.e7: string @index(exact, trigram) .

  -
    name: "interface and types interact properly"
    input: |
      interface A {
        id: ID!
        name: String! @search(by: [exact])
      }
      type B implements A {
        correct: Boolean @search
      }
      type C implements A {
        dob: DateTime!
      }
    output: |
      type A {
        A.name: string
      }
      A.name: string @index(exact) .
      type B {
        A.name: string
        B.correct: bool
      }
      B.correct: bool @index(bool) .
      type C {
        A.name: string
        C.dob: dateTime
      }
      C.dob: dateTime .

  -
<<<<<<< HEAD
    name: "Schema with @dgraph directive."
    input: |
      type A @dgraph(name: "dgraph.type.A") {
        id: ID!
        p: Int
        pList: [Int] @dgraph(name: "dgraph.pList")
        q: Boolean
        r: String @dgraph(name: "dgraph.r")
        rList: [String]
        s: DateTime @dgraph(name: "dgraph.s")
        t: Float
        tList: [Float] @dgraph(name: "dgraph.tList")
      }

      interface B @dgraph(name: "dgraph.interface.B") {
        id: ID!
        name: String! @search(by: [exact]) @dgraph(name: "dgraph.abc.name")
        age: Int
      }

      type C implements B @dgraph(name: "dgraph.type.C") {
        correct: Boolean @search @dgraph(name: "dgraph.correct")
        incorrect: Boolean
      }

      type X @dgraph(name: "dgraph.type.X") {
        e: E @dgraph(name: "dgraph.x.e")
        f: [E] @dgraph(name: "dgraph.x.eList")
      }
      enum E { A }

      type Y {
        p: Int
        q: String
        pList: [Int] @dgraph(name: "dgraph.pList")
        f: Float @dgraph(name: "dgraph.f")
      }
    output: |
      type dgraph.type.A {
        dgraph.type.A.p: int
        dgraph.pList: [int]
        dgraph.type.A.q: bool
        dgraph.r: string
        dgraph.type.A.rList: [string]
        dgraph.s: dateTime
        dgraph.type.A.t: float
        dgraph.tList: [float]
      }
      dgraph.type.A.p: int .
      dgraph.pList: [int] .
      dgraph.type.A.q: bool .
      dgraph.r: string .
      dgraph.type.A.rList: [string] .
      dgraph.s: dateTime .
      dgraph.type.A.t: float .
      dgraph.tList: [float] .
      type dgraph.interface.B {
        dgraph.abc.name: string
        dgraph.interface.B.age: int
      }
      dgraph.abc.name: string @index(exact) .
      dgraph.interface.B.age: int .
      type dgraph.type.C {
        dgraph.abc.name: string
        dgraph.interface.B.age: int
        dgraph.correct: bool
        dgraph.type.C.incorrect: bool
      }
      dgraph.correct: bool @index(bool) .
      dgraph.type.C.incorrect: bool .
      type dgraph.type.X {
        dgraph.x.e: string
        dgraph.x.eList: [string]
      }
      dgraph.x.e: string @index(exact) .
      dgraph.x.eList: [string] @index(exact) .
      type Y {
        Y.p: int
        Y.q: string
        dgraph.pList: [int]
        dgraph.f: float
      }
      Y.p: int .
      Y.q: string .
      dgraph.pList: [int] .
      dgraph.f: float .
=======
    name: "Field with @id directive but no search directive gets hash index."
    input: |
      interface A {
        id: String! @id
      }
      type B implements A {
        correct: Boolean @search
      }
    output: |
      type A {
        A.id: string
      }
      A.id: string @index(hash) @upsert .
      type B {
        A.id: string
        B.correct: bool
      }
      B.correct: bool @index(bool) .

  -
    name: "Field with @id directive gets hash index."
    input: |
      interface A {
        id: String! @id @search(by: [trigram])
      }
      type B implements A {
        correct: Boolean @search
      }
    output: |
      type A {
        A.id: string
      }
      A.id: string @index(trigram, hash) @upsert .
      type B {
        A.id: string
        B.correct: bool
      }
      B.correct: bool @index(bool) .

  -
    name: "Field with @id directive and a hash arg in search directive generates correct schema."
    input: |
      interface A {
        id: String! @id @search(by: [hash, term])
      }
      type B implements A {
        correct: Boolean @search
      }
    output: |
      type A {
        A.id: string
      }
      A.id: string @index(hash, term) @upsert .
      type B {
        A.id: string
        B.correct: bool
      }
      B.correct: bool @index(bool) .
>>>>>>> 3e9227a4
<|MERGE_RESOLUTION|>--- conflicted
+++ resolved
@@ -118,11 +118,7 @@
         s5: String @search(by: [fulltext])
         s6: String @search(by: [trigram])
         s7: String @search(by: [regexp])
-<<<<<<< HEAD
-        s8: String @search(by: [trigram, fulltext, term, exact])
-=======
         s8: String @search(by: [exact, fulltext, term, trigram])
->>>>>>> 3e9227a4
         dt1: DateTime @search
         dt2: DateTime @search(by: [year])
         dt3: DateTime @search(by: [month])
@@ -226,7 +222,6 @@
       C.dob: dateTime .
 
   -
-<<<<<<< HEAD
     name: "Schema with @dgraph directive."
     input: |
       type A @dgraph(name: "dgraph.type.A") {
@@ -313,7 +308,8 @@
       Y.q: string .
       dgraph.pList: [int] .
       dgraph.f: float .
-=======
+
+  -
     name: "Field with @id directive but no search directive gets hash index."
     input: |
       interface A {
@@ -371,5 +367,4 @@
         A.id: string
         B.correct: bool
       }
-      B.correct: bool @index(bool) .
->>>>>>> 3e9227a4
+      B.correct: bool @index(bool) .