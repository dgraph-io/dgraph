/*
 * Copyright 2019 Dgraph Labs, Inc. and Contributors
 *
 * Licensed under the Apache License, Version 2.0 (the "License");
 * you may not use this file except in compliance with the License.
 * You may obtain a copy of the License at
 *
 *     http://www.apache.org/licenses/LICENSE-2.0
 *
 * Unless required by applicable law or agreed to in writing, software
 * distributed under the License is distributed on an "AS IS" BASIS,
 * WITHOUT WARRANTIES OR CONDITIONS OF ANY KIND, either express or implied.
 * See the License for the specific language governing permissions and
 * limitations under the License.
 */

package schema

import (
	"fmt"
	"strconv"
	"strings"

	"github.com/vektah/gqlparser/ast"
	"github.com/vektah/gqlparser/gqlerror"
)

// Wrap the github.com/vektah/gqlparser/ast defintions so that the bulk of the GraphQL
// algorithm and interface is dependent on behaviours we expect from a GraphQL schema
// and validation, but not dependent the exact structure in the gqlparser.
//
// This also auto hooks up some bookkeeping that's otherwise no fun.  E.g. getting values for
// field arguments requires the variable map from the operation - so we'd need to carry vars
// through all the resolver functions.  Much nicer if they are resolved by magic here.
//
// TODO: *Note* not vendoring github.com/vektah/gqlparser at this stage.  You need to go get it.
// Will make decision on if it's exactly what we need as we move along.

// QueryType is currently supported queries
type QueryType string

// MutationType is currently supported mutations
type MutationType string

const (
	GetQuery             QueryType    = "get"
	FilterQuery          QueryType    = "query"
	SchemaQuery          QueryType    = "schema"
	NotSupportedQuery    QueryType    = "notsupported"
	AddMutation          MutationType = "add"
	UpdateMutation       MutationType = "update"
	DeleteMutation       MutationType = "delete"
	NotSupportedMutation MutationType = "notsupported"
	IDType                            = "ID"
	IDArgName                         = "id"
	InputArgName                      = "input"
)

// Schema represents a valid GraphQL schema
type Schema interface {
	Operation(r *Request) (Operation, error)
}

// An Operation is a single valid GraphQL operation.  It contains either
// Queries or Mutations, but not both.  Subscriptions are not yet supported.
type Operation interface {
	Queries() []Query
	Mutations() []Mutation
	IsQuery() bool
	IsMutation() bool
	IsSubscription() bool
}

// A Field is one field from an Operation.
type Field interface {
	Name() string
	Alias() string
	ResponseName() string
	ArgValue(name string) interface{}
	IDArgValue() (uint64, error)
	Type() Type
	SelectionSet() []Field
	Location() *Location
}

// TODO: Location will be swapped with the the one the x soon when errors
// are swapped from gqlparser errors to x.
type Location struct {
	Line   int
	Column int
}

// A Mutation is a field (from the schema's Mutation type) from an Operation
type Mutation interface {
	Field
	MutationType() MutationType
	MutatedType() Type
}

// A Query is a field (from the schema's Query type) from an Operation
type Query interface {
	Field
	QueryType() QueryType
}

// A Type is a GraphQL type like: Float, T, T! and [T!]!.  If it's not a list, then
// ListType is nil.  If it's an object type then Field gets field definitions by
// name from the definition of the type; IDField gets the ID field of the type.
type Type interface {
	Field(name string) FieldDefinition
	IDField() FieldDefinition
	Name() string
	Nullable() bool
	ListType() Type
	fmt.Stringer
}

// A FieldDefinition is a field as defined in some Type in the schema.  As opposed
// to a Field, which is an instance of a query or mutation asking for a field
// (which in turn must have a FieldDefinition of the right type in the schema.)
type FieldDefinition interface {
	Name() string
	Type() Type
	IsID() bool
	Inverse() (Type, FieldDefinition)
}

type astType struct {
	typ      *ast.Type
	inSchema *ast.Schema
}

type schema struct {
	schema *ast.Schema
}

type operation struct {
<<<<<<< HEAD
	op   *ast.OperationDefinition
	vars map[string]interface{}

	// The fields below are used by schema introspection queries.
	query string
	doc   *ast.QueryDocument
=======
	op       *ast.OperationDefinition
	vars     map[string]interface{}
	inSchema *ast.Schema
>>>>>>> e6504bee
}

type field struct {
	field *ast.Field
	op    *operation
}

type fieldDefinition struct {
	fieldDef *ast.FieldDefinition
	inSchema *ast.Schema
}

type mutation field
type query field

func (o *operation) IsQuery() bool {
	return o.op.Operation == ast.Query
}

func (o *operation) IsMutation() bool {
	return o.op.Operation == ast.Mutation
}

func (o *operation) IsSubscription() bool {
	return o.op.Operation == ast.Subscription
}

func (o *operation) Queries() (qs []Query) {
	if !o.IsQuery() {
		return
	}

	for _, s := range o.op.SelectionSet {
		if f, ok := s.(*ast.Field); ok {
			qs = append(qs, &query{field: f, op: o})
		}
	}

	return
}

func (o *operation) Mutations() (ms []Mutation) {
	if !o.IsMutation() {
		return
	}

	for _, s := range o.op.SelectionSet {
		if f, ok := s.(*ast.Field); ok {
			ms = append(ms, &mutation{field: f, op: o})
		}
	}

	return
}

// AsSchema wraps a github.com/vektah/gqlparser/ast.Schema.
func AsSchema(s *ast.Schema) Schema {
	return &schema{schema: s}
}

func responseName(f *ast.Field) string {
	if f.Alias == "" {
		return f.Name
	}
	return f.Alias
}

func (f *field) Name() string {
	return f.field.Name
}

func (f *field) Alias() string {
	return f.field.Alias
}

func (f *field) ResponseName() string {
	return responseName(f.field)
}

func (f *field) ArgValue(name string) interface{} {
	// FIXME: cache ArgumentMap ?
	return f.field.ArgumentMap(f.op.vars)[name]
}

func (f *field) IDArgValue() (uint64, error) {
	idArg := f.ArgValue(IDArgName)
	if idArg == nil {
		return 0,
			gqlerror.ErrorPosf(f.field.GetPosition(),
				"ID argument not available on field %s", f.Name())
	}

	id, ok := idArg.(string)
	uid, err := strconv.ParseUint(id, 0, 64)

	if !ok || err != nil {
		err = gqlerror.ErrorPosf(f.field.GetPosition(),
			"ID argument (%s) of %s was not able to be parsed", id, f.Name())
	}

	return uid, err
}

func (f *field) Type() Type {
	return &astType{
		typ:      f.field.Definition.Type,
		inSchema: f.op.inSchema,
	}
}

func (f *field) SelectionSet() (flds []Field) {
	for _, s := range f.field.SelectionSet {
		if fld, ok := s.(*ast.Field); ok {
			flds = append(flds, &field{field: fld, op: f.op})
		}
	}

	return
}

func (f *field) Location() *Location {
	return &Location{
		Line:   f.field.Position.Line,
		Column: f.field.Position.Column}
}

func (q *query) Name() string {
	return (*field)(q).Name()
}

func (q *query) Alias() string {
	return (*field)(q).Alias()
}

func (q *query) ArgValue(name string) interface{} {
	return (*field)(q).ArgValue(name)
}

func (q *query) IDArgValue() (uint64, error) {
	return (*field)(q).IDArgValue()
}

func (q *query) Type() Type {
	return (*field)(q).Type()
}

func (q *query) SelectionSet() []Field {
	return (*field)(q).SelectionSet()
}

func (q *query) Location() *Location {
	return (*field)(q).Location()
}

func (q *query) ResponseName() string {
	return (*field)(q).ResponseName()
}

func (q *query) QueryType() QueryType {
	switch {
	case strings.HasPrefix(q.Name(), "get"):
		return GetQuery
	case q.Name() == "__schema" || q.Name() == "__type":
		return SchemaQuery
	default:
		return NotSupportedQuery
	}
}

func (m *mutation) Name() string {
	return (*field)(m).Name()
}

func (m *mutation) Alias() string {
	return (*field)(m).Alias()
}

func (m *mutation) ArgValue(name string) interface{} {
	return (*field)(m).ArgValue(name)
}

func (m *mutation) Type() Type {
	return (*field)(m).Type()
}

func (m *mutation) IDArgValue() (uint64, error) {
	return (*field)(m).IDArgValue()
}

func (m *mutation) SelectionSet() []Field {
	return (*field)(m).SelectionSet()
}

func (m *mutation) Location() *Location {
	return (*field)(m).Location()
}

func (m *mutation) ResponseName() string {
	return (*field)(m).ResponseName()
}

// MutatedType returns the underlying type that gets mutated by m.
//
// It's not the same as the response type of m because mutations don't directly
// return what they mutate.  Mutations return a payload package that includes
// the actual node mutated as a field.
func (m *mutation) MutatedType() Type {
	// ATM there's a single field in the mutation payload.
	// TODO: Need a better way to get this by convention??
	return m.SelectionSet()[0].Type()
}

func (m *mutation) MutationType() MutationType {
	switch {
	case strings.HasPrefix(m.Name(), "add"):
		return AddMutation
	case strings.HasPrefix(m.Name(), "update"):
		return UpdateMutation
	case strings.HasPrefix(m.Name(), "delete"):
		return DeleteMutation
	default:
		return NotSupportedMutation
	}
}

func (t *astType) Field(name string) FieldDefinition {
	return &fieldDefinition{
		// this ForName lookup is a loop in the underlying schema :-(
		fieldDef: t.inSchema.Types[t.Name()].Fields.ForName(name),
		inSchema: t.inSchema,
	}
}

func (fd *fieldDefinition) Name() string {
	return fd.fieldDef.Name
}

func (fd *fieldDefinition) IsID() bool {
	return isID(fd.fieldDef)
}

func isID(fd *ast.FieldDefinition) bool {
	// this will change once we have more types of ID fields
	return fd.Type.Name() == "ID"
}

func (fd *fieldDefinition) Type() Type {
	return &astType{
		typ:      fd.fieldDef.Type,
		inSchema: fd.inSchema,
	}
}

func (fd *fieldDefinition) Inverse() (Type, FieldDefinition) {

	invDirective := fd.fieldDef.Directives.ForName(inverseDirective)
	if invDirective == nil {
		return nil, nil
	}

	invFieldArg := invDirective.Arguments.ForName(inverseArg)
	if invFieldArg == nil {
		return nil, nil // really not possible
	}

	// typ must exist if the schema passed GQL validation
	typ := fd.inSchema.Types[fd.Type().Name()]

	// fld must exist if the schema passed our validation
	fld := typ.Fields.ForName(invFieldArg.Value.Raw)

	return fd.Type(), &fieldDefinition{fieldDef: fld, inSchema: fd.inSchema}
}

func (t *astType) Name() string {
	if t.typ.NamedType == "" {
		return t.typ.Elem.NamedType
	}
	return t.typ.NamedType
}

func (t *astType) Nullable() bool {
	return !t.typ.NonNull
}

func (t *astType) ListType() Type {
	if t.typ.Elem == nil {
		return nil
	}
	return &astType{typ: t.typ.Elem}
}

func (t *astType) String() string {
	if t == nil {
		return ""
	}

	var sb strings.Builder
	// give it enough space in case it happens to be `[t.Name()!]!`
	sb.Grow(len(t.Name()) + 4)

	if t.ListType() == nil {
		sb.WriteString(t.Name())
	} else {
		// There's no lists of lists, so this needn't be recursive
		sb.WriteRune('[')
		sb.WriteString(t.Name())
		if !t.ListType().Nullable() {
			sb.WriteRune('!')
		}
		sb.WriteRune(']')
	}

	if !t.Nullable() {
		sb.WriteRune('!')
	}

	return sb.String()
}

func (t *astType) IDField() FieldDefinition {
	def := t.inSchema.Types[t.Name()]
	if def.Kind != ast.Object {
		return nil
	}

	for _, fd := range def.Fields {
		if isID(fd) {
			return &fieldDefinition{
				fieldDef: fd,
				inSchema: t.inSchema,
			}
		}
	}

	return nil
}<|MERGE_RESOLUTION|>--- conflicted
+++ resolved
@@ -135,18 +135,13 @@
 }
 
 type operation struct {
-<<<<<<< HEAD
 	op   *ast.OperationDefinition
 	vars map[string]interface{}
 
 	// The fields below are used by schema introspection queries.
-	query string
-	doc   *ast.QueryDocument
-=======
-	op       *ast.OperationDefinition
-	vars     map[string]interface{}
+	query    string
+	doc      *ast.QueryDocument
 	inSchema *ast.Schema
->>>>>>> e6504bee
 }
 
 type field struct {
