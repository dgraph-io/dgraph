--- conflicted
+++ resolved
@@ -82,11 +82,6 @@
 // via GraphQL->Dgraph->GraphQL.  It writes a valid GraphQL JSON response
 // to w.
 func (gh *graphqlHandler) ServeHTTP(w http.ResponseWriter, r *http.Request) {
-<<<<<<< HEAD
-=======
-	x.AddCorsHeaders(w)
-	w.Header().Set("Content-Type", "application/json")
->>>>>>> 4b486a3a
 
 	ctx, span := trace.StartSpan(r.Context(), "handler")
 	defer span.End()
@@ -197,15 +192,8 @@
 		defer api.PanicHandler(reqID,
 			func(err error) {
 				rr := schema.ErrorResponse(err, reqID)
-<<<<<<< HEAD
-				if _, err = rr.WriteTo(w); err != nil {
-					glog.Errorf("[%s] %s", reqID, err)
-				}
-=======
-				w.Header().Set("Content-Type", "application/json")
 				write(w, rr, fmt.Sprintf("[%s]", reqID),
 					strings.Contains(r.Header.Get("Accept-Encoding"), "gzip"))
->>>>>>> 4b486a3a
 			})
 
 		next.ServeHTTP(w, r)
