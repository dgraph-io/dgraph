--- conflicted
+++ resolved
@@ -19,6 +19,7 @@
 import (
 	"context"
 	"encoding/binary"
+	"fmt"
 	"log"
 	"math"
 	"sort"
@@ -298,9 +299,6 @@
 	return nil
 }
 
-<<<<<<< HEAD
-func (n *node) applyProposal(e raftpb.Entry) (uint64, error) {
-=======
 func (n *node) applySnapshot(snap *pb.ZeroSnapshot) error {
 	existing, err := n.Store.Snapshot()
 	if err != nil {
@@ -327,8 +325,7 @@
 	return nil
 }
 
-func (n *node) applyProposal(e raftpb.Entry) (string, error) {
->>>>>>> bc637afa
+func (n *node) applyProposal(e raftpb.Entry) (uint64, error) {
 	var p pb.ZeroProposal
 	// Raft commits empty entry on becoming a leader.
 	if len(e.Data) == 0 {
