--- conflicted
+++ resolved
@@ -179,12 +179,7 @@
 		numReplicas:       Zero.Conf.GetInt("replicas"),
 		peer:              Zero.Conf.GetString("peer"),
 		w:                 Zero.Conf.GetString("wal"),
-<<<<<<< HEAD
 		rebalanceInterval: Zero.Conf.GetDuration("rebalance-interval"),
-		totalCache:        int64(Zero.Conf.GetInt("cache-mb")),
-=======
-		rebalanceInterval: Zero.Conf.GetDuration("rebalance_interval"),
->>>>>>> 7e5cdc0b
 		tlsClientConfig:   tlsConf,
 	}
 	glog.Infof("Setting Config to: %+v", opts)
