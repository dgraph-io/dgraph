/*
 * Copyright 2017-2018 Dgraph Labs, Inc. and Contributors
 *
 * Licensed under the Apache License, Version 2.0 (the "License");
 * you may not use this file except in compliance with the License.
 * You may obtain a copy of the License at
 *
 *     http://www.apache.org/licenses/LICENSE-2.0
 *
 * Unless required by applicable law or agreed to in writing, software
 * distributed under the License is distributed on an "AS IS" BASIS,
 * WITHOUT WARRANTIES OR CONDITIONS OF ANY KIND, either express or implied.
 * See the License for the specific language governing permissions and
 * limitations under the License.
 */

package zero

import (
	"context"
	"crypto/tls"
	"fmt"
	"log"
	"net"
	"net/http"
	"os"
	"os/signal"
	"path/filepath"
	"syscall"
	"time"

	"github.com/dgraph-io/dgraph/ee/audit"
	"github.com/dgraph-io/dgraph/worker"

	"go.opencensus.io/plugin/ocgrpc"
	otrace "go.opencensus.io/trace"
	"go.opencensus.io/zpages"
	"golang.org/x/net/trace"
	"google.golang.org/grpc"
	"google.golang.org/grpc/credentials"

	"github.com/dgraph-io/dgraph/conn"
	"github.com/dgraph-io/dgraph/ee/enc"
	"github.com/dgraph-io/dgraph/protos/pb"
	"github.com/dgraph-io/dgraph/raftwal"
	"github.com/dgraph-io/dgraph/x"
	"github.com/dgraph-io/ristretto/z"
	"github.com/golang/glog"
	"github.com/spf13/cobra"
)

type options struct {
	raft              *z.SuperFlag
	telemetry         *z.SuperFlag
	bindall           bool
	portOffset        int
	numReplicas       int
	peer              string
	w                 string
	rebalanceInterval time.Duration
	tlsClientConfig   *tls.Config
	audit             *x.LoggerConf
}

var opts options

// Zero is the sub-command used to start Zero servers.
var Zero x.SubCommand

func init() {
	Zero.Cmd = &cobra.Command{
		Use:   "zero",
		Short: "Run Dgraph Zero management server ",
		Long: `
A Dgraph Zero instance manages the Dgraph cluster.  Typically, a single Zero
instance is sufficient for the cluster; however, one can run multiple Zero
instances to achieve high-availability.
`,
		Run: func(cmd *cobra.Command, args []string) {
			defer x.StartProfile(Zero.Conf).Stop()
			run()
		},
		Annotations: map[string]string{"group": "core"},
	}
	Zero.EnvPrefix = "DGRAPH_ZERO"
	Zero.Cmd.SetHelpTemplate(x.NonRootTemplate)

	flag := Zero.Cmd.Flags()
	x.FillCommonFlags(flag)
	// --tls SuperFlag
	x.RegisterServerTLSFlags(flag)

	flag.IntP("port_offset", "o", 0,
		"Value added to all listening port numbers. [Grpc=5080, HTTP=6080]")
	flag.Int("replicas", 1, "How many Dgraph Alpha replicas to run per data shard group."+
		" The count includes the original shard.")
	flag.String("peer", "", "Address of another dgraphzero server.")
	flag.StringP("wal", "w", "zw", "Directory storing WAL.")
	flag.Duration("rebalance_interval", 8*time.Minute, "Interval for trying a predicate move.")
	flag.String("enterprise_license", "", "Path to the enterprise license file.")
<<<<<<< HEAD
	flag.Bool("enable_admin_http", true,
		"Turn on/off the admin endpoints exposed over HTTP port for Zero.")
=======
	flag.String("cid", "", "Cluster ID")

	flag.String("raft", raftDefaults, z.NewSuperFlagHelp(raftDefaults).
		Head("Raft options").
		Flag("idx",
			"Provides an optional Raft ID that this Alpha would use to join Raft groups.").
		Flag("learner",
			`Make this Zero a "learner" node. In learner mode, this Zero will not participate `+
				"in Raft elections. This can be used to achieve a read-only replica.").
		String())

	flag.String("audit", worker.AuditDefaults, z.NewSuperFlagHelp(worker.AuditDefaults).
		Head("Audit options").
		Flag("output",
			`[stdout, /path/to/dir] This specifies where audit logs should be output to.
			"stdout" is for standard output. You can also specify the directory where audit logs 
			will be saved. When stdout is specified as output other fields will be ignored.`).
		Flag("compress",
			"Enables the compression of old audit logs.").
		Flag("encrypt-file",
			"The path to the key file to be used for audit log encryption.").
		Flag("days",
			"The number of days audit logs will be preserved.").
		Flag("size",
			"The audit log max size in MB after which it will be rolled over.").
		String())
>>>>>>> 2949f566
}

func setupListener(addr string, port int, kind string) (listener net.Listener, err error) {
	laddr := fmt.Sprintf("%s:%d", addr, port)
	glog.Infof("Setting up %s listener at: %v\n", kind, laddr)
	return net.Listen("tcp", laddr)
}

type state struct {
	node *node
	rs   *conn.RaftServer
	zero *Server
}

func (st *state) serveGRPC(l net.Listener, store *raftwal.DiskStorage) {
	x.RegisterExporters(Zero.Conf, "dgraph.zero")
	grpcOpts := []grpc.ServerOption{
		grpc.MaxRecvMsgSize(x.GrpcMaxSize),
		grpc.MaxSendMsgSize(x.GrpcMaxSize),
		grpc.MaxConcurrentStreams(1000),
		grpc.StatsHandler(&ocgrpc.ServerHandler{}),
		grpc.UnaryInterceptor(audit.AuditRequestGRPC),
	}

	tlsConf, err := x.LoadServerTLSConfigForInternalPort(Zero.Conf)
	x.Check(err)
	if tlsConf != nil {
		grpcOpts = append(grpcOpts, grpc.Creds(credentials.NewTLS(tlsConf)))
	}
	s := grpc.NewServer(grpcOpts...)

	nodeId := opts.raft.GetUint64("idx")
	rc := pb.RaftContext{
		Id:        nodeId,
		Addr:      x.WorkerConfig.MyAddr,
		Group:     0,
		IsLearner: opts.raft.GetBool("learner"),
	}
	m := conn.NewNode(&rc, store, opts.tlsClientConfig)

	// Zero followers should not be forwarding proposals to the leader, to avoid txn commits which
	// were calculated in a previous Zero leader.
	m.Cfg.DisableProposalForwarding = true
	st.rs = conn.NewRaftServer(m)

	st.node = &node{Node: m, ctx: context.Background(), closer: z.NewCloser(1)}
	st.zero = &Server{NumReplicas: opts.numReplicas, Node: st.node, tlsClientConfig: opts.tlsClientConfig}
	st.zero.Init()
	st.node.server = st.zero

	pb.RegisterZeroServer(s, st.zero)
	pb.RegisterRaftServer(s, st.rs)

	go func() {
		defer st.zero.closer.Done()
		err := s.Serve(l)
		glog.Infof("gRPC server stopped : %v", err)

		// Attempt graceful stop (waits for pending RPCs), but force a stop if
		// it doesn't happen in a reasonable amount of time.
		done := make(chan struct{})
		const timeout = 5 * time.Second
		go func() {
			s.GracefulStop()
			close(done)
		}()
		select {
		case <-done:
		case <-time.After(timeout):
			glog.Infof("Stopping grpc gracefully is taking longer than %v."+
				" Force stopping now. Pending RPCs will be abandoned.", timeout)
			s.Stop()
		}
	}()
}

func run() {
	telemetry := z.NewSuperFlag(Zero.Conf.GetString("telemetry")).MergeAndCheckDefault(
		x.TelemetryDefaults)
	if telemetry.GetBool("sentry") {
		x.InitSentry(enc.EeBuild)
		defer x.FlushSentry()
		x.ConfigureSentryScope("zero")
		x.WrapPanics()
		x.SentryOptOutNote()
	}

	x.PrintVersion()
	tlsConf, err := x.LoadClientTLSConfigForInternalPort(Zero.Conf)
	x.Check(err)

	raft := z.NewSuperFlag(Zero.Conf.GetString("raft")).MergeAndCheckDefault(
		raftDefaults)
	conf := audit.GetAuditConf(Zero.Conf.GetString("audit"))
	opts = options{
		telemetry:         telemetry,
		raft:              raft,
		bindall:           Zero.Conf.GetBool("bindall"),
		portOffset:        Zero.Conf.GetInt("port_offset"),
		numReplicas:       Zero.Conf.GetInt("replicas"),
		peer:              Zero.Conf.GetString("peer"),
		w:                 Zero.Conf.GetString("wal"),
		rebalanceInterval: Zero.Conf.GetDuration("rebalance_interval"),
		tlsClientConfig:   tlsConf,
		audit:             conf,
	}
	glog.Infof("Setting Config to: %+v", opts)
	x.WorkerConfig.Parse(Zero.Conf)

	if !enc.EeBuild && Zero.Conf.GetString("enterprise_license") != "" {
		log.Fatalf("ERROR: enterprise_license option cannot be applied to OSS builds. ")
	}

	if opts.numReplicas < 0 || opts.numReplicas%2 == 0 {
		log.Fatalf("ERROR: Number of replicas must be odd for consensus. Found: %d",
			opts.numReplicas)
	}

	if Zero.Conf.GetBool("expose_trace") {
		// TODO: Remove this once we get rid of event logs.
		trace.AuthRequest = func(req *http.Request) (any, sensitive bool) {
			return true, true
		}
	}

	if opts.audit != nil {
		wd, err := filepath.Abs(opts.w)
		x.Check(err)
		ad, err := filepath.Abs(opts.audit.Output)
		x.Check(err)
		x.AssertTruef(ad != wd,
			"WAL directory and Audit output cannot be the same ('%s').", opts.audit.Output)
	}

	if opts.rebalanceInterval <= 0 {
		log.Fatalf("ERROR: Rebalance interval must be greater than zero. Found: %d",
			opts.rebalanceInterval)
	}

	grpc.EnableTracing = false
	otrace.ApplyConfig(otrace.Config{
		DefaultSampler: otrace.ProbabilitySampler(Zero.Conf.GetFloat64("trace"))})

	addr := "localhost"
	if opts.bindall {
		addr = "0.0.0.0"
	}
	if x.WorkerConfig.MyAddr == "" {
		x.WorkerConfig.MyAddr = fmt.Sprintf("localhost:%d", x.PortZeroGrpc+opts.portOffset)
	}

	nodeId := opts.raft.GetUint64("idx")
	if nodeId == 0 {
		log.Fatalf("ERROR: raft.idx flag cannot be 0. Please set idx to a unique positive integer.")
	}
	grpcListener, err := setupListener(addr, x.PortZeroGrpc+opts.portOffset, "grpc")
	x.Check(err)
	httpListener, err := setupListener(addr, x.PortZeroHTTP+opts.portOffset, "http")
	x.Check(err)

	// Create and initialize write-ahead log.
	x.Checkf(os.MkdirAll(opts.w, 0700), "Error while creating WAL dir.")
	store := raftwal.Init(opts.w)
	store.SetUint(raftwal.RaftId, nodeId)
	store.SetUint(raftwal.GroupId, 0) // All zeros have group zero.

	// Initialize the servers.
	var st state
	st.serveGRPC(grpcListener, store)

<<<<<<< HEAD
	http.HandleFunc("/health", st.pingResponse)
	// the following endpoints are disabled only if the flag is explicitly set to false
	if Zero.Conf.GetBool("enable_admin_http") {
		http.HandleFunc("/state", st.getState)
		http.HandleFunc("/removeNode", st.removeNode)
		http.HandleFunc("/moveTablet", st.moveTablet)
		http.HandleFunc("/assign", st.assign)
		http.HandleFunc("/enterpriseLicense", st.applyEnterpriseLicense)
	}
	zpages.Handle(http.DefaultServeMux, "/z")
=======
	tlsCfg, err := x.LoadServerTLSConfig(Zero.Conf)
	x.Check(err)
	go x.StartListenHttpAndHttps(httpListener, tlsCfg, st.zero.closer)

	baseMux := http.NewServeMux()
	http.Handle("/", audit.AuditRequestHttp(baseMux))

	baseMux.HandleFunc("/health", st.pingResponse)
	baseMux.HandleFunc("/state", st.getState)
	baseMux.HandleFunc("/removeNode", st.removeNode)
	baseMux.HandleFunc("/moveTablet", st.moveTablet)
	baseMux.HandleFunc("/assign", st.assign)
	baseMux.HandleFunc("/enterpriseLicense", st.applyEnterpriseLicense)
	baseMux.HandleFunc("/debug/jemalloc", x.JemallocHandler)
	zpages.Handle(baseMux, "/debug/z")
>>>>>>> 2949f566

	// This must be here. It does not work if placed before Grpc init.
	x.Check(st.node.initAndStartNode())

	if opts.telemetry.GetBool("reports") {
		go st.zero.periodicallyPostTelemetry()
	}

	sdCh := make(chan os.Signal, 1)
	signal.Notify(sdCh, os.Interrupt, syscall.SIGINT, syscall.SIGTERM)

	// handle signals
	go func() {
		var sigCnt int
		for sig := range sdCh {
			glog.Infof("--- Received %s signal", sig)
			sigCnt++
			if sigCnt == 1 {
				signal.Stop(sdCh)
				st.zero.closer.Signal()
			} else if sigCnt == 3 {
				glog.Infof("--- Got interrupt signal 3rd time. Aborting now.")
				os.Exit(1)
			} else {
				glog.Infof("--- Ignoring interrupt signal.")
			}
		}
	}()

	st.zero.closer.AddRunning(1)

	go func() {
		defer st.zero.closer.Done()
		<-st.zero.closer.HasBeenClosed()
		glog.Infoln("Shutting down...")
		close(sdCh)
		// Close doesn't close already opened connections.

		// Stop all HTTP requests.
		_ = httpListener.Close()
		// Stop Raft.
		st.node.closer.SignalAndWait()
		// Stop all internal requests.
		_ = grpcListener.Close()

		x.RemoveCidFile()
	}()

	st.zero.closer.AddRunning(2)
	go x.MonitorMemoryMetrics(st.zero.closer)
	go x.MonitorDiskMetrics("wal_fs", opts.w, st.zero.closer)

	glog.Infoln("Running Dgraph Zero...")
	st.zero.closer.Wait()
	glog.Infoln("Closer closed.")

	err = store.Close()
	glog.Infof("Raft WAL closed with err: %v\n", err)

	audit.Close()

	st.zero.orc.close()
	glog.Infoln("All done. Goodbye!")
}<|MERGE_RESOLUTION|>--- conflicted
+++ resolved
@@ -98,10 +98,8 @@
 	flag.StringP("wal", "w", "zw", "Directory storing WAL.")
 	flag.Duration("rebalance_interval", 8*time.Minute, "Interval for trying a predicate move.")
 	flag.String("enterprise_license", "", "Path to the enterprise license file.")
-<<<<<<< HEAD
 	flag.Bool("enable_admin_http", true,
 		"Turn on/off the admin endpoints exposed over HTTP port for Zero.")
-=======
 	flag.String("cid", "", "Cluster ID")
 
 	flag.String("raft", raftDefaults, z.NewSuperFlagHelp(raftDefaults).
@@ -128,7 +126,6 @@
 		Flag("size",
 			"The audit log max size in MB after which it will be rolled over.").
 		String())
->>>>>>> 2949f566
 }
 
 func setupListener(addr string, port int, kind string) (listener net.Listener, err error) {
@@ -299,34 +296,24 @@
 	var st state
 	st.serveGRPC(grpcListener, store)
 
-<<<<<<< HEAD
-	http.HandleFunc("/health", st.pingResponse)
+	tlsCfg, err := x.LoadServerTLSConfig(Zero.Conf)
+	x.Check(err)
+	go x.StartListenHttpAndHttps(httpListener, tlsCfg, st.zero.closer)
+
+	baseMux := http.NewServeMux()
+	http.Handle("/", audit.AuditRequestHttp(baseMux))
+
+	baseMux.HandleFunc("/health", st.pingResponse)
 	// the following endpoints are disabled only if the flag is explicitly set to false
 	if Zero.Conf.GetBool("enable_admin_http") {
-		http.HandleFunc("/state", st.getState)
-		http.HandleFunc("/removeNode", st.removeNode)
-		http.HandleFunc("/moveTablet", st.moveTablet)
-		http.HandleFunc("/assign", st.assign)
-		http.HandleFunc("/enterpriseLicense", st.applyEnterpriseLicense)
-	}
-	zpages.Handle(http.DefaultServeMux, "/z")
-=======
-	tlsCfg, err := x.LoadServerTLSConfig(Zero.Conf)
-	x.Check(err)
-	go x.StartListenHttpAndHttps(httpListener, tlsCfg, st.zero.closer)
-
-	baseMux := http.NewServeMux()
-	http.Handle("/", audit.AuditRequestHttp(baseMux))
-
-	baseMux.HandleFunc("/health", st.pingResponse)
-	baseMux.HandleFunc("/state", st.getState)
-	baseMux.HandleFunc("/removeNode", st.removeNode)
-	baseMux.HandleFunc("/moveTablet", st.moveTablet)
-	baseMux.HandleFunc("/assign", st.assign)
-	baseMux.HandleFunc("/enterpriseLicense", st.applyEnterpriseLicense)
+		baseMux.HandleFunc("/state", st.getState)
+		baseMux.HandleFunc("/removeNode", st.removeNode)
+		baseMux.HandleFunc("/moveTablet", st.moveTablet)
+		baseMux.HandleFunc("/assign", st.assign)
+		baseMux.HandleFunc("/enterpriseLicense", st.applyEnterpriseLicense)
+	}
 	baseMux.HandleFunc("/debug/jemalloc", x.JemallocHandler)
 	zpages.Handle(baseMux, "/debug/z")
->>>>>>> 2949f566
 
 	// This must be here. It does not work if placed before Grpc init.
 	x.Check(st.node.initAndStartNode())
