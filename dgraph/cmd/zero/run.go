--- conflicted
+++ resolved
@@ -110,10 +110,6 @@
 	flag.String("cache_percentage", "100,0",
 		"Cache percentages summing up to 100 for various caches (FORMAT: blockCache,indexCache).")
 
-<<<<<<< HEAD
-	flag.Int("badger.compression_level", 3,
-		"The compression level for Badger. A higher value uses more resources.")
-=======
 	// Badger flags
 	flag.String("badger.tables", "mmap",
 		"[ram, mmap, disk] Specifies how Badger LSM tree is stored for write-ahead log directory "+
@@ -122,7 +118,8 @@
 	flag.String("badger.vlog", "mmap",
 		"[mmap, disk] Specifies how Badger Value log is stored for the write-ahead log directory "+
 			"log directory. mmap consumes more RAM, but provides better performance.")
->>>>>>> 0b8681cd
+	flag.Int("badger.compression_level", 3,
+		"The compression level for Badger. A higher value uses more resources.")
 }
 
 func setupListener(addr string, port int, kind string) (listener net.Listener, err error) {
