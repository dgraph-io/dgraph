# Docker compose file for testing. Use it with:
# ./run.sh
# This would pick up dgraph binary from $GOPATH.

version: "3.5"
services:
  zero1:
    image: dgraph/dgraph:latest
    container_name: bank-dg0.1
    working_dir: /data/dg0.1
    ports:
      - 5080:5080
      - 6080:6080
    labels:
      cluster: test
      service: zero
    volumes:
      - type: bind
        source: $GOPATH/bin
        target: /gobin
        read_only: true
    command: /gobin/dgraph zero -o 0 --my=zero1:5080 --replicas 3 --idx 1 --logtostderr -v=2 --bindall --expose_trace --profile_mode block --block_rate 10

  zero2:
    image: dgraph/dgraph:latest
    container_name: bank-dg0.2
    working_dir: /data/dg0.2
    depends_on:
      - zero1
    ports:
      - 5082:5082
      - 6082:6082
    labels:
      cluster: test
      service: zero
    volumes:
      - type: bind
        source: $GOPATH/bin
        target: /gobin
        read_only: true
    command: /gobin/dgraph zero -o 2 --my=zero2:5082 --replicas 3 --idx 2 --logtostderr -v=2 --peer=zero1:5080

  zero3:
    image: dgraph/dgraph:latest
    container_name: bank-dg0.3
    working_dir: /data/dg0.3
    depends_on:
      - zero2
    ports:
      - 5083:5083
      - 6083:6083
    labels:
      cluster: test
      service: zero
    volumes:
      - type: bind
        source: $GOPATH/bin
        target: /gobin
        read_only: true
    command: /gobin/dgraph zero -o 3 --my=zero3:5083 --replicas 3 --idx 3 --logtostderr -v=2 --peer=zero1:5080

  dg1:
    image: dgraph/dgraph:latest
    container_name: bank-dg1
    working_dir: /data/dg1
    volumes:
      - type: bind
        source: $GOPATH/bin
        target: /gobin
        read_only: true
    ports:
      - 8180:8180
      - 9180:9180
    labels:
      cluster: test
      service: alpha
    command: /gobin/dgraph alpha --my=dg1:7180 --lru_mb=1024 --zero=zero1:5080 -o 100 --expose_trace --trace 1.0 --profile_mode block --block_rate 10 --logtostderr -v=2 --whitelist 10.0.0.0/8,172.16.0.0/12,192.168.0.0/16

  dg2:
    image: dgraph/dgraph:latest
    container_name: bank-dg2
    working_dir: /data/dg2
    depends_on:
      - dg1
    volumes:
      - type: bind
        source: $GOPATH/bin
        target: /gobin
        read_only: true
    ports:
      - 8182:8182
      - 9182:9182
    labels:
      cluster: test
      service: alpha
    command: /gobin/dgraph alpha --my=dg2:7182 --lru_mb=1024 --zero=zero1:5080 -o 102 --expose_trace --trace 1.0 --profile_mode block --block_rate 10 --logtostderr -v=2 --whitelist 10.0.0.0/8,172.16.0.0/12,192.168.0.0/16

  dg3:
    image: dgraph/dgraph:latest
    container_name: bank-dg3
    working_dir: /data/dg3
    depends_on:
      - dg2
    volumes:
      - type: bind
        source: $GOPATH/bin
        target: /gobin
        read_only: true
    ports:
      - 8183:8183
      - 9183:9183
    labels:
      cluster: test
      service: alpha
<<<<<<< HEAD
    command: /gobin/dgraph alpha --my=dg3:7183 --lru_mb=1024 --zero=zero1:5080 -o 103 --expose_trace --trace 1.0 --profile_mode block --block_rate 10 --logtostderr -v=2 --whitelist 10.0.0.0:10.255.255.255,172.16.0.0:172.31.255.255,192.168.0.0:192.168.255.255

  dg4:
    image: dgraph/dgraph:latest
    container_name: bank-dg4
    working_dir: /data/dg4
    depends_on:
      - dg3
    volumes:
      - type: bind
        source: $GOPATH/bin
        target: /gobin
        read_only: true
    ports:
      - 8184:8184
      - 9184:9184
    labels:
      cluster: test
      service: alpha
    command: /gobin/dgraph alpha --my=dg4:7184 --lru_mb=1024 --zero=zero1:5080 -o 104 --expose_trace --trace 1.0 --profile_mode block --block_rate 10 --logtostderr -v=2 --whitelist 10.0.0.0:10.255.255.255,172.16.0.0:172.31.255.255,192.168.0.0:192.168.255.255

  dg5:
    image: dgraph/dgraph:latest
    container_name: bank-dg5
    working_dir: /data/dg5
    depends_on:
      - dg4
    volumes:
      - type: bind
        source: $GOPATH/bin
        target: /gobin
        read_only: true
    ports:
      - 8185:8185
      - 9185:9185
    labels:
      cluster: test
      service: alpha
    command: /gobin/dgraph alpha --my=dg5:7185 --lru_mb=1024 --zero=zero1:5080 -o 105 --expose_trace --trace 1.0 --profile_mode block --block_rate 10 --logtostderr -v=2 --whitelist 10.0.0.0:10.255.255.255,172.16.0.0:172.31.255.255,192.168.0.0:192.168.255.255

  dg6:
    image: dgraph/dgraph:latest
    container_name: bank-dg6
    working_dir: /data/dg6
    depends_on:
      - dg5
    volumes:
      - type: bind
        source: $GOPATH/bin
        target: /gobin
        read_only: true
    ports:
      - 8186:8186
      - 9186:9186
    labels:
      cluster: test
      service: alpha
    command: /gobin/dgraph alpha --my=dg6:7186 --lru_mb=1024 --zero=zero1:5080 -o 106 --expose_trace --trace 1.0 --profile_mode block --block_rate 10 --logtostderr -v=2 --whitelist 10.0.0.0:10.255.255.255,172.16.0.0:172.31.255.255,192.168.0.0:192.168.255.255
=======
    command: /gobin/dgraph alpha --my=dg3:7183 --lru_mb=1024 --zero=zero1:5080 -o 103 --expose_trace --trace 1.0 --profile_mode block --block_rate 10 --logtostderr -v=2 --whitelist 10.0.0.0/8,172.16.0.0/12,192.168.0.0/16
>>>>>>> ef70676f
<|MERGE_RESOLUTION|>--- conflicted
+++ resolved
@@ -112,9 +112,7 @@
     labels:
       cluster: test
       service: alpha
-<<<<<<< HEAD
-    command: /gobin/dgraph alpha --my=dg3:7183 --lru_mb=1024 --zero=zero1:5080 -o 103 --expose_trace --trace 1.0 --profile_mode block --block_rate 10 --logtostderr -v=2 --whitelist 10.0.0.0:10.255.255.255,172.16.0.0:172.31.255.255,192.168.0.0:192.168.255.255
-
+    command: /gobin/dgraph alpha --my=dg3:7183 --lru_mb=1024 --zero=zero1:5080 -o 103 --expose_trace --trace 1.0 --profile_mode block --block_rate 10 --logtostderr -v=2 --whitelist 10.0.0.0/8,172.16.0.0/12,192.168.0.0/16
   dg4:
     image: dgraph/dgraph:latest
     container_name: bank-dg4
@@ -132,8 +130,7 @@
     labels:
       cluster: test
       service: alpha
-    command: /gobin/dgraph alpha --my=dg4:7184 --lru_mb=1024 --zero=zero1:5080 -o 104 --expose_trace --trace 1.0 --profile_mode block --block_rate 10 --logtostderr -v=2 --whitelist 10.0.0.0:10.255.255.255,172.16.0.0:172.31.255.255,192.168.0.0:192.168.255.255
-
+    command: /gobin/dgraph alpha --my=dg4:7184 --lru_mb=1024 --zero=zero1:5080 -o 104 --expose_trace --trace 1.0 --profile_mode block --block_rate 10 --logtostderr -v=2 --whitelist 10.0.0.0/8,172.16.0.0/12,192.168.0.0/16
   dg5:
     image: dgraph/dgraph:latest
     container_name: bank-dg5
@@ -151,8 +148,7 @@
     labels:
       cluster: test
       service: alpha
-    command: /gobin/dgraph alpha --my=dg5:7185 --lru_mb=1024 --zero=zero1:5080 -o 105 --expose_trace --trace 1.0 --profile_mode block --block_rate 10 --logtostderr -v=2 --whitelist 10.0.0.0:10.255.255.255,172.16.0.0:172.31.255.255,192.168.0.0:192.168.255.255
-
+    command: /gobin/dgraph alpha --my=dg5:7185 --lru_mb=1024 --zero=zero1:5080 -o 105 --expose_trace --trace 1.0 --profile_mode block --block_rate 10 --logtostderr -v=2 --whitelist 10.0.0.0/8,172.16.0.0/12,192.168.0.0/16
   dg6:
     image: dgraph/dgraph:latest
     container_name: bank-dg6
@@ -170,7 +166,4 @@
     labels:
       cluster: test
       service: alpha
-    command: /gobin/dgraph alpha --my=dg6:7186 --lru_mb=1024 --zero=zero1:5080 -o 106 --expose_trace --trace 1.0 --profile_mode block --block_rate 10 --logtostderr -v=2 --whitelist 10.0.0.0:10.255.255.255,172.16.0.0:172.31.255.255,192.168.0.0:192.168.255.255
-=======
-    command: /gobin/dgraph alpha --my=dg3:7183 --lru_mb=1024 --zero=zero1:5080 -o 103 --expose_trace --trace 1.0 --profile_mode block --block_rate 10 --logtostderr -v=2 --whitelist 10.0.0.0/8,172.16.0.0/12,192.168.0.0/16
->>>>>>> ef70676f
+    command: /gobin/dgraph alpha --my=dg6:7186 --lru_mb=1024 --zero=zero1:5080 -o 106 --expose_trace --trace 1.0 --profile_mode block --block_rate 10 --logtostderr -v=2 --whitelist 10.0.0.0/8,172.16.0.0/12,192.168.0.0/16