--- conflicted
+++ resolved
@@ -294,16 +294,8 @@
 }
 
 // RefreshAcls queries for the ACL triples and refreshes the ACLs accordingly.
-<<<<<<< HEAD
-func RefreshAcls(closer *y.Closer) {
-	defer func() {
-		glog.Infoln("RefreshAcls closed")
-		closer.Done()
-	}()
-=======
 func RefreshAcls(closer *z.Closer) {
 	defer closer.Done()
->>>>>>> 69f8cd72
 	if len(worker.Config.HmacSecret) == 0 {
 		// the acl feature is not turned on
 		return
