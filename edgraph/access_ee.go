--- conflicted
+++ resolved
@@ -516,7 +516,7 @@
 	if len(op.DropAttr) > 0 {
 		// check that we have the modify permission on the predicate
 		if err := authorizePredicate(userId, groupIds,
-			&AuthInfo{
+			&AccessInfo{
 				predicate: op.DropAttr,
 				operation: acl.Modify,
 			}); err != nil {
@@ -532,7 +532,7 @@
 	}
 	for _, update := range updates {
 		if err := authorizePredicate(userId, groupIds,
-			&AuthInfo{
+			&AccessInfo{
 				predicate: update.Predicate,
 				operation: acl.Modify,
 			}); err != nil {
@@ -577,7 +577,7 @@
 	for pred := range parsePredsFromMutation(gmu.Set) {
 		if err := authorizePredicate(userId,
 			groupIds,
-			&AuthInfo{
+			&AccessInfo{
 				predicate: pred,
 				operation: acl.Write,
 			}); err != nil {
@@ -615,7 +615,7 @@
 	return userData[0] == x.GrootId
 }
 
-type AuthInfo struct {
+type AccessInfo struct {
 	predicate string
 	operation *acl.Operation
 }
@@ -647,7 +647,7 @@
 	groupIds := userData[1:]
 	for pred := range parsePredsFromQuery(parsedReq.Query) {
 		if err := authorizePredicate(userId, groupIds,
-			&AuthInfo{
+			&AccessInfo{
 				predicate: pred,
 				operation: acl.Read,
 			}); err != nil {
@@ -658,28 +658,24 @@
 	return nil
 }
 
-func authorizePredicate(userId string, groups []string, authInfo *AuthInfo) error {
+func authorizePredicate(userId string, groups []string, accessInfo *AccessInfo) error {
 	for _, group := range groups {
-<<<<<<< HEAD
-		err := hasAccess(group, predicate, operation)
-		glog.V(1).Infof("Authorizing group %v on predicate %v for %s, allowed %v",
-			group, predicate, operation.Name, err != nil)
+		err := hasAccess(group, accessInfo.predicate, accessInfo.operation)
+		glog.V(1).Infof("ACL-LOG Authorizing user %v in group %v on predicate %v "+
+			"for %s, allowed %v",
+			userId, group, accessInfo.predicate, accessInfo.operation.Name, err != nil)
 
 		if err == nil {
 			// the operation is allowed as soon as one group has the required permissions
-=======
-		if err := hasAccess(userId, group, authInfo); err == nil {
->>>>>>> 8803f1da
 			return nil
 		}
 	}
 	return fmt.Errorf("unauthorized to do %s on predicate %s",
-		authInfo.operation.Name, authInfo.predicate)
+		accessInfo.operation.Name, accessInfo.predicate)
 }
 
 // hasAccess checks the aclCache and returns whether the specified group is authorized to perform
 // the operation on the given predicate
-<<<<<<< HEAD
 func hasAccess(groupId string, predicate string, operation *acl.Operation) error {
 	// first try to evaluate the request using the predicate -> permission map
 	predPerms, found := aclCache.predPerms.Load(groupId)
@@ -692,21 +688,6 @@
 				groupId, predicate, operation.Name, groupId, predicate, perm)
 			return nil
 		}
-=======
-func hasAccess(userId string, groupId string, authInfo *AuthInfo) error {
-	entry, found := aclCache.Load(groupId)
-	if !found {
-		return fmt.Errorf("acl not found for group %v", groupId)
-	}
-	aclGroup := entry.(*acl.Group)
-	perm, found := aclGroup.MappedAcls[authInfo.predicate]
-	allowed := found && (perm&authInfo.operation.Code) != 0
-	glog.V(1).Infof("ACL-LOG authorizing user %v in group %v on predicate %v for %s, allowed %v",
-		userId, groupId, authInfo.predicate, authInfo.operation.Name, allowed)
-	if !allowed {
-		return fmt.Errorf("group %s not allowed to do %s on predicate %s",
-			groupId, authInfo.operation.Name, authInfo.predicate)
->>>>>>> 8803f1da
 	}
 
 	// if we get here, try to evaluate the request using the regex pred filters
