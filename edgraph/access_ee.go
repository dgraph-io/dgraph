--- conflicted
+++ resolved
@@ -304,16 +304,11 @@
 }
 
 // RefreshAcls queries for the ACL triples and refreshes the ACLs accordingly.
-<<<<<<< HEAD
-func RefreshAcls(closer *y.Closer) {
+func RefreshAcls(closer *z.Closer) {
 	defer func() {
 		glog.Infoln("RefreshAcls closed")
 		closer.Done()
 	}()
-=======
-func RefreshAcls(closer *z.Closer) {
-	defer closer.Done()
->>>>>>> 710b4c9f
 	if len(worker.Config.HmacSecret) == 0 {
 		// the acl feature is not turned on
 		return
