/*
 * Copyright 2017-2018 Dgraph Labs, Inc. and Contributors
 *
 * Licensed under the Apache License, Version 2.0 (the "License");
 * you may not use this file except in compliance with the License.
 * You may obtain a copy of the License at
 *
 *     http://www.apache.org/licenses/LICENSE-2.0
 *
 * Unless required by applicable law or agreed to in writing, software
 * distributed under the License is distributed on an "AS IS" BASIS,
 * WITHOUT WARRANTIES OR CONDITIONS OF ANY KIND, either express or implied.
 * See the License for the specific language governing permissions and
 * limitations under the License.
 */

package edgraph

import (
	"path/filepath"
	"time"

	"github.com/dgraph-io/dgraph/posting"
	"github.com/dgraph-io/dgraph/x"
)

const (
	AllowMutations int = iota
	DisallowMutations
	StrictMutations
)

type Options struct {
	PostingDir     string
	BadgerTables   string
	BadgerVlog     string
	WALDir         string
	MutationsMode  int
	AuthToken      string
	AllottedMemory float64

	HmacSecret         []byte
	AccessJwtTtl       time.Duration
	RefreshJwtTtl      time.Duration
	AclRefreshInterval time.Duration
}

var Config Options

<<<<<<< HEAD
// Sometimes users use config.yaml flag so /debug/vars doesn't have information about the
// value of the flags. Hence we dump conf options we care about to the conf map.
func setConfVar(conf Options) {
	newStr := func(s string) *expvar.String {
		v := new(expvar.String)
		v.Set(s)
		return v
	}

	newFloat := func(f float64) *expvar.Float {
		v := new(expvar.Float)
		v.Set(f)
		return v
	}

	newInt := func(i int) *expvar.Int {
		v := new(expvar.Int)
		v.Set(int64(i))
		return v
	}

	// This is so we can find these options in /debug/vars.
	x.Conf.Set("badger.tables", newStr(conf.BadgerTables))
	x.Conf.Set("badger.vlog", newStr(conf.BadgerVlog))
	x.Conf.Set("posting_dir", newStr(conf.PostingDir))
	x.Conf.Set("wal_dir", newStr(conf.WALDir))
	x.Conf.Set("allotted_memory", newFloat(conf.AllottedMemory))

	// Set some vars from worker.Config.
	x.Conf.Set("tracing", newFloat(x.WorkerConfig.Tracing))
	x.Conf.Set("num_pending_proposals", newInt(x.WorkerConfig.NumPendingProposals))
}

=======
>>>>>>> efed7d7e
func SetConfiguration(newConfig Options) {
	newConfig.validate()
	Config = newConfig

	posting.Config.Mu.Lock()
	posting.Config.AllottedMemory = Config.AllottedMemory
	posting.Config.Mu.Unlock()
}

const MinAllottedMemory = 1024.0

func (o *Options) validate() {
	pd, err := filepath.Abs(o.PostingDir)
	x.Check(err)
	wd, err := filepath.Abs(o.WALDir)
	x.Check(err)
	x.AssertTruef(pd != wd, "Posting and WAL directory cannot be the same ('%s').", o.PostingDir)
	x.AssertTruefNoTrace(o.AllottedMemory != -1,
		"LRU memory (--lru_mb) must be specified. (At least 1024 MB)")
	x.AssertTruefNoTrace(o.AllottedMemory >= MinAllottedMemory,
		"LRU memory (--lru_mb) must be at least %.0f MB. Currently set to: %f",
		MinAllottedMemory, o.AllottedMemory)
}<|MERGE_RESOLUTION|>--- conflicted
+++ resolved
@@ -47,42 +47,6 @@
 
 var Config Options
 
-<<<<<<< HEAD
-// Sometimes users use config.yaml flag so /debug/vars doesn't have information about the
-// value of the flags. Hence we dump conf options we care about to the conf map.
-func setConfVar(conf Options) {
-	newStr := func(s string) *expvar.String {
-		v := new(expvar.String)
-		v.Set(s)
-		return v
-	}
-
-	newFloat := func(f float64) *expvar.Float {
-		v := new(expvar.Float)
-		v.Set(f)
-		return v
-	}
-
-	newInt := func(i int) *expvar.Int {
-		v := new(expvar.Int)
-		v.Set(int64(i))
-		return v
-	}
-
-	// This is so we can find these options in /debug/vars.
-	x.Conf.Set("badger.tables", newStr(conf.BadgerTables))
-	x.Conf.Set("badger.vlog", newStr(conf.BadgerVlog))
-	x.Conf.Set("posting_dir", newStr(conf.PostingDir))
-	x.Conf.Set("wal_dir", newStr(conf.WALDir))
-	x.Conf.Set("allotted_memory", newFloat(conf.AllottedMemory))
-
-	// Set some vars from worker.Config.
-	x.Conf.Set("tracing", newFloat(x.WorkerConfig.Tracing))
-	x.Conf.Set("num_pending_proposals", newInt(x.WorkerConfig.NumPendingProposals))
-}
-
-=======
->>>>>>> efed7d7e
 func SetConfiguration(newConfig Options) {
 	newConfig.validate()
 	Config = newConfig
