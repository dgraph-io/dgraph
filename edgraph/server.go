/*
 * Copyright 2017-2018 Dgraph Labs, Inc. and Contributors
 *
 * Licensed under the Apache License, Version 2.0 (the "License");
 * you may not use this file except in compliance with the License.
 * You may obtain a copy of the License at
 *
 *     http://www.apache.org/licenses/LICENSE-2.0
 *
 * Unless required by applicable law or agreed to in writing, software
 * distributed under the License is distributed on an "AS IS" BASIS,
 * WITHOUT WARRANTIES OR CONDITIONS OF ANY KIND, either express or implied.
 * See the License for the specific language governing permissions and
 * limitations under the License.
 */

package edgraph

import (
	"bytes"
	"context"
	"encoding/json"
	"fmt"
	"math"
	"net"
	"sort"
	"strconv"
	"strings"
	"sync/atomic"
	"time"
	"unicode"

	"github.com/gogo/protobuf/jsonpb"
	"github.com/golang/glog"
	"github.com/pkg/errors"
	ostats "go.opencensus.io/stats"
	"go.opencensus.io/tag"
	"go.opencensus.io/trace"
	otrace "go.opencensus.io/trace"
	"google.golang.org/grpc"
	"google.golang.org/grpc/codes"
	"google.golang.org/grpc/metadata"
	"google.golang.org/grpc/status"

	"github.com/dgraph-io/dgo/v200"
	"github.com/dgraph-io/dgo/v200/protos/api"
	"github.com/dgraph-io/dgraph/chunker"
	"github.com/dgraph-io/dgraph/conn"
	"github.com/dgraph-io/dgraph/ee"
	"github.com/dgraph-io/dgraph/gql"
	gqlSchema "github.com/dgraph-io/dgraph/graphql/schema"
	"github.com/dgraph-io/dgraph/posting"
	"github.com/dgraph-io/dgraph/protos/pb"
	"github.com/dgraph-io/dgraph/query"
	"github.com/dgraph-io/dgraph/schema"
	"github.com/dgraph-io/dgraph/telemetry"
	"github.com/dgraph-io/dgraph/types"
	"github.com/dgraph-io/dgraph/types/facets"
	"github.com/dgraph-io/dgraph/worker"
	"github.com/dgraph-io/dgraph/x"
)

const (
	methodMutate = "Server.Mutate"
	methodQuery  = "Server.Query"
	groupFile    = "group_id"
)

type GraphqlContextKey int

const (
	// IsGraphql is used to validate requests which are allowed to mutate GraphQL reserved
	// predicates, like dgraph.graphql.schema and dgraph.graphql.xid.
	IsGraphql GraphqlContextKey = iota
	// Authorize is used to set if the request requires validation.
	Authorize
)

type AuthMode int

const (
	// NeedAuthorize is used to indicate that the request needs to be authorized.
	NeedAuthorize AuthMode = iota
	// NoAuthorize is used to indicate that authorization needs to be skipped.
	// Used when ACL needs to query information for performing the authorization check.
	NoAuthorize
)

var (
	numGraphQLPM uint64
	numGraphQL   uint64
)

var (
	errIndexingInProgress = errors.New("errIndexingInProgress. Please retry")
)

// Server implements protos.DgraphServer
type Server struct{}

// graphQLSchemaNode represents the node which contains GraphQL schema
type graphQLSchemaNode struct {
	Uid    string `json:"uid"`
	UidInt uint64
	Schema string `json:"dgraph.graphql.schema"`
}

type existingGQLSchemaQryResp struct {
	ExistingGQLSchema []graphQLSchemaNode `json:"ExistingGQLSchema"`
}

<<<<<<< HEAD
=======
func (s *Server) CreateNamespace(ctx context.Context) (uint64, error) {
	ctx = x.AttachJWTNamespace(ctx)
	glog.V(2).Info("Got create namespace request from namespace: ", x.ExtractNamespace(ctx))

	// Namespace creation is only allowed by the guardians of the galaxy group.
	if err := AuthGuardianOfTheGalaxy(ctx); err != nil {
		return 0, errors.Wrapf(err, "Creating namespace, got error:")
	}

	num := &pb.Num{Val: 1, Type: pb.Num_NS_ID}
	ids, err := worker.AssignNsIdsOverNetwork(ctx, num)
	if err != nil {
		return 0, errors.Wrapf(err, "Creating namespace, got error:")
	}

	ns := ids.StartId
	glog.V(2).Infof("Got a lease for NsID: %d", ns)

	// Attach the newly leased NsID in the context in order to create guardians/groot for it.
	ctx = x.AttachNamespace(ctx, ns)
	m := &pb.Mutations{StartTs: worker.State.GetTimestamp(false)}
	m.Schema = schema.InitialSchema(ns)
	m.Types = schema.InitialTypes(ns)
	_, err = query.ApplyMutations(ctx, m)
	if err != nil {
		return 0, err
	}

	if err = worker.WaitForIndexing(ctx, true); err != nil {
		return 0, errors.Wrap(err, "Creating namespace, got error: ")
	}
	if err := createGuardianAndGroot(ctx, ids.StartId); err != nil {
		return 0, errors.Wrapf(err, "Failed to create guardian and groot: ")
	}
	glog.V(2).Infof("Created namespace: %d", ns)
	return ns, nil
}

// This function is used while creating new namespace. New namespace creation is only allowed
// by the guardians of the galaxy group.
func createGuardianAndGroot(ctx context.Context, namespace uint64) error {
	if err := upsertGuardian(ctx); err != nil {
		return errors.Wrap(err, "While creating Guardian")
	}
	if err := upsertGroot(ctx); err != nil {
		return errors.Wrap(err, "While creating Groot")
	}
	return nil
}

func (s *Server) DeleteNamespace(ctx context.Context, namespace uint64) error {
	glog.Info("Deleting namespace", namespace)
	ctx = x.AttachJWTNamespace(ctx)
	if err := AuthGuardianOfTheGalaxy(ctx); err != nil {
		return errors.Wrapf(err, "Deleting namespace, got error: ")
	}
	// TODO(Ahsan): We have to ban the pstore for all the groups.
	ps := worker.State.Pstore
	return ps.BanNamespace(namespace)
}

>>>>>>> 5383ffaa
// PeriodicallyPostTelemetry periodically reports telemetry data for alpha.
func PeriodicallyPostTelemetry() {
	glog.V(2).Infof("Starting telemetry data collection for alpha...")

	start := time.Now()
	ticker := time.NewTicker(time.Minute * 10)
	defer ticker.Stop()

	var lastPostedAt time.Time
	for range ticker.C {
		if time.Since(lastPostedAt) < time.Hour {
			continue
		}
		ms := worker.GetMembershipState()
		t := telemetry.NewAlpha(ms)
		t.NumGraphQLPM = atomic.SwapUint64(&numGraphQLPM, 0)
		t.NumGraphQL = atomic.SwapUint64(&numGraphQL, 0)
		t.SinceHours = int(time.Since(start).Hours())
		glog.V(2).Infof("Posting Telemetry data: %+v", t)

		err := t.Post()
		if err == nil {
			lastPostedAt = time.Now()
		} else {
			atomic.AddUint64(&numGraphQLPM, t.NumGraphQLPM)
			atomic.AddUint64(&numGraphQL, t.NumGraphQL)
			glog.V(2).Infof("Telemetry couldn't be posted. Error: %v", err)
		}
	}
}

// GetGQLSchema queries for the GraphQL schema node, and returns the uid and the GraphQL schema.
// If multiple schema nodes were found, it returns an error.
func GetGQLSchema(namespace uint64) (uid, graphQLSchema string, err error) {
	ctx := context.WithValue(context.Background(), Authorize, false)
	ctx = x.AttachNamespace(ctx, namespace)
	resp, err := (&Server{}).Query(ctx,
		&api.Request{
			Query: `
			query {
			  ExistingGQLSchema(func: has(dgraph.graphql.schema)) {
				uid
				dgraph.graphql.schema
			  }
			}`})
	if err != nil {
		return "", "", err
	}

	var result existingGQLSchemaQryResp
	if err := json.Unmarshal(resp.GetJson(), &result); err != nil {
		return "", "", errors.Wrap(err, "Couldn't unmarshal response from Dgraph query")
	}
	res := result.ExistingGQLSchema
	if len(res) == 0 {
		// no schema has been stored yet in Dgraph
		return "", "", nil
	} else if len(res) == 1 {
		// we found an existing GraphQL schema
		gqlSchemaNode := res[0]
		return gqlSchemaNode.Uid, gqlSchemaNode.Schema, nil
	}

	// found multiple GraphQL schema nodes, this should never happen
	// returning the schema node which is added last
	for i := range res {
		iUid, err := gql.ParseUid(res[i].Uid)
		if err != nil {
			return "", "", err
		}
		res[i].UidInt = iUid
	}

	sort.Slice(res, func(i, j int) bool {
		return res[i].UidInt < res[j].UidInt
	})
	glog.Errorf("Multiple schema node found, using the last one")
	resLast := res[len(res)-1]
	return resLast.Uid, resLast.Schema, nil
}

// UpdateGQLSchema updates the GraphQL and Dgraph schemas using the given inputs.
// It first validates and parses the dgraphSchema given in input. If that fails,
// it returns an error. All this is done on the alpha on which the update request is received.
// Then it sends an update request to the worker, which is executed only on Group-1 leader.
func UpdateGQLSchema(ctx context.Context, gqlSchema,
	dgraphSchema string) (*pb.UpdateGraphQLSchemaResponse, error) {
	var err error
	parsedDgraphSchema := &schema.ParsedSchema{}

	if !x.WorkerConfig.AclEnabled {
		ctx = x.AttachNamespace(ctx, x.GalaxyNamespace)
	}
	// The schema could be empty if it only has custom types/queries/mutations.
	if dgraphSchema != "" {
		op := &api.Operation{Schema: dgraphSchema}
		if err = validateAlterOperation(ctx, op); err != nil {
			return nil, err
		}
		namespace := x.ExtractNamespace(ctx)
		if parsedDgraphSchema, err = parseSchemaFromAlterOperation(namespace, op); err != nil {
			return nil, err
		}
	}

	return worker.UpdateGQLSchemaOverNetwork(ctx, &pb.UpdateGraphQLSchemaRequest{
		StartTs:       worker.State.GetTimestamp(false),
		GraphqlSchema: gqlSchema,
		DgraphPreds:   parsedDgraphSchema.Preds,
		DgraphTypes:   parsedDgraphSchema.Types,
	})
}

// validateAlterOperation validates the given operation for alter.
func validateAlterOperation(ctx context.Context, op *api.Operation) error {
	// The following code block checks if the operation should run or not.
	if op.Schema == "" && op.DropAttr == "" && !op.DropAll && op.DropOp == api.Operation_NONE {
		// Must have at least one field set. This helps users if they attempt
		// to set a field but use the wrong name (could be decoded from JSON).
		return errors.Errorf("Operation must have at least one field set")
	}
	if err := x.HealthCheck(); err != nil {
		return err
	}

	if isDropAll(op) && op.DropOp == api.Operation_DATA {
		return errors.Errorf("Only one of DropAll and DropData can be true")
	}

	if !isMutationAllowed(ctx) {
		return errors.Errorf("No mutations allowed by server.")
	}
	if _, err := hasAdminAuth(ctx, "Alter"); err != nil {
		glog.Warningf("Alter denied with error: %v\n", err)
		return err
	}

	if err := authorizeAlter(ctx, op); err != nil {
		glog.Warningf("Alter denied with error: %v\n", err)
		return err
	}

	return nil
}

// parseSchemaFromAlterOperation parses the string schema given in input operation to a Go
// struct, and performs some checks to make sure that the schema is valid.
func parseSchemaFromAlterOperation(namespace uint64, op *api.Operation) (*schema.ParsedSchema,
	error) {
	// If a background task is already running, we should reject all the new alter requests.
	if schema.State().IndexingInProgress() {
		return nil, errIndexingInProgress
	}

	result, err := schema.ParseWithNamespace(op.Schema, namespace)
	if err != nil {
		return nil, err
	}

	for _, update := range result.Preds {
		// Pre-defined predicates cannot be altered but let the update go through
		// if the update is equal to the existing one.
		if schema.IsPreDefPredChanged(namespace, update) {
			return nil, errors.Errorf("predicate %s is pre-defined and is not allowed to be"+
				" modified", x.ParseAttr(update.Predicate))
		}

		if err := validatePredName(update.Predicate); err != nil {
			return nil, err
		}
		// Users are not allowed to create a predicate under the reserved `dgraph.` namespace. But,
		// there are pre-defined predicates (subset of reserved predicates), and for them we allow
		// the schema update to go through if the update is equal to the existing one.
		// So, here we check if the predicate is reserved but not pre-defined to block users from
		// creating predicates in reserved namespace.
		if x.IsReservedPredicate(update.Predicate) && !x.IsPreDefinedPredicate(update.Predicate) {
			return nil, errors.Errorf("Can't alter predicate `%s` as it is prefixed with `dgraph.`"+
				" which is reserved as the namespace for dgraph's internal types/predicates.",
				x.ParseAttr(update.Predicate))
		}
	}

	for _, typ := range result.Types {
		// Pre-defined types cannot be altered but let the update go through
		// if the update is equal to the existing one.
		if schema.IsPreDefTypeChanged(namespace, typ) {
			return nil, errors.Errorf("type %s is pre-defined and is not allowed to be modified",
				x.ParseAttr(typ.TypeName))
		}

		// Users are not allowed to create types in reserved namespace. But, there are pre-defined
		// types for which the update should go through if the update is equal to the existing one.
		if x.IsReservedType(typ.TypeName) && !x.IsPreDefinedType(typ.TypeName) {
			return nil, errors.Errorf("Can't alter type `%s` as it is prefixed with `dgraph.` "+
				"which is reserved as the namespace for dgraph's internal types/predicates.",
				x.ParseAttr(typ.TypeName))
		}
	}

	return result, nil
}

// insertDropRecord is used to insert a helper record when a DROP operation is performed.
// This helper record lets us know during backup that a DROP operation was performed and that we
// need to write this information in backup manifest. So that while restoring from a backup series,
// we can create an exact replica of the system which existed at the time the last backup was taken.
// Note that if the server crashes after the DROP operation & before this helper record is inserted,
// then restoring from the incremental backup of such a DB would restore even the dropped
// data back.
func insertDropRecord(ctx context.Context, dropOp string) error {
	_, err := (&Server{}).doQuery(context.WithValue(ctx, IsGraphql, true), &Request{
		req: &api.Request{
			Mutations: []*api.Mutation{{
				Set: []*api.NQuad{{
					Subject:     "_:r",
					Predicate:   "dgraph.drop.op",
					ObjectValue: &api.Value{Val: &api.Value_StrVal{StrVal: dropOp}},
				}},
			}},
			CommitNow: true,
		}, doAuth: NoAuthorize})
	return err
}

// Alter handles requests to change the schema or remove parts or all of the data.
func (s *Server) Alter(ctx context.Context, op *api.Operation) (*api.Payload, error) {
	ctx, span := otrace.StartSpan(ctx, "Server.Alter")
	defer span.End()

	ctx = x.AttachJWTNamespace(ctx)
	span.Annotatef(nil, "Alter operation: %+v", op)

	// Always print out Alter operations because they are important and rare.
	glog.Infof("Received ALTER op: %+v", op)

	// check if the operation is valid
	if err := validateAlterOperation(ctx, op); err != nil {
		return nil, err
	}

	defer glog.Infof("ALTER op: %+v done", op)

	empty := &api.Payload{}
	namespace := x.ExtractNamespace(ctx)

	// StartTs is not needed if the predicate to be dropped lies on this server but is required
	// if it lies on some other machine. Let's get it for safety.
	m := &pb.Mutations{StartTs: worker.State.GetTimestamp(false)}
	if isDropAll(op) {
		if err := AuthGuardianOfTheGalaxy(ctx); err != nil {
			return empty, errors.Wrapf(err, "Drop all can only be called by the guardian of the"+
				" galaxy")
		}
		if len(op.DropValue) > 0 {
			return empty, errors.Errorf("If DropOp is set to ALL, DropValue must be empty")
		}

		m.DropOp = pb.Mutations_ALL
		_, err := query.ApplyMutations(ctx, m)
		if err != nil {
			return empty, err
		}

		// insert a helper record for backup & restore, indicating that drop_all was done
		err = insertDropRecord(ctx, "DROP_ALL;")
		if err != nil {
			return empty, err
		}

		// insert empty GraphQL schema, so all alphas get notified to
		// reset their in-memory GraphQL schema
		_, err = UpdateGQLSchema(ctx, "", "")
		// recreate the admin account after a drop all operation
		ResetAcl(nil)
		ResetCors(nil)
		return empty, err
	}

	if op.DropOp == api.Operation_DATA {
		if len(op.DropValue) > 0 {
			return empty, errors.Errorf("If DropOp is set to DATA, DropValue must be empty")
		}

		// query the GraphQL schema and keep it in memory, so it can be inserted again
		_, graphQLSchema, err := GetGQLSchema(namespace)
		if err != nil {
			return empty, err
		}

		m.DropOp = pb.Mutations_DATA
		_, err = query.ApplyMutations(ctx, m)
		if err != nil {
			return empty, err
		}

		// insert a helper record for backup & restore, indicating that drop_data was done
		err = insertDropRecord(ctx, "DROP_DATA;")
		if err != nil {
			return empty, err
		}

		// just reinsert the GraphQL schema, no need to alter dgraph schema as this was drop_data
		_, err = UpdateGQLSchema(ctx, graphQLSchema, "")
		// recreate the admin account after a drop data operation
		ResetAcl(nil)
		ResetCors(nil)
		return empty, err
	}

	if len(op.DropAttr) > 0 || op.DropOp == api.Operation_ATTR {
		if op.DropOp == api.Operation_ATTR && op.DropValue == "" {
			return empty, errors.Errorf("If DropOp is set to ATTR, DropValue must not be empty")
		}

		var attr string
		if len(op.DropAttr) > 0 {
			attr = op.DropAttr
		} else {
			attr = op.DropValue
		}
		attr = x.NamespaceAttr(namespace, attr)
		// Pre-defined predicates cannot be dropped.
		if x.IsPreDefinedPredicate(attr) {
			return empty, errors.Errorf("predicate %s is pre-defined and is not allowed to be"+
				" dropped", x.ParseAttr(attr))
		}

		nq := &api.NQuad{
			Subject:     x.Star,
			Predicate:   x.ParseAttr(attr),
			ObjectValue: &api.Value{Val: &api.Value_StrVal{StrVal: x.Star}},
		}
		wnq := &gql.NQuad{NQuad: nq}
		edge, err := wnq.ToDeletePredEdge()
		if err != nil {
			return empty, err
		}
		edges := []*pb.DirectedEdge{edge}
		m.Edges = edges
		_, err = query.ApplyMutations(ctx, m)
		if err != nil {
			return empty, err
		}

		// insert a helper record for backup & restore, indicating that drop_attr was done
		err = insertDropRecord(ctx, "DROP_ATTR;"+attr)
		return empty, err
	}

	if op.DropOp == api.Operation_TYPE {
		if op.DropValue == "" {
			return empty, errors.Errorf("If DropOp is set to TYPE, DropValue must not be empty")
		}

		// Pre-defined types cannot be dropped.
		dropPred := x.NamespaceAttr(namespace, op.DropValue)
		if x.IsPreDefinedType(dropPred) {
			return empty, errors.Errorf("type %s is pre-defined and is not allowed to be dropped",
				op.DropValue)
		}

		m.DropOp = pb.Mutations_TYPE
		m.DropValue = dropPred
		_, err := query.ApplyMutations(ctx, m)
		return empty, err
	}
	result, err := parseSchemaFromAlterOperation(namespace, op)
	if err == errIndexingInProgress {
		// Make the client wait a bit.
		time.Sleep(time.Second)
		return nil, err

	} else if err != nil {
		return nil, err
	}

	glog.Infof("Got schema: %+v\n", result)
	// TODO: Maybe add some checks about the schema.
	m.Schema = result.Preds
	m.Types = result.Types
	_, err = query.ApplyMutations(ctx, m)
	if err != nil {
		return empty, err
	}

	// wait for indexing to complete or context to be canceled.
	if err = worker.WaitForIndexing(ctx, !op.RunInBackground); err != nil {
		return empty, err
	}

	return empty, nil
}

func annotateStartTs(span *otrace.Span, ts uint64) {
	span.Annotate([]otrace.Attribute{otrace.Int64Attribute("startTs", int64(ts))}, "")
}

func (s *Server) doMutate(ctx context.Context, qc *queryContext, resp *api.Response) error {
	if len(qc.gmuList) == 0 {
		return nil
	}
	if ctx.Err() != nil {
		return ctx.Err()
	}

	start := time.Now()
	defer func() {
		qc.latency.Processing += time.Since(start)
	}()

	if !isMutationAllowed(ctx) {
		return errors.Errorf("no mutations allowed")
	}

	// update mutations from the query results before assigning UIDs
	if err := updateMutations(qc); err != nil {
		return err
	}

	newUids, err := query.AssignUids(ctx, qc.gmuList)
	if err != nil {
		return err
	}

	// resp.Uids contains a map of the node name to the uid.
	// 1. For a blank node, like _:foo, the key would be foo.
	// 2. For a uid variable that is part of an upsert query,
	//    like uid(foo), the key would be uid(foo).
	resp.Uids = query.UidsToHex(query.StripBlankNode(newUids))
	edges, err := query.ToDirectedEdges(qc.gmuList, newUids)
	if err != nil {
		return err
	}

	predHints := make(map[string]pb.Metadata_HintType)
	for _, gmu := range qc.gmuList {
		for pred, hint := range gmu.Metadata.GetPredHints() {
			pred = x.NamespaceAttr(x.ExtractNamespace(ctx), pred)
			if oldHint := predHints[pred]; oldHint == pb.Metadata_LIST {
				continue
			}
			predHints[pred] = hint
		}
	}
	m := &pb.Mutations{
		Edges:   edges,
		StartTs: qc.req.StartTs,
		Metadata: &pb.Metadata{
			PredHints: predHints,
		},
	}

	qc.span.Annotatef(nil, "Applying mutations: %+v", m)
	resp.Txn, err = query.ApplyMutations(ctx, m)
	qc.span.Annotatef(nil, "Txn Context: %+v. Err=%v", resp.Txn, err)

	if x.WorkerConfig.LudicrousMode {
		// Mutations are automatically committed in case of ludicrous mode, so we don't
		// need to manually commit.
		if resp.Txn == nil {
			return errors.Wrapf(err, "Txn Context is nil")
		}
		resp.Txn.Keys = resp.Txn.Keys[:0]
		resp.Txn.CommitTs = qc.req.StartTs
		return err
	}
	// calculateMutationMetrics calculate cost for the mutation.
	calculateMutationMetrics := func() {
		cost := uint64(len(newUids) + len(edges))
		resp.Metrics.NumUids["mutation_cost"] = cost
		resp.Metrics.NumUids["_total"] = resp.Metrics.NumUids["_total"] + cost
	}
	if !qc.req.CommitNow {
		calculateMutationMetrics()
		if err == x.ErrConflict {
			err = status.Error(codes.FailedPrecondition, err.Error())
		}

		return err
	}

	// The following logic is for committing immediately.
	if err != nil {
		// ApplyMutations failed. We now want to abort the transaction,
		// ignoring any error that might occur during the abort (the user would
		// care more about the previous error).
		if resp.Txn == nil {
			resp.Txn = &api.TxnContext{StartTs: qc.req.StartTs}
		}

		resp.Txn.Aborted = true
		_, _ = worker.CommitOverNetwork(ctx, resp.Txn)

		if err == x.ErrConflict {
			// We have already aborted the transaction, so the error message should reflect that.
			return dgo.ErrAborted
		}

		return err
	}

	qc.span.Annotatef(nil, "Prewrites err: %v. Attempting to commit/abort immediately.", err)
	ctxn := resp.Txn
	// zero would assign the CommitTs
	cts, err := worker.CommitOverNetwork(ctx, ctxn)
	qc.span.Annotatef(nil, "Status of commit at ts: %d: %v", ctxn.StartTs, err)
	if err != nil {
		if err == dgo.ErrAborted {
			err = status.Errorf(codes.Aborted, err.Error())
			resp.Txn.Aborted = true
		}

		return err
	}

	// CommitNow was true, no need to send keys.
	resp.Txn.Keys = resp.Txn.Keys[:0]
	resp.Txn.CommitTs = cts
	calculateMutationMetrics()
	return nil
}

// buildUpsertQuery modifies the query to evaluate the
// @if condition defined in Conditional Upsert.
func buildUpsertQuery(qc *queryContext) string {
	if qc.req.Query == "" || len(qc.gmuList) == 0 {
		return qc.req.Query
	}

	qc.condVars = make([]string, len(qc.req.Mutations))
	upsertQuery := strings.TrimSuffix(qc.req.Query, "}")
	for i, gmu := range qc.gmuList {
		isCondUpsert := strings.TrimSpace(gmu.Cond) != ""
		if isCondUpsert {
			qc.condVars[i] = "__dgraph__" + strconv.Itoa(i)
			qc.uidRes[qc.condVars[i]] = nil
			// @if in upsert is same as @filter in the query
			cond := strings.Replace(gmu.Cond, "@if", "@filter", 1)

			// Add dummy query to evaluate the @if directive, ok to use uid(0) because
			// dgraph doesn't check for existence of UIDs until we query for other predicates.
			// Here, we are only querying for uid predicate in the dummy query.
			//
			// For example if - mu.Query = {
			//      me(...) {...}
			//   }
			//
			// Then, upsertQuery = {
			//      me(...) {...}
			//      __dgraph_0__ as var(func: uid(0)) @filter(...)
			//   }
			//
			// The variable __dgraph_0__ will -
			//      * be empty if the condition is true
			//      * have 1 UID (the 0 UID) if the condition is false
			upsertQuery += qc.condVars[i] + ` as var(func: uid(0)) ` + cond + `
			 `
		}
	}
	upsertQuery += `}`

	return upsertQuery
}

// updateMutations updates the mutation and replaces uid(var) and val(var) with
// their values or a blank node, in case of an upsert.
// We use the values stored in qc.uidRes and qc.valRes to update the mutation.
func updateMutations(qc *queryContext) error {
	for i, condVar := range qc.condVars {
		gmu := qc.gmuList[i]
		if condVar != "" {
			uids, ok := qc.uidRes[condVar]
			if !(ok && len(uids) == 1) {
				gmu.Set = nil
				gmu.Del = nil
				continue
			}
		}

		if err := updateUIDInMutations(gmu, qc); err != nil {
			return err
		}
		if err := updateValInMutations(gmu, qc); err != nil {
			return err
		}
	}

	return nil
}

// findMutationVars finds all the variables used in mutation block and stores them
// qc.uidRes and qc.valRes so that we only look for these variables in query results.
func findMutationVars(qc *queryContext) []string {
	updateVars := func(s string) {
		if strings.HasPrefix(s, "uid(") {
			varName := s[4 : len(s)-1]
			qc.uidRes[varName] = nil
		} else if strings.HasPrefix(s, "val(") {
			varName := s[4 : len(s)-1]
			qc.valRes[varName] = nil
		}
	}

	for _, gmu := range qc.gmuList {
		for _, nq := range gmu.Set {
			updateVars(nq.Subject)
			updateVars(nq.ObjectId)
		}
		for _, nq := range gmu.Del {
			updateVars(nq.Subject)
			updateVars(nq.ObjectId)
		}
	}

	varsList := make([]string, 0, len(qc.uidRes)+len(qc.valRes))
	for v := range qc.uidRes {
		varsList = append(varsList, v)
	}
	for v := range qc.valRes {
		varsList = append(varsList, v)
	}

	return varsList
}

// updateValInNQuads picks the val() from object and replaces it with its value
// Assumption is that Subject can contain UID, whereas Object can contain Val
// If val(variable) exists in a query, but the values are not there for the variable,
// it will ignore the mutation silently.
func updateValInNQuads(nquads []*api.NQuad, qc *queryContext, isSet bool) []*api.NQuad {
	getNewVals := func(s string) (map[uint64]types.Val, bool) {
		if strings.HasPrefix(s, "val(") {
			varName := s[4 : len(s)-1]
			if v, ok := qc.valRes[varName]; ok && v != nil {
				return v, true
			}
			return nil, true
		}
		return nil, false
	}

	getValue := func(key uint64, uidToVal map[uint64]types.Val) (types.Val, bool) {
		val, ok := uidToVal[key]
		if ok {
			return val, true
		}

		// Check if the variable is aggregate variable
		// Only 0 key would exist for aggregate variable
		val, ok = uidToVal[0]
		return val, ok
	}

	newNQuads := nquads[:0]
	for _, nq := range nquads {
		// Check if the nquad contains a val() in Object or not.
		// If not then, keep the mutation and continue
		uidToVal, found := getNewVals(nq.ObjectId)
		if !found {
			newNQuads = append(newNQuads, nq)
			continue
		}

		// uid(u) <amount> val(amt)
		// For each NQuad, we need to convert the val(variable_name)
		// to *api.Value before applying the mutation. For that, first
		// we convert key to uint64 and get the UID to Value map from
		// the result of the query.
		var key uint64
		var err error
		switch {
		case nq.Subject[0] == '_' && isSet:
			// in case aggregate val(var) is there, that should work with blank node.
			key = 0
		case nq.Subject[0] == '_' && !isSet:
			// UID is of format "_:uid(u)". Ignore the delete silently
			continue
		default:
			key, err = strconv.ParseUint(nq.Subject, 0, 64)
			if err != nil {
				// Key conversion failed, ignoring the nquad. Ideally,
				// it shouldn't happen as this is the result of a query.
				glog.Errorf("Conversion of subject %s failed. Error: %s",
					nq.Subject, err.Error())
				continue
			}
		}

		// Get the value to the corresponding UID(key) from the query result
		nq.ObjectId = ""
		val, ok := getValue(key, uidToVal)
		if !ok {
			continue
		}

		// Convert the value from types.Val to *api.Value
		nq.ObjectValue, err = types.ObjectValue(val.Tid, val.Value)
		if err != nil {
			// Value conversion failed, ignoring the nquad. Ideally,
			// it shouldn't happen as this is the result of a query.
			glog.Errorf("Conversion of %s failed for %d subject. Error: %s",
				nq.ObjectId, key, err.Error())
			continue
		}

		newNQuads = append(newNQuads, nq)
	}
	qc.nquadsCount += len(newNQuads)
	return newNQuads
}

// updateValInMutations does following transformations:
// 0x123 <amount> val(v) -> 0x123 <amount> 13.0
func updateValInMutations(gmu *gql.Mutation, qc *queryContext) error {
	gmu.Del = updateValInNQuads(gmu.Del, qc, false)
	gmu.Set = updateValInNQuads(gmu.Set, qc, true)
	if qc.nquadsCount > x.Config.MutationsNQuadLimit {
		return errors.Errorf("NQuad count in the request: %d, is more that threshold: %d",
			qc.nquadsCount, x.Config.MutationsNQuadLimit)
	}
	return nil
}

// updateUIDInMutations does following transformations:
//   * uid(v) -> 0x123     -- If v is defined in query block
//   * uid(v) -> _:uid(v)  -- Otherwise
func updateUIDInMutations(gmu *gql.Mutation, qc *queryContext) error {
	// usedMutationVars keeps track of variables that are used in mutations.
	getNewVals := func(s string) []string {
		if strings.HasPrefix(s, "uid(") {
			varName := s[4 : len(s)-1]
			if uids, ok := qc.uidRes[varName]; ok && len(uids) != 0 {
				return uids
			}

			return []string{"_:" + s}
		}

		return []string{s}
	}

	getNewNQuad := func(nq *api.NQuad, s, o string) *api.NQuad {
		// The following copy is fine because we only modify Subject and ObjectId.
		// The pointer values are not modified across different copies of NQuad.
		n := *nq

		n.Subject = s
		n.ObjectId = o
		return &n
	}

	// Remove the mutations from gmu.Del when no UID was found.
	gmuDel := make([]*api.NQuad, 0, len(gmu.Del))
	for _, nq := range gmu.Del {
		// if Subject or/and Object are variables, each NQuad can result
		// in multiple NQuads if any variable stores more than one UIDs.
		newSubs := getNewVals(nq.Subject)
		newObs := getNewVals(nq.ObjectId)

		for _, s := range newSubs {
			for _, o := range newObs {
				// Blank node has no meaning in case of deletion.
				if strings.HasPrefix(s, "_:uid(") ||
					strings.HasPrefix(o, "_:uid(") {
					continue
				}

				gmuDel = append(gmuDel, getNewNQuad(nq, s, o))
				qc.nquadsCount++
			}
			if qc.nquadsCount > x.Config.MutationsNQuadLimit {
				return errors.Errorf("NQuad count in the request: %d, is more that threshold: %d",
					qc.nquadsCount, x.Config.MutationsNQuadLimit)
			}
		}
	}

	gmu.Del = gmuDel

	// Update the values in mutation block from the query block.
	gmuSet := make([]*api.NQuad, 0, len(gmu.Set))
	for _, nq := range gmu.Set {
		newSubs := getNewVals(nq.Subject)
		newObs := getNewVals(nq.ObjectId)

		qc.nquadsCount += len(newSubs) * len(newObs)
		if qc.nquadsCount > x.Config.MutationsNQuadLimit {
			return errors.Errorf("NQuad count in the request: %d, is more that threshold: %d",
				qc.nquadsCount, x.Config.MutationsNQuadLimit)
		}

		for _, s := range newSubs {
			for _, o := range newObs {
				gmuSet = append(gmuSet, getNewNQuad(nq, s, o))
			}
		}
	}
	gmu.Set = gmuSet
	return nil
}

// queryContext is used to pass around all the variables needed
// to process a request for query, mutation or upsert.
type queryContext struct {
	// req is the incoming, not yet parsed request containing
	// a query or more than one mutations or both (in case of upsert)
	req *api.Request
	// gmuList is the list of mutations after parsing req.Mutations
	gmuList []*gql.Mutation
	// gqlRes contains result of parsing the req.Query
	gqlRes gql.Result
	// condVars are conditional variables used in the (modified) query to figure out
	// whether the condition in Conditional Upsert is true. The string would be empty
	// if the corresponding mutation is not a conditional upsert.
	// Note that, len(condVars) == len(gmuList).
	condVars []string
	// uidRes stores mapping from variable names to UIDs for UID variables.
	// These variables are either dummy variables used for Conditional
	// Upsert or variables used in the mutation block in the incoming request.
	uidRes map[string][]string
	// valRes stores mapping from variable names to values for value
	// variables used in the mutation block of incoming request.
	valRes map[string]map[uint64]types.Val
	// l stores latency numbers
	latency *query.Latency
	// span stores a opencensus span used throughout the query processing
	span *trace.Span
	// graphql indicates whether the given request is from graphql admin or not.
	graphql bool
	// gqlField stores the GraphQL field for which the query is being processed.
	// This would be set only if the request is a query from GraphQL layer,
	// otherwise it would be nil. (Eg. nil cases: in case of a DQL query,
	// a mutation being executed from GraphQL layer).
	gqlField gqlSchema.Field
	// nquadsCount maintains numbers of nquads which would be inserted as part of this request.
	// In some cases(mostly upserts), numbers of nquads to be inserted can to huge(we have seen upto
	// 1B) and resulting in OOM. We are limiting number of nquads which can be inserted in
	// a single request.
	nquadsCount int
}

// Request represents a query request sent to the doQuery() method on the Server.
// It contains all the metadata required to execute a query.
type Request struct {
	// req is the incoming gRPC request
	req *api.Request
	// gqlField is the GraphQL field for which the request is being sent
	gqlField gqlSchema.Field
	// doAuth tells whether this request needs ACL authorization or not
	doAuth AuthMode
}

// Health handles /health and /health?all requests.
func (s *Server) Health(ctx context.Context, all bool) (*api.Response, error) {
	if ctx.Err() != nil {
		return nil, ctx.Err()
	}

	var healthAll []pb.HealthInfo
	if all {
		if err := AuthorizeGuardians(ctx); err != nil {
			return nil, err
		}
		pool := conn.GetPools().GetAll()
		for _, p := range pool {
			if p.Addr == x.WorkerConfig.MyAddr {
				continue
			}
			healthAll = append(healthAll, p.HealthInfo())
		}
	}

	// Append self.
	healthAll = append(healthAll, pb.HealthInfo{
		Instance:    "alpha",
		Address:     x.WorkerConfig.MyAddr,
		Status:      "healthy",
		Group:       strconv.Itoa(int(worker.GroupId())),
		Version:     x.Version(),
		Uptime:      int64(time.Since(x.WorkerConfig.StartTime) / time.Second),
		LastEcho:    time.Now().Unix(),
		Ongoing:     worker.GetOngoingTasks(),
		Indexing:    schema.GetIndexingPredicates(),
		EeFeatures:  ee.GetEEFeaturesList(),
		MaxAssigned: posting.Oracle().MaxAssigned(),
	})

	var err error
	var jsonOut []byte
	if jsonOut, err = json.Marshal(healthAll); err != nil {
		return nil, errors.Errorf("Unable to Marshal. Err %v", err)
	}
	return &api.Response{Json: jsonOut}, nil
}

// State handles state requests
func (s *Server) State(ctx context.Context) (*api.Response, error) {
	if ctx.Err() != nil {
		return nil, ctx.Err()
	}

	if err := AuthorizeGuardians(ctx); err != nil {
		return nil, err
	}

	ms := worker.GetMembershipState()
	if ms == nil {
		return nil, errors.Errorf("No membership state found")
	}

	m := jsonpb.Marshaler{EmitDefaults: true}
	var jsonState bytes.Buffer
	if err := m.Marshal(&jsonState, ms); err != nil {
		return nil, errors.Errorf("Error marshalling state information to JSON")
	}

	return &api.Response{Json: jsonState.Bytes()}, nil
}

func getAuthMode(ctx context.Context) AuthMode {
	if auth := ctx.Value(Authorize); auth == nil || auth.(bool) {
		return NeedAuthorize
	}
	return NoAuthorize
}

// QueryGraphQL handles only GraphQL queries, neither mutations nor DQL.
func (s *Server) QueryGraphQL(ctx context.Context, req *api.Request,
	field gqlSchema.Field) (*api.Response, error) {
	ctx = x.AttachJWTNamespace(ctx)
	return s.doQuery(ctx, &Request{req: req, gqlField: field, doAuth: getAuthMode(ctx)})
}

// Query handles queries or mutations
func (s *Server) Query(ctx context.Context, req *api.Request) (*api.Response, error) {
	ctx = x.AttachJWTNamespace(ctx)
	return s.doQuery(ctx, &Request{req: req, doAuth: getAuthMode(ctx)})
}

func (s *Server) doQuery(ctx context.Context, req *Request) (
	resp *api.Response, rerr error) {
	if bool(glog.V(3)) || worker.LogRequestEnabled() {
		glog.Infof("Got a query: %+v", req.req)
	}
	isGraphQL, _ := ctx.Value(IsGraphql).(bool)
	if isGraphQL {
		atomic.AddUint64(&numGraphQL, 1)
	} else {
		atomic.AddUint64(&numGraphQLPM, 1)
	}

	if ctx.Err() != nil {
		return nil, ctx.Err()
	}

	l := &query.Latency{}
	l.Start = time.Now()

	isMutation := len(req.req.Mutations) > 0
	methodRequest := methodQuery
	if isMutation {
		methodRequest = methodMutate
	}

	var measurements []ostats.Measurement
	ctx, span := otrace.StartSpan(ctx, methodRequest)
	ctx = x.WithMethod(ctx, methodRequest)
	defer func() {
		span.End()
		v := x.TagValueStatusOK
		if rerr != nil {
			v = x.TagValueStatusError
		}
		ctx, _ = tag.New(ctx, tag.Upsert(x.KeyStatus, v))
		timeSpentMs := x.SinceMs(l.Start)
		measurements = append(measurements, x.LatencyMs.M(timeSpentMs))
		ostats.Record(ctx, measurements...)
	}()

	if rerr = x.HealthCheck(); rerr != nil {
		return
	}

	req.req.Query = strings.TrimSpace(req.req.Query)
	isQuery := len(req.req.Query) != 0
	if !isQuery && !isMutation {
		span.Annotate(nil, "empty request")
		return nil, errors.Errorf("empty request")
	}

	span.Annotatef(nil, "Request received: %v", req.req)
	if isQuery {
		ostats.Record(ctx, x.PendingQueries.M(1), x.NumQueries.M(1))
		defer func() {
			measurements = append(measurements, x.PendingQueries.M(-1))
		}()
	}
	if isMutation {
		ostats.Record(ctx, x.NumMutations.M(1))
	}

	qc := &queryContext{
		req:      req.req,
		latency:  l,
		span:     span,
		graphql:  isGraphQL,
		gqlField: req.gqlField,
	}
	if rerr = parseRequest(qc); rerr != nil {
		return
	}

	if req.doAuth == NeedAuthorize {
		if rerr = authorizeRequest(ctx, qc); rerr != nil {
			return
		}
	}

	// We use defer here because for queries, startTs will be
	// assigned in the processQuery function called below.
	defer annotateStartTs(qc.span, qc.req.StartTs)
	// For mutations, we update the startTs if necessary.
	if isMutation && req.req.StartTs == 0 {
		if x.WorkerConfig.LudicrousMode {
			req.req.StartTs = posting.Oracle().MaxAssigned()
		} else {
			start := time.Now()
			req.req.StartTs = worker.State.GetTimestamp(false)
			qc.latency.AssignTimestamp = time.Since(start)
		}
	}

	var gqlErrs error
	if resp, rerr = processQuery(ctx, qc); rerr != nil {
		// if rerr is just some error from GraphQL encoding, then we need to continue the normal
		// execution ignoring the error as we still need to assign latency info to resp. If we can
		// change the api.Response proto to have a field to contain GraphQL errors, that would be
		// great. Otherwise, we will have to do such checks a lot and that would make code ugly.
		if qc.gqlField != nil && x.IsGqlErrorList(rerr) {
			gqlErrs = rerr
		} else {
			return
		}
	}
	// if it were a mutation, simple or upsert, in any case gqlErrs would be empty as GraphQL JSON
	// is formed only for queries. So, gqlErrs can have something only in the case of a pure query.
	// So, safe to ignore gqlErrs and not return that here.
	if rerr = s.doMutate(ctx, qc, resp); rerr != nil {
		return
	}

	// TODO(Ahsan): resp.Txn.Preds contain predicates of form gid-namespace|attr.
	// Remove the namespace from the response.
	// resp.Txn.Preds = x.ParseAttrList(resp.Txn.Preds)

	// TODO(martinmr): Include Transport as part of the latency. Need to do
	// this separately since it involves modifying the API protos.
	resp.Latency = &api.Latency{
		AssignTimestampNs: uint64(l.AssignTimestamp.Nanoseconds()),
		ParsingNs:         uint64(l.Parsing.Nanoseconds()),
		ProcessingNs:      uint64(l.Processing.Nanoseconds()),
		EncodingNs:        uint64(l.Json.Nanoseconds()),
		TotalNs:           uint64((time.Since(l.Start)).Nanoseconds()),
	}
	md := metadata.Pairs(x.DgraphCostHeader, fmt.Sprint(resp.Metrics.NumUids["_total"]))
	grpc.SendHeader(ctx, md)
	return resp, gqlErrs
}

func processQuery(ctx context.Context, qc *queryContext) (*api.Response, error) {
	resp := &api.Response{}
	if qc.req.Query == "" {
		// No query, so make the query cost 0.
		resp.Metrics = &api.Metrics{
			NumUids: map[string]uint64{"_total": 0},
		}
		return resp, nil
	}
	if ctx.Err() != nil {
		return resp, ctx.Err()
	}
	if x.WorkerConfig.LudicrousMode {
		qc.req.StartTs = posting.Oracle().MaxAssigned()
	}
	qr := query.Request{
		Latency:  qc.latency,
		GqlQuery: &qc.gqlRes,
	}

	// Here we try our best effort to not contact Zero for a timestamp. If we succeed,
	// then we use the max known transaction ts value (from ProcessDelta) for a read-only query.
	// If we haven't processed any updates yet then fall back to getting TS from Zero.
	switch {
	case qc.req.BestEffort:
		qc.span.Annotate([]otrace.Attribute{otrace.BoolAttribute("be", true)}, "")
	case qc.req.ReadOnly:
		qc.span.Annotate([]otrace.Attribute{otrace.BoolAttribute("ro", true)}, "")
	default:
		qc.span.Annotate([]otrace.Attribute{otrace.BoolAttribute("no", true)}, "")
	}

	if qc.req.BestEffort {
		// Sanity: check that request is read-only too.
		if !qc.req.ReadOnly {
			return resp, errors.Errorf("A best effort query must be read-only.")
		}
		if qc.req.StartTs == 0 {
			qc.req.StartTs = posting.Oracle().MaxAssigned()
		}
		qr.Cache = worker.NoCache
	}

	if qc.req.StartTs == 0 {
		assignTimestampStart := time.Now()
		qc.req.StartTs = worker.State.GetTimestamp(qc.req.ReadOnly)
		qc.latency.AssignTimestamp = time.Since(assignTimestampStart)
	}

	qr.ReadTs = qc.req.StartTs
	resp.Txn = &api.TxnContext{StartTs: qc.req.StartTs}

	// Core processing happens here.
	er, err := qr.Process(ctx)

	if err != nil {
		return resp, errors.Wrap(err, "")
	}

	if len(er.SchemaNode) > 0 || len(er.Types) > 0 {
		if err = authorizeSchemaQuery(ctx, &er); err != nil {
			return resp, err
		}
		sort.Slice(er.SchemaNode, func(i, j int) bool {
			return er.SchemaNode[i].Predicate < er.SchemaNode[j].Predicate
		})
		sort.Slice(er.Types, func(i, j int) bool {
			return er.Types[i].TypeName < er.Types[j].TypeName
		})

		respMap := make(map[string]interface{})
		if len(er.SchemaNode) > 0 {
			respMap["schema"] = er.SchemaNode
		}
		if len(er.Types) > 0 {
			respMap["types"] = formatTypes(er.Types)
		}
		resp.Json, err = json.Marshal(respMap)
	} else if qc.req.RespFormat == api.Request_RDF {
		resp.Rdf, err = query.ToRDF(qc.latency, er.Subgraphs)
	} else {
		resp.Json, err = query.ToJson(ctx, qc.latency, er.Subgraphs, qc.gqlField)
	}
	// if err is just some error from GraphQL encoding, then we need to continue the normal
	// execution ignoring the error as we still need to assign metrics and latency info to resp.
	if err != nil && (qc.gqlField == nil || !x.IsGqlErrorList(err)) {
		return resp, err
	}
	qc.span.Annotatef(nil, "Response = %s", resp.Json)

	// varToUID contains a map of variable name to the uids corresponding to it.
	// It is used later for constructing set and delete mutations by replacing
	// variables with the actual uids they correspond to.
	// If a variable doesn't have any UID, we generate one ourselves later.
	for name := range qc.uidRes {
		v := qr.Vars[name]

		// If the list of UIDs is empty but the map of values is not,
		// we need to get the UIDs from the keys in the map.
		var uidList []uint64
		if v.Uids != nil && len(v.Uids.Uids) > 0 {
			uidList = v.Uids.Uids
		} else {
			uidList = make([]uint64, 0, len(v.Vals))
			for uid := range v.Vals {
				uidList = append(uidList, uid)
			}
		}
		if len(uidList) == 0 {
			continue
		}

		// We support maximum 1 million UIDs per variable to ensure that we
		// don't do bad things to alpha and mutation doesn't become too big.
		if len(uidList) > 1e6 {
			return resp, errors.Errorf("var [%v] has over million UIDs", name)
		}

		uids := make([]string, len(uidList))
		for i, u := range uidList {
			// We use base 10 here because the RDF mutations expect the uid to be in base 10.
			uids[i] = strconv.FormatUint(u, 10)
		}
		qc.uidRes[name] = uids
	}

	// look for values for value variables
	for name := range qc.valRes {
		v := qr.Vars[name]
		qc.valRes[name] = v.Vals
	}

	resp.Metrics = &api.Metrics{
		NumUids: er.Metrics,
	}
	var total uint64
	for _, num := range resp.Metrics.NumUids {
		total += num
	}
	resp.Metrics.NumUids["_total"] = total

	return resp, err
}

// parseRequest parses the incoming request
func parseRequest(qc *queryContext) error {
	start := time.Now()
	defer func() {
		qc.latency.Parsing = time.Since(start)
	}()

	var needVars []string
	upsertQuery := qc.req.Query
	if len(qc.req.Mutations) > 0 {
		// parsing mutations
		qc.gmuList = make([]*gql.Mutation, 0, len(qc.req.Mutations))
		for _, mu := range qc.req.Mutations {
			gmu, err := parseMutationObject(mu, qc)
			if err != nil {
				return err
			}

			qc.gmuList = append(qc.gmuList, gmu)
		}

		qc.uidRes = make(map[string][]string)
		qc.valRes = make(map[string]map[uint64]types.Val)
		upsertQuery = buildUpsertQuery(qc)
		needVars = findMutationVars(qc)
		if upsertQuery == "" {
			if len(needVars) > 0 {
				return errors.Errorf("variables %v not defined", needVars)
			}

			return nil
		}
	}

	// parsing the updated query
	var err error
	qc.gqlRes, err = gql.ParseWithNeedVars(gql.Request{
		Str:       upsertQuery,
		Variables: qc.req.Vars,
	}, needVars)
	if err != nil {
		return err
	}
	return validateQuery(qc.gqlRes.Query)
}

func authorizeRequest(ctx context.Context, qc *queryContext) error {
	if err := authorizeQuery(ctx, &qc.gqlRes, qc.graphql); err != nil {
		return err
	}

	// TODO(Aman): can be optimized to do the authorization in just one func call
	for _, gmu := range qc.gmuList {
		if err := authorizeMutation(ctx, gmu); err != nil {
			return err
		}
	}

	return nil
}

// CommitOrAbort commits or aborts a transaction.
func (s *Server) CommitOrAbort(ctx context.Context, tc *api.TxnContext) (*api.TxnContext, error) {
	ctx, span := otrace.StartSpan(ctx, "Server.CommitOrAbort")
	defer span.End()

	if err := x.HealthCheck(); err != nil {
		return &api.TxnContext{}, err
	}

	tctx := &api.TxnContext{}
	if tc.StartTs == 0 {
		return &api.TxnContext{}, errors.Errorf(
			"StartTs cannot be zero while committing a transaction")
	}
	annotateStartTs(span, tc.StartTs)

	span.Annotatef(nil, "Txn Context received: %+v", tc)
	commitTs, err := worker.CommitOverNetwork(ctx, tc)
	if err == dgo.ErrAborted {
		// If err returned is dgo.ErrAborted and tc.Aborted was set, that means the client has
		// aborted the transaction by calling txn.Discard(). Hence return a nil error.
		if tc.Aborted {
			return tctx, nil
		}

		tctx.Aborted = true
		return tctx, status.Errorf(codes.Aborted, err.Error())
	}
	tctx.StartTs = tc.StartTs
	tctx.CommitTs = commitTs
	return tctx, err
}

// CheckVersion returns the version of this Dgraph instance.
func (s *Server) CheckVersion(ctx context.Context, c *api.Check) (v *api.Version, err error) {
	if err := x.HealthCheck(); err != nil {
		return v, err
	}

	v = new(api.Version)
	v.Tag = x.Version()
	return v, nil
}

//-------------------------------------------------------------------------------------------------
// HELPER FUNCTIONS
//-------------------------------------------------------------------------------------------------
func isMutationAllowed(ctx context.Context) bool {
	if worker.Config.MutationsMode != worker.DisallowMutations {
		return true
	}
	shareAllowed, ok := ctx.Value("_share_").(bool)
	if !ok || !shareAllowed {
		return false
	}
	return true
}

var errNoAuth = errors.Errorf("No Auth Token found. Token needed for Admin operations.")

func hasAdminAuth(ctx context.Context, tag string) (net.Addr, error) {
	ipAddr, err := x.HasWhitelistedIP(ctx)
	if err != nil {
		return nil, err
	}
	glog.Infof("Got %s request from: %q\n", tag, ipAddr)
	if err = hasPoormansAuth(ctx); err != nil {
		return nil, err
	}
	return ipAddr, nil
}

func hasPoormansAuth(ctx context.Context) error {
	if worker.Config.AuthToken == "" {
		return nil
	}
	md, ok := metadata.FromIncomingContext(ctx)
	if !ok {
		return errNoAuth
	}
	tokens := md.Get("auth-token")
	if len(tokens) == 0 {
		return errNoAuth
	}
	if tokens[0] != worker.Config.AuthToken {
		return errors.Errorf("Provided auth token [%s] does not match. Permission denied.", tokens[0])
	}
	return nil
}

// parseMutationObject tries to consolidate fields of the api.Mutation into the
// corresponding field of the returned gql.Mutation. For example, the 3 fields,
// api.Mutation#SetJson, api.Mutation#SetNquads and api.Mutation#Set are consolidated into the
// gql.Mutation.Set field. Similarly the 3 fields api.Mutation#DeleteJson, api.Mutation#DelNquads
// and api.Mutation#Del are merged into the gql.Mutation#Del field.
func parseMutationObject(mu *api.Mutation, qc *queryContext) (*gql.Mutation, error) {
	res := &gql.Mutation{Cond: mu.Cond}

	if len(mu.SetJson) > 0 {
		nqs, md, err := chunker.ParseJSON(mu.SetJson, chunker.SetNquads)
		if err != nil {
			return nil, err
		}
		res.Set = append(res.Set, nqs...)
		res.Metadata = md
	}
	if len(mu.DeleteJson) > 0 {
		// The metadata is not currently needed for delete operations so it can be safely ignored.
		nqs, _, err := chunker.ParseJSON(mu.DeleteJson, chunker.DeleteNquads)
		if err != nil {
			return nil, err
		}
		res.Del = append(res.Del, nqs...)
	}
	if len(mu.SetNquads) > 0 {
		nqs, md, err := chunker.ParseRDFs(mu.SetNquads)
		if err != nil {
			return nil, err
		}
		res.Set = append(res.Set, nqs...)
		res.Metadata = md
	}
	if len(mu.DelNquads) > 0 {
		nqs, _, err := chunker.ParseRDFs(mu.DelNquads)
		if err != nil {
			return nil, err
		}
		res.Del = append(res.Del, nqs...)
	}

	res.Set = append(res.Set, mu.Set...)
	res.Del = append(res.Del, mu.Del...)
	// parse facets and convert to the binary format so that
	// a field of type datetime like "2017-01-01" can be correctly encoded in the
	// marshaled binary format as done in the time.Marshal method
	if err := validateAndConvertFacets(res.Set); err != nil {
		return nil, err
	}

	if err := validateNQuads(res.Set, res.Del, qc); err != nil {
		return nil, err
	}
	return res, nil
}

func validateAndConvertFacets(nquads []*api.NQuad) error {
	for _, m := range nquads {
		encodedFacets := make([]*api.Facet, 0, len(m.Facets))
		for _, f := range m.Facets {
			// try to interpret the value as binary first
			if _, err := facets.ValFor(f); err == nil {
				encodedFacets = append(encodedFacets, f)
			} else {
				encodedFacet, err := facets.FacetFor(f.Key, string(f.Value))
				if err != nil {
					return err
				}
				encodedFacets = append(encodedFacets, encodedFacet)
			}
		}

		m.Facets = encodedFacets
	}
	return nil
}

// validateForGraphql validate nquads for graphql
func validateForGraphql(nq *api.NQuad, isGraphql bool) error {
	// Check whether the incoming predicate is graphql reserved predicate or not.
	if !isGraphql && x.IsGraphqlReservedPredicate(nq.Predicate) {
		return errors.Errorf("Cannot mutate graphql reserved predicate %s", nq.Predicate)
	}
	return nil
}

func validateNQuads(set, del []*api.NQuad, qc *queryContext) error {

	for _, nq := range set {
		if err := validatePredName(nq.Predicate); err != nil {
			return err
		}
		var ostar bool
		if o, ok := nq.ObjectValue.GetVal().(*api.Value_DefaultVal); ok {
			ostar = o.DefaultVal == x.Star
		}
		if nq.Subject == x.Star || nq.Predicate == x.Star || ostar {
			return errors.Errorf("Cannot use star in set n-quad: %+v", nq)
		}
		if err := validateKeys(nq); err != nil {
			return errors.Wrapf(err, "key error: %+v", nq)
		}
		if err := validateForGraphql(nq, qc.graphql); err != nil {
			return err
		}
	}
	for _, nq := range del {
		if err := validatePredName(nq.Predicate); err != nil {
			return err
		}
		var ostar bool
		if o, ok := nq.ObjectValue.GetVal().(*api.Value_DefaultVal); ok {
			ostar = o.DefaultVal == x.Star
		}
		if nq.Subject == x.Star || (nq.Predicate == x.Star && !ostar) {
			return errors.Errorf("Only valid wildcard delete patterns are 'S * *' and 'S P *': %v", nq)
		}
		if err := validateForGraphql(nq, qc.graphql); err != nil {
			return err
		}
		// NOTE: we dont validateKeys() with delete to let users fix existing mistakes
		// with bad predicate forms. ex: foo@bar ~something
	}
	return nil
}

func validateKey(key string) error {
	switch {
	case key == "":
		return errors.Errorf("Has zero length")
	case strings.ContainsAny(key, "~@"):
		return errors.Errorf("Has invalid characters")
	case strings.IndexFunc(key, unicode.IsSpace) != -1:
		return errors.Errorf("Must not contain spaces")
	}
	return nil
}

// validateKeys checks predicate and facet keys in N-Quad for syntax errors.
func validateKeys(nq *api.NQuad) error {
	if err := validateKey(nq.Predicate); err != nil {
		return errors.Wrapf(err, "predicate %q", nq.Predicate)
	}
	for i := range nq.Facets {
		if nq.Facets[i] == nil {
			continue
		}
		if err := validateKey(nq.Facets[i].Key); err != nil {
			return errors.Errorf("Facet %q, %s", nq.Facets[i].Key, err)
		}
	}
	return nil
}

// validateQuery verifies that the query does not contain any preds that
// are longer than the limit (2^16).
func validateQuery(queries []*gql.GraphQuery) error {
	for _, q := range queries {
		if err := validatePredName(q.Attr); err != nil {
			return err
		}

		if err := validateQuery(q.Children); err != nil {
			return err
		}
	}

	return nil
}

func validatePredName(name string) error {
	if len(name) > math.MaxUint16 {
		return errors.Errorf("Predicate name length cannot be bigger than 2^16. Predicate: %v",
			name[:80])
	}
	return nil
}

// formatTypes takes a list of TypeUpdates and converts them in to a list of
// maps in a format that is human-readable to be marshaled into JSON.
func formatTypes(typeList []*pb.TypeUpdate) []map[string]interface{} {
	var res []map[string]interface{}
	for _, typ := range typeList {
		typeMap := make(map[string]interface{})
		typeMap["name"] = typ.TypeName
		fields := make([]map[string]string, len(typ.Fields))

		for i, field := range typ.Fields {
			m := make(map[string]string, 1)
			m["name"] = field.Predicate
			fields[i] = m
		}
		typeMap["fields"] = fields

		res = append(res, typeMap)
	}
	return res
}

func isDropAll(op *api.Operation) bool {
	if op.DropAll || op.DropOp == api.Operation_ALL {
		return true
	}
	return false
}<|MERGE_RESOLUTION|>--- conflicted
+++ resolved
@@ -109,70 +109,6 @@
 	ExistingGQLSchema []graphQLSchemaNode `json:"ExistingGQLSchema"`
 }
 
-<<<<<<< HEAD
-=======
-func (s *Server) CreateNamespace(ctx context.Context) (uint64, error) {
-	ctx = x.AttachJWTNamespace(ctx)
-	glog.V(2).Info("Got create namespace request from namespace: ", x.ExtractNamespace(ctx))
-
-	// Namespace creation is only allowed by the guardians of the galaxy group.
-	if err := AuthGuardianOfTheGalaxy(ctx); err != nil {
-		return 0, errors.Wrapf(err, "Creating namespace, got error:")
-	}
-
-	num := &pb.Num{Val: 1, Type: pb.Num_NS_ID}
-	ids, err := worker.AssignNsIdsOverNetwork(ctx, num)
-	if err != nil {
-		return 0, errors.Wrapf(err, "Creating namespace, got error:")
-	}
-
-	ns := ids.StartId
-	glog.V(2).Infof("Got a lease for NsID: %d", ns)
-
-	// Attach the newly leased NsID in the context in order to create guardians/groot for it.
-	ctx = x.AttachNamespace(ctx, ns)
-	m := &pb.Mutations{StartTs: worker.State.GetTimestamp(false)}
-	m.Schema = schema.InitialSchema(ns)
-	m.Types = schema.InitialTypes(ns)
-	_, err = query.ApplyMutations(ctx, m)
-	if err != nil {
-		return 0, err
-	}
-
-	if err = worker.WaitForIndexing(ctx, true); err != nil {
-		return 0, errors.Wrap(err, "Creating namespace, got error: ")
-	}
-	if err := createGuardianAndGroot(ctx, ids.StartId); err != nil {
-		return 0, errors.Wrapf(err, "Failed to create guardian and groot: ")
-	}
-	glog.V(2).Infof("Created namespace: %d", ns)
-	return ns, nil
-}
-
-// This function is used while creating new namespace. New namespace creation is only allowed
-// by the guardians of the galaxy group.
-func createGuardianAndGroot(ctx context.Context, namespace uint64) error {
-	if err := upsertGuardian(ctx); err != nil {
-		return errors.Wrap(err, "While creating Guardian")
-	}
-	if err := upsertGroot(ctx); err != nil {
-		return errors.Wrap(err, "While creating Groot")
-	}
-	return nil
-}
-
-func (s *Server) DeleteNamespace(ctx context.Context, namespace uint64) error {
-	glog.Info("Deleting namespace", namespace)
-	ctx = x.AttachJWTNamespace(ctx)
-	if err := AuthGuardianOfTheGalaxy(ctx); err != nil {
-		return errors.Wrapf(err, "Deleting namespace, got error: ")
-	}
-	// TODO(Ahsan): We have to ban the pstore for all the groups.
-	ps := worker.State.Pstore
-	return ps.BanNamespace(namespace)
-}
-
->>>>>>> 5383ffaa
 // PeriodicallyPostTelemetry periodically reports telemetry data for alpha.
 func PeriodicallyPostTelemetry() {
 	glog.V(2).Infof("Starting telemetry data collection for alpha...")
