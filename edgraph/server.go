--- conflicted
+++ resolved
@@ -470,13 +470,7 @@
 
 // This method is used to execute the query and return the response to the
 // client as a protocol buffer message.
-<<<<<<< HEAD
-func (s *Server) Query(ctx context.Context, req *api.Request) (resp *api.Response, err error) {
-	startTime := time.Now()
-
-=======
 func (s *Server) doQuery(ctx context.Context, req *api.Request) (*api.Response, error) {
->>>>>>> 82c6797c
 	if glog.V(3) {
 		glog.Infof("Got a query: %+v", req)
 	}
