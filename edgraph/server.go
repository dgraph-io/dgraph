--- conflicted
+++ resolved
@@ -330,10 +330,7 @@
 		_, err = UpdateGQLSchema(ctx, "", "")
 		// recreate the admin account after a drop all operation
 		ResetAcl(nil)
-<<<<<<< HEAD
 		ResetCors(nil)
-=======
->>>>>>> c2d5e66b
 		return empty, err
 	}
 
@@ -358,10 +355,7 @@
 		_, err = UpdateGQLSchema(ctx, graphQLSchema, "")
 		// recreate the admin account after a drop data operation
 		ResetAcl(nil)
-<<<<<<< HEAD
 		ResetCors(nil)
-=======
->>>>>>> c2d5e66b
 		return empty, err
 	}
 
