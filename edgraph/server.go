/*
 * Copyright 2017-2018 Dgraph Labs, Inc. and Contributors
 *
 * Licensed under the Apache License, Version 2.0 (the "License");
 * you may not use this file except in compliance with the License.
 * You may obtain a copy of the License at
 *
 *     http://www.apache.org/licenses/LICENSE-2.0
 *
 * Unless required by applicable law or agreed to in writing, software
 * distributed under the License is distributed on an "AS IS" BASIS,
 * WITHOUT WARRANTIES OR CONDITIONS OF ANY KIND, either express or implied.
 * See the License for the specific language governing permissions and
 * limitations under the License.
 */

package edgraph

import (
	"bytes"
	"context"
	"encoding/json"
	"fmt"
	"math"
	"net"
	"sort"
	"strconv"
	"strings"
	"sync/atomic"
	"time"
	"unicode"

	"github.com/gogo/protobuf/jsonpb"
	"github.com/golang/glog"
	"github.com/pkg/errors"
	ostats "go.opencensus.io/stats"
	"go.opencensus.io/tag"
	"go.opencensus.io/trace"
	otrace "go.opencensus.io/trace"
	"google.golang.org/grpc"
	"google.golang.org/grpc/codes"
	"google.golang.org/grpc/metadata"
	"google.golang.org/grpc/status"

	"github.com/dgraph-io/dgo/v200"
	"github.com/dgraph-io/dgo/v200/protos/api"
	"github.com/dgraph-io/dgraph/chunker"
	"github.com/dgraph-io/dgraph/conn"
	"github.com/dgraph-io/dgraph/ee"
	"github.com/dgraph-io/dgraph/gql"
	gqlSchema "github.com/dgraph-io/dgraph/graphql/schema"
	"github.com/dgraph-io/dgraph/posting"
	"github.com/dgraph-io/dgraph/protos/pb"
	"github.com/dgraph-io/dgraph/query"
	"github.com/dgraph-io/dgraph/schema"
	"github.com/dgraph-io/dgraph/telemetry"
	"github.com/dgraph-io/dgraph/types"
	"github.com/dgraph-io/dgraph/types/facets"
	"github.com/dgraph-io/dgraph/worker"
	"github.com/dgraph-io/dgraph/x"
)

const (
	methodMutate = "Server.Mutate"
	methodQuery  = "Server.Query"
	groupFile    = "group_id"
)

type GraphqlContextKey int

const (
	// IsGraphql is used to validate requests which are allowed to mutate GraphQL reserved
	// predicates, like dgraph.graphql.schema and dgraph.graphql.xid.
	IsGraphql GraphqlContextKey = iota
	// Authorize is used to set if the request requires validation.
	Authorize
)

type AuthMode int

const (
	// NeedAuthorize is used to indicate that the request needs to be authorized.
	NeedAuthorize AuthMode = iota
	// NoAuthorize is used to indicate that authorization needs to be skipped.
	// Used when ACL needs to query information for performing the authorization check.
	NoAuthorize
)

var (
	numGraphQLPM uint64
	numGraphQL   uint64
)

var (
	errIndexingInProgress = errors.New("errIndexingInProgress. Please retry")
)

// Server implements protos.DgraphServer
type Server struct{}

// graphQLSchemaNode represents the node which contains GraphQL schema
type graphQLSchemaNode struct {
	Uid    string `json:"uid"`
	UidInt uint64
	Schema string `json:"dgraph.graphql.schema"`
}

type existingGQLSchemaQryResp struct {
	ExistingGQLSchema []graphQLSchemaNode `json:"ExistingGQLSchema"`
}

// This function is used while creating new namespace. New namespace creation is only allowed
// by the guardians of the galaxy group.
func createGuardianAndGroot(ctx context.Context, namespace uint64) error {
	ctx = x.AttachNamespace(ctx, namespace)
	if err := upsertGuardian(ctx); err != nil {
		return err
	}
	if err := upsertGroot(ctx); err != nil {
		return err
	}
	return nil
}

func (s *Server) CreateNamespace(ctx context.Context) (uint64, error) {
	glog.V(2).Info("Got create namespace request")

	// Namespace creation is only allowed by the guardians of the galaxy group.
	if err := AuthorizeGalaxyGuardians(ctx); err != nil {
		return 0, errors.Wrapf(err, "While creating namespace got error: %s")
	}

	num := &pb.Num{Val: 1, Type: pb.Num_NS_ID}
	ids, err := worker.AssignNsIdsOverNetwork(ctx, num)

	// Apply initial schema for the new namespace.
	m := &pb.Mutations{StartTs: worker.State.GetTimestamp(false)}
<<<<<<< HEAD
	m.Schema = schema.InitialSchema(ids.StartId)
	m.Types = schema.InitialTypes(ids.StartId)
	_, err = query.ApplyMutations(ctx, m)
	if err != nil {
		return 0, err
	}

	// TODO(Ahsan): Remove this sleep, use a retry loop instead.
	time.Sleep(2 * time.Second)

	// Create the guardian group and groot user for the new namespace. We have already verified
	// that this operation is being done by the galaxy guardian, so modifying namespace in ctx
	// for mutations for creation of guardians/groot for new namespace is correct.
	if err := createGuardianAndGroot(ctx, ids.StartId); err != nil {
		return 0, errors.Wrapf(err, "Failed to create guardian and groot: %s")
	}
	return ids.StartId, nil
=======
	m.Schema = schema.InitialSchema(namespace)
	m.Types = schema.InitialTypes(namespace)
	_, err := query.ApplyMutations(ctx, m)
	return err
>>>>>>> 597891df
}

func (s *Server) DeleteNamespace(ctx context.Context, namespace uint64) error {
	glog.Info("Deleting namespace", namespace)
	if err := AuthorizeGalaxyGuardians(ctx); err != nil {
		return errors.Wrapf(err, "While deleting namespace got error: %s")
	}
	ps := worker.State.Pstore
	return ps.BanNamespace(namespace)
}

// PeriodicallyPostTelemetry periodically reports telemetry data for alpha.
func PeriodicallyPostTelemetry() {
	glog.V(2).Infof("Starting telemetry data collection for alpha...")

	start := time.Now()
	ticker := time.NewTicker(time.Minute * 10)
	defer ticker.Stop()

	var lastPostedAt time.Time
	for range ticker.C {
		if time.Since(lastPostedAt) < time.Hour {
			continue
		}
		ms := worker.GetMembershipState()
		t := telemetry.NewAlpha(ms)
		t.NumGraphQLPM = atomic.SwapUint64(&numGraphQLPM, 0)
		t.NumGraphQL = atomic.SwapUint64(&numGraphQL, 0)
		t.SinceHours = int(time.Since(start).Hours())
		glog.V(2).Infof("Posting Telemetry data: %+v", t)

		err := t.Post()
		if err == nil {
			lastPostedAt = time.Now()
		} else {
			atomic.AddUint64(&numGraphQLPM, t.NumGraphQLPM)
			atomic.AddUint64(&numGraphQL, t.NumGraphQL)
			glog.V(2).Infof("Telemetry couldn't be posted. Error: %v", err)
		}
	}
}

// GetGQLSchema queries for the GraphQL schema node, and returns the uid and the GraphQL schema.
// If multiple schema nodes were found, it returns an error.
func GetGQLSchema() (uid, graphQLSchema string, err error) {
	ctx := context.WithValue(context.Background(), Authorize, false)
	//TODO(Ahsan): There should be a way to getGQLSchema for all the namespaces and reinsert them
	// after dropAll. Need to think about what should be the behaviour of drop operations.
	ctx = x.AttachNamespace(ctx, x.DefaultNamespace)

	resp, err := (&Server{}).Query(ctx,
		&api.Request{
			Query: `
			query {
			  ExistingGQLSchema(func: has(dgraph.graphql.schema)) {
				uid
				dgraph.graphql.schema
			  }
			}`})
	if err != nil {
		return "", "", err
	}

	var result existingGQLSchemaQryResp
	if err := json.Unmarshal(resp.GetJson(), &result); err != nil {
		return "", "", errors.Wrap(err, "Couldn't unmarshal response from Dgraph query")
	}
	res := result.ExistingGQLSchema
	if len(res) == 0 {
		// no schema has been stored yet in Dgraph
		return "", "", nil
	} else if len(res) == 1 {
		// we found an existing GraphQL schema
		gqlSchemaNode := res[0]
		return gqlSchemaNode.Uid, gqlSchemaNode.Schema, nil
	}

	// found multiple GraphQL schema nodes, this should never happen
	// returning the schema node which is added last
	for i := range res {
		iUid, err := gql.ParseUid(res[i].Uid)
		if err != nil {
			return "", "", err
		}
		res[i].UidInt = iUid
	}

	sort.Slice(res, func(i, j int) bool {
		return res[i].UidInt < res[j].UidInt
	})
	glog.Errorf("Multiple schema node found, using the last one")
	resLast := res[len(res)-1]
	return resLast.Uid, resLast.Schema, nil
}

// UpdateGQLSchema updates the GraphQL and Dgraph schemas using the given inputs.
// It first validates and parses the dgraphSchema given in input. If that fails,
// it returns an error. All this is done on the alpha on which the update request is received.
// Then it sends an update request to the worker, which is executed only on Group-1 leader.
func UpdateGQLSchema(ctx context.Context, gqlSchema,
	dgraphSchema string) (*pb.UpdateGraphQLSchemaResponse, error) {
	var err error
	parsedDgraphSchema := &schema.ParsedSchema{}

	if !x.WorkerConfig.AclEnabled {
		ctx = x.AttachNamespace(ctx, x.DefaultNamespace)
	}
	// The schema could be empty if it only has custom types/queries/mutations.
	if dgraphSchema != "" {
		op := &api.Operation{Schema: dgraphSchema}
		if err = validateAlterOperation(ctx, op); err != nil {
			return nil, err
		}
		namespace := x.ExtractNamespace(ctx)
		if parsedDgraphSchema, err = parseSchemaFromAlterOperation(namespace, op); err != nil {
			return nil, err
		}
	}

	return worker.UpdateGQLSchemaOverNetwork(ctx, &pb.UpdateGraphQLSchemaRequest{
		StartTs:       worker.State.GetTimestamp(false),
		GraphqlSchema: gqlSchema,
		DgraphPreds:   parsedDgraphSchema.Preds,
		DgraphTypes:   parsedDgraphSchema.Types,
	})
}

// validateAlterOperation validates the given operation for alter.
func validateAlterOperation(ctx context.Context, op *api.Operation) error {
	// The following code block checks if the operation should run or not.
	if op.Schema == "" && op.DropAttr == "" && !op.DropAll && op.DropOp == api.Operation_NONE {
		// Must have at least one field set. This helps users if they attempt
		// to set a field but use the wrong name (could be decoded from JSON).
		return errors.Errorf("Operation must have at least one field set")
	}
	if err := x.HealthCheck(); err != nil {
		return err
	}

	if isDropAll(op) && op.DropOp == api.Operation_DATA {
		return errors.Errorf("Only one of DropAll and DropData can be true")
	}

	if !isMutationAllowed(ctx) {
		return errors.Errorf("No mutations allowed by server.")
	}
	if _, err := hasAdminAuth(ctx, "Alter"); err != nil {
		glog.Warningf("Alter denied with error: %v\n", err)
		return err
	}

	if err := authorizeAlter(ctx, op); err != nil {
		glog.Warningf("Alter denied with error: %v\n", err)
		return err
	}

	return nil
}

// parseSchemaFromAlterOperation parses the string schema given in input operation to a Go
// struct, and performs some checks to make sure that the schema is valid.
func parseSchemaFromAlterOperation(namespace uint64, op *api.Operation) (*schema.ParsedSchema,
	error) {
	// If a background task is already running, we should reject all the new alter requests.
	if schema.State().IndexingInProgress() {
		return nil, errIndexingInProgress
	}

	result, err := schema.ParseWithNamespace(op.Schema, namespace)
	if err != nil {
		return nil, err
	}

	for _, update := range result.Preds {
		// Pre-defined predicates cannot be altered but let the update go through
		// if the update is equal to the existing one.
		if schema.IsPreDefPredChanged(namespace, update) {
			return nil, errors.Errorf("predicate %s is pre-defined and is not allowed to be"+
				" modified", x.ParseAttr(update.Predicate))
		}

		if err := validatePredName(update.Predicate); err != nil {
			return nil, err
		}
		// Users are not allowed to create a predicate under the reserved `dgraph.` namespace. But,
		// there are pre-defined predicates (subset of reserved predicates), and for them we allow
		// the schema update to go through if the update is equal to the existing one.
		// So, here we check if the predicate is reserved but not pre-defined to block users from
		// creating predicates in reserved namespace.
		if x.IsReservedPredicate(update.Predicate) && !x.IsPreDefinedPredicate(update.Predicate) {
			return nil, errors.Errorf("Can't alter predicate `%s` as it is prefixed with `dgraph.`"+
				" which is reserved as the namespace for dgraph's internal types/predicates.",
				x.ParseAttr(update.Predicate))
		}
	}

	for _, typ := range result.Types {
		// Pre-defined types cannot be altered but let the update go through
		// if the update is equal to the existing one.
		if schema.IsPreDefTypeChanged(namespace, typ) {
			return nil, errors.Errorf("type %s is pre-defined and is not allowed to be modified",
				x.ParseAttr(typ.TypeName))
		}

		// Users are not allowed to create types in reserved namespace. But, there are pre-defined
		// types for which the update should go through if the update is equal to the existing one.
		if x.IsReservedType(typ.TypeName) && !x.IsPreDefinedType(typ.TypeName) {
			return nil, errors.Errorf("Can't alter type `%s` as it is prefixed with `dgraph.` "+
				"which is reserved as the namespace for dgraph's internal types/predicates.",
				x.ParseAttr(typ.TypeName))
		}
	}

	return result, nil
}

// insertDropRecord is used to insert a helper record when a DROP operation is performed.
// This helper record lets us know during backup that a DROP operation was performed and that we
// need to write this information in backup manifest. So that while restoring from a backup series,
// we can create an exact replica of the system which existed at the time the last backup was taken.
// Note that if the server crashes after the DROP operation & before this helper record is inserted,
// then restoring from the incremental backup of such a DB would restore even the dropped
// data back.
func insertDropRecord(ctx context.Context, dropOp string) error {
	_, err := (&Server{}).doQuery(context.WithValue(ctx, IsGraphql, true), &Request{
		req: &api.Request{
			Mutations: []*api.Mutation{{
				Set: []*api.NQuad{{
					Subject:     "_:r",
					Predicate:   "dgraph.drop.op",
					ObjectValue: &api.Value{Val: &api.Value_StrVal{StrVal: dropOp}},
				}},
			}},
			CommitNow: true,
		}, doAuth: NoAuthorize})
	return err
}

// Alter handles requests to change the schema or remove parts or all of the data.
func (s *Server) Alter(ctx context.Context, op *api.Operation) (*api.Payload, error) {
	ctx, span := otrace.StartSpan(ctx, "Server.Alter")
	defer span.End()

	if x.WorkerConfig.AclEnabled {
		ns, err := getJWTNamespace(ctx)
		if err != nil {
			glog.Errorf("Failed to get namespace from the accessJWT token: Error: %s", err)
		}
		ctx = x.AttachNamespace(ctx, ns)
	} else {
		ctx = x.AttachNamespace(ctx, x.DefaultNamespace)
	}
	span.Annotatef(nil, "Alter operation: %+v", op)

	// Always print out Alter operations because they are important and rare.
	glog.Infof("Received ALTER op: %+v", op)

	// check if the operation is valid
	if err := validateAlterOperation(ctx, op); err != nil {
		return nil, err
	}

	defer glog.Infof("ALTER op: %+v done", op)

	empty := &api.Payload{}
	namespace := x.ExtractNamespace(ctx)

	// StartTs is not needed if the predicate to be dropped lies on this server but is required
	// if it lies on some other machine. Let's get it for safety.
	m := &pb.Mutations{StartTs: worker.State.GetTimestamp(false)}
	if isDropAll(op) {
		if len(op.DropValue) > 0 {
			return empty, errors.Errorf("If DropOp is set to ALL, DropValue must be empty")
		}

		m.DropOp = pb.Mutations_ALL
		_, err := query.ApplyMutations(ctx, m)
		if err != nil {
			return empty, err
		}

		// insert a helper record for backup & restore, indicating that drop_all was done
		err = insertDropRecord(ctx, "DROP_ALL;")
		if err != nil {
			return empty, err
		}

		// insert empty GraphQL schema, so all alphas get notified to
		// reset their in-memory GraphQL schema
		_, err = UpdateGQLSchema(ctx, "", "")
		// recreate the admin account after a drop all operation
		ResetAcl(nil)
		ResetCors(nil)
		return empty, err
	}

	if op.DropOp == api.Operation_DATA {
		if len(op.DropValue) > 0 {
			return empty, errors.Errorf("If DropOp is set to DATA, DropValue must be empty")
		}

		// query the GraphQL schema and keep it in memory, so it can be inserted again
		_, graphQLSchema, err := GetGQLSchema()
		if err != nil {
			return empty, err
		}

		m.DropOp = pb.Mutations_DATA
		_, err = query.ApplyMutations(ctx, m)
		if err != nil {
			return empty, err
		}

		// insert a helper record for backup & restore, indicating that drop_data was done
		err = insertDropRecord(ctx, "DROP_DATA;")
		if err != nil {
			return empty, err
		}

		// just reinsert the GraphQL schema, no need to alter dgraph schema as this was drop_data
		_, err = UpdateGQLSchema(ctx, graphQLSchema, "")
		// recreate the admin account after a drop data operation
		ResetAcl(nil)
		ResetCors(nil)
		return empty, err
	}

	if len(op.DropAttr) > 0 || op.DropOp == api.Operation_ATTR {
		if op.DropOp == api.Operation_ATTR && op.DropValue == "" {
			return empty, errors.Errorf("If DropOp is set to ATTR, DropValue must not be empty")
		}

		var attr string
		if len(op.DropAttr) > 0 {
			attr = op.DropAttr
		} else {
			attr = op.DropValue
		}
		attr = x.NamespaceAttr(namespace, attr)
		// Pre-defined predicates cannot be dropped.
		if x.IsPreDefinedPredicate(attr) {
			return empty, errors.Errorf("predicate %s is pre-defined and is not allowed to be"+
				" dropped", x.ParseAttr(attr))
		}

		nq := &api.NQuad{
			Subject:     x.Star,
			Predicate:   x.ParseAttr(attr),
			ObjectValue: &api.Value{Val: &api.Value_StrVal{StrVal: x.Star}},
		}
		wnq := &gql.NQuad{NQuad: nq}
		edge, err := wnq.ToDeletePredEdge()
		if err != nil {
			return empty, err
		}
		edges := []*pb.DirectedEdge{edge}
		m.Edges = edges
		_, err = query.ApplyMutations(ctx, m)
		if err != nil {
			return empty, err
		}

		// insert a helper record for backup & restore, indicating that drop_attr was done
		err = insertDropRecord(ctx, "DROP_ATTR;"+attr)
		return empty, err
	}

	if op.DropOp == api.Operation_TYPE {
		if op.DropValue == "" {
			return empty, errors.Errorf("If DropOp is set to TYPE, DropValue must not be empty")
		}

		// Pre-defined types cannot be dropped.
		dropPred := x.NamespaceAttr(namespace, op.DropValue)
		if x.IsPreDefinedType(dropPred) {
			return empty, errors.Errorf("type %s is pre-defined and is not allowed to be dropped",
				op.DropValue)
		}

		m.DropOp = pb.Mutations_TYPE
		m.DropValue = dropPred
		_, err := query.ApplyMutations(ctx, m)
		return empty, err
	}
	result, err := parseSchemaFromAlterOperation(namespace, op)
	if err == errIndexingInProgress {
		// Make the client wait a bit.
		time.Sleep(time.Second)
		return nil, err

	} else if err != nil {
		return nil, err
	}

	glog.Infof("Got schema: %+v\n", result)
	// TODO: Maybe add some checks about the schema.
	m.Schema = result.Preds
	m.Types = result.Types
	_, err = query.ApplyMutations(ctx, m)
	if err != nil {
		return empty, err
	}

	// wait for indexing to complete or context to be canceled.
	if err = worker.WaitForIndexingOrCtxError(ctx, !op.RunInBackground); err != nil {
		return empty, err
	}

	return empty, nil
}

func annotateStartTs(span *otrace.Span, ts uint64) {
	span.Annotate([]otrace.Attribute{otrace.Int64Attribute("startTs", int64(ts))}, "")
}

func (s *Server) doMutate(ctx context.Context, qc *queryContext, resp *api.Response) error {
	if len(qc.gmuList) == 0 {
		return nil
	}
	if ctx.Err() != nil {
		return ctx.Err()
	}

	start := time.Now()
	defer func() {
		qc.latency.Processing += time.Since(start)
	}()

	if !isMutationAllowed(ctx) {
		return errors.Errorf("no mutations allowed")
	}

	// update mutations from the query results before assigning UIDs
	if err := updateMutations(qc); err != nil {
		return err
	}

	newUids, err := query.AssignUids(ctx, qc.gmuList)
	if err != nil {
		return err
	}

	// resp.Uids contains a map of the node name to the uid.
	// 1. For a blank node, like _:foo, the key would be foo.
	// 2. For a uid variable that is part of an upsert query,
	//    like uid(foo), the key would be uid(foo).
	resp.Uids = query.UidsToHex(query.StripBlankNode(newUids))
	edges, err := query.ToDirectedEdges(qc.gmuList, newUids)
	if err != nil {
		return err
	}

	predHints := make(map[string]pb.Metadata_HintType)
	for _, gmu := range qc.gmuList {
		for pred, hint := range gmu.Metadata.GetPredHints() {
			pred = x.NamespaceAttr(x.ExtractNamespace(ctx), pred)
			if oldHint := predHints[pred]; oldHint == pb.Metadata_LIST {
				continue
			}
			predHints[pred] = hint
		}
	}
	m := &pb.Mutations{
		Edges:   edges,
		StartTs: qc.req.StartTs,
		Metadata: &pb.Metadata{
			PredHints: predHints,
		},
	}

	qc.span.Annotatef(nil, "Applying mutations: %+v", m)
	resp.Txn, err = query.ApplyMutations(ctx, m)
	qc.span.Annotatef(nil, "Txn Context: %+v. Err=%v", resp.Txn, err)

	if x.WorkerConfig.LudicrousMode {
		// Mutations are automatically committed in case of ludicrous mode, so we don't
		// need to manually commit.
		if resp.Txn == nil {
			return errors.Wrapf(err, "Txn Context is nil")
		}
		resp.Txn.Keys = resp.Txn.Keys[:0]
		resp.Txn.CommitTs = qc.req.StartTs
		return err
	}
	// calculateMutationMetrics calculate cost for the mutation.
	calculateMutationMetrics := func() {
		cost := uint64(len(newUids) + len(edges))
		resp.Metrics.NumUids["mutation_cost"] = cost
		resp.Metrics.NumUids["_total"] = resp.Metrics.NumUids["_total"] + cost
	}
	if !qc.req.CommitNow {
		calculateMutationMetrics()
		if err == x.ErrConflict {
			err = status.Error(codes.FailedPrecondition, err.Error())
		}

		return err
	}

	// The following logic is for committing immediately.
	if err != nil {
		// ApplyMutations failed. We now want to abort the transaction,
		// ignoring any error that might occur during the abort (the user would
		// care more about the previous error).
		if resp.Txn == nil {
			resp.Txn = &api.TxnContext{StartTs: qc.req.StartTs}
		}

		resp.Txn.Aborted = true
		_, _ = worker.CommitOverNetwork(ctx, resp.Txn)

		if err == x.ErrConflict {
			// We have already aborted the transaction, so the error message should reflect that.
			return dgo.ErrAborted
		}

		return err
	}

	qc.span.Annotatef(nil, "Prewrites err: %v. Attempting to commit/abort immediately.", err)
	ctxn := resp.Txn
	// zero would assign the CommitTs
	cts, err := worker.CommitOverNetwork(ctx, ctxn)
	qc.span.Annotatef(nil, "Status of commit at ts: %d: %v", ctxn.StartTs, err)
	if err != nil {
		if err == dgo.ErrAborted {
			err = status.Errorf(codes.Aborted, err.Error())
			resp.Txn.Aborted = true
		}

		return err
	}

	// CommitNow was true, no need to send keys.
	resp.Txn.Keys = resp.Txn.Keys[:0]
	resp.Txn.CommitTs = cts
	calculateMutationMetrics()
	return nil
}

// buildUpsertQuery modifies the query to evaluate the
// @if condition defined in Conditional Upsert.
func buildUpsertQuery(qc *queryContext) string {
	if qc.req.Query == "" || len(qc.gmuList) == 0 {
		return qc.req.Query
	}

	qc.condVars = make([]string, len(qc.req.Mutations))
	upsertQuery := strings.TrimSuffix(qc.req.Query, "}")
	for i, gmu := range qc.gmuList {
		isCondUpsert := strings.TrimSpace(gmu.Cond) != ""
		if isCondUpsert {
			qc.condVars[i] = "__dgraph__" + strconv.Itoa(i)
			qc.uidRes[qc.condVars[i]] = nil
			// @if in upsert is same as @filter in the query
			cond := strings.Replace(gmu.Cond, "@if", "@filter", 1)

			// Add dummy query to evaluate the @if directive, ok to use uid(0) because
			// dgraph doesn't check for existence of UIDs until we query for other predicates.
			// Here, we are only querying for uid predicate in the dummy query.
			//
			// For example if - mu.Query = {
			//      me(...) {...}
			//   }
			//
			// Then, upsertQuery = {
			//      me(...) {...}
			//      __dgraph_0__ as var(func: uid(0)) @filter(...)
			//   }
			//
			// The variable __dgraph_0__ will -
			//      * be empty if the condition is true
			//      * have 1 UID (the 0 UID) if the condition is false
			upsertQuery += qc.condVars[i] + ` as var(func: uid(0)) ` + cond + `
			 `
		}
	}
	upsertQuery += `}`

	return upsertQuery
}

// updateMutations updates the mutation and replaces uid(var) and val(var) with
// their values or a blank node, in case of an upsert.
// We use the values stored in qc.uidRes and qc.valRes to update the mutation.
func updateMutations(qc *queryContext) error {
	for i, condVar := range qc.condVars {
		gmu := qc.gmuList[i]
		if condVar != "" {
			uids, ok := qc.uidRes[condVar]
			if !(ok && len(uids) == 1) {
				gmu.Set = nil
				gmu.Del = nil
				continue
			}
		}

		if err := updateUIDInMutations(gmu, qc); err != nil {
			return err
		}
		if err := updateValInMutations(gmu, qc); err != nil {
			return err
		}
	}

	return nil
}

// findMutationVars finds all the variables used in mutation block and stores them
// qc.uidRes and qc.valRes so that we only look for these variables in query results.
func findMutationVars(qc *queryContext) []string {
	updateVars := func(s string) {
		if strings.HasPrefix(s, "uid(") {
			varName := s[4 : len(s)-1]
			qc.uidRes[varName] = nil
		} else if strings.HasPrefix(s, "val(") {
			varName := s[4 : len(s)-1]
			qc.valRes[varName] = nil
		}
	}

	for _, gmu := range qc.gmuList {
		for _, nq := range gmu.Set {
			updateVars(nq.Subject)
			updateVars(nq.ObjectId)
		}
		for _, nq := range gmu.Del {
			updateVars(nq.Subject)
			updateVars(nq.ObjectId)
		}
	}

	varsList := make([]string, 0, len(qc.uidRes)+len(qc.valRes))
	for v := range qc.uidRes {
		varsList = append(varsList, v)
	}
	for v := range qc.valRes {
		varsList = append(varsList, v)
	}

	return varsList
}

// updateValInNQuads picks the val() from object and replaces it with its value
// Assumption is that Subject can contain UID, whereas Object can contain Val
// If val(variable) exists in a query, but the values are not there for the variable,
// it will ignore the mutation silently.
func updateValInNQuads(nquads []*api.NQuad, qc *queryContext, isSet bool) []*api.NQuad {
	getNewVals := func(s string) (map[uint64]types.Val, bool) {
		if strings.HasPrefix(s, "val(") {
			varName := s[4 : len(s)-1]
			if v, ok := qc.valRes[varName]; ok && v != nil {
				return v, true
			}
			return nil, true
		}
		return nil, false
	}

	getValue := func(key uint64, uidToVal map[uint64]types.Val) (types.Val, bool) {
		val, ok := uidToVal[key]
		if ok {
			return val, true
		}

		// Check if the variable is aggregate variable
		// Only 0 key would exist for aggregate variable
		val, ok = uidToVal[0]
		return val, ok
	}

	newNQuads := nquads[:0]
	for _, nq := range nquads {
		// Check if the nquad contains a val() in Object or not.
		// If not then, keep the mutation and continue
		uidToVal, found := getNewVals(nq.ObjectId)
		if !found {
			newNQuads = append(newNQuads, nq)
			continue
		}

		// uid(u) <amount> val(amt)
		// For each NQuad, we need to convert the val(variable_name)
		// to *api.Value before applying the mutation. For that, first
		// we convert key to uint64 and get the UID to Value map from
		// the result of the query.
		var key uint64
		var err error
		switch {
		case nq.Subject[0] == '_' && isSet:
			// in case aggregate val(var) is there, that should work with blank node.
			key = 0
		case nq.Subject[0] == '_' && !isSet:
			// UID is of format "_:uid(u)". Ignore the delete silently
			continue
		default:
			key, err = strconv.ParseUint(nq.Subject, 0, 64)
			if err != nil {
				// Key conversion failed, ignoring the nquad. Ideally,
				// it shouldn't happen as this is the result of a query.
				glog.Errorf("Conversion of subject %s failed. Error: %s",
					nq.Subject, err.Error())
				continue
			}
		}

		// Get the value to the corresponding UID(key) from the query result
		nq.ObjectId = ""
		val, ok := getValue(key, uidToVal)
		if !ok {
			continue
		}

		// Convert the value from types.Val to *api.Value
		nq.ObjectValue, err = types.ObjectValue(val.Tid, val.Value)
		if err != nil {
			// Value conversion failed, ignoring the nquad. Ideally,
			// it shouldn't happen as this is the result of a query.
			glog.Errorf("Conversion of %s failed for %d subject. Error: %s",
				nq.ObjectId, key, err.Error())
			continue
		}

		newNQuads = append(newNQuads, nq)
	}
	qc.nquadsCount += len(newNQuads)
	return newNQuads
}

// updateValInMutations does following transformations:
// 0x123 <amount> val(v) -> 0x123 <amount> 13.0
func updateValInMutations(gmu *gql.Mutation, qc *queryContext) error {
	gmu.Del = updateValInNQuads(gmu.Del, qc, false)
	gmu.Set = updateValInNQuads(gmu.Set, qc, true)
	if qc.nquadsCount > x.Config.MutationsNQuadLimit {
		return errors.Errorf("NQuad count in the request: %d, is more that threshold: %d",
			qc.nquadsCount, x.Config.MutationsNQuadLimit)
	}
	return nil
}

// updateUIDInMutations does following transformations:
//   * uid(v) -> 0x123     -- If v is defined in query block
//   * uid(v) -> _:uid(v)  -- Otherwise
func updateUIDInMutations(gmu *gql.Mutation, qc *queryContext) error {
	// usedMutationVars keeps track of variables that are used in mutations.
	getNewVals := func(s string) []string {
		if strings.HasPrefix(s, "uid(") {
			varName := s[4 : len(s)-1]
			if uids, ok := qc.uidRes[varName]; ok && len(uids) != 0 {
				return uids
			}

			return []string{"_:" + s}
		}

		return []string{s}
	}

	getNewNQuad := func(nq *api.NQuad, s, o string) *api.NQuad {
		// The following copy is fine because we only modify Subject and ObjectId.
		// The pointer values are not modified across different copies of NQuad.
		n := *nq

		n.Subject = s
		n.ObjectId = o
		return &n
	}

	// Remove the mutations from gmu.Del when no UID was found.
	gmuDel := make([]*api.NQuad, 0, len(gmu.Del))
	for _, nq := range gmu.Del {
		// if Subject or/and Object are variables, each NQuad can result
		// in multiple NQuads if any variable stores more than one UIDs.
		newSubs := getNewVals(nq.Subject)
		newObs := getNewVals(nq.ObjectId)

		for _, s := range newSubs {
			for _, o := range newObs {
				// Blank node has no meaning in case of deletion.
				if strings.HasPrefix(s, "_:uid(") ||
					strings.HasPrefix(o, "_:uid(") {
					continue
				}

				gmuDel = append(gmuDel, getNewNQuad(nq, s, o))
				qc.nquadsCount++
			}
			if qc.nquadsCount > x.Config.MutationsNQuadLimit {
				return errors.Errorf("NQuad count in the request: %d, is more that threshold: %d",
					qc.nquadsCount, x.Config.MutationsNQuadLimit)
			}
		}
	}

	gmu.Del = gmuDel

	// Update the values in mutation block from the query block.
	gmuSet := make([]*api.NQuad, 0, len(gmu.Set))
	for _, nq := range gmu.Set {
		newSubs := getNewVals(nq.Subject)
		newObs := getNewVals(nq.ObjectId)

		qc.nquadsCount += len(newSubs) * len(newObs)
		if qc.nquadsCount > x.Config.MutationsNQuadLimit {
			return errors.Errorf("NQuad count in the request: %d, is more that threshold: %d",
				qc.nquadsCount, x.Config.MutationsNQuadLimit)
		}

		for _, s := range newSubs {
			for _, o := range newObs {
				gmuSet = append(gmuSet, getNewNQuad(nq, s, o))
			}
		}
	}
	gmu.Set = gmuSet
	return nil
}

// queryContext is used to pass around all the variables needed
// to process a request for query, mutation or upsert.
type queryContext struct {
	// req is the incoming, not yet parsed request containing
	// a query or more than one mutations or both (in case of upsert)
	req *api.Request
	// gmuList is the list of mutations after parsing req.Mutations
	gmuList []*gql.Mutation
	// gqlRes contains result of parsing the req.Query
	gqlRes gql.Result
	// condVars are conditional variables used in the (modified) query to figure out
	// whether the condition in Conditional Upsert is true. The string would be empty
	// if the corresponding mutation is not a conditional upsert.
	// Note that, len(condVars) == len(gmuList).
	condVars []string
	// uidRes stores mapping from variable names to UIDs for UID variables.
	// These variables are either dummy variables used for Conditional
	// Upsert or variables used in the mutation block in the incoming request.
	uidRes map[string][]string
	// valRes stores mapping from variable names to values for value
	// variables used in the mutation block of incoming request.
	valRes map[string]map[uint64]types.Val
	// l stores latency numbers
	latency *query.Latency
	// span stores a opencensus span used throughout the query processing
	span *trace.Span
	// graphql indicates whether the given request is from graphql admin or not.
	graphql bool
	// gqlField stores the GraphQL field for which the query is being processed.
	// This would be set only if the request is a query from GraphQL layer,
	// otherwise it would be nil. (Eg. nil cases: in case of a DQL query,
	// a mutation being executed from GraphQL layer).
	gqlField gqlSchema.Field
	// nquadsCount maintains numbers of nquads which would be inserted as part of this request.
	// In some cases(mostly upserts), numbers of nquads to be inserted can to huge(we have seen upto
	// 1B) and resulting in OOM. We are limiting number of nquads which can be inserted in
	// a single request.
	nquadsCount int
	// namespace of the given query.
	namespace uint64
}

// Request represents a query request sent to the doQuery() method on the Server.
// It contains all the metadata required to execute a query.
type Request struct {
	// req is the incoming gRPC request
	req *api.Request
	// gqlField is the GraphQL field for which the request is being sent
	gqlField gqlSchema.Field
	// doAuth tells whether this request needs ACL authorization or not
	doAuth AuthMode
}

// Health handles /health and /health?all requests.
func (s *Server) Health(ctx context.Context, all bool) (*api.Response, error) {
	if ctx.Err() != nil {
		return nil, ctx.Err()
	}

	var healthAll []pb.HealthInfo
	if all {
		if err := AuthorizeGuardians(ctx); err != nil {
			return nil, err
		}
		pool := conn.GetPools().GetAll()
		for _, p := range pool {
			if p.Addr == x.WorkerConfig.MyAddr {
				continue
			}
			healthAll = append(healthAll, p.HealthInfo())
		}
	}

	// Append self.
	healthAll = append(healthAll, pb.HealthInfo{
		Instance:    "alpha",
		Address:     x.WorkerConfig.MyAddr,
		Status:      "healthy",
		Group:       strconv.Itoa(int(worker.GroupId())),
		Version:     x.Version(),
		Uptime:      int64(time.Since(x.WorkerConfig.StartTime) / time.Second),
		LastEcho:    time.Now().Unix(),
		Ongoing:     worker.GetOngoingTasks(),
		Indexing:    schema.GetIndexingPredicates(),
		EeFeatures:  ee.GetEEFeaturesList(),
		MaxAssigned: posting.Oracle().MaxAssigned(),
	})

	var err error
	var jsonOut []byte
	if jsonOut, err = json.Marshal(healthAll); err != nil {
		return nil, errors.Errorf("Unable to Marshal. Err %v", err)
	}
	return &api.Response{Json: jsonOut}, nil
}

// State handles state requests
func (s *Server) State(ctx context.Context) (*api.Response, error) {
	if ctx.Err() != nil {
		return nil, ctx.Err()
	}

	if err := AuthorizeGuardians(ctx); err != nil {
		return nil, err
	}

	ms := worker.GetMembershipState()
	if ms == nil {
		return nil, errors.Errorf("No membership state found")
	}

	m := jsonpb.Marshaler{EmitDefaults: true}
	var jsonState bytes.Buffer
	if err := m.Marshal(&jsonState, ms); err != nil {
		return nil, errors.Errorf("Error marshalling state information to JSON")
	}

	return &api.Response{Json: jsonState.Bytes()}, nil
}

func getAuthMode(ctx context.Context) AuthMode {
	if auth := ctx.Value(Authorize); auth == nil || auth.(bool) {
		return NeedAuthorize
	}
	return NoAuthorize
}

// QueryGraphQL handles only GraphQL queries, neither mutations nor DQL.
func (s *Server) QueryGraphQL(ctx context.Context, req *api.Request,
	field gqlSchema.Field) (*api.Response, error) {
	if !x.WorkerConfig.AclEnabled {
		ctx = x.AttachNamespace(ctx, x.DefaultNamespace)
	} else {
		ns, err := getJWTNamespace(ctx)
		if err != nil {
			glog.Errorf("Failed to get namespace from the accessJWT token: Error: %s", err)
		}
		ctx = x.AttachNamespace(ctx, ns)
	}
	return s.doQuery(ctx, &Request{req: req, gqlField: field, doAuth: getAuthMode(ctx)})
}

// Query handles queries or mutations
func (s *Server) Query(ctx context.Context, req *api.Request) (*api.Response, error) {
	authMode := getAuthMode(ctx)
	if authMode == NoAuthorize {
		ctx = x.AttachNamespace(ctx, x.DefaultNamespace)
	} else {
		ns, err := getJWTNamespace(ctx)
		if err != nil {
			glog.Errorf("Failed to get namespace from the accessJWT token: Error: %s", err)
		}
		ctx = x.AttachNamespace(ctx, ns)
	}
	return s.doQuery(ctx, &Request{req: req, doAuth: authMode})
}

func (s *Server) doQuery(ctx context.Context, req *Request) (
	resp *api.Response, rerr error) {
	if bool(glog.V(3)) || worker.LogRequestEnabled() {
		glog.Infof("Got a query: %+v", req.req)
	}
	fmt.Println("The namespace is:", x.ExtractNamespace(ctx))
	isGraphQL, _ := ctx.Value(IsGraphql).(bool)
	if isGraphQL {
		atomic.AddUint64(&numGraphQL, 1)
	} else {
		atomic.AddUint64(&numGraphQLPM, 1)
	}

	if ctx.Err() != nil {
		return nil, ctx.Err()
	}

	l := &query.Latency{}
	l.Start = time.Now()

	isMutation := len(req.req.Mutations) > 0
	methodRequest := methodQuery
	if isMutation {
		methodRequest = methodMutate
	}

	var measurements []ostats.Measurement
	ctx, span := otrace.StartSpan(ctx, methodRequest)
	ctx = x.WithMethod(ctx, methodRequest)
	defer func() {
		span.End()
		v := x.TagValueStatusOK
		if rerr != nil {
			v = x.TagValueStatusError
		}
		ctx, _ = tag.New(ctx, tag.Upsert(x.KeyStatus, v))
		timeSpentMs := x.SinceMs(l.Start)
		measurements = append(measurements, x.LatencyMs.M(timeSpentMs))
		ostats.Record(ctx, measurements...)
	}()

	if rerr = x.HealthCheck(); rerr != nil {
		return
	}

	req.req.Query = strings.TrimSpace(req.req.Query)
	isQuery := len(req.req.Query) != 0
	if !isQuery && !isMutation {
		span.Annotate(nil, "empty request")
		return nil, errors.Errorf("empty request")
	}

	span.Annotatef(nil, "Request received: %v", req.req)
	if isQuery {
		ostats.Record(ctx, x.PendingQueries.M(1), x.NumQueries.M(1))
		defer func() {
			measurements = append(measurements, x.PendingQueries.M(-1))
		}()
	}
	if isMutation {
		ostats.Record(ctx, x.NumMutations.M(1))
	}

	qc := &queryContext{
		req:       req.req,
		latency:   l,
		span:      span,
		graphql:   isGraphQL,
		namespace: x.ExtractNamespace(ctx),
		gqlField:  req.gqlField,
	}
	if rerr = parseRequest(qc); rerr != nil {
		return
	}

	if req.doAuth == NeedAuthorize {
		if rerr = authorizeRequest(ctx, qc); rerr != nil {
			return
		}
	}

	// We use defer here because for queries, startTs will be
	// assigned in the processQuery function called below.
	defer annotateStartTs(qc.span, qc.req.StartTs)
	// For mutations, we update the startTs if necessary.
	if isMutation && req.req.StartTs == 0 {
		if x.WorkerConfig.LudicrousMode {
			req.req.StartTs = posting.Oracle().MaxAssigned()
		} else {
			start := time.Now()
			req.req.StartTs = worker.State.GetTimestamp(false)
			qc.latency.AssignTimestamp = time.Since(start)
		}
	}

	var gqlErrs error
	if resp, rerr = processQuery(ctx, qc); rerr != nil {
		// if rerr is just some error from GraphQL encoding, then we need to continue the normal
		// execution ignoring the error as we still need to assign latency info to resp. If we can
		// change the api.Response proto to have a field to contain GraphQL errors, that would be
		// great. Otherwise, we will have to do such checks a lot and that would make code ugly.
		if qc.gqlField != nil && x.IsGqlErrorList(rerr) {
			gqlErrs = rerr
		} else {
			return
		}
	}
	// if it were a mutation, simple or upsert, in any case gqlErrs would be empty as GraphQL JSON
	// is formed only for queries. So, gqlErrs can have something only in the case of a pure query.
	// So, safe to ignore gqlErrs and not return that here.
	if rerr = s.doMutate(ctx, qc, resp); rerr != nil {
		return
	}

	// TODO(Ahsan): resp.Txn.Preds contain predicates of form gid-namespace|attr.
	// Remove the namespace from the response.
	// resp.Txn.Preds = x.ParseAttrList(resp.Txn.Preds)

	// TODO(martinmr): Include Transport as part of the latency. Need to do
	// this separately since it involves modifying the API protos.
	resp.Latency = &api.Latency{
		AssignTimestampNs: uint64(l.AssignTimestamp.Nanoseconds()),
		ParsingNs:         uint64(l.Parsing.Nanoseconds()),
		ProcessingNs:      uint64(l.Processing.Nanoseconds()),
		EncodingNs:        uint64(l.Json.Nanoseconds()),
		TotalNs:           uint64((time.Since(l.Start)).Nanoseconds()),
	}
	md := metadata.Pairs(x.DgraphCostHeader, fmt.Sprint(resp.Metrics.NumUids["_total"]))
	grpc.SendHeader(ctx, md)
	return resp, gqlErrs
}

func processQuery(ctx context.Context, qc *queryContext) (*api.Response, error) {
	resp := &api.Response{}
	if qc.req.Query == "" {
		// No query, so make the query cost 0.
		resp.Metrics = &api.Metrics{
			NumUids: map[string]uint64{"_total": 0},
		}
		return resp, nil
	}
	if ctx.Err() != nil {
		return resp, ctx.Err()
	}
	if x.WorkerConfig.LudicrousMode {
		qc.req.StartTs = posting.Oracle().MaxAssigned()
	}
	qr := query.Request{
		Latency:  qc.latency,
		GqlQuery: &qc.gqlRes,
	}

	// Here we try our best effort to not contact Zero for a timestamp. If we succeed,
	// then we use the max known transaction ts value (from ProcessDelta) for a read-only query.
	// If we haven't processed any updates yet then fall back to getting TS from Zero.
	switch {
	case qc.req.BestEffort:
		qc.span.Annotate([]otrace.Attribute{otrace.BoolAttribute("be", true)}, "")
	case qc.req.ReadOnly:
		qc.span.Annotate([]otrace.Attribute{otrace.BoolAttribute("ro", true)}, "")
	default:
		qc.span.Annotate([]otrace.Attribute{otrace.BoolAttribute("no", true)}, "")
	}

	if qc.req.BestEffort {
		// Sanity: check that request is read-only too.
		if !qc.req.ReadOnly {
			return resp, errors.Errorf("A best effort query must be read-only.")
		}
		if qc.req.StartTs == 0 {
			qc.req.StartTs = posting.Oracle().MaxAssigned()
		}
		qr.Cache = worker.NoCache
	}

	if qc.req.StartTs == 0 {
		assignTimestampStart := time.Now()
		qc.req.StartTs = worker.State.GetTimestamp(qc.req.ReadOnly)
		qc.latency.AssignTimestamp = time.Since(assignTimestampStart)
	}

	qr.ReadTs = qc.req.StartTs
	resp.Txn = &api.TxnContext{StartTs: qc.req.StartTs}

	// Core processing happens here.
	er, err := qr.Process(ctx)

	if err != nil {
		return resp, errors.Wrap(err, "")
	}

	if len(er.SchemaNode) > 0 || len(er.Types) > 0 {
		if err = authorizeSchemaQuery(ctx, &er); err != nil {
			return resp, err
		}
		sort.Slice(er.SchemaNode, func(i, j int) bool {
			return er.SchemaNode[i].Predicate < er.SchemaNode[j].Predicate
		})
		sort.Slice(er.Types, func(i, j int) bool {
			return er.Types[i].TypeName < er.Types[j].TypeName
		})

		respMap := make(map[string]interface{})
		if len(er.SchemaNode) > 0 {
			respMap["schema"] = er.SchemaNode
		}
		if len(er.Types) > 0 {
			respMap["types"] = formatTypes(er.Types)
		}
		resp.Json, err = json.Marshal(respMap)
	} else if qc.req.RespFormat == api.Request_RDF {
		resp.Rdf, err = query.ToRDF(qc.latency, er.Subgraphs)
	} else {
		resp.Json, err = query.ToJson(ctx, qc.latency, er.Subgraphs, qc.gqlField)
	}
	// if err is just some error from GraphQL encoding, then we need to continue the normal
	// execution ignoring the error as we still need to assign metrics and latency info to resp.
	if err != nil && (qc.gqlField == nil || !x.IsGqlErrorList(err)) {
		return resp, err
	}
	qc.span.Annotatef(nil, "Response = %s", resp.Json)

	// varToUID contains a map of variable name to the uids corresponding to it.
	// It is used later for constructing set and delete mutations by replacing
	// variables with the actual uids they correspond to.
	// If a variable doesn't have any UID, we generate one ourselves later.
	for name := range qc.uidRes {
		v := qr.Vars[name]

		// If the list of UIDs is empty but the map of values is not,
		// we need to get the UIDs from the keys in the map.
		var uidList []uint64
		if v.Uids != nil && len(v.Uids.Uids) > 0 {
			uidList = v.Uids.Uids
		} else {
			uidList = make([]uint64, 0, len(v.Vals))
			for uid := range v.Vals {
				uidList = append(uidList, uid)
			}
		}
		if len(uidList) == 0 {
			continue
		}

		// We support maximum 1 million UIDs per variable to ensure that we
		// don't do bad things to alpha and mutation doesn't become too big.
		if len(uidList) > 1e6 {
			return resp, errors.Errorf("var [%v] has over million UIDs", name)
		}

		uids := make([]string, len(uidList))
		for i, u := range uidList {
			// We use base 10 here because the RDF mutations expect the uid to be in base 10.
			uids[i] = strconv.FormatUint(u, 10)
		}
		qc.uidRes[name] = uids
	}

	// look for values for value variables
	for name := range qc.valRes {
		v := qr.Vars[name]
		qc.valRes[name] = v.Vals
	}

	resp.Metrics = &api.Metrics{
		NumUids: er.Metrics,
	}
	var total uint64
	for _, num := range resp.Metrics.NumUids {
		total += num
	}
	resp.Metrics.NumUids["_total"] = total

	return resp, err
}

// parseRequest parses the incoming request
func parseRequest(qc *queryContext) error {
	start := time.Now()
	defer func() {
		qc.latency.Parsing = time.Since(start)
	}()

	var needVars []string
	upsertQuery := qc.req.Query
	if len(qc.req.Mutations) > 0 {
		// parsing mutations
		qc.gmuList = make([]*gql.Mutation, 0, len(qc.req.Mutations))
		for _, mu := range qc.req.Mutations {
			gmu, err := parseMutationObject(mu, qc)
			if err != nil {
				return err
			}

			qc.gmuList = append(qc.gmuList, gmu)
		}

		qc.uidRes = make(map[string][]string)
		qc.valRes = make(map[string]map[uint64]types.Val)
		upsertQuery = buildUpsertQuery(qc)
		needVars = findMutationVars(qc)
		if upsertQuery == "" {
			if len(needVars) > 0 {
				return errors.Errorf("variables %v not defined", needVars)
			}

			return nil
		}
	}

	// parsing the updated query
	var err error
	qc.gqlRes, err = gql.ParseWithNeedVars(gql.Request{
		Str:       upsertQuery,
		Variables: qc.req.Vars,
	}, needVars)
	if err != nil {
		return err
	}
	return validateQuery(qc.gqlRes.Query)
}

func authorizeRequest(ctx context.Context, qc *queryContext) error {
	if err := authorizeQuery(ctx, &qc.gqlRes, qc.graphql); err != nil {
		return err
	}

	// TODO(Aman): can be optimized to do the authorization in just one func call
	for _, gmu := range qc.gmuList {
		if err := authorizeMutation(ctx, gmu); err != nil {
			return err
		}
	}

	return nil
}

// CommitOrAbort commits or aborts a transaction.
func (s *Server) CommitOrAbort(ctx context.Context, tc *api.TxnContext) (*api.TxnContext, error) {
	ctx, span := otrace.StartSpan(ctx, "Server.CommitOrAbort")
	defer span.End()

	if err := x.HealthCheck(); err != nil {
		return &api.TxnContext{}, err
	}

	tctx := &api.TxnContext{}
	if tc.StartTs == 0 {
		return &api.TxnContext{}, errors.Errorf(
			"StartTs cannot be zero while committing a transaction")
	}
	annotateStartTs(span, tc.StartTs)

	span.Annotatef(nil, "Txn Context received: %+v", tc)
	commitTs, err := worker.CommitOverNetwork(ctx, tc)
	if err == dgo.ErrAborted {
		// If err returned is dgo.ErrAborted and tc.Aborted was set, that means the client has
		// aborted the transaction by calling txn.Discard(). Hence return a nil error.
		if tc.Aborted {
			return tctx, nil
		}

		tctx.Aborted = true
		return tctx, status.Errorf(codes.Aborted, err.Error())
	}
	tctx.StartTs = tc.StartTs
	tctx.CommitTs = commitTs
	return tctx, err
}

// CheckVersion returns the version of this Dgraph instance.
func (s *Server) CheckVersion(ctx context.Context, c *api.Check) (v *api.Version, err error) {
	if err := x.HealthCheck(); err != nil {
		return v, err
	}

	v = new(api.Version)
	v.Tag = x.Version()
	return v, nil
}

//-------------------------------------------------------------------------------------------------
// HELPER FUNCTIONS
//-------------------------------------------------------------------------------------------------
func isMutationAllowed(ctx context.Context) bool {
	if worker.Config.MutationsMode != worker.DisallowMutations {
		return true
	}
	shareAllowed, ok := ctx.Value("_share_").(bool)
	if !ok || !shareAllowed {
		return false
	}
	return true
}

var errNoAuth = errors.Errorf("No Auth Token found. Token needed for Admin operations.")

func hasAdminAuth(ctx context.Context, tag string) (net.Addr, error) {
	ipAddr, err := x.HasWhitelistedIP(ctx)
	if err != nil {
		return nil, err
	}
	glog.Infof("Got %s request from: %q\n", tag, ipAddr)
	if err = hasPoormansAuth(ctx); err != nil {
		return nil, err
	}
	return ipAddr, nil
}

func hasPoormansAuth(ctx context.Context) error {
	if worker.Config.AuthToken == "" {
		return nil
	}
	md, ok := metadata.FromIncomingContext(ctx)
	if !ok {
		return errNoAuth
	}
	tokens := md.Get("auth-token")
	if len(tokens) == 0 {
		return errNoAuth
	}
	if tokens[0] != worker.Config.AuthToken {
		return errors.Errorf("Provided auth token [%s] does not match. Permission denied.", tokens[0])
	}
	return nil
}

// parseMutationObject tries to consolidate fields of the api.Mutation into the
// corresponding field of the returned gql.Mutation. For example, the 3 fields,
// api.Mutation#SetJson, api.Mutation#SetNquads and api.Mutation#Set are consolidated into the
// gql.Mutation.Set field. Similarly the 3 fields api.Mutation#DeleteJson, api.Mutation#DelNquads
// and api.Mutation#Del are merged into the gql.Mutation#Del field.
func parseMutationObject(mu *api.Mutation, qc *queryContext) (*gql.Mutation, error) {
	res := &gql.Mutation{Cond: mu.Cond}

	if len(mu.SetJson) > 0 {
		nqs, md, err := chunker.ParseJSON(mu.SetJson, chunker.SetNquads)
		if err != nil {
			return nil, err
		}
		res.Set = append(res.Set, nqs...)
		res.Metadata = md
	}
	if len(mu.DeleteJson) > 0 {
		// The metadata is not currently needed for delete operations so it can be safely ignored.
		nqs, _, err := chunker.ParseJSON(mu.DeleteJson, chunker.DeleteNquads)
		if err != nil {
			return nil, err
		}
		res.Del = append(res.Del, nqs...)
	}
	if len(mu.SetNquads) > 0 {
		nqs, md, err := chunker.ParseRDFs(mu.SetNquads)
		if err != nil {
			return nil, err
		}
		res.Set = append(res.Set, nqs...)
		res.Metadata = md
	}
	if len(mu.DelNquads) > 0 {
		nqs, _, err := chunker.ParseRDFs(mu.DelNquads)
		if err != nil {
			return nil, err
		}
		res.Del = append(res.Del, nqs...)
	}

	res.Set = append(res.Set, mu.Set...)
	res.Del = append(res.Del, mu.Del...)
	// parse facets and convert to the binary format so that
	// a field of type datetime like "2017-01-01" can be correctly encoded in the
	// marshaled binary format as done in the time.Marshal method
	if err := validateAndConvertFacets(res.Set); err != nil {
		return nil, err
	}

	if err := validateNQuads(res.Set, res.Del, qc); err != nil {
		return nil, err
	}
	return res, nil
}

func validateAndConvertFacets(nquads []*api.NQuad) error {
	for _, m := range nquads {
		encodedFacets := make([]*api.Facet, 0, len(m.Facets))
		for _, f := range m.Facets {
			// try to interpret the value as binary first
			if _, err := facets.ValFor(f); err == nil {
				encodedFacets = append(encodedFacets, f)
			} else {
				encodedFacet, err := facets.FacetFor(f.Key, string(f.Value))
				if err != nil {
					return err
				}
				encodedFacets = append(encodedFacets, encodedFacet)
			}
		}

		m.Facets = encodedFacets
	}
	return nil
}

// validateForGraphql validate nquads for graphql
func validateForGraphql(nq *api.NQuad, isGraphql bool) error {
	// Check whether the incoming predicate is graphql reserved predicate or not.
	if !isGraphql && x.IsGraphqlReservedPredicate(nq.Predicate) {
		return errors.Errorf("Cannot mutate graphql reserved predicate %s", nq.Predicate)
	}
	return nil
}

func validateNQuads(set, del []*api.NQuad, qc *queryContext) error {

	for _, nq := range set {
		if err := validatePredName(nq.Predicate); err != nil {
			return err
		}
		var ostar bool
		if o, ok := nq.ObjectValue.GetVal().(*api.Value_DefaultVal); ok {
			ostar = o.DefaultVal == x.Star
		}
		if nq.Subject == x.Star || nq.Predicate == x.Star || ostar {
			return errors.Errorf("Cannot use star in set n-quad: %+v", nq)
		}
		if err := validateKeys(nq); err != nil {
			return errors.Wrapf(err, "key error: %+v", nq)
		}
		if err := validateForGraphql(nq, qc.graphql); err != nil {
			return err
		}
	}
	for _, nq := range del {
		if err := validatePredName(nq.Predicate); err != nil {
			return err
		}
		var ostar bool
		if o, ok := nq.ObjectValue.GetVal().(*api.Value_DefaultVal); ok {
			ostar = o.DefaultVal == x.Star
		}
		if nq.Subject == x.Star || (nq.Predicate == x.Star && !ostar) {
			return errors.Errorf("Only valid wildcard delete patterns are 'S * *' and 'S P *': %v", nq)
		}
		if err := validateForGraphql(nq, qc.graphql); err != nil {
			return err
		}
		// NOTE: we dont validateKeys() with delete to let users fix existing mistakes
		// with bad predicate forms. ex: foo@bar ~something
	}
	return nil
}

func validateKey(key string) error {
	switch {
	case key == "":
		return errors.Errorf("Has zero length")
	case strings.ContainsAny(key, "~@"):
		return errors.Errorf("Has invalid characters")
	case strings.IndexFunc(key, unicode.IsSpace) != -1:
		return errors.Errorf("Must not contain spaces")
	}
	return nil
}

// validateKeys checks predicate and facet keys in N-Quad for syntax errors.
func validateKeys(nq *api.NQuad) error {
	if err := validateKey(nq.Predicate); err != nil {
		return errors.Wrapf(err, "predicate %q", nq.Predicate)
	}
	for i := range nq.Facets {
		if nq.Facets[i] == nil {
			continue
		}
		if err := validateKey(nq.Facets[i].Key); err != nil {
			return errors.Errorf("Facet %q, %s", nq.Facets[i].Key, err)
		}
	}
	return nil
}

// validateQuery verifies that the query does not contain any preds that
// are longer than the limit (2^16).
func validateQuery(queries []*gql.GraphQuery) error {
	for _, q := range queries {
		if err := validatePredName(q.Attr); err != nil {
			return err
		}

		if err := validateQuery(q.Children); err != nil {
			return err
		}
	}

	return nil
}

func validatePredName(name string) error {
	if len(name) > math.MaxUint16 {
		return errors.Errorf("Predicate name length cannot be bigger than 2^16. Predicate: %v",
			name[:80])
	}
	return nil
}

// formatTypes takes a list of TypeUpdates and converts them in to a list of
// maps in a format that is human-readable to be marshaled into JSON.
func formatTypes(typeList []*pb.TypeUpdate) []map[string]interface{} {
	var res []map[string]interface{}
	for _, typ := range typeList {
		typeMap := make(map[string]interface{})
		typeMap["name"] = typ.TypeName
		fields := make([]map[string]string, len(typ.Fields))

		for i, field := range typ.Fields {
			m := make(map[string]string, 1)
			m["name"] = field.Predicate
			fields[i] = m
		}
		typeMap["fields"] = fields

		res = append(res, typeMap)
	}
	return res
}

func isDropAll(op *api.Operation) bool {
	if op.DropAll || op.DropOp == api.Operation_ALL {
		return true
	}
	return false
}<|MERGE_RESOLUTION|>--- conflicted
+++ resolved
@@ -135,7 +135,6 @@
 
 	// Apply initial schema for the new namespace.
 	m := &pb.Mutations{StartTs: worker.State.GetTimestamp(false)}
-<<<<<<< HEAD
 	m.Schema = schema.InitialSchema(ids.StartId)
 	m.Types = schema.InitialTypes(ids.StartId)
 	_, err = query.ApplyMutations(ctx, m)
@@ -153,12 +152,6 @@
 		return 0, errors.Wrapf(err, "Failed to create guardian and groot: %s")
 	}
 	return ids.StartId, nil
-=======
-	m.Schema = schema.InitialSchema(namespace)
-	m.Types = schema.InitialTypes(namespace)
-	_, err := query.ApplyMutations(ctx, m)
-	return err
->>>>>>> 597891df
 }
 
 func (s *Server) DeleteNamespace(ctx context.Context, namespace uint64) error {
