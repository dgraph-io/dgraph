// +build !oss

/*
 * Copyright 2018 Dgraph Labs, Inc. and Contributors
 *
 * Licensed under the Dgraph Community License (the "License"); you
 * may not use this file except in compliance with the License. You
 * may obtain a copy of the License at
 *
 *     https://github.com/dgraph-io/dgraph/blob/master/licenses/DCL.txt
 */

package acl

import (
	"fmt"
	"testing"
	"time"

	"github.com/dgraph-io/dgraph/z"
	"github.com/golang/glog"
	"github.com/stretchr/testify/require"
)

const loginEndpoint = "http://localhost:8180/login"

func TestCurlAuthorization(t *testing.T) {
	if testing.Short() {
		t.Skip("skipping because -short=true")
	}

	glog.Infof("testing with port 9180")
	dg := z.DgraphClientWithGroot(":9180")
	createAccountAndData(t, dg)

	// test query through curl
	accessJwt, refreshJwt, err := z.HttpLogin(&z.LoginParams{
		Endpoint: loginEndpoint,
		UserID:   userid,
		Passwd:   userpassword,
	})
	require.NoError(t, err, "login failed")

	// test fail open with the accessJwt
	queryArgs := func(jwt string) []string {
		return []string{"-H", fmt.Sprintf("X-Dgraph-AccessToken:%s", jwt),
			"-d", query, curlQueryEndpoint}
	}
<<<<<<< HEAD
	z.VerifyCurlCmd(t, queryArgs(), &z.FailureConfig{
		ShouldFail: false,
=======
	verifyCurlCmd(t, queryArgs(accessJwt), &FailureConfig{
		shouldFail: false,
>>>>>>> c39f64ef
	})

	mutateArgs := func(jwt string) []string {
		return []string{"-H", fmt.Sprintf("X-Dgraph-AccessToken:%s", jwt),
			"-d", fmt.Sprintf(`{ set {
	   _:a <%s>  "string" .
	   }}`, predicateToWrite), curlMutateEndpoint}

	}
<<<<<<< HEAD
	z.VerifyCurlCmd(t, mutateArgs(), &z.FailureConfig{
		ShouldFail: false,
=======
	verifyCurlCmd(t, mutateArgs(accessJwt), &FailureConfig{
		shouldFail: false,
>>>>>>> c39f64ef
	})

	alterArgs := func(jwt string) []string {
		return []string{"-H", fmt.Sprintf("X-Dgraph-AccessToken:%s", jwt),
			"-d", fmt.Sprintf(`%s: int .`, predicateToAlter), curlAlterEndpoint}
	}
<<<<<<< HEAD
	z.VerifyCurlCmd(t, alterArgs(), &z.FailureConfig{
		ShouldFail: false,
=======
	verifyCurlCmd(t, alterArgs(accessJwt), &FailureConfig{
		shouldFail: false,
>>>>>>> c39f64ef
	})

	// sleep long enough (longer than 10s, the access JWT TTL defined in the docker-compose.yml
	// in this directory) for the accessJwt to expire, in order to test auto login through refresh
	// JWT
	glog.Infof("Sleeping for 4 seconds for accessJwt to expire")
	time.Sleep(4 * time.Second)
<<<<<<< HEAD
	z.VerifyCurlCmd(t, queryArgs(), &z.FailureConfig{
		ShouldFail:   true,
		DgraphErrMsg: "Token is expired",
	})
	z.VerifyCurlCmd(t, mutateArgs(), &z.FailureConfig{
		ShouldFail:   true,
		DgraphErrMsg: "Token is expired",
	})
	z.VerifyCurlCmd(t, alterArgs(), &z.FailureConfig{
		ShouldFail:   true,
		DgraphErrMsg: "Token is expired",
=======
	verifyCurlCmd(t, queryArgs(accessJwt), &FailureConfig{
		shouldFail: true,
		failMsg:    "Token is expired",
	})
	verifyCurlCmd(t, mutateArgs(accessJwt), &FailureConfig{
		shouldFail: true,
		failMsg:    "Token is expired",
	})
	verifyCurlCmd(t, alterArgs(accessJwt), &FailureConfig{
		shouldFail: true,
		failMsg:    "Token is expired",
>>>>>>> c39f64ef
	})
	// login again using the refreshJwt
	accessJwt, refreshJwt, err = z.HttpLogin(&z.LoginParams{
		Endpoint:   loginEndpoint,
		RefreshJwt: refreshJwt,
	})
	require.NoError(t, err, fmt.Sprintf("login through refresh token failed: %v", err))
	// verify that the query works again with the new access jwt
<<<<<<< HEAD
	z.VerifyCurlCmd(t, queryArgs(), &z.FailureConfig{
		ShouldFail: false,
=======
	verifyCurlCmd(t, queryArgs(accessJwt), &FailureConfig{
		shouldFail: false,
>>>>>>> c39f64ef
	})

	createGroupAndAcls(t, unusedGroup, false)
	// wait for 6 seconds to ensure the new acl have reached all acl caches
	glog.Infof("Sleeping for 6 seconds for acl caches to be refreshed")
	time.Sleep(6 * time.Second)
<<<<<<< HEAD
	z.VerifyCurlCmd(t, queryArgs(), &z.FailureConfig{
		ShouldFail:   true,
		DgraphErrMsg: "Token is expired",
=======
	verifyCurlCmd(t, queryArgs(accessJwt), &FailureConfig{
		shouldFail: true,
		failMsg:    "Token is expired",
>>>>>>> c39f64ef
	})
	// refresh the jwts again
	accessJwt, refreshJwt, err = z.HttpLogin(&z.LoginParams{
		Endpoint:   loginEndpoint,
		RefreshJwt: refreshJwt,
	})
	require.NoError(t, err, fmt.Sprintf("login through refresh token failed: %v", err))
	// verify that with an ACL rule defined, all the operations should be denied when the acsess JWT
	// does not have the required permissions
<<<<<<< HEAD
	z.VerifyCurlCmd(t, queryArgs(), &z.FailureConfig{
		ShouldFail:   true,
		DgraphErrMsg: "PermissionDenied",
	})
	z.VerifyCurlCmd(t, mutateArgs(), &z.FailureConfig{
		ShouldFail:   true,
		DgraphErrMsg: "PermissionDenied",
	})
	z.VerifyCurlCmd(t, alterArgs(), &z.FailureConfig{
		ShouldFail:   true,
		DgraphErrMsg: "PermissionDenied",
=======
	verifyCurlCmd(t, queryArgs(accessJwt), &FailureConfig{
		shouldFail: true,
		failMsg:    "PermissionDenied",
	})
	verifyCurlCmd(t, mutateArgs(accessJwt), &FailureConfig{
		shouldFail: true,
		failMsg:    "PermissionDenied",
	})
	verifyCurlCmd(t, alterArgs(accessJwt), &FailureConfig{
		shouldFail: true,
		failMsg:    "PermissionDenied",
>>>>>>> c39f64ef
	})

	createGroupAndAcls(t, devGroup, true)
	glog.Infof("Sleeping for 6 seconds for acl caches to be refreshed")
	time.Sleep(6 * time.Second)
	// refresh the jwts again
	accessJwt, _, err = z.HttpLogin(&z.LoginParams{
		Endpoint:   loginEndpoint,
		RefreshJwt: refreshJwt,
	})
	require.NoError(t, err, fmt.Sprintf("login through refresh token failed: %v", err))
	// verify that the operations should be allowed again through the dev group
<<<<<<< HEAD
	z.VerifyCurlCmd(t, queryArgs(), &z.FailureConfig{
		ShouldFail: false,
	})
	z.VerifyCurlCmd(t, mutateArgs(), &z.FailureConfig{
		ShouldFail: false,
	})
	z.VerifyCurlCmd(t, alterArgs(), &z.FailureConfig{
		ShouldFail: false,
	})
}

var curlLoginEndpoint = "localhost:8180/login"
var curlQueryEndpoint = "localhost:8180/query"
var curlMutateEndpoint = "localhost:8180/mutate"
var curlAlterEndpoint = "localhost:8180/alter"
=======
	verifyCurlCmd(t, queryArgs(accessJwt), &FailureConfig{
		shouldFail: false,
	})
	verifyCurlCmd(t, mutateArgs(accessJwt), &FailureConfig{
		shouldFail: false,
	})
	verifyCurlCmd(t, alterArgs(accessJwt), &FailureConfig{
		shouldFail: false,
	})
}

const (
	curlLoginEndpoint  = "localhost:8180/login"
	curlQueryEndpoint  = "localhost:8180/query"
	curlMutateEndpoint = "localhost:8180/mutate"
	curlAlterEndpoint  = "localhost:8180/alter"
)

type ErrorEntry struct {
	Code    string `json:"code"`
	Message string `json:"message"`
}

type Output struct {
	Data   map[string]interface{} `json:"data"`
	Errors []ErrorEntry           `json:"errors"`
}

type FailureConfig struct {
	shouldFail bool
	failMsg    string
}

func verifyOutput(t *testing.T, bytes []byte, failureConfig *FailureConfig) {
	output := Output{}
	require.NoError(t, json.Unmarshal(bytes, &output),
		"unable to unmarshal the curl output")

	if failureConfig.shouldFail {
		require.True(t, len(output.Errors) > 0, "no error entry found")
		if len(failureConfig.failMsg) > 0 {
			errorEntry := output.Errors[0]
			require.True(t, strings.Contains(errorEntry.Message, failureConfig.failMsg),
				fmt.Sprintf("the failure msg\n%s\nis not part of the curl error output:%s\n",
					failureConfig.failMsg, errorEntry.Message))
		}
	} else {
		require.True(t, len(output.Data) > 0,
			fmt.Sprintf("no data entry found in the output:%+v", output))
	}
}

func verifyCurlCmd(t *testing.T, args []string,
	failureConfig *FailureConfig) {
	queryCmd := exec.Command("curl", args...)

	output, err := queryCmd.Output()
	// the curl command should always succeed
	require.NoError(t, err, "the curl command should have succeeded")
	verifyOutput(t, output, failureConfig)
}
>>>>>>> c39f64ef
<|MERGE_RESOLUTION|>--- conflicted
+++ resolved
@@ -46,13 +46,8 @@
 		return []string{"-H", fmt.Sprintf("X-Dgraph-AccessToken:%s", jwt),
 			"-d", query, curlQueryEndpoint}
 	}
-<<<<<<< HEAD
-	z.VerifyCurlCmd(t, queryArgs(), &z.FailureConfig{
+	z.VerifyCurlCmd(t, queryArgs(accessJwt), &z.FailureConfig{
 		ShouldFail: false,
-=======
-	verifyCurlCmd(t, queryArgs(accessJwt), &FailureConfig{
-		shouldFail: false,
->>>>>>> c39f64ef
 	})
 
 	mutateArgs := func(jwt string) []string {
@@ -62,26 +57,17 @@
 	   }}`, predicateToWrite), curlMutateEndpoint}
 
 	}
-<<<<<<< HEAD
-	z.VerifyCurlCmd(t, mutateArgs(), &z.FailureConfig{
+
+	z.VerifyCurlCmd(t, mutateArgs(accessJwt), &z.FailureConfig{
 		ShouldFail: false,
-=======
-	verifyCurlCmd(t, mutateArgs(accessJwt), &FailureConfig{
-		shouldFail: false,
->>>>>>> c39f64ef
 	})
 
 	alterArgs := func(jwt string) []string {
 		return []string{"-H", fmt.Sprintf("X-Dgraph-AccessToken:%s", jwt),
 			"-d", fmt.Sprintf(`%s: int .`, predicateToAlter), curlAlterEndpoint}
 	}
-<<<<<<< HEAD
-	z.VerifyCurlCmd(t, alterArgs(), &z.FailureConfig{
+	z.VerifyCurlCmd(t, alterArgs(accessJwt), &z.FailureConfig{
 		ShouldFail: false,
-=======
-	verifyCurlCmd(t, alterArgs(accessJwt), &FailureConfig{
-		shouldFail: false,
->>>>>>> c39f64ef
 	})
 
 	// sleep long enough (longer than 10s, the access JWT TTL defined in the docker-compose.yml
@@ -89,31 +75,17 @@
 	// JWT
 	glog.Infof("Sleeping for 4 seconds for accessJwt to expire")
 	time.Sleep(4 * time.Second)
-<<<<<<< HEAD
-	z.VerifyCurlCmd(t, queryArgs(), &z.FailureConfig{
+	z.VerifyCurlCmd(t, queryArgs(accessJwt), &z.FailureConfig{
 		ShouldFail:   true,
 		DgraphErrMsg: "Token is expired",
 	})
-	z.VerifyCurlCmd(t, mutateArgs(), &z.FailureConfig{
+	z.VerifyCurlCmd(t, mutateArgs(accessJwt), &z.FailureConfig{
 		ShouldFail:   true,
 		DgraphErrMsg: "Token is expired",
 	})
-	z.VerifyCurlCmd(t, alterArgs(), &z.FailureConfig{
+	z.VerifyCurlCmd(t, alterArgs(accessJwt), &z.FailureConfig{
 		ShouldFail:   true,
 		DgraphErrMsg: "Token is expired",
-=======
-	verifyCurlCmd(t, queryArgs(accessJwt), &FailureConfig{
-		shouldFail: true,
-		failMsg:    "Token is expired",
-	})
-	verifyCurlCmd(t, mutateArgs(accessJwt), &FailureConfig{
-		shouldFail: true,
-		failMsg:    "Token is expired",
-	})
-	verifyCurlCmd(t, alterArgs(accessJwt), &FailureConfig{
-		shouldFail: true,
-		failMsg:    "Token is expired",
->>>>>>> c39f64ef
 	})
 	// login again using the refreshJwt
 	accessJwt, refreshJwt, err = z.HttpLogin(&z.LoginParams{
@@ -122,28 +94,17 @@
 	})
 	require.NoError(t, err, fmt.Sprintf("login through refresh token failed: %v", err))
 	// verify that the query works again with the new access jwt
-<<<<<<< HEAD
-	z.VerifyCurlCmd(t, queryArgs(), &z.FailureConfig{
+	z.VerifyCurlCmd(t, queryArgs(accessJwt), &z.FailureConfig{
 		ShouldFail: false,
-=======
-	verifyCurlCmd(t, queryArgs(accessJwt), &FailureConfig{
-		shouldFail: false,
->>>>>>> c39f64ef
 	})
 
 	createGroupAndAcls(t, unusedGroup, false)
 	// wait for 6 seconds to ensure the new acl have reached all acl caches
 	glog.Infof("Sleeping for 6 seconds for acl caches to be refreshed")
 	time.Sleep(6 * time.Second)
-<<<<<<< HEAD
-	z.VerifyCurlCmd(t, queryArgs(), &z.FailureConfig{
+	z.VerifyCurlCmd(t, queryArgs(accessJwt), &z.FailureConfig{
 		ShouldFail:   true,
 		DgraphErrMsg: "Token is expired",
-=======
-	verifyCurlCmd(t, queryArgs(accessJwt), &FailureConfig{
-		shouldFail: true,
-		failMsg:    "Token is expired",
->>>>>>> c39f64ef
 	})
 	// refresh the jwts again
 	accessJwt, refreshJwt, err = z.HttpLogin(&z.LoginParams{
@@ -153,31 +114,17 @@
 	require.NoError(t, err, fmt.Sprintf("login through refresh token failed: %v", err))
 	// verify that with an ACL rule defined, all the operations should be denied when the acsess JWT
 	// does not have the required permissions
-<<<<<<< HEAD
-	z.VerifyCurlCmd(t, queryArgs(), &z.FailureConfig{
+	z.VerifyCurlCmd(t, queryArgs(accessJwt), &z.FailureConfig{
 		ShouldFail:   true,
 		DgraphErrMsg: "PermissionDenied",
 	})
-	z.VerifyCurlCmd(t, mutateArgs(), &z.FailureConfig{
+	z.VerifyCurlCmd(t, mutateArgs(accessJwt), &z.FailureConfig{
 		ShouldFail:   true,
 		DgraphErrMsg: "PermissionDenied",
 	})
-	z.VerifyCurlCmd(t, alterArgs(), &z.FailureConfig{
+	z.VerifyCurlCmd(t, alterArgs(accessJwt), &z.FailureConfig{
 		ShouldFail:   true,
 		DgraphErrMsg: "PermissionDenied",
-=======
-	verifyCurlCmd(t, queryArgs(accessJwt), &FailureConfig{
-		shouldFail: true,
-		failMsg:    "PermissionDenied",
-	})
-	verifyCurlCmd(t, mutateArgs(accessJwt), &FailureConfig{
-		shouldFail: true,
-		failMsg:    "PermissionDenied",
-	})
-	verifyCurlCmd(t, alterArgs(accessJwt), &FailureConfig{
-		shouldFail: true,
-		failMsg:    "PermissionDenied",
->>>>>>> c39f64ef
 	})
 
 	createGroupAndAcls(t, devGroup, true)
@@ -190,31 +137,14 @@
 	})
 	require.NoError(t, err, fmt.Sprintf("login through refresh token failed: %v", err))
 	// verify that the operations should be allowed again through the dev group
-<<<<<<< HEAD
-	z.VerifyCurlCmd(t, queryArgs(), &z.FailureConfig{
+	z.VerifyCurlCmd(t, queryArgs(accessJwt), &z.FailureConfig{
 		ShouldFail: false,
 	})
-	z.VerifyCurlCmd(t, mutateArgs(), &z.FailureConfig{
+	z.VerifyCurlCmd(t, mutateArgs(accessJwt), &z.FailureConfig{
 		ShouldFail: false,
 	})
-	z.VerifyCurlCmd(t, alterArgs(), &z.FailureConfig{
+	z.VerifyCurlCmd(t, alterArgs(accessJwt), &z.FailureConfig{
 		ShouldFail: false,
-	})
-}
-
-var curlLoginEndpoint = "localhost:8180/login"
-var curlQueryEndpoint = "localhost:8180/query"
-var curlMutateEndpoint = "localhost:8180/mutate"
-var curlAlterEndpoint = "localhost:8180/alter"
-=======
-	verifyCurlCmd(t, queryArgs(accessJwt), &FailureConfig{
-		shouldFail: false,
-	})
-	verifyCurlCmd(t, mutateArgs(accessJwt), &FailureConfig{
-		shouldFail: false,
-	})
-	verifyCurlCmd(t, alterArgs(accessJwt), &FailureConfig{
-		shouldFail: false,
 	})
 }
 
@@ -223,49 +153,4 @@
 	curlQueryEndpoint  = "localhost:8180/query"
 	curlMutateEndpoint = "localhost:8180/mutate"
 	curlAlterEndpoint  = "localhost:8180/alter"
-)
-
-type ErrorEntry struct {
-	Code    string `json:"code"`
-	Message string `json:"message"`
-}
-
-type Output struct {
-	Data   map[string]interface{} `json:"data"`
-	Errors []ErrorEntry           `json:"errors"`
-}
-
-type FailureConfig struct {
-	shouldFail bool
-	failMsg    string
-}
-
-func verifyOutput(t *testing.T, bytes []byte, failureConfig *FailureConfig) {
-	output := Output{}
-	require.NoError(t, json.Unmarshal(bytes, &output),
-		"unable to unmarshal the curl output")
-
-	if failureConfig.shouldFail {
-		require.True(t, len(output.Errors) > 0, "no error entry found")
-		if len(failureConfig.failMsg) > 0 {
-			errorEntry := output.Errors[0]
-			require.True(t, strings.Contains(errorEntry.Message, failureConfig.failMsg),
-				fmt.Sprintf("the failure msg\n%s\nis not part of the curl error output:%s\n",
-					failureConfig.failMsg, errorEntry.Message))
-		}
-	} else {
-		require.True(t, len(output.Data) > 0,
-			fmt.Sprintf("no data entry found in the output:%+v", output))
-	}
-}
-
-func verifyCurlCmd(t *testing.T, args []string,
-	failureConfig *FailureConfig) {
-	queryCmd := exec.Command("curl", args...)
-
-	output, err := queryCmd.Output()
-	// the curl command should always succeed
-	require.NoError(t, err, "the curl command should have succeeded")
-	verifyOutput(t, output, failureConfig)
-}
->>>>>>> c39f64ef
+)