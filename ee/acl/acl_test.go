--- conflicted
+++ resolved
@@ -135,19 +135,12 @@
 }
 
 func TestInvalidGetUser(t *testing.T) {
-<<<<<<< HEAD
 	currentUser := getCurrentUser(t, "invalid token")
-	require.Len(t, currentUser.Data, 0)
+	require.Equal(t, currentUser.Data, []byte(`{"getCurrentUser":null}`))
 	require.Equal(t, currentUser.Errors, x.GqlErrorList{{
 		Message: "couldn't rewrite query getCurrentUser because unable to parse jwt token: token" +
 			" contains an invalid number of segments",
 	}})
-=======
-	require.Equal(t, string(getCurrentUser(t, "invalid token")),
-		`{"errors":[{"message":"couldn't rewrite query getCurrentUser because unable to`+
-			` parse jwt token: token contains an invalid number of segments"}],`+
-			`"data":{"getCurrentUser":null}}`)
->>>>>>> 285064a3
 }
 
 func TestPasswordReturn(t *testing.T) {
@@ -1792,7 +1785,6 @@
 	})
 	require.NoError(t, err, "login failed")
 
-<<<<<<< HEAD
 	resp := makeRequest(t, accessJwt, params)
 	expectedError := fmt.Sprintf("Dgraph query failed because Error: rpc error: code"+
 		" = PermissionDenied desc = Only guardians are allowed access. "+
@@ -1800,19 +1792,7 @@
 	require.Equal(t, x.GqlErrorList{{
 		Message: expectedError,
 	}}, resp.Errors)
-=======
-	b := makeRequest(t, accessJwt, params)
-
-	require.NoError(t, err, "health request failed")
-	testutil.CompareJSON(t, `{
-		"data": { "health": [] },
-		"errors": [
-			{
-				"message": "Error: rpc error: code = PermissionDenied desc = Only guardians are allowed access. User '`+userid+`' is not a member of guardians group."
-			}
-		]
-	}`, string(b))
->>>>>>> 285064a3
+	require.Equal(t, []byte(`{ "health": [] }`), resp.Data)
 
 	// assert data for guardians
 	accessJwt, _, err = testutil.HttpLogin(&testutil.LoginParams{
