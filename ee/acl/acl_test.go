// +build !oss

/*
 * Copyright 2018 Dgraph Labs, Inc. and Contributors
 *
 * Licensed under the Dgraph Community License (the "License"); you
 * may not use this file except in compliance with the License. You
 * may obtain a copy of the License at
 *
 *     https://github.com/dgraph-io/dgraph/blob/master/licenses/DCL.txt
 */

package acl

import (
	"context"
	"encoding/json"
	"errors"
	"fmt"
	"strconv"
	"testing"
	"time"

	"github.com/dgraph-io/dgo/v200"
	"github.com/dgraph-io/dgo/v200/protos/api"
	"github.com/dgraph-io/dgraph/testutil"
	"github.com/dgraph-io/dgraph/x"
	"github.com/golang/glog"
	"github.com/stretchr/testify/require"
)

var (
	userid         = "alice"
	userpassword   = "simplepassword"
	dgraphEndpoint = testutil.SockAddr
)

func createUser(t *testing.T, accessToken, username, password string) *testutil.GraphQLResponse {
	addUser := `
	mutation addUser($name: String!, $pass: String!) {
		addUser(input: [{name: $name, password: $pass}]) {
			user {
				name
			}
		}
	}`

	params := testutil.GraphQLParams{
		Query: addUser,
		Variables: map[string]interface{}{
			"name": username,
			"pass": password,
		},
	}
	resp := makeRequest(t, accessToken, params)
	return resp
}

func getCurrentUser(t *testing.T, accessToken string) *testutil.GraphQLResponse {
	query := `
	query {
		getCurrentUser {
			name
		}
	}`

	resp := makeRequest(t, accessToken, testutil.GraphQLParams{Query: query})
	return resp
}

func checkUserCount(t *testing.T, resp []byte, expected int) {
	type Response struct {
		AddUser struct {
			User []struct {
				Name string
			}
		}
	}

	var r Response
	err := json.Unmarshal(resp, &r)
	require.NoError(t, err)
	require.Equal(t, expected, len(r.AddUser.User))
}

func deleteUser(t *testing.T, accessToken, username string, confirmDeletion bool) {
	delUser := `
	mutation deleteUser($name: String!) {
		deleteUser(filter: {name: {eq: $name}}) {
			msg
			numUids
		}
	}`

	params := testutil.GraphQLParams{
		Query: delUser,
		Variables: map[string]interface{}{
			"name": username,
		},
	}
	resp := makeRequest(t, accessToken, params)
	resp.RequireNoGraphQLErrors(t)

	if confirmDeletion {
		require.JSONEq(t, `{"deleteUser":{"msg":"Deleted","numUids":1}}`, string(resp.Data))
	}
}

func deleteGroup(t *testing.T, accessToken, name string) {
	delGroup := `
	mutation deleteUser($name: String!) {
		deleteGroup(filter: {name: {eq: $name}}) {
			msg
			numUids
		}
	}`

	params := testutil.GraphQLParams{
		Query: delGroup,
		Variables: map[string]interface{}{
			"name": name,
		},
	}
	resp := makeRequest(t, accessToken, params)
	resp.RequireNoGraphQLErrors(t)

	require.JSONEq(t, `{"deleteGroup":{"msg":"Deleted","numUids":1}}`, string(resp.Data))
}

func TestInvalidGetUser(t *testing.T) {
	currentUser := getCurrentUser(t, "invalid token")
	require.Equal(t, `{"getCurrentUser":null}`, string(currentUser.Data))
	require.Equal(t, x.GqlErrorList{{
		Message: "couldn't rewrite query getCurrentUser because unable to parse jwt token: token" +
			" contains an invalid number of segments",
	}}, currentUser.Errors)
}

func TestPasswordReturn(t *testing.T) {
	accessJwt, _, err := testutil.HttpLogin(&testutil.LoginParams{
		Endpoint: adminEndpoint,
		UserID:   "groot",
		Passwd:   "password",
	})
	require.NoError(t, err, "login failed")

	query := `
	query {
		getCurrentUser {
			name
			password
		}
	}`

	resp := makeRequest(t, accessJwt, testutil.GraphQLParams{Query: query})
	require.Equal(t, resp.Errors, x.GqlErrorList{{
		Message: `Cannot query field "password" on type "User".`,
		Locations: []x.Location{{
			Line:   5,
			Column: 4,
		}},
	}})
}

func TestGetCurrentUser(t *testing.T) {
	accessJwt, _ := testutil.GrootHttpLogin(adminEndpoint)
	currentUser := getCurrentUser(t, accessJwt)
	currentUser.RequireNoGraphQLErrors(t)
	require.Equal(t, string(currentUser.Data), `{"getCurrentUser":{"name":"groot"}}`)

	// clean up the user to allow repeated running of this test
	userid := "hamilton"
	deleteUser(t, accessJwt, userid, false)
	glog.Infof("cleaned up db user state")

	resp := createUser(t, accessJwt, userid, userpassword)
	resp.RequireNoGraphQLErrors(t)
	checkUserCount(t, resp.Data, 1)

	newJwt, _, err := testutil.HttpLogin(&testutil.LoginParams{
		Endpoint: adminEndpoint,
		UserID:   userid,
		Passwd:   userpassword,
	})
	require.NoError(t, err, "login failed")

	currentUser = getCurrentUser(t, newJwt)
	currentUser.RequireNoGraphQLErrors(t)
	require.Equal(t, string(currentUser.Data), `{"getCurrentUser":{"name":"hamilton"}}`)
}

func TestCreateAndDeleteUsers(t *testing.T) {
	resetUser(t)

	// adding the user again should fail
	accessJwt, _ := testutil.GrootHttpLogin(adminEndpoint)
	resp := createUser(t, accessJwt, userid, userpassword)
	require.Equal(t, x.GqlErrorList{{
		Message: "couldn't rewrite query for mutation addUser because id alice already exists" +
			" for type User",
	}}, resp.Errors)
	checkUserCount(t, resp.Data, 0)

	// delete the user
	deleteUser(t, accessJwt, userid, true)

	resp = createUser(t, accessJwt, userid, userpassword)
	resp.RequireNoGraphQLErrors(t)
	// now we should be able to create the user again
	checkUserCount(t, resp.Data, 1)
}

func resetUser(t *testing.T) {
	accessJwt, _ := testutil.GrootHttpLogin(adminEndpoint)

	// clean up the user to allow repeated running of this test
	deleteUser(t, accessJwt, userid, false)
	glog.Infof("deleted user")

	resp := createUser(t, accessJwt, userid, userpassword)
	resp.RequireNoGraphQLErrors(t)
	checkUserCount(t, resp.Data, 1)
	glog.Infof("created user")
}

func TestPreDefinedPredicates(t *testing.T) {
	// This test uses the groot account to ensure that pre-defined predicates
	// cannot be altered even if the permissions allow it.
	dg1, err := testutil.DgraphClientWithGroot(testutil.SockAddr)
	require.NoError(t, err, "Error while getting a dgraph client")

	alterPreDefinedPredicates(t, dg1)
}

func TestPreDefinedTypes(t *testing.T) {
	// This test uses the groot account to ensure that pre-defined types
	// cannot be altered even if the permissions allow it.
	dg, err := testutil.DgraphClientWithGroot(testutil.SockAddr)
	require.NoError(t, err, "Error while getting a dgraph client")

	alterPreDefinedTypes(t, dg)
}

func TestAuthorization(t *testing.T) {
	if testing.Short() {
		t.Skip("skipping because -short=true")
	}

	glog.Infof("testing with port 9180")
	dg1, err := testutil.DgraphClientWithGroot(testutil.SockAddr)
	if err != nil {
		t.Fatalf("Error while getting a dgraph client: %v", err)
	}
	testAuthorization(t, dg1)
	glog.Infof("done")

	glog.Infof("testing with port 9182")
	dg2, err := testutil.DgraphClientWithGroot(":9182")
	if err != nil {
		t.Fatalf("Error while getting a dgraph client: %v", err)
	}
	testAuthorization(t, dg2)
	glog.Infof("done")
}

func testAuthorization(t *testing.T, dg *dgo.Dgraph) {
	createAccountAndData(t, dg)
	ctx := context.Background()
	if err := dg.Login(ctx, userid, userpassword); err != nil {
		t.Fatalf("unable to login using the account %v", userid)
	}

	// initially the query should return empty result, mutate and alter
	// operations should all fail when there are no rules defined on the predicates
	queryPredicateWithUserAccount(t, dg, false)
	mutatePredicateWithUserAccount(t, dg, true)
	alterPredicateWithUserAccount(t, dg, true)
	createGroupAndAcls(t, unusedGroup, false)
	// wait for 6 seconds to ensure the new acl have reached all acl caches
	glog.Infof("Sleeping for 6 seconds for acl caches to be refreshed")
	time.Sleep(6 * time.Second)

	// now all these operations except query should fail since
	// there are rules defined on the unusedGroup
	queryPredicateWithUserAccount(t, dg, false)
	mutatePredicateWithUserAccount(t, dg, true)
	alterPredicateWithUserAccount(t, dg, true)
	// create the dev group and add the user to it
	createGroupAndAcls(t, devGroup, true)

	// wait for 6 seconds to ensure the new acl have reached all acl caches
	glog.Infof("Sleeping for 6 seconds for acl caches to be refreshed")
	time.Sleep(6 * time.Second)

	// now the operations should succeed again through the devGroup
	queryPredicateWithUserAccount(t, dg, false)
	// sleep long enough (10s per the docker-compose.yml)
	// for the accessJwt to expire in order to test auto login through refresh jwt
	glog.Infof("Sleeping for 4 seconds for accessJwt to expire")
	time.Sleep(4 * time.Second)
	mutatePredicateWithUserAccount(t, dg, false)
	glog.Infof("Sleeping for 4 seconds for accessJwt to expire")
	time.Sleep(4 * time.Second)
	alterPredicateWithUserAccount(t, dg, false)
}

var predicateToRead = "predicate_to_read"
var queryAttr = "name"
var predicateToWrite = "predicate_to_write"
var predicateToAlter = "predicate_to_alter"
var devGroup = "dev"
var unusedGroup = "unusedGroup"
var query = fmt.Sprintf(`
	{
		q(func: eq(%s, "SF")) {
			%s
		}
	}`, predicateToRead, queryAttr)
var schemaQuery = "schema {}"

func alterPreDefinedPredicates(t *testing.T, dg *dgo.Dgraph) {
	ctx := context.Background()

	// Test that alter requests are allowed if the new update is the same as
	// the initial update for a pre-defined predicate.
	err := dg.Alter(ctx, &api.Operation{
		Schema: "dgraph.xid: string @index(exact) @upsert .",
	})
	require.NoError(t, err)

	err = dg.Alter(ctx, &api.Operation{
		Schema: "dgraph.xid: int .",
	})
	require.Error(t, err)
	require.Contains(t, err.Error(),
		"predicate dgraph.xid is pre-defined and is not allowed to be modified")

	err = dg.Alter(ctx, &api.Operation{
		DropAttr: "dgraph.xid",
	})
	require.Error(t, err)
	require.Contains(t, err.Error(),
		"predicate dgraph.xid is pre-defined and is not allowed to be dropped")

	// Test that pre-defined predicates act as case-insensitive.
	err = dg.Alter(ctx, &api.Operation{
		Schema: "dgraph.XID: int .",
	})
	require.Error(t, err)
	require.Contains(t, err.Error(),
		"predicate dgraph.XID is pre-defined and is not allowed to be modified")
}

func alterPreDefinedTypes(t *testing.T, dg *dgo.Dgraph) {
	ctx := context.Background()

	// Test that alter requests are allowed if the new update is the same as
	// the initial update for a pre-defined type.
	err := dg.Alter(ctx, &api.Operation{
		Schema: `
			type dgraph.type.Group {
				dgraph.xid
				dgraph.acl.rule
			}
		`,
	})
	require.NoError(t, err)

	err = dg.Alter(ctx, &api.Operation{
		Schema: `
			type dgraph.type.Group {
				dgraph.xid
			}
		`,
	})
	require.Error(t, err)
	require.Contains(t, err.Error(),
		"type dgraph.type.Group is pre-defined and is not allowed to be modified")

	err = dg.Alter(ctx, &api.Operation{
		DropOp:    api.Operation_TYPE,
		DropValue: "dgraph.type.Group",
	})
	require.Error(t, err)
	require.Contains(t, err.Error(),
		"type dgraph.type.Group is pre-defined and is not allowed to be dropped")
}

func queryPredicateWithUserAccount(t *testing.T, dg *dgo.Dgraph, shouldFail bool) {
	ctx := context.Background()
	txn := dg.NewTxn()
	_, err := txn.Query(ctx, query)
	if shouldFail {
		require.Error(t, err, "the query should have failed")
	} else {
		require.NoError(t, err, "the query should have succeeded")
	}
}

func querySchemaWithUserAccount(t *testing.T, dg *dgo.Dgraph, shouldFail bool) {
	ctx := context.Background()
	txn := dg.NewTxn()
	_, err := txn.Query(ctx, schemaQuery)

	if shouldFail {
		require.Error(t, err, "the query should have failed")
	} else {
		require.NoError(t, err, "the query should have succeeded")
	}
}

func mutatePredicateWithUserAccount(t *testing.T, dg *dgo.Dgraph, shouldFail bool) {
	ctx := context.Background()
	txn := dg.NewTxn()
	_, err := txn.Mutate(ctx, &api.Mutation{
		CommitNow: true,
		SetNquads: []byte(fmt.Sprintf(`_:a <%s>  "string" .`, predicateToWrite)),
	})

	if shouldFail {
		require.Error(t, err, "the mutation should have failed")
	} else {
		require.NoError(t, err, "the mutation should have succeeded")
	}
}

func alterPredicateWithUserAccount(t *testing.T, dg *dgo.Dgraph, shouldFail bool) {
	ctx := context.Background()
	err := dg.Alter(ctx, &api.Operation{
		Schema: fmt.Sprintf(`%s: int .`, predicateToAlter),
	})
	if shouldFail {
		require.Error(t, err, "the alter should have failed")
	} else {
		require.NoError(t, err, "the alter should have succeeded")
	}
}

func createAccountAndData(t *testing.T, dg *dgo.Dgraph) {
	// use the groot account to clean the database
	ctx := context.Background()
	if err := dg.Login(ctx, x.GrootId, "password"); err != nil {
		t.Fatalf("unable to login using the groot account:%v", err)
	}
	op := api.Operation{
		DropAll: true,
	}
	if err := dg.Alter(ctx, &op); err != nil {
		t.Fatalf("Unable to cleanup db:%v", err)
	}
	require.NoError(t, dg.Alter(ctx, &api.Operation{
		Schema: fmt.Sprintf(`%s: string @index(exact) .`, predicateToRead),
	}))
	// wait for 6 seconds to ensure the new acl have reached all acl caches
	glog.Infof("Sleeping for 6 seconds for acl caches to be refreshed")
	time.Sleep(6 * time.Second)

	// create some data, e.g. user with name alice
	resetUser(t)

	txn := dg.NewTxn()
	_, err := txn.Mutate(ctx, &api.Mutation{
		SetNquads: []byte(fmt.Sprintf("_:a <%s> \"SF\" .", predicateToRead)),
	})
	require.NoError(t, err)
	require.NoError(t, txn.Commit(ctx))
}

func createGroup(t *testing.T, accessToken, name string) []byte {
	addGroup := `
	mutation addGroup($name: String!) {
		addGroup(input: [{name: $name}]) {
			group {
				name
			}
		}
	}`

	params := testutil.GraphQLParams{
		Query: addGroup,
		Variables: map[string]interface{}{
			"name": name,
		},
	}
	resp := makeRequest(t, accessToken, params)
	resp.RequireNoGraphQLErrors(t)
	return resp.Data
}

func createGroupWithRules(t *testing.T, accessJwt, name string, rules []rule) *group {
	queryParams := testutil.GraphQLParams{
		Query: `
		mutation addGroup($name: String!, $rules: [RuleRef]){
			addGroup(input: [
				{
					name: $name
					rules: $rules
				}
			]) {
				group {
					name
					rules {
						predicate
						permission
					}
				}
			}
		}`,
		Variables: map[string]interface{}{
			"name":  name,
			"rules": rules,
		},
	}
	resp := makeRequest(t, accessJwt, queryParams)
	resp.RequireNoGraphQLErrors(t)

	var addGroupResp struct {
		AddGroup struct {
			Group []group
		}
	}
	err := json.Unmarshal(resp.Data, &addGroupResp)
	require.NoError(t, err)
	require.Len(t, addGroupResp.AddGroup.Group, 1)

	return &addGroupResp.AddGroup.Group[0]
}

func updateGroup(t *testing.T, accessJwt, name string, setRules []rule,
	removeRules []string) *group {
	queryParams := testutil.GraphQLParams{
		Query: `
		mutation updateGroup($name: String!, $set: SetGroupPatch, $remove: RemoveGroupPatch){
			updateGroup(input: {
				filter: {
					name: {
						eq: $name
					}
				}
				set: $set
				remove: $remove
			}) {
				group {
					name
					rules {
						predicate
						permission
					}
				}
			}
		}`,
		Variables: map[string]interface{}{
			"name":   name,
			"set":    nil,
			"remove": nil,
		},
	}
	if len(setRules) != 0 {
		queryParams.Variables["set"] = map[string]interface{}{
			"rules": setRules,
		}
	}
	if len(removeRules) != 0 {
		queryParams.Variables["remove"] = map[string]interface{}{
			"rules": removeRules,
		}
	}
	resp := makeRequest(t, accessJwt, queryParams)
	resp.RequireNoGraphQLErrors(t)

	var result struct {
		UpdateGroup struct {
			Group []group
		}
	}
	err := json.Unmarshal(resp.Data, &result)
	require.NoError(t, err)
	require.Len(t, result.UpdateGroup.Group, 1)

	return &result.UpdateGroup.Group[0]
}

func checkGroupCount(t *testing.T, resp []byte, expected int) {
	type Response struct {
		AddGroup struct {
			Group []struct {
				Name string
			}
		}
	}

	var r Response
	err := json.Unmarshal(resp, &r)
	require.NoError(t, err)
	require.Equal(t, expected, len(r.AddGroup.Group))
}

func addToGroup(t *testing.T, accessToken, userName, group string) {
	addUserToGroup := `mutation updateUser($name: String!, $group: String!) {
		updateUser(input: {
			filter: {
				name: {
					eq: $name
				}
			},
			set: {
				groups: [
					{ name: $group }
				]
			}
		}) {
			user {
				name
				groups {
					name
				}
			}
		}
	}`

	params := testutil.GraphQLParams{
		Query: addUserToGroup,
		Variables: map[string]interface{}{
			"name":  userName,
			"group": group,
		},
	}
	resp := makeRequest(t, accessToken, params)
	resp.RequireNoGraphQLErrors(t)

	var result struct {
		UpdateUser struct {
			User []struct {
				Name   string
				Groups []struct {
					Name string
				}
			}
			Name string
		}
	}
	err := json.Unmarshal(resp.Data, &result)
	require.NoError(t, err)

	// There should be a user in response.
	require.Len(t, result.UpdateUser.User, 1)
	// User's name must be <userName>
	require.Equal(t, userName, result.UpdateUser.User[0].Name)

	var foundGroup bool
	for _, usr := range result.UpdateUser.User {
		for _, grp := range usr.Groups {
			if grp.Name == group {
				foundGroup = true
				break
			}
		}
	}
	require.True(t, foundGroup)
}

type rule struct {
	Predicate  string `json:"predicate"`
	Permission int32  `json:"permission"`
}

type group struct {
	Name  string `json:"name"`
	Rules []rule `json:"rules"`
}

func makeRequest(t *testing.T, accessToken string, params testutil.GraphQLParams) *testutil.
	GraphQLResponse {
	return testutil.MakeGQLRequestWithAccessJwt(t, &params, accessToken)
}

func addRulesToGroup(t *testing.T, accessToken, group string, rules []rule) {
	addRuleToGroup := `mutation updateGroup($name: String!, $rules: [RuleRef!]!) {
		updateGroup(input: {
			filter: {
				name: {
					eq: $name
				}
			},
			set: {
				rules: $rules
			}
		}) {
			group {
				name
				rules {
					predicate
					permission
				}
			}
		}
	}`

	params := testutil.GraphQLParams{
		Query: addRuleToGroup,
		Variables: map[string]interface{}{
			"name":  group,
			"rules": rules,
		},
	}
	resp := makeRequest(t, accessToken, params)
	resp.RequireNoGraphQLErrors(t)
	rulesb, err := json.Marshal(rules)
	require.NoError(t, err)
	expectedOutput := fmt.Sprintf(`{
		  "updateGroup": {
			"group": [
			  {
				"name": "%s",
				"rules": %s
			  }
			]
		  }
	  }`, group, rulesb)
	testutil.CompareJSON(t, expectedOutput, string(resp.Data))
}

func createGroupAndAcls(t *testing.T, group string, addUserToGroup bool) {
	accessJwt, _, err := testutil.HttpLogin(&testutil.LoginParams{
		Endpoint: adminEndpoint,
		UserID:   "groot",
		Passwd:   "password",
	})
	require.NoError(t, err, "login failed")

	// create a new group
	resp := createGroup(t, accessJwt, group)
	checkGroupCount(t, resp, 1)

	// add the user to the group
	if addUserToGroup {
		addToGroup(t, accessJwt, userid, group)
	}

	rules := []rule{
		{
			predicateToRead, Read.Code,
		},
		{
			queryAttr, Read.Code,
		},
		{
			predicateToWrite, Write.Code,
		},
		{
			predicateToAlter, Modify.Code,
		},
	}

	// add READ permission on the predicateToRead to the group
	// also add read permission to the attribute queryAttr, which is used inside the query block
	// add WRITE permission on the predicateToWrite
	// add MODIFY permission on the predicateToAlter
	addRulesToGroup(t, accessJwt, group, rules)
}

func TestPredicatePermission(t *testing.T) {
	if testing.Short() {
		t.Skip("skipping because -short=true")
	}

	glog.Infof("testing with port 9180")
	dg, err := testutil.DgraphClientWithGroot(testutil.SockAddr)
	if err != nil {
		t.Fatalf("Error while getting a dgraph client: %v", err)
	}
	createAccountAndData(t, dg)
	ctx := context.Background()
	err = dg.Login(ctx, userid, userpassword)
	require.NoError(t, err, "Logging in with the current password should have succeeded")

	// Schema query is allowed to all logged in users.
	querySchemaWithUserAccount(t, dg, false)

	// The query should return emptry response, alter and mutation
	// should be blocked when no rule is defined.
	queryPredicateWithUserAccount(t, dg, false)
	mutatePredicateWithUserAccount(t, dg, true)
	alterPredicateWithUserAccount(t, dg, true)
	createGroupAndAcls(t, unusedGroup, false)

	// Wait for 6 seconds to ensure the new acl have reached all acl caches.
	glog.Infof("Sleeping for 6 seconds for acl caches to be refreshed")
	time.Sleep(6 * time.Second)
	// The operations except query should fail when there is a rule defined, but the
	// current user is not allowed.
	queryPredicateWithUserAccount(t, dg, false)
	mutatePredicateWithUserAccount(t, dg, true)
	alterPredicateWithUserAccount(t, dg, true)
	// Schema queries should still succeed since they are not tied to specific predicates.
	querySchemaWithUserAccount(t, dg, false)
}

func TestAccessWithoutLoggingIn(t *testing.T) {
	dg, err := testutil.DgraphClientWithGroot(testutil.SockAddr)
	require.NoError(t, err)

	createAccountAndData(t, dg)
	dg, err = testutil.DgraphClient(testutil.SockAddr)
	require.NoError(t, err)

	// Without logging in, the anonymous user should be evaluated as if the user does not
	// belong to any group, and access should not be granted if there is no ACL rule defined
	// for a predicate.
	queryPredicateWithUserAccount(t, dg, true)
	mutatePredicateWithUserAccount(t, dg, true)
	alterPredicateWithUserAccount(t, dg, true)

	// Schema queries should fail if the user has not logged in.
	querySchemaWithUserAccount(t, dg, true)
}

func TestUnauthorizedDeletion(t *testing.T) {
	ctx, _ := context.WithTimeout(context.Background(), 100*time.Second)
	unAuthPred := "unauthorizedPredicate"

	dg, err := testutil.DgraphClientWithGroot(testutil.SockAddr)
	require.NoError(t, err)

	op := api.Operation{
		DropAll: true,
	}
	require.NoError(t, dg.Alter(ctx, &op))

	op = api.Operation{
		Schema: fmt.Sprintf("%s: string @index(exact) .", unAuthPred),
	}
	require.NoError(t, dg.Alter(ctx, &op))

	resetUser(t)

	accessJwt, _, err := testutil.HttpLogin(&testutil.LoginParams{
		Endpoint: adminEndpoint,
		UserID:   "groot",
		Passwd:   "password",
	})
	require.NoError(t, err, "login failed")
	createGroup(t, accessJwt, devGroup)

	addToGroup(t, accessJwt, userid, devGroup)

	txn := dg.NewTxn()
	mutation := &api.Mutation{
		SetNquads: []byte(fmt.Sprintf("_:a <%s> \"testdata\" .", unAuthPred)),
		CommitNow: true,
	}
	resp, err := txn.Mutate(ctx, mutation)
	require.NoError(t, err)

	nodeUID, ok := resp.Uids["a"]
	require.True(t, ok)

	addRulesToGroup(t, accessJwt, devGroup, []rule{{unAuthPred, 0}})

	userClient, err := testutil.DgraphClient(testutil.SockAddr)
	require.NoError(t, err)
	time.Sleep(6 * time.Second)

	err = userClient.Login(ctx, userid, userpassword)
	require.NoError(t, err)

	txn = userClient.NewTxn()
	mutString := fmt.Sprintf("<%s> <%s> * .", nodeUID, unAuthPred)
	mutation = &api.Mutation{
		DelNquads: []byte(mutString),
		CommitNow: true,
	}
	_, err = txn.Mutate(ctx, mutation)

	require.Error(t, err)
	require.Contains(t, err.Error(), "PermissionDenied")
}

func TestGuardianAccess(t *testing.T) {
	ctx, _ := context.WithTimeout(context.Background(), 100*time.Second)

	dg, err := testutil.DgraphClientWithGroot(testutil.SockAddr)
	require.NoError(t, err)

	testutil.DropAll(t, dg)
	op := api.Operation{Schema: "unauthpred: string @index(exact) ."}
	require.NoError(t, dg.Alter(ctx, &op))

	addNewUserToGroup(t, "guardian", "guardianpass", "guardians")

	mutation := &api.Mutation{
		SetNquads: []byte("_:a <unauthpred> \"testdata\" ."),
		CommitNow: true,
	}
	resp, err := dg.NewTxn().Mutate(ctx, mutation)
	require.NoError(t, err)

	nodeUID, ok := resp.Uids["a"]
	require.True(t, ok)

	time.Sleep(6 * time.Second)
	gClient, err := testutil.DgraphClient(testutil.SockAddr)
	require.NoError(t, err, "Error while creating client")

	gClient.Login(ctx, "guardian", "guardianpass")

	mutString := fmt.Sprintf("<%s> <unauthpred> \"testdata\" .", nodeUID)
	mutation = &api.Mutation{SetNquads: []byte(mutString), CommitNow: true}
	_, err = gClient.NewTxn().Mutate(ctx, mutation)
	require.NoError(t, err, "Error while mutating unauthorized predicate")

	query := `
	{
		me(func: eq(unauthpred, "testdata")) {
			uid
		}
	}`

	resp, err = gClient.NewTxn().Query(ctx, query)
	require.NoError(t, err, "Error while querying unauthorized predicate")
	require.Contains(t, string(resp.GetJson()), "uid")

	op = api.Operation{Schema: "unauthpred: int ."}
	require.NoError(t, gClient.Alter(ctx, &op), "Error while altering unauthorized predicate")

	gqlResp := removeUserFromGroup(t, "guardian", "guardians")
	gqlResp.RequireNoGraphQLErrors(t)
	expectedOutput := `{"updateUser":{"user":[{"name":"guardian","groups":[]}]}}`
	require.JSONEq(t, expectedOutput, string(gqlResp.Data))

	_, err = gClient.NewTxn().Query(ctx, query)
	require.Error(t, err, "Query succeeded. It should have failed.")
}

func addNewUserToGroup(t *testing.T, userName, password, groupName string) {
	accessJwt, _, err := testutil.HttpLogin(&testutil.LoginParams{
		Endpoint: adminEndpoint,
		UserID:   "groot",
		Passwd:   "password",
	})
	require.NoError(t, err, "login failed")

	resp := createUser(t, accessJwt, userName, password)
	resp.RequireNoGraphQLErrors(t)
	checkUserCount(t, resp.Data, 1)

	addToGroup(t, accessJwt, userName, groupName)
}

func removeUserFromGroup(t *testing.T, userName, groupName string) *testutil.GraphQLResponse {
	removeUserGroups := `mutation updateUser($name: String!, $groupName: String!) {
			updateUser(input: {
				filter: {
					name: {
						eq: $name
					}
				},
				remove: {
					groups: [{ name: $groupName }]
				}
			}) {
				user {
					name
					groups {
						name
					}
				}
			}
		}`

	params := testutil.GraphQLParams{
		Query: removeUserGroups,
		Variables: map[string]interface{}{
			"name":      userName,
			"groupName": groupName,
		},
	}

	accessJwt, _, err := testutil.HttpLogin(&testutil.LoginParams{
		Endpoint: adminEndpoint,
		UserID:   "groot",
		Passwd:   "password",
	})
	require.NoError(t, err, "login failed")
	resp := makeRequest(t, accessJwt, params)
	return resp
}

func TestQueryRemoveUnauthorizedPred(t *testing.T) {
	ctx, _ := context.WithTimeout(context.Background(), 100*time.Second)

	dg, err := testutil.DgraphClientWithGroot(testutil.SockAddr)
	require.NoError(t, err)

	testutil.DropAll(t, dg)
	op := api.Operation{Schema: `
		name	 : string @index(exact) .
		nickname : string @index(exact) .
		age 	 : int .
	`}
	require.NoError(t, dg.Alter(ctx, &op))

	resetUser(t)
	accessJwt, _, err := testutil.HttpLogin(&testutil.LoginParams{
		Endpoint: adminEndpoint,
		UserID:   "groot",
		Passwd:   "password",
	})
	require.NoError(t, err, "login failed")
	createGroup(t, accessJwt, devGroup)
	addToGroup(t, accessJwt, userid, devGroup)

	txn := dg.NewTxn()
	mutation := &api.Mutation{
		SetNquads: []byte(`
			_:a <name> "RandomGuy" .
			_:a <age> "23" .
			_:a <nickname> "RG" .
			_:b <name> "RandomGuy2" .
			_:b <age> "25" .
			_:b <nickname> "RG2" .
		`),
		CommitNow: true,
	}
	_, err = txn.Mutate(ctx, mutation)
	require.NoError(t, err)

	// give read access of <name> to alice
	addRulesToGroup(t, accessJwt, devGroup, []rule{{"name", Read.Code}})

	userClient, err := testutil.DgraphClient(testutil.SockAddr)
	require.NoError(t, err)
	time.Sleep(6 * time.Second)

	err = userClient.Login(ctx, userid, userpassword)
	require.NoError(t, err)

	tests := []struct {
		input       string
		output      string
		description string
	}{
		{
			`
			{
				me(func: has(name), orderasc: name) {
					name
					age
				}
			}
			`,
			`{"me":[{"name":"RandomGuy"},{"name":"RandomGuy2"}]}`,
			"alice doesn't have access to <age>",
		},
		{
			`
			{
				me(func: has(age), orderasc: name) {
					name
					age
				}
			}
			`,
			`{}`,
			`alice doesn't have access to <age> so "has(age)" is unauthorized`,
		},
		{
			`
			{
				me1(func: has(name), orderdesc: age) {
					age
				}
				me2(func: has(name), orderasc: age) {
					age
				}
			}
			`,
			`{"me1":[],"me2":[]}`,
			`me1, me2 will have same results, can't order by <age> since it is unauthorized`,
		},
		{
			`
			{
				me(func: has(name), orderasc: name) @groupby(age) {
					count(name)
				}
			}
			`,
			`{}`,
			`can't groupby <age> since <age> is unauthorized`,
		},
		{
			`
			{
				me(func: has(name), orderasc: name) @filter(eq(nickname, "RG")) {
					name
					age
				}
			}
			`,
			`{"me":[{"name":"RandomGuy"},{"name":"RandomGuy2"}]}`,
			`filter won't work because <nickname> is unauthorized`,
		},
	}

	for _, tc := range tests {
		t.Run(tc.description, func(t *testing.T) {
			t.Parallel()
			resp, err := userClient.NewTxn().Query(ctx, tc.input)
			require.Nil(t, err)
			testutil.CompareJSON(t, tc.output, string(resp.Json))
		})
	}
}

<<<<<<< HEAD
=======
func TestExpandQueryWithACLPermissions(t *testing.T) {
	ctx, cancel := context.WithTimeout(context.Background(), 100*time.Second)
	defer cancel()
	dg, err := testutil.DgraphClientWithGroot(testutil.SockAddr)
	require.NoError(t, err)

	testutil.DropAll(t, dg)

	op := api.Operation{Schema: `
		name	 : string @index(exact) .
		nickname : string @index(exact) .
		age 	 : int .
		type TypeName {
			name: string
			nickname: string
			age: int
		}
	`}
	require.NoError(t, dg.Alter(ctx, &op))

	resetUser(t)

	accessJwt, _, err := testutil.HttpLogin(&testutil.LoginParams{
		Endpoint: adminEndpoint,
		UserID:   "groot",
		Passwd:   "password",
	})
	require.NoError(t, err, "login failed")

	createGroup(t, accessJwt, devGroup)
	createGroup(t, accessJwt, sreGroup)

	addRulesToGroup(t, accessJwt, sreGroup, []rule{{"age", Read.Code}, {"name", Write.Code}})
	addToGroup(t, accessJwt, userid, devGroup)

	txn := dg.NewTxn()
	mutation := &api.Mutation{
		SetNquads: []byte(`
			_:a <name> "RandomGuy" .
			_:a <age> "23" .
			_:a <nickname> "RG" .
			_:a <dgraph.type> "TypeName" .
			_:b <name> "RandomGuy2" .
			_:b <age> "25" .
			_:b <nickname> "RG2" .
			_:b <dgraph.type> "TypeName" .
		`),
		CommitNow: true,
	}
	_, err = txn.Mutate(ctx, mutation)
	require.NoError(t, err)

	query := "{me(func: has(name)){expand(_all_)}}"

	// Test that groot has access to all the predicates
	resp, err := dg.NewReadOnlyTxn().Query(ctx, query)
	require.NoError(t, err, "Error while querying data")
	testutil.CompareJSON(t, `{"me":[{"name":"RandomGuy","age":23, "nickname":"RG"},{"name":"RandomGuy2","age":25, "nickname":"RG2"}]}`,
		string(resp.GetJson()))

	userClient, err := testutil.DgraphClient(testutil.SockAddr)
	require.NoError(t, err)
	time.Sleep(6 * time.Second)

	err = userClient.Login(ctx, userid, userpassword)
	require.NoError(t, err)

	// Query via user when user has no permissions
	resp, err = userClient.NewReadOnlyTxn().Query(ctx, query)
	require.NoError(t, err, "Error while querying data")
	testutil.CompareJSON(t, `{}`, string(resp.GetJson()))

	// Login to groot to modify accesses (1)
	accessJwt, _, err = testutil.HttpLogin(&testutil.LoginParams{
		Endpoint: adminEndpoint,
		UserID:   "groot",
		Passwd:   "password",
	})
	require.NoError(t, err, "login failed")

	// Give read access of <name>, write access of <age> to dev
	addRulesToGroup(t, accessJwt, devGroup, []rule{{"age", Write.Code}, {"name", Read.Code}})
	time.Sleep(6 * time.Second)
	resp, err = userClient.NewReadOnlyTxn().Query(ctx, query)
	require.NoError(t, err, "Error while querying data")
	testutil.CompareJSON(t, `{"me":[{"name":"RandomGuy"},{"name":"RandomGuy2"}]}`,
		string(resp.GetJson()))

	// Login to groot to modify accesses (2)
	accessJwt, _, err = testutil.HttpLogin(&testutil.LoginParams{
		Endpoint: adminEndpoint,
		UserID:   "groot",
		Passwd:   "password",
	})
	require.NoError(t, err, "login failed")
	// Add alice to sre group which has read access to <age> and write access to <name>
	addToGroup(t, accessJwt, userid, sreGroup)
	time.Sleep(6 * time.Second)

	resp, err = userClient.NewReadOnlyTxn().Query(ctx, query)
	require.Nil(t, err)

	testutil.CompareJSON(t, `{"me":[{"name":"RandomGuy","age":23},{"name":"RandomGuy2","age":25}]}`,
		string(resp.GetJson()))

	// Login to groot to modify accesses (3)
	accessJwt, _, err = testutil.HttpLogin(&testutil.LoginParams{
		Endpoint: adminEndpoint,
		UserID:   "groot",
		Passwd:   "password",
	})
	require.NoError(t, err, "login failed")

	// Give read access of <name> and <nickname>, write access of <age> to dev
	addRulesToGroup(t, accessJwt, devGroup, []rule{{"age", Write.Code}, {"name", Read.Code}, {"nickname", Read.Code}})
	time.Sleep(6 * time.Second)

	resp, err = userClient.NewReadOnlyTxn().Query(ctx, query)
	require.Nil(t, err)

	testutil.CompareJSON(t, `{"me":[{"name":"RandomGuy","age":23, "nickname":"RG"},{"name":"RandomGuy2","age":25, "nickname":"RG2"}]}`,
		string(resp.GetJson()))

}

func TestValQueryWithACLPermissions(t *testing.T) {
	ctx, cancel := context.WithTimeout(context.Background(), 100*time.Second)
	defer cancel()
	dg, err := testutil.DgraphClientWithGroot(testutil.SockAddr)
	require.NoError(t, err)

	testutil.DropAll(t, dg)

	op := api.Operation{Schema: `
		name	 : string @index(exact) .
		nickname : string @index(exact) .
		age 	 : int .
		type TypeName {
			name: string
			nickname: string
			age: int
		}
	`}
	require.NoError(t, dg.Alter(ctx, &op))

	resetUser(t)

	accessJwt, _, err := testutil.HttpLogin(&testutil.LoginParams{
		Endpoint: adminEndpoint,
		UserID:   "groot",
		Passwd:   "password",
	})
	require.NoError(t, err, "login failed")

	createGroup(t, accessJwt, devGroup)
	// createGroup(t, accessJwt, sreGroup)

	// addRulesToGroup(t, accessJwt, sreGroup, []rule{{"age", Read.Code}, {"name", Write.Code}})
	addToGroup(t, accessJwt, userid, devGroup)

	txn := dg.NewTxn()
	mutation := &api.Mutation{
		SetNquads: []byte(`
			_:a <name> "RandomGuy" .
			_:a <age> "23" .
			_:a <nickname> "RG" .
			_:a <dgraph.type> "TypeName" .
			_:b <name> "RandomGuy2" .
			_:b <age> "25" .
			_:b <nickname> "RG2" .
			_:b <dgraph.type> "TypeName" .
		`),
		CommitNow: true,
	}
	_, err = txn.Mutate(ctx, mutation)
	require.NoError(t, err)

	query := `{q1(func: has(name)){
		v as name
		a as age
    }
    q2(func: eq(val(v), "RandomGuy")) {
		val(v)
		val(a)
	}}`

	// Test that groot has access to all the predicates
	resp, err := dg.NewReadOnlyTxn().Query(ctx, query)
	require.NoError(t, err, "Error while querying data")
	testutil.CompareJSON(t, `{"q1":[{"name":"RandomGuy","age":23},{"name":"RandomGuy2","age":25}],"q2":[{"val(v)":"RandomGuy","val(a)":23}]}`,
		string(resp.GetJson()))

	// All test cases
	tests := []struct {
		input                  string
		descriptionNoPerm      string
		outputNoPerm           string
		descriptionNamePerm    string
		outputNamePerm         string
		descriptionNameAgePerm string
		outputNameAgePerm      string
	}{
		{
			`
			{
				q1(func: has(name)) {
					v as name
					a as age
				}
				q2(func: eq(val(v), "RandomGuy")) {
					val(v)
					val(a)
				}
			}
			`,
			"alice doesn't have access to name or age",
			`{}`,

			`alice has access to name`,
			`{"q1":[{"name":"RandomGuy"},{"name":"RandomGuy2"}],"q2":[{"val(v)":"RandomGuy"}]}`,

			"alice has access to name and age",
			`{"q1":[{"name":"RandomGuy","age":23},{"name":"RandomGuy2","age":25}],"q2":[{"val(v)":"RandomGuy","val(a)":23}]}`,
		},
		{
			`{
				q1(func: has(name) ) {
					a as age
				}
				q2(func: has(name) ) {
					val(a)
				}
			}`,
			"alice doesn't have access to name or age",
			`{}`,

			`alice has access to name`,
			`{"q1":[],"q2":[]}`,

			"alice has access to name and age",
			`{"q1":[{"age":23},{"age":25}],"q2":[{"val(a)":23},{"val(a)":25}]}`,
		},
		{
			`{
				f as q1(func: has(name) ) {
					n as name
					a as age
				}
				q2(func: uid(f), orderdesc: val(a) ) {
					name
					val(n)
					val(a)
				}
			}`,
			"alice doesn't have access to name or age",
			`{"q2":[]}`,

			`alice has access to name`,
			`{"q1":[{"name":"RandomGuy"},{"name":"RandomGuy2"}],
			"q2":[{"name":"RandomGuy","val(n)":"RandomGuy"},{"name":"RandomGuy2","val(n)":"RandomGuy2"}]}`,

			"alice has access to name and age",
			`{"q1":[{"name":"RandomGuy","age":23},{"name":"RandomGuy2","age":25}],
			"q2":[{"name":"RandomGuy2","val(n)":"RandomGuy2","val(a)":25},{"name":"RandomGuy","val(n)":"RandomGuy","val(a)":23}]}`,
		},
	}

	userClient, err := testutil.DgraphClient(testutil.SockAddr)
	require.NoError(t, err)
	time.Sleep(6 * time.Second)

	err = userClient.Login(ctx, userid, userpassword)
	require.NoError(t, err)

	// Query via user when user has no permissions
	for _, tc := range tests {
		desc := tc.descriptionNoPerm
		t.Run(desc, func(t *testing.T) {
			resp, err := userClient.NewTxn().Query(ctx, tc.input)
			require.NoError(t, err)
			testutil.CompareJSON(t, tc.outputNoPerm, string(resp.Json))
		})
	}

	// Login to groot to modify accesses (1)
	accessJwt, _, err = testutil.HttpLogin(&testutil.LoginParams{
		Endpoint: adminEndpoint,
		UserID:   "groot",
		Passwd:   "password",
	})
	require.NoError(t, err, "login failed")

	// Give read access of <name> to dev
	addRulesToGroup(t, accessJwt, devGroup, []rule{{"name", Read.Code}})
	time.Sleep(6 * time.Second)

	for _, tc := range tests {
		desc := tc.descriptionNamePerm
		t.Run(desc, func(t *testing.T) {
			resp, err := userClient.NewTxn().Query(ctx, tc.input)
			require.NoError(t, err)
			testutil.CompareJSON(t, tc.outputNamePerm, string(resp.Json))
		})
	}

	// Login to groot to modify accesses (1)
	accessJwt, _, err = testutil.HttpLogin(&testutil.LoginParams{
		Endpoint: adminEndpoint,
		UserID:   "groot",
		Passwd:   "password",
	})
	require.NoError(t, err, "login failed")

	// Give read access of <name> and <age> to dev
	addRulesToGroup(t, accessJwt, devGroup, []rule{{"name", Read.Code}, {"age", Read.Code}})
	time.Sleep(6 * time.Second)

	for _, tc := range tests {
		desc := tc.descriptionNameAgePerm
		t.Run(desc, func(t *testing.T) {
			resp, err := userClient.NewTxn().Query(ctx, tc.input)
			require.NoError(t, err)
			testutil.CompareJSON(t, tc.outputNameAgePerm, string(resp.Json))
		})
	}

}
>>>>>>> 144685a8
func TestNewACLPredicates(t *testing.T) {
	ctx, _ := context.WithTimeout(context.Background(), 100*time.Second)

	dg, err := testutil.DgraphClientWithGroot(testutil.SockAddr)
	require.NoError(t, err)
	addDataAndRules(ctx, t, dg)

	userClient, err := testutil.DgraphClient(testutil.SockAddr)
	require.NoError(t, err)
	time.Sleep(6 * time.Second)

	err = userClient.Login(ctx, userid, userpassword)
	require.NoError(t, err)

	queryTests := []struct {
		input       string
		output      string
		description string
	}{
		{
			`
			{
				me(func: has(name)) {
					name
					nickname
				}
			}
			`,
			`{"me":[{"name":"RandomGuy"},{"name":"RandomGuy2"}]}`,
			"alice doesn't have read access to <nickname>",
		},
		{
			`
			{
				me(func: has(nickname)) {
					name
					nickname
				}
			}
			`,
			`{}`,
			`alice doesn't have access to <nickname> so "has(nickname)" is unauthorized`,
		},
	}

	for _, tc := range queryTests {
		t.Run(tc.description, func(t *testing.T) {
			t.Parallel()
			resp, err := userClient.NewTxn().Query(ctx, tc.input)
			require.Nil(t, err)
			testutil.CompareJSON(t, tc.output, string(resp.Json))
		})
	}

	mutationTests := []struct {
		input       string
		output      string
		err         error
		description string
	}{
		{
			"_:a <name> \"Animesh\" .",
			"",
			errors.New(""),
			"alice doesn't have write access on <name>.",
		},
		{
			"_:a <nickname> \"Pathak\" .",
			"",
			nil,
			"alice can mutate <nickname> predicate.",
		},
	}
	for _, tc := range mutationTests {
		t.Run(tc.description, func(t *testing.T) {
			_, err := userClient.NewTxn().Mutate(ctx, &api.Mutation{
				SetNquads: []byte(tc.input),
				CommitNow: true,
			})
			require.True(t, (err == nil) == (tc.err == nil))
		})
	}
}

func removeRuleFromGroup(t *testing.T, accessToken, group string,
	rulePredicate string) *testutil.GraphQLResponse {
	removeRuleFromGroup := `mutation updateGroup($name: String!, $rules: [String!]!) {
		updateGroup(input: {
			filter: {
				name: {
					eq: $name
				}
			},
			remove: {
				rules: $rules
			}
		}) {
			group {
				name
				rules {
					predicate
					permission
				}
			}
		}
	}`

	params := testutil.GraphQLParams{
		Query: removeRuleFromGroup,
		Variables: map[string]interface{}{
			"name":  group,
			"rules": []string{rulePredicate},
		},
	}
	resp := makeRequest(t, accessToken, params)
	return resp
}

func TestDeleteRule(t *testing.T) {
	ctx, _ := context.WithTimeout(context.Background(), 100*time.Second)

	dg, err := testutil.DgraphClientWithGroot(testutil.SockAddr)
	require.NoError(t, err)
	_ = addDataAndRules(ctx, t, dg)

	userClient, err := testutil.DgraphClient(testutil.SockAddr)
	require.NoError(t, err)
	time.Sleep(6 * time.Second)

	err = userClient.Login(ctx, userid, userpassword)
	require.NoError(t, err)

	queryName := "{me(func: has(name)) {name}}"
	resp, err := userClient.NewReadOnlyTxn().Query(ctx, queryName)
	require.NoError(t, err, "Error while querying data")

	testutil.CompareJSON(t, `{"me":[{"name":"RandomGuy"},{"name":"RandomGuy2"}]}`,
		string(resp.GetJson()))

	accessJwt, _, err := testutil.HttpLogin(&testutil.LoginParams{
		Endpoint: adminEndpoint,
		UserID:   "groot",
		Passwd:   "password",
	})
	require.NoError(t, err, "login failed")
	removeRuleFromGroup(t, accessJwt, devGroup, "name")
	time.Sleep(6 * time.Second)

	resp, err = userClient.NewReadOnlyTxn().Query(ctx, queryName)
	require.NoError(t, err, "Error while querying data")
	testutil.CompareJSON(t, string(resp.GetJson()), `{}`)
}

func addDataAndRules(ctx context.Context, t *testing.T, dg *dgo.Dgraph) map[string]string {
	testutil.DropAll(t, dg)
	op := api.Operation{Schema: `
		name	 : string @index(exact) .
		nickname : string @index(exact) .
	`}
	require.NoError(t, dg.Alter(ctx, &op))

	resetUser(t)

	// TODO - We should be adding this data using the GraphQL API.
	// We create three groups here, dev, dev-a and dev-b and add alice to two of them.
	devGroupMut := `
		_:g  <dgraph.xid>        "dev" .
		_:g  <dgraph.type>       "dgraph.type.Group" .
		_:g1  <dgraph.xid>       "dev-a" .
		_:g1  <dgraph.type>      "dgraph.type.Group" .
		_:g2  <dgraph.xid>       "dev-b" .
		_:g2  <dgraph.type>      "dgraph.type.Group" .
		_:g  <dgraph.acl.rule>   _:r1 .
		_:r1 <dgraph.type> "dgraph.type.Rule" .
		_:r1 <dgraph.rule.predicate>  "name" .
		_:r1 <dgraph.rule.permission> "4" .
		_:g  <dgraph.acl.rule>   _:r2 .
		_:r2 <dgraph.type> "dgraph.type.Rule" .
		_:r2 <dgraph.rule.predicate>  "nickname" .
		_:r2 <dgraph.rule.permission> "2" .
	`
	resp, err := dg.NewTxn().Mutate(ctx, &api.Mutation{
		SetNquads: []byte(devGroupMut),
		CommitNow: true,
	})
	require.NoError(t, err, "Error adding group and permissions")

	idQuery := fmt.Sprintf(`
	{
		userid as var(func: eq(dgraph.xid, "%s"))
		gid as var(func: eq(dgraph.type, "dgraph.type.Group")) @filter(eq(dgraph.xid, "dev") OR
			eq(dgraph.xid, "dev-a"))
	}`, userid)
	addAliceToGroups := &api.NQuad{
		Subject:   "uid(userid)",
		Predicate: "dgraph.user.group",
		ObjectId:  "uid(gid)",
	}
	_, err = dg.NewTxn().Do(ctx, &api.Request{
		CommitNow: true,
		Query:     idQuery,
		Mutations: []*api.Mutation{
			{
				Set: []*api.NQuad{addAliceToGroups},
			},
		},
	})
	require.NoError(t, err, "Error adding user to dev group")

	mutation := &api.Mutation{
		SetNquads: []byte(`
			_:a <name> "RandomGuy" .
			_:a <nickname> "RG" .
			_:b <name> "RandomGuy2" .
			_:b <age> "25" .
			_:b <nickname> "RG2" .
		`),
		CommitNow: true,
	}
	_, err = dg.NewTxn().Mutate(ctx, mutation)
	require.NoError(t, err)
	return resp.GetUids()
}

func TestNonExistentGroup(t *testing.T) {
	t.Skip()
	// This test won't return an error anymore as if an update in a GraphQL mutation doesn't find
	// anything to update then it just returns an empty result.
	dg, err := testutil.DgraphClientWithGroot(testutil.SockAddr)
	require.NoError(t, err)

	testutil.DropAll(t, dg)

	accessJwt, _, err := testutil.HttpLogin(&testutil.LoginParams{
		Endpoint: adminEndpoint,
		UserID:   "groot",
		Passwd:   "password",
	})
	require.NoError(t, err, "login failed")
	addRulesToGroup(t, accessJwt, devGroup, []rule{{"name", Read.Code}})
}

func TestQueryUserInfo(t *testing.T) {
	ctx, _ := context.WithTimeout(context.Background(), 10*time.Second)

	dg, err := testutil.DgraphClientWithGroot(testutil.SockAddr)
	require.NoError(t, err)
	addDataAndRules(ctx, t, dg)

	accessJwt, _, err := testutil.HttpLogin(&testutil.LoginParams{
		Endpoint: adminEndpoint,
		UserID:   userid,
		Passwd:   userpassword,
	})
	require.NoError(t, err, "login failed")

	gqlQuery := `
	query {
		queryUser {
			name
			groups {
				name
				rules {
					predicate
					permission
				}
				users {
					name
				}
			}
		}
	}
	`

	params := testutil.GraphQLParams{
		Query: gqlQuery,
	}
	gqlResp := makeRequest(t, accessJwt, params)
	gqlResp.RequireNoGraphQLErrors(t)

	testutil.CompareJSON(t, `
	{
	  "queryUser": [
		{
		  "name": "alice",
		  "groups": [
			{
			  "name": "dev",
			  "rules": [
				{
				  "predicate": "name",
				  "permission": 4
				},
				{
				  "predicate": "nickname",
				  "permission": 2
				}
			  ],
			  "users": [
				  {
					  "name": "alice"
				  }
			  ]
			},
			{
				"name": "dev-a",
				"rules": [],
				"users": [
					{
						"name": "alice"
					}
				]
			  }
		  ]
		}
	  ]
	}`, string(gqlResp.Data))

	query := `
	{
		me(func: type(dgraph.type.User)) {
			dgraph.xid
			dgraph.user.group {
				dgraph.xid
				dgraph.acl.rule {
					dgraph.rule.predicate
					dgraph.rule.permission
				}
			}
		}
	}
	`

	userClient, err := testutil.DgraphClient(testutil.SockAddr)
	require.NoError(t, err)

	err = userClient.Login(ctx, userid, userpassword)
	require.NoError(t, err)

	resp, err := userClient.NewReadOnlyTxn().Query(ctx, query)
	require.NoError(t, err, "Error while querying ACL")

	testutil.CompareJSON(t, `{"me":[]}`, string(resp.GetJson()))

	gqlQuery = `
	query {
		queryGroup {
			name
			users {
				name
			}
			rules {
				predicate
				permission
			}
		}
	}
	`

	params = testutil.GraphQLParams{
		Query: gqlQuery,
	}
	gqlResp = makeRequest(t, accessJwt, params)
	gqlResp.RequireNoGraphQLErrors(t)
	// The user should only be able to see their group dev and themselves as the user.
	testutil.CompareJSON(t, `{
		  "queryGroup": [
			{
			  "name": "dev",
			  "users": [
				{
				  "name": "alice"
				}
			  ],
			  "rules": [
				{
				  "predicate": "name",
				  "permission": 4
				},
				{
				  "predicate": "nickname",
				  "permission": 2
				}
			  ]
			},
			{
				"name": "dev-a",
				"users": [
				  {
					"name": "alice"
				  }
				],
				"rules": []
			  }

		  ]
	  }`, string(gqlResp.Data))

	gqlQuery = `
	query {
		getGroup(name: "guardians") {
			name
			rules {
				predicate
				permission
			}
			users {
				name
			}
		}
	}
	`

	params = testutil.GraphQLParams{
		Query: gqlQuery,
	}
	gqlResp = makeRequest(t, accessJwt, params)
	gqlResp.RequireNoGraphQLErrors(t)
	testutil.CompareJSON(t, `{"getGroup": null}`, string(gqlResp.Data))
}

func TestQueriesForNonGuardianUserWithoutGroup(t *testing.T) {
	// Create a new user without any groups, queryGroup should return an empty result.
	resetUser(t)

	accessJwt, _, err := testutil.HttpLogin(&testutil.LoginParams{
		Endpoint: adminEndpoint,
		UserID:   userid,
		Passwd:   userpassword,
	})
	require.NoError(t, err, "login failed")

	gqlQuery := `
	query {
		queryGroup {
			name
			users {
				name
			}
		}
	}
	`

	params := testutil.GraphQLParams{
		Query: gqlQuery,
	}
	resp := makeRequest(t, accessJwt, params)
	resp.RequireNoGraphQLErrors(t)
	testutil.CompareJSON(t, `{"queryGroup": []}`, string(resp.Data))

	gqlQuery = `
	query {
		queryUser {
			name
			groups {
				name
			}
		}
	}
	`

	params = testutil.GraphQLParams{
		Query: gqlQuery,
	}
	resp = makeRequest(t, accessJwt, params)
	resp.RequireNoGraphQLErrors(t)
	testutil.CompareJSON(t, `{"queryUser": [{ "groups": [], "name": "alice"}]}`, string(resp.Data))
}

func TestDeleteUserShouldDeleteUserFromGroup(t *testing.T) {
	resetUser(t)

	ctx, _ := context.WithTimeout(context.Background(), 100*time.Second)
	dg, err := testutil.DgraphClientWithGroot(testutil.SockAddr)
	require.NoError(t, err)
	addDataAndRules(ctx, t, dg)

	accessJwt, _, err := testutil.HttpLogin(&testutil.LoginParams{
		Endpoint: adminEndpoint,
		UserID:   x.GrootId,
		Passwd:   "password",
	})
	require.NoError(t, err, "login failed")

	deleteUser(t, accessJwt, userid, true)

	gqlQuery := `
	query {
		queryUser {
			name
		}
	}
	`

	params := testutil.GraphQLParams{
		Query: gqlQuery,
	}
	resp := makeRequest(t, accessJwt, params)
	resp.RequireNoGraphQLErrors(t)
	require.JSONEq(t, `{"queryUser":[{"name":"groot"}]}`, string(resp.Data))

	// The user should also be deleted from the dev group.
	gqlQuery = `
	query {
		queryGroup {
			name
			users {
				name
			}
		}
	}
	`

	params = testutil.GraphQLParams{
		Query: gqlQuery,
	}
	resp = makeRequest(t, accessJwt, params)
	resp.RequireNoGraphQLErrors(t)
	testutil.CompareJSON(t, `{
		  "queryGroup": [
			{
			  "name": "guardians",
			  "users": [
				{
				  "name": "groot"
				}
			  ]
			},
			{
			  "name": "dev",
			  "users": []
			},
			{
				"name": "dev-a",
				"users": []
			},
			{
				"name": "dev-b",
				"users": []
			}
		  ]
	  }`, string(resp.Data))
}

func TestGroupDeleteShouldDeleteGroupFromUser(t *testing.T) {
	resetUser(t)

	ctx, _ := context.WithTimeout(context.Background(), 100*time.Second)
	dg, err := testutil.DgraphClientWithGroot(testutil.SockAddr)
	require.NoError(t, err)
	addDataAndRules(ctx, t, dg)

	accessJwt, _, err := testutil.HttpLogin(&testutil.LoginParams{
		Endpoint: adminEndpoint,
		UserID:   x.GrootId,
		Passwd:   "password",
	})
	require.NoError(t, err, "login failed")

	deleteGroup(t, accessJwt, "dev-a")

	gqlQuery := `
	query {
		queryGroup {
			name
		}
	}
	`

	params := testutil.GraphQLParams{
		Query: gqlQuery,
	}
	resp := makeRequest(t, accessJwt, params)
	resp.RequireNoGraphQLErrors(t)
	testutil.CompareJSON(t, `{
		  "queryGroup": [
			{
			  "name": "guardians"
			},
			{
			  "name": "dev"
			},
			{
			  "name": "dev-b"
			}
		  ]
	  }`, string(resp.Data))

	gqlQuery = `
	query {
		getUser(name: "alice") {
			name
			groups {
				name
			}
		}
	}
	`

	params = testutil.GraphQLParams{
		Query: gqlQuery,
	}
	resp = makeRequest(t, accessJwt, params)
	resp.RequireNoGraphQLErrors(t)
	testutil.CompareJSON(t, `{
		"getUser": {
			"name": "alice",
			"groups": [
				{
					"name": "dev"
				}
			]
		}
	}`, string(resp.Data))
}

func TestWrongPermission(t *testing.T) {
	ctx, _ := context.WithTimeout(context.Background(), 100*time.Second)

	dg, err := testutil.DgraphClientWithGroot(testutil.SockAddr)
	require.NoError(t, err)

	ruleMutation := `
		_:dev <dgraph.type> "dgraph.type.Group" .
		_:dev <dgraph.xid> "dev" .
		_:dev <dgraph.acl.rule> _:rule1 .
		_:rule1 <dgraph.rule.predicate> "name" .
		_:rule1 <dgraph.rule.permission> "9" .
	`

	_, err = dg.NewTxn().Mutate(ctx, &api.Mutation{
		SetNquads: []byte(ruleMutation),
		CommitNow: true,
	})

	require.Error(t, err, "Setting permission to 9 should have returned error")
	require.Contains(t, err.Error(), "Value for this predicate should be between 0 and 7")

	ruleMutation = `
		_:dev <dgraph.type> "dgraph.type.Group" .
		_:dev <dgraph.xid> "dev" .
		_:dev <dgraph.acl.rule> _:rule1 .
		_:rule1 <dgraph.rule.predicate> "name" .
		_:rule1 <dgraph.rule.permission> "-1" .
	`

	_, err = dg.NewTxn().Mutate(ctx, &api.Mutation{
		SetNquads: []byte(ruleMutation),
		CommitNow: true,
	})

	require.Error(t, err, "Setting permission to -1 should have returned error")
	require.Contains(t, err.Error(), "Value for this predicate should be between 0 and 7")
}

func TestHealthForAcl(t *testing.T) {
	params := testutil.GraphQLParams{
		Query: `
		query {
			health {
				instance
				address
				lastEcho
				status
				version
				uptime
				group
			}
		}`,
	}

	// assert errors for non-guardians
	assertNonGuardianFailure(t, "health", false, params)

	// assert data for guardians
	accessJwt, _ := testutil.GrootHttpLogin(adminEndpoint)

	resp := makeRequest(t, accessJwt, params)
	resp.RequireNoGraphQLErrors(t)
	var guardianResp struct {
		Health []struct {
			Instance string
			Address  string
			LastEcho int64
			Status   string
			Version  string
			UpTime   int64
			Group    string
		}
	}
	err := json.Unmarshal(resp.Data, &guardianResp)

	require.NoError(t, err, "health request failed")
	// we have 9 instances of alphas/zeros in teamcity environment
	require.Len(t, guardianResp.Health, 9)
	for _, v := range guardianResp.Health {
		require.Contains(t, []string{"alpha", "zero"}, v.Instance)
		require.NotEmpty(t, v.Address)
		require.NotEmpty(t, v.LastEcho)
		require.Equal(t, "healthy", v.Status)
		require.NotEmpty(t, v.Version)
		require.NotEmpty(t, v.UpTime)
		require.NotEmpty(t, v.Group)
	}
}

func assertNonGuardianFailure(t *testing.T, queryName string, respIsNull bool,
	params testutil.GraphQLParams) {
	resetUser(t)

	accessJwt, _, err := testutil.HttpLogin(&testutil.LoginParams{
		Endpoint: adminEndpoint,
		UserID:   userid,
		Passwd:   userpassword,
	})
	require.NoError(t, err, "login failed")
	resp := makeRequest(t, accessJwt, params)

	require.Len(t, resp.Errors, 1)
	require.Contains(t, resp.Errors[0].Message,
		fmt.Sprintf("rpc error: code = PermissionDenied desc = Only guardians are allowed access."+
			" User '%s' is not a member of guardians group.", userid))
	if len(resp.Data) != 0 {
		queryVal := "null"
		if !respIsNull {
			queryVal = "[]"
		}
		require.JSONEq(t, fmt.Sprintf(`{"%s": %s}`, queryName, queryVal), string(resp.Data))
	}
}

type graphQLAdminEndpointTestCase struct {
	name               string
	query              string
	queryName          string
	respIsArray        bool
	testGuardianAccess bool
	guardianErrs       x.GqlErrorList
	// specifying this as empty string means it won't be compared with response data
	guardianData string
}

func TestGuardianOnlyAccessForAdminEndpoints(t *testing.T) {
	tcases := []graphQLAdminEndpointTestCase{
		{
			name: "backup has guardian auth",
			query: `
					mutation {
					  backup(input: {destination: ""}) {
						response {
						  code
						  message
						}
					  }
					}`,
			queryName:          "backup",
			testGuardianAccess: true,
			guardianErrs: x.GqlErrorList{{
				Message:   "resolving backup failed because you must specify a 'destination' value",
				Locations: []x.Location{{Line: 3, Column: 8}},
			}},
			guardianData: `{"backup": null}`,
		},
		{
			name: "listBackups has guardian auth",
			query: `
					query {
					  listBackups(input: {location: ""}) {
					  	backupId
					  }
					}`,
			queryName:          "listBackups",
			respIsArray:        true,
			testGuardianAccess: true,
			guardianErrs: x.GqlErrorList{{
				Message: "resolving listBackups failed because Error: cannot read manfiests at " +
					"location : The path \"\" does not exist or it is inaccessible.",
				Locations: []x.Location{{Line: 3, Column: 8}},
			}},
			guardianData: `{"listBackups": []}`,
		},
		{
			name: "config update has guardian auth",
			query: `
					mutation {
					  config(input: {lruMb: 1}) {
						response {
						  code
						  message
						}
					  }
					}`,
			queryName:          "config",
			testGuardianAccess: true,
			guardianErrs: x.GqlErrorList{{
				Message:   "resolving config failed because lru_mb must be at least 1024\n",
				Locations: []x.Location{{Line: 3, Column: 8}},
			}},
			guardianData: `{"config": null}`,
		},
		{
			name: "config get has guardian auth",
			query: `
					query {
					  config {
						lruMb
					  }
					}`,
			queryName:          "config",
			testGuardianAccess: true,
			guardianErrs:       nil,
			guardianData:       "",
		},
		{
			name: "draining has guardian auth",
			query: `
					mutation {
					  draining(enable: false) {
						response {
						  code
						  message
						}
					  }
					}`,
			queryName:          "draining",
			testGuardianAccess: true,
			guardianErrs:       nil,
			guardianData: `{
								"draining": {
									"response": {
										"code": "Success",
										"message": "draining mode has been set to false"
									}
								}
							}`,
		},
		{
			name: "export has guardian auth",
			query: `
					mutation {
					  export(input: {format: "invalid"}) {
						response {
						  code
						  message
						}
					  }
					}`,
			queryName:          "export",
			testGuardianAccess: true,
			guardianErrs: x.GqlErrorList{{
				Message:   "resolving export failed because invalid export format: invalid",
				Locations: []x.Location{{Line: 3, Column: 8}},
			}},
			guardianData: `{"export": null}`,
		},
		{
			name: "restore has guardian auth",
			query: `
					mutation {
					  restore(input: {location: "", backupId: "", encryptionKeyFile: ""}) {
						response {
						  code
						  message
						}
					  }
					}`,
			queryName:          "restore",
			testGuardianAccess: true,
			guardianErrs: x.GqlErrorList{{
				Message: "resolving restore failed because failed to verify backup: while retrieving" +
					" manifests: The path \"\" does not exist or it is inaccessible.",
				Locations: []x.Location{{Line: 3, Column: 8}},
			}},
			guardianData: `{"restore": null}`,
		},
		{
			name: "getGQLSchema has guardian auth",
			query: `
					query {
					  getGQLSchema {
						id
					  }
					}`,
			queryName:          "getGQLSchema",
			testGuardianAccess: true,
			guardianErrs:       nil,
			guardianData:       "",
		},
		{
			name: "updateGQLSchema has guardian auth",
			query: `
					mutation {
					  updateGQLSchema(input: {set: {schema: ""}}) {
						gqlSchema {
						  id
						}
					  }
					}`,
			queryName:          "updateGQLSchema",
			testGuardianAccess: false,
			guardianErrs:       nil,
			guardianData:       "",
		},
		{
			name: "shutdown has guardian auth",
			query: `
					mutation {
					  shutdown {
						response {
						  code
						  message
						}
					  }
					}`,
			queryName:          "shutdown",
			testGuardianAccess: false,
			guardianErrs:       nil,
			guardianData:       "",
		},
	}

	for _, tcase := range tcases {
		t.Run(tcase.name, func(t *testing.T) {
			params := testutil.GraphQLParams{Query: tcase.query}

			// assert ACL error for non-guardians
			assertNonGuardianFailure(t, tcase.queryName, !tcase.respIsArray, params)

			// for guardians, assert non-ACL error or success
			if tcase.testGuardianAccess {
				accessJwt, _ := testutil.GrootHttpLogin(adminEndpoint)
				resp := makeRequest(t, accessJwt, params)

				if tcase.guardianErrs == nil {
					resp.RequireNoGraphQLErrors(t)
				} else {
					require.Equal(t, tcase.guardianErrs, resp.Errors)
				}

				if tcase.guardianData != "" {
					require.JSONEq(t, tcase.guardianData, string(resp.Data))
				}
			}
		})
	}
}

func TestAddUpdateGroupWithDuplicateRules(t *testing.T) {
	groupName := "testGroup"
	addedRules := []rule{
		{
			Predicate:  "test",
			Permission: 1,
		},
		{
			Predicate:  "test",
			Permission: 2,
		},
		{
			Predicate:  "test1",
			Permission: 3,
		},
	}
	grootJwt, _ := testutil.GrootHttpLogin(adminEndpoint)

	addedGroup := createGroupWithRules(t, grootJwt, groupName, addedRules)

	require.Equal(t, groupName, addedGroup.Name)
	require.Len(t, addedGroup.Rules, 2)
	require.ElementsMatch(t, addedRules[1:], addedGroup.Rules)

	updatedRules := []rule{
		{
			Predicate:  "test",
			Permission: 3,
		},
		{
			Predicate:  "test2",
			Permission: 1,
		},
		{
			Predicate:  "test2",
			Permission: 2,
		},
	}
	updatedGroup := updateGroup(t, grootJwt, groupName, updatedRules, nil)

	require.Equal(t, groupName, updatedGroup.Name)
	require.Len(t, updatedGroup.Rules, 3)
	require.ElementsMatch(t, []rule{updatedRules[0], addedRules[2], updatedRules[2]},
		updatedGroup.Rules)

	updatedGroup1 := updateGroup(t, grootJwt, groupName, nil,
		[]string{"test1", "test1", "test3"})

	require.Equal(t, groupName, updatedGroup1.Name)
	require.Len(t, updatedGroup1.Rules, 2)
	require.ElementsMatch(t, []rule{updatedRules[0], updatedRules[2]}, updatedGroup1.Rules)

	// cleanup
	deleteGroup(t, grootJwt, groupName)
}

func TestAllowUIDAccess(t *testing.T) {
	ctx, _ := context.WithTimeout(context.Background(), 10*time.Second)

	dg, err := testutil.DgraphClientWithGroot(testutil.SockAddr)
	require.NoError(t, err)

	testutil.DropAll(t, dg)
	op := api.Operation{Schema: `
		name	 : string @index(exact) .
	`}
	require.NoError(t, dg.Alter(ctx, &op))

	resetUser(t)
	accessJwt, _, err := testutil.HttpLogin(&testutil.LoginParams{
		Endpoint: adminEndpoint,
		UserID:   "groot",
		Passwd:   "password",
	})
	require.NoError(t, err, "login failed")
	createGroup(t, accessJwt, devGroup)
	addToGroup(t, accessJwt, userid, devGroup)

	require.NoError(t, testutil.AssignUids(101))
	mutation := &api.Mutation{
		SetNquads: []byte(`
			<100> <name> "100th User" .
		`),
		CommitNow: true,
	}
	_, err = dg.NewTxn().Mutate(ctx, mutation)
	require.NoError(t, err)

	// give read access of <name> to alice
	addRulesToGroup(t, accessJwt, devGroup, []rule{{"name", Read.Code}})

	userClient, err := testutil.DgraphClient(testutil.SockAddr)
	require.NoError(t, err)
	time.Sleep(6 * time.Second)

	err = userClient.Login(ctx, userid, userpassword)
	require.NoError(t, err)

	uidQuery := `
	{
		me(func: uid(100)) {
			uid
			name
		}
	}
	`

	resp, err := userClient.NewReadOnlyTxn().Query(ctx, uidQuery)
	require.Nil(t, err)
	testutil.CompareJSON(t, `{"me":[{"name":"100th User", "uid": "0x64"}]}`, string(resp.GetJson()))
}

func TestAddNewPredicate(t *testing.T) {
	ctx, _ := context.WithTimeout(context.Background(), 20*time.Second)

	dg, err := testutil.DgraphClientWithGroot(testutil.SockAddr)
	require.NoError(t, err)

	testutil.DropAll(t, dg)
	resetUser(t)

	userClient, err := testutil.DgraphClient(testutil.SockAddr)
	require.NoError(t, err)
	err = userClient.Login(ctx, userid, userpassword)
	require.NoError(t, err)

	// Alice doesn't have access to create new predicate.
	err = userClient.Alter(ctx, &api.Operation{
		Schema: `newpred: string .`,
	})
	require.Error(t, err, "User can't create new predicate. Alter should have returned error.")

	accessJwt, _, err := testutil.HttpLogin(&testutil.LoginParams{
		Endpoint: adminEndpoint,
		UserID:   "groot",
		Passwd:   "password",
	})
	require.NoError(t, err, "login failed")
	addToGroup(t, accessJwt, userid, "guardians")
	time.Sleep(6 * time.Second)

	// Alice is a guardian now, it can create new predicate.
	err = userClient.Alter(ctx, &api.Operation{
		Schema: `newpred: string .`,
	})
	require.NoError(t, err, "User is a guardian. Alter should have succeeded.")
}

func TestCrossGroupPermission(t *testing.T) {
	ctx, _ := context.WithTimeout(context.Background(), 30*time.Second)

	dg, err := testutil.DgraphClientWithGroot(testutil.SockAddr)
	require.NoError(t, err)

	testutil.DropAll(t, dg)

	err = dg.Alter(ctx, &api.Operation{
		Schema: `newpred: string .`,
	})
	require.NoError(t, err)

	accessJwt, _, err := testutil.HttpLogin(&testutil.LoginParams{
		Endpoint: adminEndpoint,
		UserID:   "groot",
		Passwd:   "password",
	})
	require.NoError(t, err)

	// TODO(@Animesh): I am Running all the operations with the same accessJwt
	// but access token will expire after 3s. Find an idomatic way to run these.

	// create groups
	createGroup(t, accessJwt, "reader")
	createGroup(t, accessJwt, "writer")
	createGroup(t, accessJwt, "alterer")

	// add rules to groups
	addRulesToGroup(t, accessJwt, "reader", []rule{{Predicate: "newpred", Permission: 4}})
	addRulesToGroup(t, accessJwt, "writer", []rule{{Predicate: "newpred", Permission: 2}})
	addRulesToGroup(t, accessJwt, "alterer", []rule{{Predicate: "newpred", Permission: 1}})
	// Wait for acl cache to be refreshed
	time.Sleep(6 * time.Second)

	accessJwt, _, err = testutil.HttpLogin(&testutil.LoginParams{
		Endpoint: adminEndpoint,
		UserID:   "groot",
		Passwd:   "password",
	})
	require.NoError(t, err)

	// create 8 users.
	for i := 0; i < 8; i++ {
		userIdx := strconv.Itoa(i)
		createUser(t, accessJwt, "user"+userIdx, "password"+userIdx)
	}

	// add users to groups. we create all possible combination
	// of groups and assign a user for that combination.
	for i := 0; i < 8; i++ {
		userIdx := strconv.Itoa(i)
		if i&1 > 0 {
			addToGroup(t, accessJwt, "user"+userIdx, "alterer")
		}
		if i&2 > 0 {
			addToGroup(t, accessJwt, "user"+userIdx, "writer")
		}
		if i&4 > 0 {
			addToGroup(t, accessJwt, "user"+userIdx, "reader")
		}
	}
	time.Sleep(6 * time.Second)

	// operations
	dgQuery := func(client *dgo.Dgraph, shouldFail bool, user string) {
		_, err := client.NewTxn().Query(ctx, `
		{
			me(func: has(newpred)) {
				newpred
			}
		}
		`)
		require.True(t, (err != nil) == shouldFail,
			"Query test Failed for: "+user+", shouldFail: "+strconv.FormatBool(shouldFail))
	}
	dgMutation := func(client *dgo.Dgraph, shouldFail bool, user string) {
		_, err := client.NewTxn().Mutate(ctx, &api.Mutation{
			Set: []*api.NQuad{
				{
					Subject:     "_:a",
					Predicate:   "newpred",
					ObjectValue: &api.Value{Val: &api.Value_StrVal{StrVal: "testval"}},
				},
			},
			CommitNow: true,
		})
		require.True(t, (err != nil) == shouldFail,
			"Mutation test failed for: "+user+", shouldFail: "+strconv.FormatBool(shouldFail))
	}
	dgAlter := func(client *dgo.Dgraph, shouldFail bool, user string) {
		err := client.Alter(ctx, &api.Operation{Schema: `newpred: string @index(exact) .`})
		require.True(t, (err != nil) == shouldFail,
			"Alter test failed for: "+user+", shouldFail: "+strconv.FormatBool(shouldFail))

		// set back the schema to initial value
		err = client.Alter(ctx, &api.Operation{Schema: `newpred: string .`})
		require.True(t, (err != nil) == shouldFail,
			"Alter test failed for: "+user+", shouldFail: "+strconv.FormatBool(shouldFail))
	}

	// test user access.
	for i := 0; i < 8; i++ {
		userIdx := strconv.Itoa(i)
		userClient, err := testutil.DgraphClient(testutil.SockAddr)
		require.NoError(t, err, "Client creation error")

		err = userClient.Login(ctx, "user"+userIdx, "password"+userIdx)
		require.NoError(t, err, "Login error")

		dgQuery(userClient, false, "user"+userIdx) // Query won't fail, will return empty result instead.
		dgMutation(userClient, i&2 == 0, "user"+userIdx)
		dgAlter(userClient, i&1 == 0, "user"+userIdx)
	}
}<|MERGE_RESOLUTION|>--- conflicted
+++ resolved
@@ -309,6 +309,7 @@
 var predicateToWrite = "predicate_to_write"
 var predicateToAlter = "predicate_to_alter"
 var devGroup = "dev"
+var sreGroup = "sre"
 var unusedGroup = "unusedGroup"
 var query = fmt.Sprintf(`
 	{
@@ -997,6 +998,10 @@
 		name	 : string @index(exact) .
 		nickname : string @index(exact) .
 		age 	 : int .
+		type TypeName {
+			name: string
+			age: int
+		}
 	`}
 	require.NoError(t, dg.Alter(ctx, &op))
 
@@ -1008,146 +1013,6 @@
 	})
 	require.NoError(t, err, "login failed")
 	createGroup(t, accessJwt, devGroup)
-	addToGroup(t, accessJwt, userid, devGroup)
-
-	txn := dg.NewTxn()
-	mutation := &api.Mutation{
-		SetNquads: []byte(`
-			_:a <name> "RandomGuy" .
-			_:a <age> "23" .
-			_:a <nickname> "RG" .
-			_:b <name> "RandomGuy2" .
-			_:b <age> "25" .
-			_:b <nickname> "RG2" .
-		`),
-		CommitNow: true,
-	}
-	_, err = txn.Mutate(ctx, mutation)
-	require.NoError(t, err)
-
-	// give read access of <name> to alice
-	addRulesToGroup(t, accessJwt, devGroup, []rule{{"name", Read.Code}})
-
-	userClient, err := testutil.DgraphClient(testutil.SockAddr)
-	require.NoError(t, err)
-	time.Sleep(6 * time.Second)
-
-	err = userClient.Login(ctx, userid, userpassword)
-	require.NoError(t, err)
-
-	tests := []struct {
-		input       string
-		output      string
-		description string
-	}{
-		{
-			`
-			{
-				me(func: has(name), orderasc: name) {
-					name
-					age
-				}
-			}
-			`,
-			`{"me":[{"name":"RandomGuy"},{"name":"RandomGuy2"}]}`,
-			"alice doesn't have access to <age>",
-		},
-		{
-			`
-			{
-				me(func: has(age), orderasc: name) {
-					name
-					age
-				}
-			}
-			`,
-			`{}`,
-			`alice doesn't have access to <age> so "has(age)" is unauthorized`,
-		},
-		{
-			`
-			{
-				me1(func: has(name), orderdesc: age) {
-					age
-				}
-				me2(func: has(name), orderasc: age) {
-					age
-				}
-			}
-			`,
-			`{"me1":[],"me2":[]}`,
-			`me1, me2 will have same results, can't order by <age> since it is unauthorized`,
-		},
-		{
-			`
-			{
-				me(func: has(name), orderasc: name) @groupby(age) {
-					count(name)
-				}
-			}
-			`,
-			`{}`,
-			`can't groupby <age> since <age> is unauthorized`,
-		},
-		{
-			`
-			{
-				me(func: has(name), orderasc: name) @filter(eq(nickname, "RG")) {
-					name
-					age
-				}
-			}
-			`,
-			`{"me":[{"name":"RandomGuy"},{"name":"RandomGuy2"}]}`,
-			`filter won't work because <nickname> is unauthorized`,
-		},
-	}
-
-	for _, tc := range tests {
-		t.Run(tc.description, func(t *testing.T) {
-			t.Parallel()
-			resp, err := userClient.NewTxn().Query(ctx, tc.input)
-			require.Nil(t, err)
-			testutil.CompareJSON(t, tc.output, string(resp.Json))
-		})
-	}
-}
-
-<<<<<<< HEAD
-=======
-func TestExpandQueryWithACLPermissions(t *testing.T) {
-	ctx, cancel := context.WithTimeout(context.Background(), 100*time.Second)
-	defer cancel()
-	dg, err := testutil.DgraphClientWithGroot(testutil.SockAddr)
-	require.NoError(t, err)
-
-	testutil.DropAll(t, dg)
-
-	op := api.Operation{Schema: `
-		name	 : string @index(exact) .
-		nickname : string @index(exact) .
-		age 	 : int .
-		type TypeName {
-			name: string
-			nickname: string
-			age: int
-		}
-	`}
-	require.NoError(t, dg.Alter(ctx, &op))
-
-	resetUser(t)
-
-	accessJwt, _, err := testutil.HttpLogin(&testutil.LoginParams{
-		Endpoint: adminEndpoint,
-		UserID:   "groot",
-		Passwd:   "password",
-	})
-	require.NoError(t, err, "login failed")
-
-	createGroup(t, accessJwt, devGroup)
-	createGroup(t, accessJwt, sreGroup)
-
-	addRulesToGroup(t, accessJwt, sreGroup, []rule{{"age", Read.Code}, {"name", Write.Code}})
 	addToGroup(t, accessJwt, userid, devGroup)
 
 	txn := dg.NewTxn()
@@ -1167,13 +1032,8 @@
 	_, err = txn.Mutate(ctx, mutation)
 	require.NoError(t, err)
 
-	query := "{me(func: has(name)){expand(_all_)}}"
-
-	// Test that groot has access to all the predicates
-	resp, err := dg.NewReadOnlyTxn().Query(ctx, query)
-	require.NoError(t, err, "Error while querying data")
-	testutil.CompareJSON(t, `{"me":[{"name":"RandomGuy","age":23, "nickname":"RG"},{"name":"RandomGuy2","age":25, "nickname":"RG2"}]}`,
-		string(resp.GetJson()))
+	// give read access of <name> to alice
+	addRulesToGroup(t, accessJwt, devGroup, []rule{{"name", Read.Code}})
 
 	userClient, err := testutil.DgraphClient(testutil.SockAddr)
 	require.NoError(t, err)
@@ -1182,65 +1042,96 @@
 	err = userClient.Login(ctx, userid, userpassword)
 	require.NoError(t, err)
 
-	// Query via user when user has no permissions
-	resp, err = userClient.NewReadOnlyTxn().Query(ctx, query)
-	require.NoError(t, err, "Error while querying data")
-	testutil.CompareJSON(t, `{}`, string(resp.GetJson()))
-
-	// Login to groot to modify accesses (1)
-	accessJwt, _, err = testutil.HttpLogin(&testutil.LoginParams{
-		Endpoint: adminEndpoint,
-		UserID:   "groot",
-		Passwd:   "password",
-	})
-	require.NoError(t, err, "login failed")
-
-	// Give read access of <name>, write access of <age> to dev
-	addRulesToGroup(t, accessJwt, devGroup, []rule{{"age", Write.Code}, {"name", Read.Code}})
-	time.Sleep(6 * time.Second)
-	resp, err = userClient.NewReadOnlyTxn().Query(ctx, query)
-	require.NoError(t, err, "Error while querying data")
-	testutil.CompareJSON(t, `{"me":[{"name":"RandomGuy"},{"name":"RandomGuy2"}]}`,
-		string(resp.GetJson()))
-
-	// Login to groot to modify accesses (2)
-	accessJwt, _, err = testutil.HttpLogin(&testutil.LoginParams{
-		Endpoint: adminEndpoint,
-		UserID:   "groot",
-		Passwd:   "password",
-	})
-	require.NoError(t, err, "login failed")
-	// Add alice to sre group which has read access to <age> and write access to <name>
-	addToGroup(t, accessJwt, userid, sreGroup)
-	time.Sleep(6 * time.Second)
-
-	resp, err = userClient.NewReadOnlyTxn().Query(ctx, query)
-	require.Nil(t, err)
-
-	testutil.CompareJSON(t, `{"me":[{"name":"RandomGuy","age":23},{"name":"RandomGuy2","age":25}]}`,
-		string(resp.GetJson()))
-
-	// Login to groot to modify accesses (3)
-	accessJwt, _, err = testutil.HttpLogin(&testutil.LoginParams{
-		Endpoint: adminEndpoint,
-		UserID:   "groot",
-		Passwd:   "password",
-	})
-	require.NoError(t, err, "login failed")
-
-	// Give read access of <name> and <nickname>, write access of <age> to dev
-	addRulesToGroup(t, accessJwt, devGroup, []rule{{"age", Write.Code}, {"name", Read.Code}, {"nickname", Read.Code}})
-	time.Sleep(6 * time.Second)
-
-	resp, err = userClient.NewReadOnlyTxn().Query(ctx, query)
-	require.Nil(t, err)
-
-	testutil.CompareJSON(t, `{"me":[{"name":"RandomGuy","age":23, "nickname":"RG"},{"name":"RandomGuy2","age":25, "nickname":"RG2"}]}`,
-		string(resp.GetJson()))
-
-}
-
-func TestValQueryWithACLPermissions(t *testing.T) {
+	tests := []struct {
+		input       string
+		output      string
+		description string
+	}{
+		{
+			`
+			{
+				me(func: has(name), orderasc: name) {
+					name
+					age
+				}
+			}
+			`,
+			`{"me":[{"name":"RandomGuy"},{"name":"RandomGuy2"}]}`,
+			"alice doesn't have access to <age>",
+		},
+		{
+			`
+			{
+				me(func: has(age), orderasc: name) {
+					name
+					age
+				}
+			}
+			`,
+			`{}`,
+			`alice doesn't have access to <age> so "has(age)" is unauthorized`,
+		},
+		{
+			`
+			{
+				me1(func: has(name), orderdesc: age) {
+					age
+				}
+				me2(func: has(name), orderasc: age) {
+					age
+				}
+			}
+			`,
+			`{"me1":[],"me2":[]}`,
+			`me1, me2 will have same results, can't order by <age> since it is unauthorized`,
+		},
+		{
+			`
+			{
+				me(func: has(name), orderasc: name) @groupby(age) {
+					count(name)
+				}
+			}
+			`,
+			`{}`,
+			`can't groupby <age> since <age> is unauthorized`,
+		},
+		{
+			`
+			{
+				me(func: has(name), orderasc: name) @filter(eq(nickname, "RG")) {
+					name
+					age
+				}
+			}
+			`,
+			`{"me":[{"name":"RandomGuy"},{"name":"RandomGuy2"}]}`,
+			`filter won't work because <nickname> is unauthorized`,
+		},
+		{
+			`
+			{
+				me(func: has(name)) {
+					expand(_all_)
+				}
+			}
+			`,
+			`{"me":[{"name":"RandomGuy"},{"name":"RandomGuy2"}]}`,
+			`expand(_all_) expands to only <name> because other predicates are unauthorized`,
+		},
+	}
+
+	for _, tc := range tests {
+		t.Run(tc.description, func(t *testing.T) {
+			t.Parallel()
+			resp, err := userClient.NewTxn().Query(ctx, tc.input)
+			require.Nil(t, err)
+			testutil.CompareJSON(t, tc.output, string(resp.Json))
+		})
+	}
+}
+
+func TestExpandQueryWithACLPermissions(t *testing.T) {
 	ctx, cancel := context.WithTimeout(context.Background(), 100*time.Second)
 	defer cancel()
 	dg, err := testutil.DgraphClientWithGroot(testutil.SockAddr)
@@ -1270,9 +1161,9 @@
 	require.NoError(t, err, "login failed")
 
 	createGroup(t, accessJwt, devGroup)
-	// createGroup(t, accessJwt, sreGroup)
-
-	// addRulesToGroup(t, accessJwt, sreGroup, []rule{{"age", Read.Code}, {"name", Write.Code}})
+	createGroup(t, accessJwt, sreGroup)
+
+	addRulesToGroup(t, accessJwt, sreGroup, []rule{{"age", Read.Code}, {"name", Write.Code}})
 	addToGroup(t, accessJwt, userid, devGroup)
 
 	txn := dg.NewTxn()
@@ -1292,6 +1183,131 @@
 	_, err = txn.Mutate(ctx, mutation)
 	require.NoError(t, err)
 
+	query := "{me(func: has(name)){expand(_all_)}}"
+
+	// Test that groot has access to all the predicates
+	resp, err := dg.NewReadOnlyTxn().Query(ctx, query)
+	require.NoError(t, err, "Error while querying data")
+	testutil.CompareJSON(t, `{"me":[{"name":"RandomGuy","age":23, "nickname":"RG"},{"name":"RandomGuy2","age":25, "nickname":"RG2"}]}`,
+		string(resp.GetJson()))
+
+	userClient, err := testutil.DgraphClient(testutil.SockAddr)
+	require.NoError(t, err)
+	time.Sleep(6 * time.Second)
+
+	err = userClient.Login(ctx, userid, userpassword)
+	require.NoError(t, err)
+
+	// Query via user when user has no permissions
+	resp, err = userClient.NewReadOnlyTxn().Query(ctx, query)
+	require.NoError(t, err, "Error while querying data")
+	testutil.CompareJSON(t, `{}`, string(resp.GetJson()))
+
+	// Login to groot to modify accesses (1)
+	accessJwt, _, err = testutil.HttpLogin(&testutil.LoginParams{
+		Endpoint: adminEndpoint,
+		UserID:   "groot",
+		Passwd:   "password",
+	})
+	require.NoError(t, err, "login failed")
+
+	// Give read access of <name>, write access of <age> to dev
+	addRulesToGroup(t, accessJwt, devGroup, []rule{{"age", Write.Code}, {"name", Read.Code}})
+	time.Sleep(6 * time.Second)
+	resp, err = userClient.NewReadOnlyTxn().Query(ctx, query)
+	require.NoError(t, err, "Error while querying data")
+	testutil.CompareJSON(t, `{"me":[{"name":"RandomGuy"},{"name":"RandomGuy2"}]}`,
+		string(resp.GetJson()))
+
+	// Login to groot to modify accesses (2)
+	accessJwt, _, err = testutil.HttpLogin(&testutil.LoginParams{
+		Endpoint: adminEndpoint,
+		UserID:   "groot",
+		Passwd:   "password",
+	})
+	require.NoError(t, err, "login failed")
+	// Add alice to sre group which has read access to <age> and write access to <name>
+	addToGroup(t, accessJwt, userid, sreGroup)
+	time.Sleep(6 * time.Second)
+
+	resp, err = userClient.NewReadOnlyTxn().Query(ctx, query)
+	require.Nil(t, err)
+
+	testutil.CompareJSON(t, `{"me":[{"name":"RandomGuy","age":23},{"name":"RandomGuy2","age":25}]}`,
+		string(resp.GetJson()))
+
+	// Login to groot to modify accesses (3)
+	accessJwt, _, err = testutil.HttpLogin(&testutil.LoginParams{
+		Endpoint: adminEndpoint,
+		UserID:   "groot",
+		Passwd:   "password",
+	})
+	require.NoError(t, err, "login failed")
+
+	// Give read access of <name> and <nickname>, write access of <age> to dev
+	addRulesToGroup(t, accessJwt, devGroup, []rule{{"age", Write.Code}, {"name", Read.Code}, {"nickname", Read.Code}})
+	time.Sleep(6 * time.Second)
+
+	resp, err = userClient.NewReadOnlyTxn().Query(ctx, query)
+	require.Nil(t, err)
+
+	testutil.CompareJSON(t, `{"me":[{"name":"RandomGuy","age":23, "nickname":"RG"},{"name":"RandomGuy2","age":25, "nickname":"RG2"}]}`,
+		string(resp.GetJson()))
+
+}
+
+func TestValQueryWithACLPermissions(t *testing.T) {
+	ctx, cancel := context.WithTimeout(context.Background(), 100*time.Second)
+	defer cancel()
+	dg, err := testutil.DgraphClientWithGroot(testutil.SockAddr)
+	require.NoError(t, err)
+
+	testutil.DropAll(t, dg)
+
+	op := api.Operation{Schema: `
+		name	 : string @index(exact) .
+		nickname : string @index(exact) .
+		age 	 : int .
+		type TypeName {
+			name: string
+			nickname: string
+			age: int
+		}
+	`}
+	require.NoError(t, dg.Alter(ctx, &op))
+
+	resetUser(t)
+
+	accessJwt, _, err := testutil.HttpLogin(&testutil.LoginParams{
+		Endpoint: adminEndpoint,
+		UserID:   "groot",
+		Passwd:   "password",
+	})
+	require.NoError(t, err, "login failed")
+
+	createGroup(t, accessJwt, devGroup)
+	// createGroup(t, accessJwt, sreGroup)
+
+	// addRulesToGroup(t, accessJwt, sreGroup, []rule{{"age", Read.Code}, {"name", Write.Code}})
+	addToGroup(t, accessJwt, userid, devGroup)
+
+	txn := dg.NewTxn()
+	mutation := &api.Mutation{
+		SetNquads: []byte(`
+			_:a <name> "RandomGuy" .
+			_:a <age> "23" .
+			_:a <nickname> "RG" .
+			_:a <dgraph.type> "TypeName" .
+			_:b <name> "RandomGuy2" .
+			_:b <age> "25" .
+			_:b <nickname> "RG2" .
+			_:b <dgraph.type> "TypeName" .
+		`),
+		CommitNow: true,
+	}
+	_, err = txn.Mutate(ctx, mutation)
+	require.NoError(t, err)
+
 	query := `{q1(func: has(name)){
 		v as name
 		a as age
@@ -1442,7 +1458,6 @@
 	}
 
 }
->>>>>>> 144685a8
 func TestNewACLPredicates(t *testing.T) {
 	ctx, _ := context.WithTimeout(context.Background(), 100*time.Second)
 
@@ -1912,6 +1927,174 @@
 	testutil.CompareJSON(t, `{"queryUser": [{ "groups": [], "name": "alice"}]}`, string(resp.Data))
 }
 
+func TestSchemaQueryWithACL(t *testing.T) {
+	schemaQuery := "schema{}"
+	grootSchema := `{
+  "schema": [
+    {
+      "predicate": "dgraph.acl.rule",
+      "type": "uid",
+      "list": true
+    },
+    {
+      "predicate": "dgraph.graphql.schema",
+      "type": "string"
+    },
+    {
+      "predicate": "dgraph.graphql.xid",
+      "type": "string",
+      "index": true,
+      "tokenizer": [
+        "exact"
+      ],
+      "upsert": true
+    },
+    {
+      "predicate": "dgraph.password",
+      "type": "password"
+    },
+    {
+      "predicate": "dgraph.rule.permission",
+      "type": "int"
+    },
+    {
+      "predicate": "dgraph.rule.predicate",
+      "type": "string",
+      "index": true,
+      "tokenizer": [
+        "exact"
+      ],
+      "upsert": true
+    },
+    {
+      "predicate": "dgraph.type",
+      "type": "string",
+      "index": true,
+      "tokenizer": [
+        "exact"
+      ],
+      "list": true
+    },
+    {
+      "predicate": "dgraph.user.group",
+      "type": "uid",
+      "reverse": true,
+      "list": true
+    },
+    {
+      "predicate": "dgraph.xid",
+      "type": "string",
+      "index": true,
+      "tokenizer": [
+        "exact"
+      ],
+      "upsert": true
+    }
+  ],
+  "types": [
+    {
+      "fields": [
+        {
+          "name": "dgraph.graphql.schema"
+        },
+        {
+          "name": "dgraph.graphql.xid"
+        }
+      ],
+      "name": "dgraph.graphql"
+    },
+    {
+      "fields": [
+        {
+          "name": "dgraph.xid"
+        },
+        {
+          "name": "dgraph.acl.rule"
+        }
+      ],
+      "name": "dgraph.type.Group"
+    },
+    {
+      "fields": [
+        {
+          "name": "dgraph.rule.predicate"
+        },
+        {
+          "name": "dgraph.rule.permission"
+        }
+      ],
+      "name": "dgraph.type.Rule"
+    },
+    {
+      "fields": [
+        {
+          "name": "dgraph.xid"
+        },
+        {
+          "name": "dgraph.password"
+        },
+        {
+          "name": "dgraph.user.group"
+        }
+      ],
+      "name": "dgraph.type.User"
+    }
+  ]
+}`
+	aliceSchema := `{
+  "schema": [
+    {
+      "predicate": "name",
+      "type": "string",
+      "index": true,
+      "tokenizer": [
+        "exact"
+      ]
+    }
+  ],
+  "types": [
+    {
+      "fields": [],
+      "name": "dgraph.graphql"
+    },
+    {
+      "fields": [],
+      "name": "dgraph.type.Group"
+    },
+    {
+      "fields": [],
+      "name": "dgraph.type.Rule"
+    },
+    {
+      "fields": [],
+      "name": "dgraph.type.User"
+    }
+  ]
+}`
+
+	// guardian user should be able to view full schema
+	dg, err := testutil.DgraphClientWithGroot(testutil.SockAddr)
+	require.NoError(t, err)
+	testutil.DropAll(t, dg)
+	resp, err := dg.NewReadOnlyTxn().Query(context.Background(), schemaQuery)
+	require.NoError(t, err)
+	require.JSONEq(t, grootSchema, string(resp.GetJson()))
+
+	// add another user and some data for that user with permissions on predicates
+	resetUser(t)
+	ctx, _ := context.WithTimeout(context.Background(), 100*time.Second)
+	addDataAndRules(ctx, t, dg)
+	time.Sleep(6 * time.Second) // wait for ACL cache to refresh, otherwise it will be flaky test
+
+	// the other user should be able to view only the part of schema for which it has read access
+	dg, err = testutil.DgraphClient(testutil.SockAddr)
+	require.NoError(t, err)
+	require.NoError(t, dg.Login(context.Background(), userid, userpassword))
+	resp, err = dg.NewReadOnlyTxn().Query(context.Background(), schemaQuery)
+	require.NoError(t, err)
+	require.JSONEq(t, aliceSchema, string(resp.GetJson()))
+}
+
 func TestDeleteUserShouldDeleteUserFromGroup(t *testing.T) {
 	resetUser(t)
 
@@ -2303,10 +2486,7 @@
 			query: `
 					mutation {
 					  restore(input: {location: "", backupId: "", encryptionKeyFile: ""}) {
-						response {
-						  code
-						  message
-						}
+						code
 					  }
 					}`,
 			queryName:          "restore",
@@ -2316,7 +2496,7 @@
 					" manifests: The path \"\" does not exist or it is inaccessible.",
 				Locations: []x.Location{{Line: 3, Column: 8}},
 			}},
-			guardianData: `{"restore": null}`,
+			guardianData: `{"restore": {"code": "Failure"}}`,
 		},
 		{
 			name: "getGQLSchema has guardian auth",
