// +build !oss

/*
 * Copyright 2018 Dgraph Labs, Inc. and Contributors
 *
 * Licensed under the Dgraph Community License (the "License"); you
 * may not use this file except in compliance with the License. You
 * may obtain a copy of the License at
 *
 *     https://github.com/dgraph-io/dgraph/blob/master/licenses/DCL.txt
 */

package backup

import (
	"bufio"
	"fmt"
	"io"
	"net/url"
	"os"
	"path/filepath"
	"sort"
	"strings"
<<<<<<< HEAD
	"time"
=======
>>>>>>> 7cfdf7d7

	"github.com/dgraph-io/dgraph/x"
	humanize "github.com/dustin/go-humanize"

	"github.com/golang/glog"
)

const fileReadBufSize = 4 << 12

// fileHandler is used for 'file:' URI scheme.
type fileHandler struct {
<<<<<<< HEAD
	writer *os.File
	reader io.Reader
	cerr   chan error
=======
	fp   *os.File
	cerr chan error
>>>>>>> 7cfdf7d7
}

// Create prepares the a path to save backup files.
// Returns error on failure, nil on success.
func (h *fileHandler) Create(uri *url.URL, req *Request) error {
	// check that the path exists and we can access it.
	if !h.exists(uri.Path) {
		return x.Errorf("The path %q does not exist or it is inaccessible.", uri.Path)
	}

<<<<<<< HEAD
	// Backup: open a single file for write.
	if req.Backup.Target != "" {
		dir := filepath.Join(uri.Path, fmt.Sprintf("dgraph.%s", req.Backup.UnixTs))
		if err := os.Mkdir(dir, 0700); err != nil {
			if !os.IsExist(err) {
				return err
			}
		}

		path := filepath.Join(dir,
			fmt.Sprintf("r%d-g%d.backup", req.Backup.ReadTs, req.Backup.GroupId))
		fp, err := os.Create(path)
		if err != nil {
			return err
		}
		glog.V(2).Infof("Using file path: %q", path)
		h.writer = fp

		return nil
=======
	dir := filepath.Join(uri.Path, fmt.Sprintf("dgraph.%s", req.Backup.UnixTs))
	if err := os.Mkdir(dir, 0700); err != nil {
		if !os.IsExist(err) {
			return err
		}
>>>>>>> 7cfdf7d7
	}

	// Restore: scan location and find backup files. load them sequentially.

	var suffix string
	if req.Backup.GroupId > 0 {
		suffix = fmt.Sprintf("g%d", req.Backup.GroupId)
	}
	suffix += ".backup"

	files := x.FindFilesFunc(uri.Path, func(path string) bool {
		return strings.HasSuffix(path, suffix)
	})
	if len(files) == 0 {
		return x.Errorf("No backup files found in %q", req.Backup.Source)
	}
<<<<<<< HEAD
	sort.Strings(files)

	h.cerr = make(chan error, 1)
	go func() {
		h.cerr <- h.multiRead(files...)
	}()

	glog.V(2).Infof("Loading backup file(s): %v", files)
=======
	glog.V(2).Infof("Using file path: %q", path)
	h.fp = fp

	return nil
}

// Load uses loadFn to try to load any backup files found.
// Returns nil on success, error otherwise.
func (h *fileHandler) Load(uri *url.URL, loadFn loadFunc) error {
	if !h.exists(uri.Path) {
		return x.Errorf("The path %q does not exist or it is inaccessible.", uri.Path)
	}

	// find files and sort.
	files := x.FindFilesFunc(uri.Path, func(path string) bool {
		return strings.HasSuffix(path, ".backup")
	})
	if len(files) == 0 {
		return x.Errorf("No backup files found in %q", uri.Path)
	}
	sort.Strings(files)
	glog.V(2).Infof("Loading backup file(s): %v", files)

	for _, file := range files {
		fp, err := os.Open(file)
		if err != nil {
			return err
		}
		if err = loadFn(fp, file); err != nil {
			return err
		}
		if err = fp.Close(); err != nil {
			glog.V(3).Infof("Error closing file %q: %s", file, err)
		}
	}

>>>>>>> 7cfdf7d7
	return nil
}

// multiRead will read multiple files sequentially and send via pipe.
func (h *fileHandler) multiRead(files ...string) error {
	start := time.Now()
	pr, pw := io.Pipe()
	h.reader = pr

	var tot uint64
	for _, file := range files {
		fp, err := os.Open(file)
		if err != nil {
			return err
		}
		n, err := io.Copy(pw, bufio.NewReaderSize(fp, fileReadBufSize))
		if err != nil {
			return err
		}
		tot += uint64(n)
	}
	glog.V(2).Infof("Restore recv %s bytes. Time elapsed: %s",
		humanize.Bytes(tot), time.Since(start).Round(time.Second))
	return pw.CloseWithError(nil)
}

func (h *fileHandler) Close() error {
<<<<<<< HEAD
	if h.writer == nil {
		return <-h.cerr
	}
	if err := h.writer.Sync(); err != nil {
		glog.Errorf("While closing file: %s. Error: %v", h.writer.Name(), err)
		x.Ignore(h.writer.Close())
=======
	if h.fp == nil {
		return <-h.cerr
	}
	if err := h.fp.Sync(); err != nil {
		glog.Errorf("While closing file: %s. Error: %v", h.fp.Name(), err)
		x.Ignore(h.fp.Close())
>>>>>>> 7cfdf7d7
		return err
	}
	return h.writer.Close()
}

// Read will read each file in order until done or error.
func (h *fileHandler) Read(b []byte) (int, error) {
	return h.reader.Read(b)
}

func (h *fileHandler) Write(b []byte) (int, error) {
	return h.writer.Write(b)
}

// Exists checks if a path (file or dir) is found at target.
// Returns true if found, false otherwise.
func (h *fileHandler) exists(path string) bool {
	_, err := os.Stat(path)
	if err == nil {
		return true
	}
	return !os.IsNotExist(err) && !os.IsPermission(err)
}<|MERGE_RESOLUTION|>--- conflicted
+++ resolved
@@ -13,37 +13,22 @@
 package backup
 
 import (
-	"bufio"
 	"fmt"
-	"io"
 	"net/url"
 	"os"
 	"path/filepath"
 	"sort"
 	"strings"
-<<<<<<< HEAD
-	"time"
-=======
->>>>>>> 7cfdf7d7
 
 	"github.com/dgraph-io/dgraph/x"
-	humanize "github.com/dustin/go-humanize"
 
 	"github.com/golang/glog"
 )
 
-const fileReadBufSize = 4 << 12
-
 // fileHandler is used for 'file:' URI scheme.
 type fileHandler struct {
-<<<<<<< HEAD
-	writer *os.File
-	reader io.Reader
-	cerr   chan error
-=======
 	fp   *os.File
 	cerr chan error
->>>>>>> 7cfdf7d7
 }
 
 // Create prepares the a path to save backup files.
@@ -54,59 +39,19 @@
 		return x.Errorf("The path %q does not exist or it is inaccessible.", uri.Path)
 	}
 
-<<<<<<< HEAD
-	// Backup: open a single file for write.
-	if req.Backup.Target != "" {
-		dir := filepath.Join(uri.Path, fmt.Sprintf("dgraph.%s", req.Backup.UnixTs))
-		if err := os.Mkdir(dir, 0700); err != nil {
-			if !os.IsExist(err) {
-				return err
-			}
-		}
-
-		path := filepath.Join(dir,
-			fmt.Sprintf("r%d-g%d.backup", req.Backup.ReadTs, req.Backup.GroupId))
-		fp, err := os.Create(path)
-		if err != nil {
-			return err
-		}
-		glog.V(2).Infof("Using file path: %q", path)
-		h.writer = fp
-
-		return nil
-=======
 	dir := filepath.Join(uri.Path, fmt.Sprintf("dgraph.%s", req.Backup.UnixTs))
 	if err := os.Mkdir(dir, 0700); err != nil {
 		if !os.IsExist(err) {
 			return err
 		}
->>>>>>> 7cfdf7d7
 	}
 
-	// Restore: scan location and find backup files. load them sequentially.
-
-	var suffix string
-	if req.Backup.GroupId > 0 {
-		suffix = fmt.Sprintf("g%d", req.Backup.GroupId)
+	path := filepath.Join(dir,
+		fmt.Sprintf("r%d-g%d.backup", req.Backup.ReadTs, req.Backup.GroupId))
+	fp, err := os.Create(path)
+	if err != nil {
+		return err
 	}
-	suffix += ".backup"
-
-	files := x.FindFilesFunc(uri.Path, func(path string) bool {
-		return strings.HasSuffix(path, suffix)
-	})
-	if len(files) == 0 {
-		return x.Errorf("No backup files found in %q", req.Backup.Source)
-	}
-<<<<<<< HEAD
-	sort.Strings(files)
-
-	h.cerr = make(chan error, 1)
-	go func() {
-		h.cerr <- h.multiRead(files...)
-	}()
-
-	glog.V(2).Infof("Loading backup file(s): %v", files)
-=======
 	glog.V(2).Infof("Using file path: %q", path)
 	h.fp = fp
 
@@ -143,61 +88,23 @@
 		}
 	}
 
->>>>>>> 7cfdf7d7
 	return nil
 }
 
-// multiRead will read multiple files sequentially and send via pipe.
-func (h *fileHandler) multiRead(files ...string) error {
-	start := time.Now()
-	pr, pw := io.Pipe()
-	h.reader = pr
-
-	var tot uint64
-	for _, file := range files {
-		fp, err := os.Open(file)
-		if err != nil {
-			return err
-		}
-		n, err := io.Copy(pw, bufio.NewReaderSize(fp, fileReadBufSize))
-		if err != nil {
-			return err
-		}
-		tot += uint64(n)
-	}
-	glog.V(2).Infof("Restore recv %s bytes. Time elapsed: %s",
-		humanize.Bytes(tot), time.Since(start).Round(time.Second))
-	return pw.CloseWithError(nil)
-}
-
 func (h *fileHandler) Close() error {
-<<<<<<< HEAD
-	if h.writer == nil {
-		return <-h.cerr
-	}
-	if err := h.writer.Sync(); err != nil {
-		glog.Errorf("While closing file: %s. Error: %v", h.writer.Name(), err)
-		x.Ignore(h.writer.Close())
-=======
 	if h.fp == nil {
 		return <-h.cerr
 	}
 	if err := h.fp.Sync(); err != nil {
 		glog.Errorf("While closing file: %s. Error: %v", h.fp.Name(), err)
 		x.Ignore(h.fp.Close())
->>>>>>> 7cfdf7d7
 		return err
 	}
-	return h.writer.Close()
-}
-
-// Read will read each file in order until done or error.
-func (h *fileHandler) Read(b []byte) (int, error) {
-	return h.reader.Read(b)
+	return h.fp.Close()
 }
 
 func (h *fileHandler) Write(b []byte) (int, error) {
-	return h.writer.Write(b)
+	return h.fp.Write(b)
 }
 
 // Exists checks if a path (file or dir) is found at target.
