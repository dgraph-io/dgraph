// +build !oss

/*
 * Copyright 2018 Dgraph Labs, Inc. and Contributors
 *
 * Licensed under the Dgraph Community License (the "License"); you
 * may not use this file except in compliance with the License. You
 * may obtain a copy of the License at
 *
 *     https://github.com/dgraph-io/dgraph/blob/master/licenses/DCL.txt
 */

package backup

import (
	"context"
	"encoding/json"
	"fmt"
	"io/ioutil"
	"os"
	"path/filepath"
	"sort"
	"strconv"
	"strings"
	"time"

	"golang.org/x/sync/errgroup"

	"github.com/dgraph-io/badger/v3/options"

	"google.golang.org/grpc/credentials"

	"github.com/dgraph-io/dgraph/ee"
	"github.com/dgraph-io/dgraph/ee/enc"
	"github.com/dgraph-io/dgraph/protos/pb"
	"github.com/dgraph-io/dgraph/worker"
	"github.com/dgraph-io/dgraph/x"
	"github.com/dgraph-io/ristretto/z"
	"github.com/pkg/errors"
	"github.com/spf13/cobra"
	"google.golang.org/grpc"
)

// Restore is the sub-command used to restore a backup.
var Restore x.SubCommand

// LsBackup is the sub-command used to list the backups in a folder.
var LsBackup x.SubCommand

var ExportBackup x.SubCommand

var opt struct {
	backupId    string
	badger      string
	location    string
	pdir        string
	zero        string
	key         x.SensitiveByteSlice
	forceZero   bool
	destination string
	format      string
	verbose     bool
}

func init() {
	initRestore()
	initBackupLs()
	initExportBackup()
}

func initRestore() {
	Restore.Cmd = &cobra.Command{
		Use:   "restore",
		Short: "Restore backup from Dgraph Enterprise Edition",
		Long: `
Restore loads objects created with the backup feature in Dgraph Enterprise Edition (EE).

Backups are originated from HTTP at /admin/backup, then can be restored using CLI restore
command. Restore is intended to be used with new Dgraph clusters in offline state.

The --location flag indicates a source URI with Dgraph backup objects. This URI supports all
the schemes used for backup.

Source URI formats:
  [scheme]://[host]/[path]?[args]
  [scheme]:///[path]?[args]
  /[path]?[args] (only for local or NFS)

Source URI parts:
  scheme - service handler, one of: "s3", "minio", "file"
    host - remote address. ex: "dgraph.s3.amazonaws.com"
    path - directory, bucket or container at target. ex: "/dgraph/backups/"
    args - specific arguments that are ok to appear in logs.

The --posting flag sets the posting list parent dir to store the loaded backup files.

Using the --zero flag will use a Dgraph Zero address to update the start timestamp using
the restored version. Otherwise, the timestamp must be manually updated through Zero's HTTP
'assign' command.

Dgraph backup creates a unique backup object for each node group, and restore will create
a posting directory 'p' matching the backup group ID. Such that a backup file
named '.../r32-g2.backup' will be loaded to posting dir 'p2'.

Usage examples:

# Restore from local dir or NFS mount:
$ dgraph restore -p . -l /var/backups/dgraph

# Restore from S3:
$ dgraph restore -p /var/db/dgraph -l s3://s3.us-west-2.amazonaws.com/srfrog/dgraph

# Restore from dir and update Ts:
$ dgraph restore -p . -l /var/backups/dgraph -z localhost:5080

		`,
		Args: cobra.NoArgs,
		Run: func(cmd *cobra.Command, args []string) {
			defer x.StartProfile(Restore.Conf).Stop()
			if err := runRestoreCmd(); err != nil {
				fmt.Fprintln(os.Stderr, err)
				os.Exit(1)
			}
		},
		Annotations: map[string]string{"group": "data-load"},
	}
	Restore.Cmd.SetHelpTemplate(x.NonRootTemplate)
	flag := Restore.Cmd.Flags()

	flag.StringVarP(&opt.badger, "badger", "b", worker.BadgerDefaults,
		z.NewSuperFlagHelp(worker.BadgerDefaults).
			Head("Badger options").
			Flag("compression",
				"Specifies the compression algorithm and compression level (if applicable) for the "+
					`postings directory. "none" would disable compression, while "zstd:1" would set `+
					"zstd compression at level 1.").
			Flag("goroutines",
				"The number of goroutines to use in badger.Stream.").
			String())

	flag.StringVarP(&opt.location, "location", "l", "",
		"Sets the source location URI (required).")
	flag.StringVarP(&opt.pdir, "postings", "p", "",
		"Directory where posting lists are stored (required).")
	flag.StringVarP(&opt.zero, "zero", "z", "", "gRPC address for Dgraph zero. ex: localhost:5080")
	flag.StringVarP(&opt.backupId, "backup_id", "", "", "The ID of the backup series to "+
		"restore. If empty, it will restore the latest series.")
	flag.BoolVarP(&opt.forceZero, "force_zero", "", true, "If false, no connection to "+
		"a zero in the cluster will be required. Keep in mind this requires you to manually "+
		"update the timestamp and max uid when you start the cluster. The correct values are "+
		"printed near the end of this command's output.")
	x.RegisterClientTLSFlags(flag)
	enc.RegisterFlags(flag)
	_ = Restore.Cmd.MarkFlagRequired("postings")
	_ = Restore.Cmd.MarkFlagRequired("location")
}

func initBackupLs() {
	LsBackup.Cmd = &cobra.Command{
		Use:   "lsbackup",
		Short: "List info on backups in a given location",
		Args:  cobra.NoArgs,
		Run: func(cmd *cobra.Command, args []string) {
			defer x.StartProfile(Restore.Conf).Stop()
			if err := runLsbackupCmd(); err != nil {
				fmt.Fprintln(os.Stderr, err)
				os.Exit(1)
			}
		},
		Annotations: map[string]string{"group": "tool"},
	}
	LsBackup.Cmd.SetHelpTemplate(x.NonRootTemplate)
	flag := LsBackup.Cmd.Flags()
	flag.StringVarP(&opt.location, "location", "l", "",
		"Sets the source location URI (required).")
	flag.BoolVar(&opt.verbose, "verbose", false,
		"Outputs additional info in backup list.")
	_ = LsBackup.Cmd.MarkFlagRequired("location")
}

func runRestoreCmd() error {
	var (
		start time.Time
		zc    pb.ZeroClient
		err   error
	)
	_, opt.key = ee.GetKeys(Restore.Conf)
	fmt.Println("Restoring backups from:", opt.location)
	fmt.Println("Writing postings to:", opt.pdir)

	if opt.zero == "" && opt.forceZero {
		return errors.Errorf("No Dgraph Zero address passed. Use the --force_zero option if you " +
			"meant to do this")
	}

	if opt.zero != "" {
		fmt.Println("Updating Zero timestamp at:", opt.zero)
		ctx, cancel := context.WithTimeout(context.Background(), 10*time.Second)
		defer cancel()

		tlsConfig, err := x.LoadClientTLSConfigForInternalPort(Restore.Conf)
		x.Checkf(err, "Unable to generate helper TLS config")
		callOpts := []grpc.DialOption{grpc.WithBlock()}
		if tlsConfig != nil {
			callOpts = append(callOpts, grpc.WithTransportCredentials(credentials.NewTLS(tlsConfig)))
		} else {
			callOpts = append(callOpts, grpc.WithInsecure())
		}

		zero, err := grpc.DialContext(ctx, opt.zero, callOpts...)
		if err != nil {
			return errors.Wrapf(err, "Unable to connect to %s", opt.zero)
		}
		zc = pb.NewZeroClient(zero)
	}

	badger := z.NewSuperFlag(opt.badger).MergeAndCheckDefault(worker.BadgerDefaults)
	ctype, clevel := x.ParseCompression(badger.GetString("compression"))

	start = time.Now()
	result := worker.RunRestore(opt.pdir, opt.location, opt.backupId, opt.key, ctype, clevel)
	if result.Err != nil {
		return result.Err
	}
	if result.Version == 0 {
		return errors.Errorf("Failed to obtain a restore version")
	}
	fmt.Printf("Restore version: %d\n", result.Version)
	fmt.Printf("Restore max uid: %d\n", result.MaxLeaseUid)

	if zc != nil {
		ctx, cancelTs := context.WithTimeout(context.Background(), time.Minute)
		defer cancelTs()

		if _, err := zc.Timestamps(ctx, &pb.Num{Val: result.Version}); err != nil {
			fmt.Printf("Failed to assign timestamp %d in Zero: %v", result.Version, err)
			return err
		}

		leaseID := func(val uint64, typ pb.NumLeaseType) error {
			// MaxLeaseUid can be zero if the backup was taken on an empty DB.
			if val == 0 {
				return nil
			}
			ctx, cancel := context.WithTimeout(context.Background(), time.Minute)
			defer cancel()
			if _, err = zc.AssignIds(ctx, &pb.Num{Val: val, Type: typ}); err != nil {
				fmt.Printf("Failed to assign %s %d in Zero: %v\n",
					pb.NumLeaseType_name[int32(typ)], val, err)
				return err
			}
			return nil
		}

		if err := leaseID(result.MaxLeaseUid, pb.Num_UID); err != nil {
			return errors.Wrapf(err, "cannot update max uid lease after restore.")
		}
		if err := leaseID(result.MaxLeaseNsId, pb.Num_NS_ID); err != nil {
			return errors.Wrapf(err, "cannot update max namespace lease after restore.")
		}
	}

	fmt.Printf("Restore: Time elapsed: %s\n", time.Since(start).Round(time.Second))
	return nil
}

func runLsbackupCmd() error {
	manifests, err := worker.ListBackupManifests(opt.location, nil)
	if err != nil {
		return errors.Wrapf(err, "while listing manifests")
	}

	var paths []string
	for path := range manifests {
		paths = append(paths, path)
	}
	sort.Slice(paths, func(i, j int) bool {
		return paths[i] < paths[j]
	})

	type backupEntry struct {
		Path           string              `json:"path"`
		Since          uint64              `json:"since"`
		BackupId       string              `json:"backup_id"`
		BackupNum      uint64              `json:"backup_num"`
		Encrypted      bool                `json:"encrypted"`
		Type           string              `json:"type"`
		Groups         map[uint32][]string `json:"groups,omitempty"`
		DropOperations []*pb.DropOperation `json:"drop_operations,omitempty"`
	}

	type backupOutput []backupEntry

	var output backupOutput
	for i := 0; i < len(paths); i++ {
		path := paths[i]
		manifest := manifests[path]

		be := backupEntry{
			Path:      path,
			Since:     manifest.Since,
			BackupId:  manifest.BackupId,
			BackupNum: manifest.BackupNum,
			Encrypted: manifest.Encrypted,
			Type:      manifest.Type,
		}
		if opt.verbose {
			be.Groups = manifest.Groups
			be.DropOperations = manifest.DropOperations
		}
		output = append(output, be)
	}
	b, err := json.MarshalIndent(output, "", "\t")
	if err != nil {
		fmt.Println("error:", err)
	}
	os.Stdout.Write(b)
	fmt.Println()
	return nil
}

func initExportBackup() {
	ExportBackup.Cmd = &cobra.Command{
		Use:   "export_backup",
		Short: "Export data inside single full or incremental backup",
		Long:  ``,
		Args:  cobra.NoArgs,
		Run: func(cmd *cobra.Command, args []string) {
			defer x.StartProfile(ExportBackup.Conf).Stop()
			if err := runExportBackup(); err != nil {
				fmt.Fprintln(os.Stderr, err)
				os.Exit(1)
			}
		},
		Annotations: map[string]string{"group": "tool"},
	}

	flag := ExportBackup.Cmd.Flags()
	flag.StringVarP(&opt.location, "location", "l", "",
		`Sets the location of the backup. Both file URIs and s3 are supported.
		This command will take care of all the full + incremental backups present in the location.`)
	flag.StringVarP(&opt.destination, "destination", "d", "",
		"The folder to which export the backups.")
	flag.StringVarP(&opt.format, "format", "f", "rdf",
		"The format of the export output. Accepts a value of either rdf or json")
	enc.RegisterFlags(flag)
}

func runExportBackup() error {
<<<<<<< HEAD
	_, opt.key = ee.GetKeys(ExportBackup.Conf)
	exporter := worker.BackupExporter{}
	return exporter.ExportBackup(opt.location, opt.destination, opt.format, opt.key)
=======
	var err error
	if opt.key, err = enc.ReadKey(ExportBackup.Conf); err != nil {
		return err
	}

	if opt.format != "json" && opt.format != "rdf" {
		return errors.Errorf("invalid format %s", opt.format)
	}
	// Create exportDir and temporary folder to store the restored backup.
	exportDir, err := filepath.Abs(opt.destination)
	if err != nil {
		return errors.Wrapf(err, "cannot convert path %s to absolute path", exportDir)
	}
	if err := os.MkdirAll(exportDir, 0755); err != nil {
		return errors.Wrapf(err, "cannot create dir %s", exportDir)
	}
	tmpDir, err := ioutil.TempDir("", "export_backup")
	if err != nil {
		return errors.Wrapf(err, "cannot create temp dir")
	}

	restore := worker.RunRestore(tmpDir, opt.location, "", opt.key, options.None, 0)
	if restore.Err != nil {
		return restore.Err
	}

	files, err := ioutil.ReadDir(tmpDir)
	if err != nil {
		return err
	}
	// Export the data from the p directories produced by the last step.
	eg, _ := errgroup.WithContext(context.Background())
	for _, f := range files {
		if !f.IsDir() {
			continue
		}

		dir := filepath.Join(filepath.Join(tmpDir, f.Name()))
		gid, err := strconv.ParseUint(strings.TrimPrefix(f.Name(), "p"), 32, 10)
		if err != nil {
			fmt.Printf("WARNING WARNING WARNING: unable to get group id from directory "+
				"inside DB at %s: %v", dir, err)
			continue
		}
		eg.Go(func() error {
			return worker.StoreExport(&pb.ExportRequest{
				GroupId:     uint32(gid),
				ReadTs:      restore.Version,
				UnixTs:      time.Now().Unix(),
				Format:      opt.format,
				Destination: exportDir,
			}, dir, opt.key)
		})
	}

	if err := eg.Wait(); err != nil {
		return errors.Wrapf(err, "error while exporting data")
	}

	// Clean up temporary directory.
	if err := os.RemoveAll(tmpDir); err != nil {
		return errors.Wrapf(err, "cannot remove temp directory at %s", tmpDir)
	}

	return nil
>>>>>>> c4c3248d
}<|MERGE_RESOLUTION|>--- conflicted
+++ resolved
@@ -347,16 +347,7 @@
 }
 
 func runExportBackup() error {
-<<<<<<< HEAD
 	_, opt.key = ee.GetKeys(ExportBackup.Conf)
-	exporter := worker.BackupExporter{}
-	return exporter.ExportBackup(opt.location, opt.destination, opt.format, opt.key)
-=======
-	var err error
-	if opt.key, err = enc.ReadKey(ExportBackup.Conf); err != nil {
-		return err
-	}
-
 	if opt.format != "json" && opt.format != "rdf" {
 		return errors.Errorf("invalid format %s", opt.format)
 	}
@@ -417,5 +408,4 @@
 	}
 
 	return nil
->>>>>>> c4c3248d
 }