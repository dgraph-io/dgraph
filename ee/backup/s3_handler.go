// +build !oss

/*
 * Copyright 2018 Dgraph Labs, Inc. and Contributors
 *
 * Licensed under the Dgraph Community License (the "License"); you
 * may not use this file except in compliance with the License. You
 * may obtain a copy of the License at
 *
 *     https://github.com/dgraph-io/dgraph/blob/master/licenses/DCL.txt
 */

package backup

import (
	"encoding/json"
	"fmt"
	"io"
	"net/url"
	"os"
	"path/filepath"
	"sort"
	"strings"
	"sync"
	"time"

	"github.com/dgraph-io/dgraph/x"

	"github.com/golang/glog"
	minio "github.com/minio/minio-go"
	"github.com/minio/minio-go/pkg/credentials"
	"github.com/minio/minio-go/pkg/s3utils"
)

const (
	// Shown in transfer logs
	appName = "Dgraph"

	// defaultEndpointS3 is used with s3 scheme when no host is provided
	defaultEndpointS3 = "s3.amazonaws.com"

	// s3AccelerateSubstr S3 acceleration is enabled if the S3 host is contains this substring.
	// See http://docs.aws.amazon.com/AmazonS3/latest/dev/transfer-acceleration.html
	s3AccelerateSubstr = "s3-accelerate"
)

// s3Handler is used for 's3:' and 'minio:' URI schemes.
type s3Handler struct {
	bucketName, objectPrefix string
	pwriter                  *io.PipeWriter
	preader                  *io.PipeReader
	cerr                     chan error
}

// setup creates a new session, checks valid bucket at uri.Path, and configures a minio client.
// setup also fills in values used by the handler in subsequent calls.
// Returns a new S3 minio client, otherwise a nil client with an error.
func (h *s3Handler) setup(uri *url.URL) (*minio.Client, error) {
	if len(uri.Path) < 1 {
		return nil, x.Errorf("Invalid bucket: %q", uri.Path)
	}

	var provider credentials.Provider
	switch uri.Scheme {
	case "s3":
		// s3:///bucket/folder
		if !strings.Contains(uri.Host, ".") {
			uri.Host = defaultEndpointS3
		}
		if !s3utils.IsAmazonEndpoint(*uri) {
			return nil, x.Errorf("Invalid S3 endpoint %q", uri.Host)
		}
		// Access Key ID:     AWS_ACCESS_KEY_ID or AWS_ACCESS_KEY.
		// Secret Access Key: AWS_SECRET_ACCESS_KEY or AWS_SECRET_KEY.
		// Secret Token:      AWS_SESSION_TOKEN.
		provider = &credentials.EnvAWS{}

	default: // minio
		if uri.Host == "" {
			return nil, x.Errorf("Minio handler requires a host")
		}
		// Access Key ID:     MINIO_ACCESS_KEY.
		// Secret Access Key: MINIO_SECRET_KEY.
		provider = &credentials.EnvMinio{}
	}
	glog.V(2).Infof("Backup using host: %s, path: %s", uri.Host, uri.Path)

	creds, _ := provider.Retrieve() // error is always nil
	if creds.SignerType == credentials.SignatureAnonymous {
		return nil, x.Errorf("Environment variable credentials were not found. " +
			"If you need assistance please contact our support team.")
	}

	secure := uri.Query().Get("secure") != "false" // secure by default

	mc, err := minio.New(uri.Host, creds.AccessKeyID, creds.SecretAccessKey, secure)
	if err != nil {
		return nil, err
	}

	// Set client app name "Dgraph/v1.0.x"
	mc.SetAppInfo(appName, x.Version())

	// S3 transfer acceleration support.
	if uri.Scheme == "s3" && strings.Contains(uri.Host, s3AccelerateSubstr) {
		mc.SetS3TransferAccelerate(uri.Host)
	}

	// enable HTTP tracing
	if uri.Query().Get("trace") == "true" {
		mc.TraceOn(os.Stderr)
	}

	// split path into bucketName and blobPrefix
	parts := strings.Split(uri.Path[1:], "/")
	h.bucketName = parts[0] // bucket

	// verify the requested bucket exists.
	found, err := mc.BucketExists(h.bucketName)
	if err != nil {
		return nil, x.Errorf("Error while looking for bucket: %s at host: %s. Error: %v",
			h.bucketName, uri.Host, err)
	}
	if !found {
		return nil, x.Errorf("Bucket was not found: %s", h.bucketName)
	}
	if len(parts) > 1 {
		h.objectPrefix = filepath.Join(parts[1:]...)
	}

	return mc, err
}

// Create creates a new session and sends our data stream to an object.
// URI formats:
//   minio://<host>/bucket/folder1.../folderN?secure=true|false
//   minio://<host:port>/bucket/folder1.../folderN?secure=true|false
//   s3://<s3 region endpoint>/bucket/folder1.../folderN?secure=true|false
//   s3:///bucket/folder1.../folderN?secure=true|false (use default S3 endpoint)
func (h *s3Handler) Create(uri *url.URL, req *Request) error {
	var objectName string

	glog.V(2).Infof("S3Handler got uri: %+v. Host: %s. Path: %s\n", uri, uri.Host, uri.Path)

	mc, err := h.setup(uri)
	if err != nil {
		return err
	}

	// Find the max version from the latest backup. This is done only when starting a new
	// backup, not when creating a manifest.
	if req.Manifest == nil {
		// Get list of objects inside the bucket and find the most recent backup.
		// If we can't find a manifest file, this is a full backup.
		var lastManifest string
		done := make(chan struct{})
		defer close(done)
		suffix := "/" + backupManifest
		for object := range mc.ListObjects(h.bucketName, h.objectPrefix, true, done) {
			if strings.HasSuffix(object.Key, suffix) && object.Key > lastManifest {
				lastManifest = object.Key
			}
		}
		if lastManifest != "" {
			var m Manifest
			if err := h.readManifest(mc, lastManifest, &m); err != nil {
				return err
			}
			// No new changes since last check
<<<<<<< HEAD
			if m.Version == req.Backup.SnapshotTs {
=======
			if m.Version >= req.Backup.SnapshotTs {
>>>>>>> f95b9621
				return ErrBackupNoChanges
			}
			// Return the version of last backup
			req.Version = m.Version
		}
		objectName = fmt.Sprintf(backupNameFmt, req.Backup.ReadTs, req.Backup.GroupId)
	} else {
		objectName = backupManifest
	}

	// The backup object is: folder1...folderN/dgraph.20181106.0113/r110001-g1.backup
	object := filepath.Join(h.objectPrefix,
		fmt.Sprintf(backupPathFmt, req.Backup.UnixTs),
		objectName)
	glog.V(2).Infof("Sending data to %s blob %q ...", uri.Scheme, object)

	h.cerr = make(chan error, 1)
	h.preader, h.pwriter = io.Pipe()
	go func() {
		h.cerr <- h.upload(mc, object)
	}()

	return nil
}

// readManifest reads a manifest file at path using the handler.
// Returns nil on success, otherwise an error.
func (h *s3Handler) readManifest(mc *minio.Client, object string, m *Manifest) error {
	reader, err := mc.GetObject(h.bucketName, object, minio.GetObjectOptions{})
	if err != nil {
		return err
	}
	defer reader.Close()
	return json.NewDecoder(reader).Decode(m)
}

<<<<<<< HEAD
=======
type result struct {
	idx int
	m   *Manifest
	err error
}

>>>>>>> f95b9621
// Load creates a new session, scans for backup objects in a bucket, then tries to
// load any backup objects found.
// Returns nil and the maximum Ts version on success, error otherwise.
func (h *s3Handler) Load(uri *url.URL, fn loadFn) (uint64, error) {
	mc, err := h.setup(uri)
	if err != nil {
		return 0, err
<<<<<<< HEAD
	}

	batchReadManifests := func(objects []string) (map[int]*Manifest, error) {
		const numReqs = 1000

		type result struct {
			idx int
			m   *Manifest
			err error
		}

		rc := func() <-chan result {
			c := make(chan result)
			go func() {
				defer close(c)
				for idx, object := range objects {
					var m Manifest
					err := h.readManifest(mc, object, &m)
					c <- result{idx, &m, err}
				}
			}()
			return c
		}()

		// Track rate to minimize rps rate.
		var n, rps uint64
		start := time.Now()

		m := make(map[int]*Manifest)
		for r := range rc {
			// Throttle requests a bit to stay under 1000 rps.
			glog.Infof("RPS: %d/s", rps)
			if rps > numReqs {
				time.Sleep(time.Second)
			}
			if r.err != nil {
				return nil, x.Wrapf(r.err, "While reading %q", objects[r.idx])
			}
			m[r.idx] = r.m

			rps = n
			if secs := time.Since(start).Seconds(); secs > 1 {
				rps = n / uint64(secs)
			}
			n++
		}
		return m, nil
	}

=======
	}

	const N = 100
	// TODO: Simplify this batch read manifest. Can be executed serially.
	batchReadManifests := func(objects []string) (map[int]*Manifest, error) {
		rc := make(chan result, 1)
		var wg sync.WaitGroup
		for i, o := range objects {
			wg.Add(1)
			go func(i int, o string) {
				defer wg.Done()
				var m Manifest
				err := h.readManifest(mc, o, &m)
				rc <- result{i, &m, err}
			}(i, o)
			if i%N == 0 {
				wg.Wait()
			}
		}
		go func() {
			wg.Wait()
			close(rc)
		}()

		m := make(map[int]*Manifest)
		for r := range rc {
			if r.err != nil {
				return nil, x.Wrapf(r.err, "While reading %q", objects[r.idx])
			}
			m[r.idx] = r.m
		}
		return m, nil
	}

>>>>>>> f95b9621
	var objects []string

	doneCh := make(chan struct{})
	defer close(doneCh)

	suffix := "/" + backupManifest
	for object := range mc.ListObjects(h.bucketName, h.objectPrefix, true, doneCh) {
<<<<<<< HEAD
		if object.Err != nil {
			return 0, x.Wrapf(object.Err, "Failed to get manifest list")
		}
=======
>>>>>>> f95b9621
		if strings.HasSuffix(object.Key, suffix) {
			objects = append(objects, object.Key)
		}
	}
	if len(objects) == 0 {
		return 0, x.Errorf("No manifests found at: %s", uri.String())
	}
	sort.Strings(objects)
	if glog.V(3) {
		fmt.Printf("Found backup manifest(s) %s: %v\n", uri.Scheme, objects)
	}

	manifests, err := batchReadManifests(objects)
	if err != nil {
		return 0, err
	}

	// version is returned with the max manifest version found.
	var version uint64

	// Process each manifest, first check that they are valid and then confirm the
	// backup files for each group exist. Each group in manifest must have a backup file,
	// otherwise this is a failure and the user must remedy.
	for i, manifest := range objects {
		m, ok := manifests[i]
		if !ok {
			return 0, x.Errorf("Manifest not found: %s", manifest)
		}
		if m.ReadTs == 0 || m.Version == 0 || len(m.Groups) == 0 {
			if glog.V(2) {
				fmt.Printf("Restore: skip backup: %s: %#v\n", manifest, m)
			}
			continue
		}

		// Load the backup for each group in manifest.
		path := filepath.Dir(manifest)
		for _, groupId := range m.Groups {
			object := filepath.Join(path, fmt.Sprintf(backupNameFmt, m.ReadTs, groupId))
			reader, err := mc.GetObject(h.bucketName, object, minio.GetObjectOptions{})
			if err != nil {
				return 0, x.Wrapf(err, "Failed to get %q", object)
			}
			defer reader.Close()
			st, err := reader.Stat()
			if err != nil {
				return 0, x.Wrapf(err, "Stat failed %q", object)
			}
			if st.Size <= 0 {
				return 0, x.Errorf("Remote object is empty or inaccessible: %s", object)
			}
			fmt.Printf("Downloading %q, %d bytes\n", object, st.Size)
			if err = fn(reader, int(groupId)); err != nil {
				return 0, err
			}
		}
		version = m.Version
	}
	return version, nil
}

// upload will block until it's done or an error occurs.
func (h *s3Handler) upload(mc *minio.Client, object string) error {
	start := time.Now()

	// We don't need to have a progress object, because we're using a Pipe. A write to Pipe would
	// block until it can be fully read. So, the rate of the writes here would be equal to the rate
	// of upload. We're already tracking progress of the writes in stream.Lists, so no need to track
	// the progress of read. By definition, it must be the same.
	n, err := mc.PutObject(h.bucketName, object, h.preader, -1, minio.PutObjectOptions{})
	glog.V(2).Infof("Backup sent %d bytes. Time elapsed: %s",
		n, time.Since(start).Round(time.Second))

	if err != nil {
		// This should cause Write to fail as well.
		glog.Errorf("Backup: Closing RW pipe due to error: %v", err)
		h.pwriter.Close()
		h.preader.Close()
	}
	return err
}

func (h *s3Handler) Close() error {
	// we are done buffering, send EOF.
	if err := h.pwriter.CloseWithError(nil); err != nil && err != io.EOF {
		glog.Errorf("Unexpected error when closing pipe: %v", err)
	}
	glog.V(2).Infof("Backup waiting for upload to complete.")
	return <-h.cerr
}

func (h *s3Handler) Write(b []byte) (int, error) {
	return h.pwriter.Write(b)
}<|MERGE_RESOLUTION|>--- conflicted
+++ resolved
@@ -21,7 +21,6 @@
 	"path/filepath"
 	"sort"
 	"strings"
-	"sync"
 	"time"
 
 	"github.com/dgraph-io/dgraph/x"
@@ -167,11 +166,7 @@
 				return err
 			}
 			// No new changes since last check
-<<<<<<< HEAD
-			if m.Version == req.Backup.SnapshotTs {
-=======
 			if m.Version >= req.Backup.SnapshotTs {
->>>>>>> f95b9621
 				return ErrBackupNoChanges
 			}
 			// Return the version of last backup
@@ -208,15 +203,6 @@
 	return json.NewDecoder(reader).Decode(m)
 }
 
-<<<<<<< HEAD
-=======
-type result struct {
-	idx int
-	m   *Manifest
-	err error
-}
-
->>>>>>> f95b9621
 // Load creates a new session, scans for backup objects in a bucket, then tries to
 // load any backup objects found.
 // Returns nil and the maximum Ts version on success, error otherwise.
@@ -224,7 +210,6 @@
 	mc, err := h.setup(uri)
 	if err != nil {
 		return 0, err
-<<<<<<< HEAD
 	}
 
 	batchReadManifests := func(objects []string) (map[int]*Manifest, error) {
@@ -256,7 +241,6 @@
 		m := make(map[int]*Manifest)
 		for r := range rc {
 			// Throttle requests a bit to stay under 1000 rps.
-			glog.Infof("RPS: %d/s", rps)
 			if rps > numReqs {
 				time.Sleep(time.Second)
 			}
@@ -274,42 +258,6 @@
 		return m, nil
 	}
 
-=======
-	}
-
-	const N = 100
-	// TODO: Simplify this batch read manifest. Can be executed serially.
-	batchReadManifests := func(objects []string) (map[int]*Manifest, error) {
-		rc := make(chan result, 1)
-		var wg sync.WaitGroup
-		for i, o := range objects {
-			wg.Add(1)
-			go func(i int, o string) {
-				defer wg.Done()
-				var m Manifest
-				err := h.readManifest(mc, o, &m)
-				rc <- result{i, &m, err}
-			}(i, o)
-			if i%N == 0 {
-				wg.Wait()
-			}
-		}
-		go func() {
-			wg.Wait()
-			close(rc)
-		}()
-
-		m := make(map[int]*Manifest)
-		for r := range rc {
-			if r.err != nil {
-				return nil, x.Wrapf(r.err, "While reading %q", objects[r.idx])
-			}
-			m[r.idx] = r.m
-		}
-		return m, nil
-	}
-
->>>>>>> f95b9621
 	var objects []string
 
 	doneCh := make(chan struct{})
@@ -317,12 +265,9 @@
 
 	suffix := "/" + backupManifest
 	for object := range mc.ListObjects(h.bucketName, h.objectPrefix, true, doneCh) {
-<<<<<<< HEAD
 		if object.Err != nil {
 			return 0, x.Wrapf(object.Err, "Failed to get manifest list")
 		}
-=======
->>>>>>> f95b9621
 		if strings.HasSuffix(object.Key, suffix) {
 			objects = append(objects, object.Key)
 		}
