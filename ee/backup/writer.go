/*
 * Copyright 2018 Dgraph Labs, Inc. All rights reserved.
 *
 */

package backup

import (
	"encoding/binary"
	"io"
	"net/url"
	"strings"

	"github.com/dgraph-io/dgraph/protos/pb"
	"github.com/dgraph-io/dgraph/x"

	"github.com/golang/glog"
)

// handler interface is implemented by URI scheme handlers.
type handler interface {
	// Handlers know how to Write and Close to their target.
	io.WriteCloser
	// Session receives the host and path of the target. It should get all its configuration
	// from the environment.
	Open(*url.URL, *Request) error
}

// writer handles the writes from stream.Orchestrate. It implements the kvStream interface.
type writer struct {
	h handler
}

// newWriter parses the requested target URI, finds a handler and then tries to create a session.
// Target URI formats:
//   [scheme]://[host]/[path]?[args]
//   [scheme]:///[path]?[args]
//   /[path]?[args] (only for local or NFS)
//
// Target URI parts:
//   scheme - service handler, one of: "s3", "gs", "az", "http", "file"
//     host - remote address. ex: "dgraph.s3.amazonaws.com"
//     path - directory, bucket or container at target. ex: "/dgraph/backups/"
//     args - specific arguments that are ok to appear in logs.
//
// Global args (might not be support by all handlers):
//     secure - true|false turn on/off TLS.
//   compress - true|false turn on/off data compression.
//
// Examples:
//   s3://dgraph.s3.amazonaws.com/dgraph/backups?secure=true
//   gs://dgraph/backups/
//   as://dgraph-container/backups/
//   http://backups.dgraph.io/upload
//   file:///tmp/dgraph/backups or /tmp/dgraph/backups?compress=gzip
func (r *Request) newWriter() (*writer, error) {
	uri, err := url.Parse(r.Backup.Target)
	if err != nil {
		return nil, err
	}

	// find handler for this URI scheme
	var h handler
	switch uri.Scheme {
	case "file":
		h = &fileHandler{}
	case "s3":
		h = &s3Handler{}
	case "http":
		fallthrough
	case "https":
		if strings.HasPrefix(uri.Host, "s3") &&
			strings.HasSuffix(uri.Host, ".amazonaws.com") {
			h = &s3Handler{}
		}
	}
	if h == nil {
		return nil, x.Errorf("Unable to handle url: %v", uri)
	}

	if err := h.Open(uri, r); err != nil {
		return nil, err
	}

	return &writer{h: h}, nil
}

<<<<<<< HEAD
func (w *writer) close() error {
	glog.V(2).Infof("Backup cleanup ...")
=======
func (w *writer) flush() error {
	glog.V(2).Infof("Backup closing handler.")
>>>>>>> a2af9311
	return w.h.Close()
}

// write uses the data length as delimiter.
// XXX: we could use CRC for restore.
func (w *writer) write(kv *pb.KV) error {
	if err := binary.Write(w.h, binary.LittleEndian, uint64(kv.Size())); err != nil {
		return err
	}
	b, err := kv.Marshal()
	if err != nil {
		return err
	}
	_, err = w.h.Write(b)
	return err
}

// Send implements the stream.kvStream interface.
// It writes the received KV to the target as a delimited binary chain.
// Returns error if the writing fails, nil on success.
func (w *writer) Send(kvs *pb.KVS) error {
	var err error
	for _, kv := range kvs.Kv {
		err = w.write(kv)
		if err != nil {
			return err
		}
	}
	return nil
}<|MERGE_RESOLUTION|>--- conflicted
+++ resolved
@@ -85,13 +85,8 @@
 	return &writer{h: h}, nil
 }
 
-<<<<<<< HEAD
-func (w *writer) close() error {
-	glog.V(2).Infof("Backup cleanup ...")
-=======
 func (w *writer) flush() error {
 	glog.V(2).Infof("Backup closing handler.")
->>>>>>> a2af9311
 	return w.h.Close()
 }
 
