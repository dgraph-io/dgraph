// +build !oss

/*
 * Copyright 2018 Dgraph Labs, Inc. and Contributors
 *
 * Licensed under the Dgraph Community License (the "License"); you
 * may not use this file except in compliance with the License. You
 * may obtain a copy of the License at
 *
 *     https://github.com/dgraph-io/dgraph/blob/master/licenses/DCL.txt
 */

package enc

import (
	"crypto/aes"
	"crypto/cipher"
	"io"

	"github.com/dgraph-io/badger/v3/y"
	"github.com/dgraph-io/dgraph/ee/vault"
	"github.com/dgraph-io/dgraph/x"
	"github.com/dgraph-io/ristretto/z"
	"github.com/pkg/errors"
	"github.com/spf13/pflag"
)

// EeBuild indicates if this is a Enterprise build.
var EeBuild = true

const (
	encKeyFile = "encryption_key_file"
)

// RegisterFlags registers the required encryption flags.
func RegisterFlags(flag *pflag.FlagSet) {
	flag.String(encKeyFile, "",
		"The file that stores the symmetric key of length 16, 24, or 32 bytes. "+
			"The key size determines the chosen AES cipher "+
			"(AES-128, AES-192, and AES-256 respectively). Enterprise feature.")
<<<<<<< HEAD
	vault.RegisterFlags(flag)
=======

	// Register options for Vault stuff.
	registerVaultFlags(flag)
}

type keyReader interface {
	readKey() (x.SensitiveByteSlice, error)
}

// localKeyReader implements the keyReader interface. It reads the key from local files.
type localKeyReader struct {
	keyFile string
}

func (lkr *localKeyReader) readKey() (x.SensitiveByteSlice, error) {
	if lkr == nil {
		return nil, errors.Errorf("nil localKeyReader")
	}
	if lkr.keyFile == "" {
		return nil, errors.Errorf("bad localKeyReader")
	}
	k, err := ioutil.ReadFile(lkr.keyFile)
	if err != nil {
		return nil, errors.Errorf("error reading file %v", err)
	}
	// len must be 16,24,32 bytes if given. All other lengths are invalid.
	klen := len(k)
	if klen != 16 && klen != 24 && klen != 32 {
		return nil, errors.Errorf("invalid key length %d", klen)
	}
	return k, nil
}

// ReadKey obtains the key using the configured options.
func ReadKey(cfg *viper.Viper) (x.SensitiveByteSlice, error) {
	var (
		kr  keyReader
		err error
	)
	// Get the keyReader interface.
	if kr, err = newKeyReader(cfg); err != nil {
		return nil, err
	}
	var key x.SensitiveByteSlice
	if kr != nil {
		// Get the key using the interface method readKey().
		if key, err = kr.readKey(); err != nil {
			return nil, err
		}
	}
	return key, nil
}

// newKeyReader returns a keyReader interface based on the configuration options.
// Valid KeyReaders are:
// 1. Local to read key from local filesystem. .
// 2. Vault to read key from vault.
// 3. Nil when encryption is turned off.
func newKeyReader(cfg *viper.Viper) (keyReader, error) {
	var keyReaders int
	var keyReader keyReader
	var err error

	vaultFlag := z.NewSuperFlag(cfg.GetString("vault")).MergeAndCheckDefault(VaultDefaults)

	keyFile := cfg.GetString(encKeyFile)
	roleID := vaultFlag.GetString("role-id-file")
	secretID := vaultFlag.GetString("secret-id-file")

	if keyFile != "" {
		keyReader = &localKeyReader{
			keyFile: keyFile,
		}
		keyReaders++
	}
	if roleID != "" || secretID != "" {
		keyReader, err = newVaultKeyReader(vaultFlag)
		if err != nil {
			return nil, err
		}
		keyReaders++
	}
	if keyReaders == 2 {
		return nil, errors.Errorf("cannot have local and vault key readers. " +
			"re-check the configuration")
	}
	return keyReader, nil
>>>>>>> c4c3248d
}

// GetWriter wraps a crypto StreamWriter using the input key on the input Writer.
func GetWriter(key x.SensitiveByteSlice, w io.Writer) (io.Writer, error) {
	// No encryption, return the input writer as is.
	if key == nil {
		return w, nil
	}
	// Encryption, wrap crypto StreamWriter on the input Writer.
	c, err := aes.NewCipher(key)
	if err != nil {
		return nil, err
	}
	iv, err := y.GenerateIV()
	if err != nil {
		return nil, err
	}
	if iv != nil {
		if _, err = w.Write(iv); err != nil {
			return nil, err
		}
	}
	return cipher.StreamWriter{S: cipher.NewCTR(c, iv), W: w}, nil
}

// GetReader wraps a crypto StreamReader using the input key on the input Reader.
func GetReader(key x.SensitiveByteSlice, r io.Reader) (io.Reader, error) {
	// No encryption, return input reader as is.
	if key == nil {
		return r, nil
	}

	// Encryption, wrap crypto StreamReader on input Reader.
	c, err := aes.NewCipher(key)
	if err != nil {
		return nil, err
	}
	var iv []byte = make([]byte, 16)
	cnt, err := r.Read(iv)
	if cnt != 16 || err != nil {
		err = errors.Errorf("unable to get IV from encrypted backup. Read %v bytes, err %v ",
			cnt, err)
		return nil, err
	}
	return cipher.StreamReader{S: cipher.NewCTR(c, iv), R: r}, nil
}<|MERGE_RESOLUTION|>--- conflicted
+++ resolved
@@ -38,97 +38,7 @@
 		"The file that stores the symmetric key of length 16, 24, or 32 bytes. "+
 			"The key size determines the chosen AES cipher "+
 			"(AES-128, AES-192, and AES-256 respectively). Enterprise feature.")
-<<<<<<< HEAD
 	vault.RegisterFlags(flag)
-=======
-
-	// Register options for Vault stuff.
-	registerVaultFlags(flag)
-}
-
-type keyReader interface {
-	readKey() (x.SensitiveByteSlice, error)
-}
-
-// localKeyReader implements the keyReader interface. It reads the key from local files.
-type localKeyReader struct {
-	keyFile string
-}
-
-func (lkr *localKeyReader) readKey() (x.SensitiveByteSlice, error) {
-	if lkr == nil {
-		return nil, errors.Errorf("nil localKeyReader")
-	}
-	if lkr.keyFile == "" {
-		return nil, errors.Errorf("bad localKeyReader")
-	}
-	k, err := ioutil.ReadFile(lkr.keyFile)
-	if err != nil {
-		return nil, errors.Errorf("error reading file %v", err)
-	}
-	// len must be 16,24,32 bytes if given. All other lengths are invalid.
-	klen := len(k)
-	if klen != 16 && klen != 24 && klen != 32 {
-		return nil, errors.Errorf("invalid key length %d", klen)
-	}
-	return k, nil
-}
-
-// ReadKey obtains the key using the configured options.
-func ReadKey(cfg *viper.Viper) (x.SensitiveByteSlice, error) {
-	var (
-		kr  keyReader
-		err error
-	)
-	// Get the keyReader interface.
-	if kr, err = newKeyReader(cfg); err != nil {
-		return nil, err
-	}
-	var key x.SensitiveByteSlice
-	if kr != nil {
-		// Get the key using the interface method readKey().
-		if key, err = kr.readKey(); err != nil {
-			return nil, err
-		}
-	}
-	return key, nil
-}
-
-// newKeyReader returns a keyReader interface based on the configuration options.
-// Valid KeyReaders are:
-// 1. Local to read key from local filesystem. .
-// 2. Vault to read key from vault.
-// 3. Nil when encryption is turned off.
-func newKeyReader(cfg *viper.Viper) (keyReader, error) {
-	var keyReaders int
-	var keyReader keyReader
-	var err error
-
-	vaultFlag := z.NewSuperFlag(cfg.GetString("vault")).MergeAndCheckDefault(VaultDefaults)
-
-	keyFile := cfg.GetString(encKeyFile)
-	roleID := vaultFlag.GetString("role-id-file")
-	secretID := vaultFlag.GetString("secret-id-file")
-
-	if keyFile != "" {
-		keyReader = &localKeyReader{
-			keyFile: keyFile,
-		}
-		keyReaders++
-	}
-	if roleID != "" || secretID != "" {
-		keyReader, err = newVaultKeyReader(vaultFlag)
-		if err != nil {
-			return nil, err
-		}
-		keyReaders++
-	}
-	if keyReaders == 2 {
-		return nil, errors.Errorf("cannot have local and vault key readers. " +
-			"re-check the configuration")
-	}
-	return keyReader, nil
->>>>>>> c4c3248d
 }
 
 // GetWriter wraps a crypto StreamWriter using the input key on the input Writer.
