/*
 * Copyright 2015 Manish R Jain <manishrjain@gmaicom>
 *
 * Licensed under the Apache License, Version 2.0 (the "License");
 * you may not use this file except in compliance with the License.
 * You may obtain a copy of the License at
 *
 * 		http://www.apache.org/licenses/LICENSE-2.0
 *
 * Unless required by applicable law or agreed to in writing, software
 * distributed under the License is distributed on an "AS IS" BASIS,
 * WITHOUT WARRANTIES OR CONDITIONS OF ANY KIND, either express or implied.
 * See the License for the specific language governing permissions and
 * limitations under the License.
 */

package gql

import (
	"bytes"
	"encoding/json"
	"fmt"
	"sort"
	"strconv"
	"strings"

	"github.com/dgraph-io/dgraph/lex"
	"github.com/dgraph-io/dgraph/schema"
	"github.com/dgraph-io/dgraph/x"
	farm "github.com/dgryski/go-farm"
)

// GraphQuery stores the parsed Query in a tree format. This gets converted to
// internally used query.SubGraph before processing the query.
type GraphQuery struct {
	UID      []uint64
	Attr     string
	Langs    []string
	Alias    string
	IsCount  bool
	Var      string
	NeedsVar []string
	Func     *Function

	Args         map[string]string
	Children     []*GraphQuery
	Filter       *FilterTree
	Normalize    bool
	Facets       *Facets
	FacetsFilter *FilterTree

	// Internal fields below.
	// If gq.fragment is nonempty, then it is a fragment reference / spread.
	fragment string
}

// Mutation stores the strings corresponding to set and delete operations.
type Mutation struct {
	Set string
	Del string
}

// pair denotes the key value pair that is part of the GraphQL query root in parenthesis.
type pair struct {
	Key string
	Val string
}

// Internal structure for doing dfs on fragments.
type fragmentNode struct {
	Name    string
	Gq      *GraphQuery
	Entered bool // Entered in dfs.
	Exited  bool // Exited in dfs.
}

// Key is fragment names.
type fragmentMap map[string]*fragmentNode

type varInfo struct {
	Value string
	Type  string
}

// varMap is a map with key as variable name.
type varMap map[string]varInfo

// FilterTree is the result of parsing the filter directive.
// Either you can have `Op and Children` on non-leaf nodes
// Or Func at leaf nodes.
type FilterTree struct {
	Op    string
	Child []*FilterTree
	Func  *Function
}

// Function holds the information about gql functions.
type Function struct {
	Attr     string
	Name     string   // Specifies the name of the function.
	Args     []string // Contains the arguments of the function.
	NeedsVar []string // If the function requires some variable
}

// Facet holds the information about gql Facets (edge key-value pairs).
type Facets struct {
	AllKeys bool
	Keys    []string // should be in sorted order.
}

// filterOpPrecedence is a map from filterOp (a string) to its precedence.
var filterOpPrecedence map[string]int

func init() {
	filterOpPrecedence = map[string]int{
		"not": 3,
		"and": 2,
		"or":  1,
	}
}

func (f *Function) IsAggregator() bool {
	return f.Name == "min" ||
		f.Name == "max" ||
		f.Name == "sum"
}

func (f *Function) IsPasswordVerifier() bool {
	return f.Name == "checkpwd"
}

// DebugPrint is useful for debugging.
func (gq *GraphQuery) DebugPrint(prefix string) {
	x.Printf("%s[%x %q %q->%q]\n", prefix, gq.UID, gq.Attr, gq.Alias)
	for _, c := range gq.Children {
		c.DebugPrint(prefix + "|->")
	}
}

func (gq *GraphQuery) isFragment() bool {
	return gq.fragment != ""
}

func (fn *fragmentNode) expand(fmap fragmentMap) error {
	if fn.Exited {
		// This fragment node has already been expanded.
		return nil
	}
	if fn.Entered {
		return x.Errorf("Cycle detected: %s", fn.Name)
	}
	fn.Entered = true
	if err := fn.Gq.expandFragments(fmap); err != nil {
		return err
	}
	fn.Exited = true
	return nil
}

func (gq *GraphQuery) expandFragments(fmap fragmentMap) error {
	// We have to make a copy of children to preserve order and replace
	// fragment references with fragment content. The copy is newChildren.
	var newChildren []*GraphQuery
	// Expand non-fragments. Do not append to gq.Children.
	for _, child := range gq.Children {
		if child.isFragment() {
			fname := child.fragment // Name of fragment being referenced.
			fchild := fmap[fname]
			if fchild == nil {
				return x.Errorf("Missing fragment: %s", fname)
			}
			if err := fchild.expand(fmap); err != nil {
				return err
			}
			newChildren = append(newChildren, fchild.Gq.Children...)
		} else {
			if err := child.expandFragments(fmap); err != nil {
				return err
			}
			newChildren = append(newChildren, child)
		}
	}
	gq.Children = newChildren
	return nil
}

type query struct {
	Variables map[string]string `json:"variables"`
	Query     string            `json:"query"`
}

type queryAlt struct {
	Variables string `json:"variables"`
	Query     string `json:"query"`
}

/*
The query could be of the following forms :

# Normal query.
	`query test($a: int) { me(_xid_: alice-in-wonderland) {author(first:$a){name}}}`

# With stringified variables map.
 `{
   "query": "query test($a: int){ me(_xid_: alice-in-wonderland) {author(first:$a){name}}}",
	 "variables": "{'$a':'2'}"
	 }`

# With a non-stringified variables map.
  `{
   "query": "query test($a: int){ me(_xid_: alice-in-wonderland) {author(first:$a){name}}}",
	 "variables": {'$a':'2'}
	 }`
*/

func parseQueryWithVariables(str string) (string, varMap, error) {
	var q query
	vm := make(varMap)
	mp := make(map[string]string)
	if err := json.Unmarshal([]byte(str), &q); err != nil {
		// Check if the json object is stringified.
		var q1 queryAlt
		if err := json.Unmarshal([]byte(str), &q1); err != nil {
			return str, vm, nil // It does not obey GraphiQL format but valid.
		}
		// Convert the stringified variables to map if it is not nil.
		if q1.Variables != "" {
			if err = json.Unmarshal([]byte(q1.Variables), &mp); err != nil {
				return "", nil, err
			}
		}
	} else {
		mp = q.Variables
	}

	for k, v := range mp {
		vm[k] = varInfo{
			Value: v,
		}
	}
	return q.Query, vm, nil
}

func checkValueType(vm varMap) error {
	for k, v := range vm {
		typ := v.Type

		if len(typ) == 0 {
			return x.Errorf("Type of variable %v not specified", k)
		}

		// Ensure value is not nil if the variable is required.
		if typ[len(typ)-1] == '!' {
			if v.Value == "" {
				return x.Errorf("Variable %v should be initialised", k)
			}
			typ = typ[:len(typ)-1]
		}

		// Type check the values.
		if v.Value != "" {
			switch typ {
			case "int":
				{
					if _, err := strconv.ParseInt(v.Value, 0, 64); err != nil {
						return x.Wrapf(err, "Expected an int but got %v", v.Value)
					}
				}
			case "float":
				{
					if _, err := strconv.ParseFloat(v.Value, 64); err != nil {
						return x.Wrapf(err, "Expected a float but got %v", v.Value)
					}
				}
			case "bool":
				{
					if _, err := strconv.ParseBool(v.Value); err != nil {
						return x.Wrapf(err, "Expected a bool but got %v", v.Value)
					}
				}
			case "string": // Value is a valid string. No checks required.
			default:
				return x.Errorf("Type %v not supported", typ)
			}
		}
	}

	return nil
}

func substituteVariables(gq *GraphQuery, vmap varMap) error {
	for k, v := range gq.Args {
		// v won't be empty as its handled in parseVariables.
		if v[0] == '$' {
			va, ok := vmap[v]
			if !ok {
				return x.Errorf("Variable not defined %v", v)
			}
			gq.Args[k] = va.Value
		}
	}

	for _, child := range gq.Children {
		if err := substituteVariables(child, vmap); err != nil {
			return err
		}
	}

	return nil
}

// Vars struct contains the list of variables defined and used by a
// query block.
type Vars struct {
	Defines []string
	Needs   []string
}

// Result struct contains the Query list, its corresponding variable use list
// and the mutation block.
type Result struct {
	Query     []*GraphQuery
	QueryVars []*Vars
	Mutation  *Mutation
}

// Parse initializes and runs the lexer. It also constructs the GraphQuery subgraph
// from the lexed items.
func Parse(input string) (res Result, rerr error) {
	query, vmap, err := parseQueryWithVariables(input)
	if err != nil {
		return res, err
	}

	l := lex.NewLexer(query).Run(lexText)

	var qu *GraphQuery
	it := l.NewIterator()
	fmap := make(fragmentMap)
	for it.Next() {
		item := it.Item()
		switch item.Typ {
		case lex.ItemError:
			return res, x.Errorf(item.Val)
		case itemOpType:
			if item.Val == "mutation" {
				if res.Mutation != nil {
					return res, x.Errorf("Only one mutation block allowed.")
				}
				if res.Mutation, rerr = getMutation(it); rerr != nil {
					return res, rerr
				}
			} else if item.Val == "fragment" {
				// TODO(jchiu0): This is to be done in ParseSchema once it is ready.
				fnode, rerr := getFragment(it)
				if rerr != nil {
					return res, rerr
				}
				fmap[fnode.Name] = fnode
			} else if item.Val == "query" {
				if qu, rerr = getVariablesAndQuery(it, vmap); rerr != nil {
					return res, rerr
				}
				res.Query = append(res.Query, qu)
			}
		case itemLeftCurl:
			if qu, rerr = getQuery(it); rerr != nil {
				return res, rerr
			}
			res.Query = append(res.Query, qu)
		case itemName:
			it.Prev()
			if qu, rerr = getQuery(it); rerr != nil {
				return res, rerr
			}
			res.Query = append(res.Query, qu)
		}
	}

	if len(res.Query) != 0 {
		res.QueryVars = make([]*Vars, 0, len(res.Query))
		for i := 0; i < len(res.Query); i++ {
			qu := res.Query[i]
			// Try expanding fragments using fragment map.
			if err := qu.expandFragments(fmap); err != nil {
				return res, err
			}

			// Substitute all variables with corresponding values
			if err := substituteVariables(qu, vmap); err != nil {
				return res, err
			}

			res.QueryVars = append(res.QueryVars, &Vars{})
			// Collect vars used and defined in Result struct.
			qu.collectVars(res.QueryVars[i])
		}
		if err := checkDependency(res.QueryVars); err != nil {
			return res, err
		}
	}
	return res, nil
}

func checkDependency(vl []*Vars) error {
	needs, defines := make([]string, 0, 10), make([]string, 0, 10)
	for _, it := range vl {
		needs = append(needs, it.Needs...)
		defines = append(defines, it.Defines...)
	}

	sort.Strings(needs)
	sort.Strings(defines)
	i, j := 0, 0
	if len(defines) > len(needs) {
		return x.Errorf("Some variables are defined and not used")
	}

	for i < len(needs) && j < len(defines) {
		if needs[i] != defines[j] {
			return x.Errorf("Variable %s defined but not used", defines[j])
		}
		i++
		for i < len(needs) && needs[i-1] == needs[i] {
			i++
		}
		j++
		if j < len(defines) && defines[j] == defines[j-1] {
			return x.Errorf("Variable %s defined multiple times", defines[j])
		}
	}
	if i != len(needs) || j != len(defines) {
		return x.Errorf("Some variables are used but not defined")
	}
	return nil
}

func (qu *GraphQuery) collectVars(v *Vars) {
	if qu.Var != "" {
		v.Defines = append(v.Defines, qu.Var)
	}

	v.Needs = append(v.Needs, qu.NeedsVar...)

	for _, ch := range qu.Children {
		ch.collectVars(v)
	}
	if qu.Filter != nil {
		qu.Filter.collectVars(v)
	}
}

func (f *FilterTree) collectVars(v *Vars) {
	if f.Func != nil {
		v.Needs = append(v.Needs, f.Func.NeedsVar...)
	}
	for _, fch := range f.Child {
		fch.collectVars(v)
	}
}

func (f *FilterTree) hasVars() bool {
	if (f.Func != nil) && (len(f.Func.NeedsVar) > 0) {
		return true
	}
	for _, fch := range f.Child {
		if fch.hasVars() {
			return true
		}
	}
	return false
}

// getVariablesAndQuery checks if the query has a variable list and stores it in
// vmap. For variable list to be present, the query should have a name which is
// also checked for. It also calls getQuery to create the GraphQuery object tree.
func getVariablesAndQuery(it *lex.ItemIterator, vmap varMap) (gq *GraphQuery,
	rerr error) {
	var name string
L2:
	for it.Next() {
		item := it.Item()
		switch item.Typ {
		case lex.ItemError:
			return nil, x.Errorf(item.Val)
		case itemText:
			v := strings.TrimSpace(item.Val)
			if len(v) > 0 {
				if name != "" {
					return nil, x.Errorf("Multiple word query name not allowed.")
				}
				name = item.Val
			}
		case itemLeftRound:
			if name == "" {
				return nil, x.Errorf("Variables can be defined only in named queries.")
			}

			if rerr = parseVariables(it, vmap); rerr != nil {
				return nil, rerr
			}

			if rerr = checkValueType(vmap); rerr != nil {
				return nil, rerr
			}
		case itemLeftCurl:
			if gq, rerr = getQuery(it); rerr != nil {
				return nil, rerr
			}
			break L2
		}
	}
	return gq, nil
}

// getQuery creates a GraphQuery object tree by calling getRoot
// and goDeep functions by looking at '{'.
func getQuery(it *lex.ItemIterator) (gq *GraphQuery, rerr error) {
	// First, get the root
	gq, rerr = getRoot(it)
	if rerr != nil {
		return nil, rerr
	}

	var seenFilter bool
L:
	// Recurse to deeper levels through godeep.
	if !it.Next() {
		return nil, x.Errorf("Invalid query")
	}

	item := it.Item()
	if item.Typ == itemLeftCurl {
		if rerr = godeep(it, gq); rerr != nil {
			return nil, rerr
		}
	} else if item.Typ == itemAt {
		it.Next()
		item := it.Item()
		if item.Typ == itemName {
			switch item.Val {
			case "filter":
				if seenFilter {
					return nil, x.Errorf("Repeated filter at root")
				}
				seenFilter = true
				filter, err := parseFilter(it)
				if err != nil {
					return nil, err
				}
				gq.Filter = filter

			case "normalize":
				gq.Normalize = true
			default:
				return nil, x.Errorf("Unknown directive [%s]", item.Val)
			}
			goto L
		}
	} else {
		return nil, x.Errorf("Malformed Query. Missing {")
	}

	return gq, nil
}

// getFragment parses a fragment definition (not reference).
func getFragment(it *lex.ItemIterator) (*fragmentNode, error) {
	var name string
	for it.Next() {
		item := it.Item()
		if item.Typ == itemName {
			v := strings.TrimSpace(item.Val)
			if len(v) > 0 && name == "" {
				// Currently, we take the first nontrivial token as the
				// fragment name and ignore everything after that until we see
				// a left curl.
				name = v
			}
		} else if item.Typ == itemLeftCurl {
			break
		} else {
			return nil, x.Errorf("Unexpected item in fragment: %v %v", item.Typ, item.Val)
		}
	}
	if name == "" {
		return nil, x.Errorf("Empty fragment name")
	}

	gq := &GraphQuery{
		Args: make(map[string]string),
	}
	if err := godeep(it, gq); err != nil {
		return nil, err
	}
	fn := &fragmentNode{
		Name: name,
		Gq:   gq,
	}
	return fn, nil
}

// getMutation function parses and stores the set and delete
// operation in Mutation.
func getMutation(it *lex.ItemIterator) (*Mutation, error) {
	var mu *Mutation
	for it.Next() {
		item := it.Item()
		if item.Typ == itemText {
			continue
		}
		if item.Typ == itemLeftCurl {
			mu = new(Mutation)
		}
		if item.Typ == itemRightCurl {
			return mu, nil
		}
		if item.Typ == itemMutationOp {
			if err := parseMutationOp(it, item.Val, mu); err != nil {
				return nil, err
			}
		}
	}
	return nil, x.Errorf("Invalid mutation.")
}

// parseMutationOp parses and stores set or delete operation string in Mutation.
func parseMutationOp(it *lex.ItemIterator, op string, mu *Mutation) error {
	if mu == nil {
		return x.Errorf("Mutation is nil.")
	}

	parse := false
	for it.Next() {
		item := it.Item()
		if item.Typ == itemText {
			continue
		}
		if item.Typ == itemLeftCurl {
			if parse {
				return x.Errorf("Too many left curls in set mutation.")
			}
			parse = true
		}
		if item.Typ == itemMutationContent {
			if !parse {
				return x.Errorf("Mutation syntax invalid.")
			}
			if op == "set" {
				mu.Set = item.Val
			} else if op == "delete" {
				mu.Del = item.Val
			} else {
				return x.Errorf("Invalid mutation operation.")
			}
		}
		if item.Typ == itemRightCurl {
			return nil
		}
	}
	return x.Errorf("Invalid mutation formatting.")
}

func parseVariables(it *lex.ItemIterator, vmap varMap) error {
	for it.Next() {
		var varName string
		// Get variable name.
		item := it.Item()
		if item.Typ == itemDollar {
			it.Next()
			item = it.Item()
			if item.Typ == itemName {
				varName = fmt.Sprintf("$%s", item.Val)
			} else {
				return x.Errorf("Expecting a variable name. Got: %v", item)
			}
		} else if item.Typ == itemRightRound {
			break
		} else {
			return x.Errorf("Unexpected item in place of variable. Got: %v %v", item, item.Typ == itemDollar)
		}

		it.Next()
		item = it.Item()
		if item.Typ != itemColon {
			return x.Errorf("Expecting a collon. Got: %v", item)
		}

		// Get variable type.
		it.Next()
		item = it.Item()
		if item.Typ != itemName {
			return x.Errorf("Expecting a variable type. Got: %v", item)
		}

		// Ensure that the type is not nil.
		varType := item.Val
		if varType == "" {
			return x.Errorf("Type of a variable can't be empty")
		}

		// Insert the variable into the map. The variable might already be defiend
		// in the variable list passed with the query.
		if _, ok := vmap[varName]; ok {
			vmap[varName] = varInfo{
				Value: vmap[varName].Value,
				Type:  varType,
			}
		} else {
			vmap[varName] = varInfo{
				Type: varType,
			}
		}

		// Check for '=' sign and optional default value.
		it.Next()
		item = it.Item()
		if item.Typ == itemEqual {
			it.Next()
			it := it.Item()
			if it.Typ != itemName {
				return x.Errorf("Expecting default value of a variable. Got: %v", item)
			}

			if varType[len(varType)-1] == '!' {
				return x.Errorf("Type ending with ! can't have default value: Got: %v", varType)
			}

			// If value is empty replace, otherwise ignore the default value
			// as the intialised value will override the default value.
			if vmap[varName].Value == "" {
				vmap[varName] = varInfo{
					Value: it.Val,
					Type:  varType,
				}
			}
		} else if item.Typ == itemRightRound {
			break
		} else {
			// We consumed an extra item to see if it was an '=' sign, so move back.
			it.Prev()
		}
	}
	return nil
}

// parseArguments parses the arguments part of the GraphQL query root.
func parseArguments(it *lex.ItemIterator) (result []pair, rerr error) {
	for it.Next() {
		var p pair
		// Get key.
		item := it.Item()
		if item.Typ == itemName {
			p.Key = item.Val

		} else if item.Typ == itemRightRound {
			break

		} else {
			return result, x.Errorf("Expecting argument name. Got: %v", item)
		}

		it.Next()
		item = it.Item()
		if item.Typ != itemColon {
			return result, x.Errorf("Expecting a collon. Got: %v", item)
		}

		// Get value.
		it.Next()
		item = it.Item()
		var val string
		if item.Typ == itemDollar {
			val = "$"
			it.Next()
			item = it.Item()
			if item.Typ != itemName {
				return result, x.Errorf("Expecting argument value. Got: %v", item)
			}
		} else if item.Typ != itemName {
			return result, x.Errorf("Expecting argument value. Got: %v", item)
		}

		p.Val = val + item.Val
		result = append(result, p)
	}
	return result, nil
}

// debugString converts FilterTree to a string. Good for testing, debugging.
func (t *FilterTree) debugString() string {
	buf := bytes.NewBuffer(make([]byte, 0, 20))
	t.stringHelper(buf)
	return buf.String()
}

// stringHelper does simple DFS to convert FilterTree to string.
func (t *FilterTree) stringHelper(buf *bytes.Buffer) {
	x.AssertTrue(t != nil)
	if t.Func != nil && len(t.Func.Name) > 0 {
		// Leaf node.
		_, err := buf.WriteRune('(')
		x.Check(err)
		_, err = buf.WriteString(t.Func.Name)
		x.Check(err)

		if len(t.Func.Attr) > 0 {
			args := make([]string, len(t.Func.Args)+1)
			args[0] = t.Func.Attr
			copy(args[1:], t.Func.Args)

			for _, arg := range args {
				_, err = buf.WriteString(" \"")
				x.Check(err)
				_, err = buf.WriteString(arg)
				x.Check(err)
				_, err := buf.WriteRune('"')
				x.Check(err)
			}
		}
		_, err = buf.WriteRune(')')
		x.Check(err)
		return
	}
	// Non-leaf node.
	_, err := buf.WriteRune('(')
	x.Check(err)
	switch t.Op {
	case "and":
		buf.WriteString("AND")
	case "or":
		buf.WriteString("OR")
	case "not":
		buf.WriteString("NOT")
	default:
		err = x.Errorf("Unknown operator: %q", t.Op)
	}
	x.Check(err)

	for _, c := range t.Child {
		_, err = buf.WriteRune(' ')
		x.Check(err)
		c.stringHelper(buf)
	}
	_, err = buf.WriteRune(')')
	x.Check(err)
}

type filterTreeStack struct{ a []*FilterTree }

func (s *filterTreeStack) empty() bool        { return len(s.a) == 0 }
func (s *filterTreeStack) size() int          { return len(s.a) }
func (s *filterTreeStack) push(t *FilterTree) { s.a = append(s.a, t) }

func (s *filterTreeStack) pop() (*FilterTree, error) {
	if s.empty() {
		return nil, x.Errorf("Empty stack")
	}
	last := s.a[len(s.a)-1]
	s.a = s.a[:len(s.a)-1]
	return last, nil
}

func (s *filterTreeStack) peek() *FilterTree {
	x.AssertTruef(!s.empty(), "Trying to peek empty stack")
	return s.a[len(s.a)-1]
}

func evalStack(opStack, valueStack *filterTreeStack) error {
	topOp, err := opStack.pop()
	if err != nil {
		return x.Errorf("Invalid filter statement")
	}
	if topOp.Op == "not" {
		// Since "not" is a unary operator, just pop one value.
		topVal, err := valueStack.pop()
		if err != nil {
			return x.Errorf("Invalid filter statement")
		}
		topOp.Child = []*FilterTree{topVal}
	} else {
		// "and" and "or" are binary operators, so pop two values.
		if valueStack.size() < 2 {
			return x.Errorf("Invalid filter statement")
		}
		topVal1, _ := valueStack.pop()
		topVal2, _ := valueStack.pop()
		topOp.Child = []*FilterTree{topVal2, topVal1}
	}
	// Push the new value (tree) into the valueStack.
	valueStack.push(topOp)
	return nil
}

func parseFunction(it *lex.ItemIterator) (*Function, error) {
	var g *Function
L:
	for it.Next() {
		item := it.Item()
		if item.Typ == itemName { // Value.
			g = &Function{Name: strings.ToLower(item.Val)}
			it.Next()
			itemInFunc := it.Item()
			if itemInFunc.Typ != itemLeftRound {
				return nil, x.Errorf("Expected ( after func name [%s]", g.Name)
			}
			for it.Next() {
				itemInFunc := it.Item()
				if itemInFunc.Typ == itemRightRound {
					break L
				} else if itemInFunc.Typ != itemName {
					return nil, x.Errorf("Expected arg after func [%s], but got item %v",
						g.Name, itemInFunc)
				}
				val := strings.Trim(itemInFunc.Val, "\" \t")
				if val == "" {
					return nil, x.Errorf("Empty argument received")
				}
				if len(g.Attr) == 0 {
					g.Attr = val
				} else {
					g.Args = append(g.Args, val)
				}
			}
		} else {
			return nil, x.Errorf("Expected a function but got %q", item.Val)
		}
	}
	return g, nil
}

func parseFacets(it *lex.ItemIterator) (*Facets, *FilterTree, error) {
	facets := new(Facets)
	peeks, err := it.Peek(1)
	if err == nil && peeks[0].Typ == itemLeftRound {
		it.Next() // ignore '('
		// parse comma separated strings (a1,b1,c1)
		done := false
		numTokens := 0
		for it.Next() {
			numTokens++
			item := it.Item()
			if item.Typ == itemRightRound { // done
				done = true
				break
			} else if item.Typ == itemName {
				facets.Keys = append(facets.Keys, item.Val)
			} else {
				break
			}
		}
		if !done {
			// this is not (facet1, facet2, facet3)
			// try parsing filters. (eq(facet1, val1) AND eq(facet2, val2)...)
			// revert back tokens
			for i := 0; i < numTokens+1; i++ { // +1 for starting '('
				it.Prev()
			}
			filterTree, err := parseFilter(it)
			return nil, filterTree, err
		}
	}
	if len(facets.Keys) == 0 {
		facets.AllKeys = true
	} else {
		sort.Strings(facets.Keys)
	}
	return facets, nil, nil
}

// parseFilter parses the filter directive to produce a QueryFilter / parse tree.
func parseFilter(it *lex.ItemIterator) (*FilterTree, error) {
	it.Next()
	item := it.Item()
	if item.Typ != itemLeftRound {
		return nil, x.Errorf("Expected ( after filter directive")
	}

	// opStack is used to collect the operators in right order.
	opStack := new(filterTreeStack)
	opStack.push(&FilterTree{Op: "("}) // Push ( onto operator stack.
	// valueStack is used to collect the values.
	valueStack := new(filterTreeStack)

	for it.Next() {
		item := it.Item()
		lval := strings.ToLower(item.Val)
		if lval == "and" || lval == "or" || lval == "not" { // Handle operators.
			op := lval
			opPred := filterOpPrecedence[op]
			x.AssertTruef(opPred > 0, "Expected opPred > 0: %d", opPred)
			// Evaluate the stack until we see an operator with strictly lower pred.
			for !opStack.empty() {
				topOp := opStack.peek()
				if filterOpPrecedence[topOp.Op] < opPred {
					break
				}
				err := evalStack(opStack, valueStack)
				if err != nil {
					return nil, err
				}
			}
			opStack.push(&FilterTree{Op: op}) // Push current operator.
		} else if item.Typ == itemName { // Value.
			f := &Function{}
			leaf := &FilterTree{Func: f}
			f.Name = lval
			it.Next()
			itemInFunc := it.Item()
			if itemInFunc.Typ != itemLeftRound {
				return nil, x.Errorf("Expected ( after func name [%s]", leaf.Func.Name)
			}
			var terminated, seenFuncAsArgument bool
			for it.Next() {
				itemInFunc := it.Item()
				if itemInFunc.Typ == itemRightRound {
					terminated = true
					break
				} else if itemInFunc.Typ == itemLeftRound {
					if seenFuncAsArgument {
						return nil, x.Errorf("Expected only one function as argument")
					}
					seenFuncAsArgument = true
					// embed func, like gt(count(films), 0)
					// => f: {Name: gt, Attr:films, Args:[count, 0]}
					it.Prev()
					it.Prev()
					fn, err := parseFunction(it)
					if err != nil {
						return nil, err
					}
					f.Attr = fn.Attr
					f.Args = append(f.Args, fn.Name)
					continue
				} else if itemInFunc.Typ != itemName {
					return nil, x.Errorf("Expected arg after func [%s], but got item %v",
						leaf.Func.Name, itemInFunc)
				}
<<<<<<< HEAD
				if !isFacet {
					attrName = itemInFunc.Val
				}
				val := strings.Trim(attrName, "\" \t")
				if val == "" {
					return nil, x.Errorf("Empty argument received")
				}
				if len(f.Attr) == 0 {
					f.Attr = val
					f.IsFacet = isFacet
=======
				it := strings.Trim(itemInFunc.Val, "\" \t")
				if it == "" {
					return nil, x.Errorf("Empty argument received")
				}
				if len(f.Attr) == 0 {
					f.Attr = it
>>>>>>> 2813fbc2
				} else {
					f.Args = append(f.Args, val)
				}
				if f.Name == "id" {
					f.NeedsVar = append(f.NeedsVar, val)
				}
			}
			if !terminated {
				return nil, x.Errorf("Expected ) to terminate func definition")
			}
			valueStack.push(leaf)
		} else if item.Typ == itemLeftRound { // Just push to op stack.
			opStack.push(&FilterTree{Op: "("})

		} else if item.Typ == itemRightRound { // Pop op stack until we see a (.
			for !opStack.empty() {
				topOp := opStack.peek()
				if topOp.Op == "(" {
					break
				}
				err := evalStack(opStack, valueStack)
				if err != nil {
					return nil, err
				}
			}
			_, err := opStack.pop() // Pop away the (.
			if err != nil {
				return nil, x.Errorf("Invalid filter statement")
			}
			if opStack.empty() {
				// The parentheses are balanced out. Let's break.
				break
			}
		} else {
			return nil, x.Errorf("Unexpected item while parsing @filter: %v", item)
		}
	}

	// For filters, we start with ( and end with ). We expect to break out of loop
	// when the parentheses balance off, and at that point, opStack should be empty.
	// For other applications, typically after all items are
	// consumed, we will run a loop like "while opStack is nonempty, evalStack".
	// This is not needed here.
	x.AssertTruef(opStack.empty(), "Op stack should be empty when we exit")

	if valueStack.empty() {
		// This happens when we have @filter(). We can either return an error or
		// ignore. Currently, let's just ignore and pretend there is no filter.
		return nil, nil
	}

	if valueStack.size() != 1 {
		return nil, x.Errorf("Expected one item in value stack, but got %d",
			valueStack.size())
	}
	return valueStack.pop()
}

func parseID(gq *GraphQuery, val string) error {
	val = x.WhiteSpace.Replace(val)
	toUid := func(str string) {
		uid, rerr := strconv.ParseUint(str, 0, 64)
		if rerr == nil {
			gq.UID = append(gq.UID, uid)
		} else {
			gq.UID = append(gq.UID, farm.Fingerprint64([]byte(str)))
		}
	}
	if val[0] != '[' {
		toUid(val)
		return nil
	}

	if val[len(val)-1] != ']' {
		return x.Errorf("Invalid id list at root. Got: %+v", val)
	}
	var buf bytes.Buffer
	for _, c := range val[1:] {
		if c == ',' || c == ']' {
			if buf.Len() == 0 {
				continue
			}
			toUid(buf.String())
			buf.Reset()
			continue
		}
		if c == '[' || c == ')' {
			return x.Errorf("Invalid id list at root. Got: %+v", val)
		}
		buf.WriteRune(c)
	}
	return nil
}

func parseVarList(gq *GraphQuery, val string) error {
	val = x.WhiteSpace.Replace(val)
	if val[0] != '[' {
		gq.NeedsVar = append(gq.NeedsVar, val)
		return nil
	}

	if val[len(val)-1] != ']' {
		return x.Errorf("Invalid var list at root. Got: %+v", val)
	}
	var buf bytes.Buffer
	for _, c := range val[1:] {
		if c == ',' || c == ']' {
			if buf.Len() == 0 {
				continue
			}
			gq.NeedsVar = append(gq.NeedsVar, buf.String())
			buf.Reset()
			continue
		}
		if c == '[' || c == ')' {
			return x.Errorf("Invalid id list at root. Got: %+v", val)
		}
		buf.WriteRune(c)
	}
	return nil
}

func parseDirective(it *lex.ItemIterator, curp *GraphQuery) error {
	it.Next()
	item := it.Item()
	peek, err := it.Peek(1)
	if err == nil && item.Typ == itemName {
		if item.Val == "facets" { // because @facets can come w/t '()'
			facets, facetsFilter, err := parseFacets(it)
			if err != nil {
				return err
			}
			if facets != nil {
				if curp.Facets != nil {
					return x.Errorf("Only one facets allowed")
				}
				curp.Facets = facets
			} else if facetsFilter != nil {
				if curp.FacetsFilter != nil {
					return x.Errorf("Only one facets filter allowed")
				}
				if facetsFilter.hasVars() {
					return x.Errorf(
						"variables are not allowed in facets filter.")
				}
				curp.FacetsFilter = facetsFilter
			} else {
				return x.Errorf("Facets parsing failed.")
			}
		} else if peek[0].Typ == itemLeftRound {
			// this is directive
			switch item.Val {
			case "filter":
				filter, err := parseFilter(it)
				if err != nil {
					return err
				}
				curp.Filter = filter

			default:
				return x.Errorf("Unknown directive [%s]", item.Val)
			}
		} else if len(curp.Attr) > 0 && len(curp.Langs) == 0 {
			// this is language list
			for ; item.Typ == itemName; item = it.Item() {
				curp.Langs = append(curp.Langs, item.Val)
				it.Next()
				if it.Item().Typ == itemColon {
					it.Next()
				} else {
					break
				}
			}
			it.Prev()
			if len(curp.Langs) == 0 {
				return x.Errorf("Expected at least 1 language in list for %s", curp.Attr)
			}
		} else {
			return x.Errorf("Expected directive or language list, got @%s", item.Val)
		}
	} else {
		return x.Errorf("Expected directive or language list")
	}
	return nil
}

// getRoot gets the root graph query object after parsing the args.
func getRoot(it *lex.ItemIterator) (gq *GraphQuery, rerr error) {
	gq = &GraphQuery{
		Args: make(map[string]string),
	}
	if !it.Next() {
		return nil, x.Errorf("Invalid query")
	}
	item := it.Item()
	if item.Typ != itemName {
		return nil, x.Errorf("Expected some name. Got: %v", item)
	}

	peekIt, err := it.Peek(1)
	if err != nil {
		return nil, x.Errorf("Invalid Query")
	}
	if peekIt[0].Typ == itemName && strings.ToLower(peekIt[0].Val) == "as" {
		gq.Var = item.Val
		it.Next() // Consume the "AS".
		it.Next()
		item = it.Item()
	}

	gq.Alias = item.Val
	if !it.Next() {
		return nil, x.Errorf("Invalid query")
	}
	item = it.Item()
	if item.Typ != itemLeftRound {
		return nil, x.Errorf("Expected Left round brackets. Got: %v", item)
	}

	// Parse in KV fashion. Depending on the value of key, decide the path.
	for it.Next() {
		var key string
		// Get key.
		item := it.Item()
		if item.Typ == itemName {
			key = item.Val
		} else if item.Typ == itemRightRound {
			break
		} else {
			return nil, x.Errorf("Expecting argument name. Got: %v", item)
		}

		if !it.Next() {
			return nil, x.Errorf("Invalid query")
		}
		item = it.Item()
		if item.Typ != itemColon {
			return nil, x.Errorf("Expecting a colon. Got: %v", item)
		}

		if key == "id" {
			if !it.Next() {
				return nil, x.Errorf("Invalid query")
			}
			item = it.Item()
			// Check and parse if its a list.
			err := parseID(gq, item.Val)
			if err != nil {
				return nil, err
			}
		} else if key == "func" {
			// Store the generator function.
			gen, err := parseFunction(it)
			if err != nil {
				return gq, err
			}
			if !schema.State().IsIndexed(gen.Attr) {
				return nil, x.Errorf(
					"Field %s is not indexed and cannot be used in functions",
					gen.Attr)
			}
			if err != nil {
				return nil, err
			}
			gq.Func = gen
		} else if key == "var" {
			if !it.Next() {
				return nil, x.Errorf("Invalid query")
			}
			item := it.Item()
			parseVarList(gq, item.Val)
		} else {
			if !it.Next() {
				return nil, x.Errorf("Invalid query")
			}
			item := it.Item()
			gq.Args[key] = item.Val
		}
	}

	return gq, nil
}

// godeep constructs the subgraph from the lexed items and a GraphQuery node.
func godeep(it *lex.ItemIterator, gq *GraphQuery) error {
	var isCount uint16
	curp := gq // Used to track current node, for nesting.
	for it.Next() {
		item := it.Item()
		switch item.Typ {
		case lex.ItemError:
			return x.Errorf(item.Val)
		case lex.ItemEOF:
			return nil
		case itemRightCurl:
			return nil
		case itemThreeDots:
			it.Next()
			item = it.Item()
			if item.Typ == itemName {
				// item.Val is expected to start with "..." and to have len >3.
				gq.Children = append(gq.Children, &GraphQuery{fragment: item.Val})
				// Unlike itemName, there is no nesting, so do not change "curp".
			}
		case itemName:
			// Handle count.
			peekIt, err := it.Peek(1)
			if err != nil {
				return x.Errorf("Invalid query")
			}

			if peekIt[0].Typ == itemName && strings.ToLower(peekIt[0].Val) == "as" {
				varName := item.Val
				it.Next() // "As" was checked before.
				it.Next()
				pred := it.Item()
				child := &GraphQuery{
					Args: make(map[string]string),
					Attr: pred.Val,
					Var:  varName,
				}
				gq.Children = append(gq.Children, child)
				curp = child
				continue
			}

			val := strings.ToLower(item.Val)
			if isAggregator(val) || val == "checkpwd" {
				item.Val = val
				child := &GraphQuery{
					Args: make(map[string]string),
				}
				it.Prev()
				if child.Func, err = parseFunction(it); err != nil {
					return err
				}
				if item.Val == "checkpwd" {
					child.Func.Args = append(child.Func.Args, child.Func.Attr)
					child.Attr = "password"
				} else {
					child.Attr = child.Func.Attr
				}
				gq.Children = append(gq.Children, child)
				curp = child
				continue
			}

			if item.Val == "count" {
				if isCount != 0 {
					return x.Errorf("Invalid mention of function count")
				}
				isCount = 1
				it.Next()
				item = it.Item()
				if item.Typ != itemLeftRound {
					return x.Errorf("Invalid mention of count.")
				}
				continue
			}
			if isCount == 2 {
				return x.Errorf("Multiple predicates not allowed in single count.")
			}
			child := &GraphQuery{
				Args:    make(map[string]string),
				Attr:    item.Val,
				IsCount: isCount == 1,
			}
			gq.Children = append(gq.Children, child)
			curp = child
			if isCount == 1 {
				isCount = 2
			}
		case itemColon:
			it.Next()
			item = it.Item()
			if item.Typ != itemName {
				return x.Errorf("Predicate Expected but got: %s", item.Val)
			}
			curp.Alias = curp.Attr
			curp.Attr = item.Val
		case itemLeftCurl:
			if err := godeep(it, curp); err != nil {
				return err
			}
		case itemLeftRound:
			if curp.Attr == "" {
				return x.Errorf("Predicate name cannot be empty.")
			}
			args, err := parseArguments(it)
			if err != nil {
				return err
			}
			// Stores args in GraphQuery, will be used later while retrieving results.
			for _, p := range args {
				if p.Val == "" {
					return x.Errorf("Got empty argument")
				}
				curp.Args[p.Key] = p.Val
			}
		case itemAt:
			err := parseDirective(it, curp)
			if err != nil {
				return err
			}
		case itemRightRound:
			if isCount != 2 {
				return x.Errorf("Invalid mention of brackets")
			}
			isCount = 0
		}
	}
	return nil
}

func isAggregator(fname string) bool {
	return fname == "min" || fname == "max" || fname == "sum"
}<|MERGE_RESOLUTION|>--- conflicted
+++ resolved
@@ -1036,25 +1036,12 @@
 					return nil, x.Errorf("Expected arg after func [%s], but got item %v",
 						leaf.Func.Name, itemInFunc)
 				}
-<<<<<<< HEAD
-				if !isFacet {
-					attrName = itemInFunc.Val
-				}
-				val := strings.Trim(attrName, "\" \t")
+				val := strings.Trim(itemInFunc.Val, "\" \t")
 				if val == "" {
 					return nil, x.Errorf("Empty argument received")
 				}
 				if len(f.Attr) == 0 {
 					f.Attr = val
-					f.IsFacet = isFacet
-=======
-				it := strings.Trim(itemInFunc.Val, "\" \t")
-				if it == "" {
-					return nil, x.Errorf("Empty argument received")
-				}
-				if len(f.Attr) == 0 {
-					f.Attr = it
->>>>>>> 2813fbc2
 				} else {
 					f.Args = append(f.Args, val)
 				}
