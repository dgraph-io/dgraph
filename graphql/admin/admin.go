--- conflicted
+++ resolved
@@ -18,28 +18,22 @@
 
 import (
 	"context"
-<<<<<<< HEAD
-	"encoding/json"
 	"net/http"
-=======
->>>>>>> 747c8963
 	"sync"
 	"sync/atomic"
 	"time"
 
-	"github.com/dgraph-io/dgraph/edgraph"
-
-	"github.com/dgraph-io/dgraph/query"
-
 	"github.com/golang/glog"
 	"github.com/pkg/errors"
 
 	badgerpb "github.com/dgraph-io/badger/v2/pb"
 	"github.com/dgraph-io/badger/v2/y"
+	"github.com/dgraph-io/dgraph/edgraph"
 	"github.com/dgraph-io/dgraph/graphql/resolve"
 	"github.com/dgraph-io/dgraph/graphql/schema"
 	"github.com/dgraph-io/dgraph/graphql/web"
 	"github.com/dgraph-io/dgraph/protos/pb"
+	"github.com/dgraph-io/dgraph/query"
 	"github.com/dgraph-io/dgraph/worker"
 	"github.com/dgraph-io/dgraph/x"
 )
@@ -490,13 +484,9 @@
 		defer server.mux.Unlock()
 
 		server.schema = newSchema
-<<<<<<< HEAD
-		server.resetSchema(*gqlSchema)
+		server.resetSchema(gqlSchema)
 
 		glog.Infof("Successfully updated GraphQL schema. Serving New GraphQL API.")
-=======
-		server.resetSchema(gqlSchema)
->>>>>>> 747c8963
 	}, 1, closer)
 
 	go server.initServer()
@@ -625,13 +615,7 @@
 			break
 		}
 
-<<<<<<< HEAD
-		as.resetSchema(*generatedSchema)
-=======
-		glog.Infof("Successfully loaded GraphQL schema.  Serving GraphQL API.")
-
 		as.resetSchema(generatedSchema)
->>>>>>> 747c8963
 
 		glog.Infof("Successfully loaded GraphQL schema.  Serving GraphQL API.")
 
@@ -759,13 +743,10 @@
 }
 
 func (as *adminServer) resetSchema(gqlSchema schema.Schema) {
-<<<<<<< HEAD
 	// set status as updating schema
 	mainHealth.updatingSchema()
-=======
+
 	resolverFactory := resolverFactoryWithErrorMsg(errResolverNotFound)
->>>>>>> 747c8963
-
 	// it is nil after drop_all
 	if gqlSchema != nil {
 		resolverFactory = resolverFactory.WithConventionResolvers(gqlSchema, as.fns)
