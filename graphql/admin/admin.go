/*
 * Copyright 2019 Dgraph Labs, Inc. and Contributors
 *
 * Licensed under the Apache License, Version 2.0 (the "License");
 * you may not use this file except in compliance with the License.
 * You may obtain a copy of the License at
 *
 *     http://www.apache.org/licenses/LICENSE-2.0
 *
 * Unless required by applicable law or agreed to in writing, software
 * distributed under the License is distributed on an "AS IS" BASIS,
 * WITHOUT WARRANTIES OR CONDITIONS OF ANY KIND, either express or implied.
 * See the License for the specific language governing permissions and
 * limitations under the License.
 */

package admin

import (
	"bytes"
	"context"
	"encoding/json"
	"fmt"
	"sync"
	"time"

	"github.com/golang/glog"
	"github.com/pkg/errors"

	badgerpb "github.com/dgraph-io/badger/v2/pb"
	"github.com/dgraph-io/badger/v2/y"
	"github.com/dgraph-io/dgraph/graphql/resolve"
	"github.com/dgraph-io/dgraph/graphql/schema"
	"github.com/dgraph-io/dgraph/graphql/web"
	"github.com/dgraph-io/dgraph/protos/pb"
	"github.com/dgraph-io/dgraph/worker"
	"github.com/dgraph-io/dgraph/x"
)

const (
	errMsgServerNotReady = "Unavailable: Server not ready."

	errNoGraphQLSchema = "Not resolving %s. There's no GraphQL schema in Dgraph.  " +
		"Use the /admin API to add a GraphQL schema"
	errResolverNotFound = "%s was not executed because no suitable resolver could be found - " +
		"this indicates a resolver or validation bug " +
		"(Please let us know : https://github.com/dgraph-io/dgraph/issues)"

	// GraphQL schema for /admin endpoint.
	//
	// Eventually we should generate this from just the types definition.
	// But for now, that would add too much into the schema, so this is
	// hand crafted to be one of our schemas so we can pass it into the
	// pipeline.
	graphqlAdminSchema = `
	type GQLSchema @dgraph(type: "dgraph.graphql") {
		id: ID!
		schema: String!  @dgraph(type: "dgraph.graphql.schema")
		generatedSchema: String!
	}

	type Health {
		message: String!
		status: HealthStatus!
	}

	enum HealthStatus {
		ErrNoConnection
		NoGraphQLSchema
		Healthy
	}

	scalar DateTime

	directive @dgraph(type: String, pred: String) on OBJECT | INTERFACE | FIELD_DEFINITION

	type UpdateGQLSchemaPayload {
		gqlSchema: GQLSchema
	}

	input UpdateGQLSchemaInput {
		set: GQLSchemaPatch!
	}

	input GQLSchemaPatch {
		schema: String!
	}

<<<<<<< HEAD
	input ExportInput {
		format: String
=======
	input BackupInput {
		destination: String!
		accessKey: String
		secretKey: String
		sessionToken: String
		anonymous: Boolean
		forceFull: Boolean
>>>>>>> 2eca86c4
	}

	type Response {
		code: String
		message: String
	}

<<<<<<< HEAD
	type ExportPayload {
		response: Response
	}

	input DrainingInput {
		enable: Boolean
	}

	type DrainingPayload {
		response: Response
	}

	type ShutdownPayload {
		response: Response
	}

	input ConfigInput {
		lruMb: Float
	}

	type ConfigPayload {
=======
	type BackupPayload {
>>>>>>> 2eca86c4
		response: Response
	}

	type Query {
		getGQLSchema: GQLSchema
		health: Health
	}

	type Mutation {
		updateGQLSchema(input: UpdateGQLSchemaInput!) : UpdateGQLSchemaPayload
<<<<<<< HEAD
		export(input: ExportInput!): ExportPayload
		draining(input: DrainingInput!): DrainingPayload
		shutdown: ShutdownPayload
		config(input: ConfigInput!): ConfigPayload
=======
		backup(input: BackupInput!) : BackupPayload
>>>>>>> 2eca86c4
	}
 `
)

type gqlSchema struct {
	ID              string `json:"id,omitempty"`
	Schema          string `json:"schema,omitempty"`
	GeneratedSchema string
}

type adminServer struct {
	rf       resolve.ResolverFactory
	resolver *resolve.RequestResolver
	status   healthStatus

	// The mutex that locks schema update operations
	mux sync.Mutex

	// The GraphQL server that's being admin'd
	gqlServer web.IServeGraphQL

	schema gqlSchema

	// When the schema changes, we use these to create a new RequestResolver for
	// the main graphql endpoint (gqlServer) and thus refresh the API.
	fns               *resolve.ResolverFns
	withIntrospection bool
}

// NewServers initializes the GraphQL servers.  It sets up an empty server for the
// main /graphql endpoint and an admin server.  The result is mainServer, adminServer.
func NewServers(withIntrospection bool, closer *y.Closer) (web.IServeGraphQL, web.IServeGraphQL) {
	gqlSchema, err := schema.FromString("")
	if err != nil {
		panic(err)
	}

	resolvers := resolve.New(gqlSchema, resolverFactoryWithErrorMsg(errNoGraphQLSchema))
	mainServer := web.NewServer(resolvers)

	fns := &resolve.ResolverFns{
		Qrw: resolve.NewQueryRewriter(),
		Arw: resolve.NewAddRewriter,
		Urw: resolve.NewUpdateRewriter,
		Drw: resolve.NewDeleteRewriter(),
	}
	adminResolvers := newAdminResolver(mainServer, fns, withIntrospection, closer)
	adminServer := web.NewServer(adminResolvers)

	return mainServer, adminServer
}

// newAdminResolver creates a GraphQL request resolver for the /admin endpoint.
func newAdminResolver(
	gqlServer web.IServeGraphQL,
	fns *resolve.ResolverFns,
	withIntrospection bool,
	closer *y.Closer) *resolve.RequestResolver {

	adminSchema, err := schema.FromString(graphqlAdminSchema)
	if err != nil {
		panic(err)
	}

	rf := newAdminResolverFactory()

	server := &adminServer{
		rf:                rf,
		resolver:          resolve.New(adminSchema, rf),
		status:            errNoConnection,
		gqlServer:         gqlServer,
		fns:               fns,
		withIntrospection: withIntrospection,
	}

	prefix := x.DataKey("dgraph.graphql.schema", 0)
	// Remove uid from the key, to get the correct prefix
	prefix = prefix[:len(prefix)-8]
	// Listen for graphql schema changes in group 1.
	go worker.SubscribeForUpdates([][]byte{prefix}, func(kvs *badgerpb.KVList) {
		// Last update contains the latest value. So, taking the last update.
		lastIdx := len(kvs.GetKv()) - 1
		kv := kvs.GetKv()[lastIdx]

		glog.Infof("Updating GraphQL schema from subscription.")

		// Unmarshal the incoming posting list.
		pl := &pb.PostingList{}
		err := pl.Unmarshal(kv.GetValue())
		if err != nil {
			glog.Errorf("Unable to unmarshal the posting list for graphql schema update %s", err)
			return
		}

		// There should be only one posting.
		if len(pl.Postings) != 1 {
			glog.Errorf("Only one posting is expected in the graphql schema posting list but got %d",
				len(pl.Postings))
			return
		}

		pk, err := x.Parse(kv.GetKey())
		if err != nil {
			glog.Errorf("Unable to find uid of updated schema %s", err)
			return
		}

		newSchema := gqlSchema{
			ID:     fmt.Sprintf("%#x", pk.Uid),
			Schema: string(pl.Postings[0].Value),
		}

		schHandler, err := schema.NewHandler(newSchema.Schema)
		if err != nil {
			glog.Errorf("Error processing GraphQL schema: %s.  ", err)
			return
		}

		newSchema.GeneratedSchema = schHandler.GQLSchema()
		gqlSchema, err := schema.FromString(newSchema.GeneratedSchema)
		if err != nil {
			glog.Errorf("Error processing GraphQL schema: %s.  ", err)
			return
		}

		glog.Infof("Successfully updated GraphQL schema.")

		server.mux.Lock()
		defer server.mux.Unlock()

		server.schema = newSchema
		server.status = healthy
		server.resetSchema(gqlSchema)
	}, 1, closer)

	go server.initServer()

	return server.resolver
}

func newAdminResolverFactory() resolve.ResolverFactory {
	rf := resolverFactoryWithErrorMsg(errResolverNotFound).
		WithQueryResolver("health",
			func(q schema.Query) resolve.QueryResolver {
				health := &healthResolver{
					status: errNoConnection,
				}

				return resolve.NewQueryResolver(
					health,
					health,
					resolve.StdQueryCompletion())
			}).
		WithMutationResolver("updateGQLSchema", func(m schema.Mutation) resolve.MutationResolver {
			return resolve.MutationResolverFunc(
				func(ctx context.Context, m schema.Mutation) (*resolve.Resolved, bool) {
					return &resolve.Resolved{Err: errors.Errorf(errMsgServerNotReady)}, false
				})
		}).
		WithQueryResolver("getGQLSchema", func(q schema.Query) resolve.QueryResolver {
			return resolve.QueryResolverFunc(
				func(ctx context.Context, query schema.Query) *resolve.Resolved {
					return &resolve.Resolved{Err: errors.Errorf(errMsgServerNotReady)}
				})
		}).
<<<<<<< HEAD
		WithMutationResolver("export", func(m schema.Mutation) resolve.MutationResolver {
			export := &exportResolver{}

			// export implements the mutation rewriter, executor and query executor hence its passed
			// thrice here.
			return resolve.NewMutationResolver(
				export,
				export,
				export,
				resolve.StdMutationCompletion(m.ResponseName()))
		}).
		WithMutationResolver("draining", func(m schema.Mutation) resolve.MutationResolver {
			draining := &drainingResolver{}

			// draining implements the mutation rewriter, executor and query executor hence its
			// passed thrice here.
			return resolve.NewMutationResolver(
				draining,
				draining,
				draining,
				resolve.StdMutationCompletion(m.ResponseName()))
		}).
		WithMutationResolver("shutdown", func(m schema.Mutation) resolve.MutationResolver {
			shutdown := &shutdownResolver{}

			// shutdown implements the mutation rewriter, executor and query executor hence its
			// passed thrice here.
			return resolve.NewMutationResolver(
				shutdown,
				shutdown,
				shutdown,
				resolve.StdMutationCompletion(m.ResponseName()))
		}).
		WithMutationResolver("config", func(m schema.Mutation) resolve.MutationResolver {
			config := &configResolver{}

			// config implements the mutation rewriter, executor and query executor hence its
			// passed thrice here.
			return resolve.NewMutationResolver(
				config,
				config,
				config,
=======
		WithMutationResolver("backup", func(m schema.Mutation) resolve.MutationResolver {
			backup := &backupResolver{}

			// backup implements the mutation rewriter, executor and query executor hence its passed
			// thrice here.
			return resolve.NewMutationResolver(
				backup,
				backup,
				backup,
>>>>>>> 2eca86c4
				resolve.StdMutationCompletion(m.ResponseName()))
		}).
		WithSchemaIntrospection()

	return rf
}

func (as *adminServer) initServer() {
	var waitFor time.Duration
	for {
		<-time.After(waitFor)
		waitFor = 10 * time.Second

		// Nothing else should be able to lock before here.  The admin resolvers aren't yet
		// set up (they all just error), so we will obtain the lock here without contention.
		// We then setup the admin resolvers and they must wait until we are done before the
		// first admin calls will go through.
		as.mux.Lock()
		defer as.mux.Unlock()

		as.addConnectedAdminResolvers()

		as.status = noGraphQLSchema

		sch, err := getCurrentGraphQLSchema(as.resolver)
		if err != nil {
			glog.Infof("Error reading GraphQL schema: %s.", err)
			break
		} else if sch == nil {
			glog.Infof("No GraphQL schema in Dgraph; serving empty GraphQL API")
			break
		}

		schHandler, err := schema.NewHandler(sch.Schema)
		if err != nil {
			glog.Infof("Error processing GraphQL schema: %s.", err)
			break
		}

		sch.GeneratedSchema = schHandler.GQLSchema()
		generatedSchema, err := schema.FromString(sch.GeneratedSchema)
		if err != nil {
			glog.Infof("Error processing GraphQL schema: %s.", err)
			break
		}

		glog.Infof("Successfully loaded GraphQL schema.  Serving GraphQL API.")

		as.schema = *sch
		as.status = healthy
		as.resetSchema(generatedSchema)

		break
	}
}

// addConnectedAdminResolvers sets up the real resolvers
func (as *adminServer) addConnectedAdminResolvers() {

	qryRw := resolve.NewQueryRewriter()
	addRw := resolve.NewAddRewriter()
	updRw := resolve.NewUpdateRewriter()
	qryExec := resolve.DgraphAsQueryExecutor()
	mutExec := resolve.DgraphAsMutationExecutor()

	as.fns.Qe = qryExec
	as.fns.Me = mutExec

	as.rf.WithQueryResolver("health",
		func(q schema.Query) resolve.QueryResolver {
			health := &healthResolver{
				status: as.status,
			}

			return resolve.NewQueryResolver(
				health,
				health,
				resolve.StdQueryCompletion())
		}).
		WithMutationResolver("updateGQLSchema",
			func(m schema.Mutation) resolve.MutationResolver {
				updResolver := &updateSchemaResolver{
					admin:                as,
					baseAddRewriter:      addRw,
					baseMutationRewriter: updRw,
					baseMutationExecutor: mutExec,
				}

				return resolve.NewMutationResolver(
					updResolver,
					updResolver,
					updResolver,
					resolve.StdMutationCompletion(m.Name()))
			}).
		WithQueryResolver("getGQLSchema",
			func(q schema.Query) resolve.QueryResolver {
				getResolver := &getSchemaResolver{
					admin:        as,
					baseRewriter: qryRw,
					baseExecutor: resolve.AdminQueryExecutor(),
				}

				return resolve.NewQueryResolver(
					getResolver,
					getResolver,
					resolve.StdQueryCompletion())
			})
}

func getCurrentGraphQLSchema(r *resolve.RequestResolver) (*gqlSchema, error) {
	req := &schema.Request{
		Query: `query { getGQLSchema { id schema } }`}
	resp := r.Resolve(context.Background(), req)
	if len(resp.Errors) > 0 || resp.Data.Len() == 0 {
		return nil, resp.Errors
	}

	var result struct {
		GetGQLSchema *gqlSchema
	}

	err := json.Unmarshal(resp.Data.Bytes(), &result)

	return result.GetGQLSchema, err
}

func resolverFactoryWithErrorMsg(msg string) resolve.ResolverFactory {
	errFunc := func(name string) error { return errors.Errorf(msg, name) }
	qErr :=
		resolve.QueryResolverFunc(func(ctx context.Context, query schema.Query) *resolve.Resolved {
			return &resolve.Resolved{Err: errFunc(query.ResponseName())}
		})

	mErr := resolve.MutationResolverFunc(
		func(ctx context.Context, mutation schema.Mutation) (*resolve.Resolved, bool) {
			return &resolve.Resolved{Err: errFunc(mutation.ResponseName())}, false
		})

	return resolve.NewResolverFactory(qErr, mErr)
}

func (as *adminServer) resetSchema(gqlSchema schema.Schema) {

	resolverFactory := resolverFactoryWithErrorMsg(errResolverNotFound).
		WithConventionResolvers(gqlSchema, as.fns)
	if as.withIntrospection {
		resolverFactory.WithSchemaIntrospection()
	}

	as.gqlServer.ServeGQL(resolve.New(gqlSchema, resolverFactory))

	as.status = healthy
}

func writeResponse(m schema.Mutation, code, message string) []byte {
	var buf bytes.Buffer

	x.Check2(buf.WriteString(`{ "`))
	x.Check2(buf.WriteString(m.SelectionSet()[0].ResponseName() + `": [{`))

	for i, sel := range m.SelectionSet()[0].SelectionSet() {
		var val string
		switch sel.Name() {
		case "code":
			val = code
		case "message":
			val = message
		}
		if i != 0 {
			x.Check2(buf.WriteString(","))
		}
		x.Check2(buf.WriteString(`"`))
		x.Check2(buf.WriteString(sel.ResponseName()))
		x.Check2(buf.WriteString(`":`))
		x.Check2(buf.WriteString(`"` + val + `"`))
	}
	x.Check2(buf.WriteString("}]}"))

	return buf.Bytes()
}<|MERGE_RESOLUTION|>--- conflicted
+++ resolved
@@ -86,10 +86,10 @@
 		schema: String!
 	}
 
-<<<<<<< HEAD
 	input ExportInput {
 		format: String
-=======
+	}
+
 	input BackupInput {
 		destination: String!
 		accessKey: String
@@ -97,7 +97,6 @@
 		sessionToken: String
 		anonymous: Boolean
 		forceFull: Boolean
->>>>>>> 2eca86c4
 	}
 
 	type Response {
@@ -105,7 +104,6 @@
 		message: String
 	}
 
-<<<<<<< HEAD
 	type ExportPayload {
 		response: Response
 	}
@@ -127,9 +125,10 @@
 	}
 
 	type ConfigPayload {
-=======
+		response: Response
+	}
+
 	type BackupPayload {
->>>>>>> 2eca86c4
 		response: Response
 	}
 
@@ -140,14 +139,11 @@
 
 	type Mutation {
 		updateGQLSchema(input: UpdateGQLSchemaInput!) : UpdateGQLSchemaPayload
-<<<<<<< HEAD
 		export(input: ExportInput!): ExportPayload
 		draining(input: DrainingInput!): DrainingPayload
 		shutdown: ShutdownPayload
 		config(input: ConfigInput!): ConfigPayload
-=======
 		backup(input: BackupInput!) : BackupPayload
->>>>>>> 2eca86c4
 	}
  `
 )
@@ -313,7 +309,6 @@
 					return &resolve.Resolved{Err: errors.Errorf(errMsgServerNotReady)}
 				})
 		}).
-<<<<<<< HEAD
 		WithMutationResolver("export", func(m schema.Mutation) resolve.MutationResolver {
 			export := &exportResolver{}
 
@@ -356,7 +351,8 @@
 				config,
 				config,
 				config,
-=======
+				resolve.StdMutationCompletion(m.ResponseName()))
+		}).
 		WithMutationResolver("backup", func(m schema.Mutation) resolve.MutationResolver {
 			backup := &backupResolver{}
 
@@ -366,7 +362,6 @@
 				backup,
 				backup,
 				backup,
->>>>>>> 2eca86c4
 				resolve.StdMutationCompletion(m.ResponseName()))
 		}).
 		WithSchemaIntrospection()
