/*
 * Copyright 2019 Dgraph Labs, Inc. and Contributors
 *
 * Licensed under the Apache License, Version 2.0 (the "License");
 * you may not use this file except in compliance with the License.
 * You may obtain a copy of the License at
 *
 *     http://www.apache.org/licenses/LICENSE-2.0
 *
 * Unless required by applicable law or agreed to in writing, software
 * distributed under the License is distributed on an "AS IS" BASIS,
 * WITHOUT WARRANTIES OR CONDITIONS OF ANY KIND, either express or implied.
 * See the License for the specific language governing permissions and
 * limitations under the License.
 */

package admin

import (
	"bytes"
	"context"
	"encoding/json"
	"fmt"
	"sync"
	"time"

	"github.com/golang/glog"
	"github.com/pkg/errors"

	badgerpb "github.com/dgraph-io/badger/v2/pb"
	"github.com/dgraph-io/badger/v2/y"
	"github.com/dgraph-io/dgraph/graphql/resolve"
	"github.com/dgraph-io/dgraph/graphql/schema"
	"github.com/dgraph-io/dgraph/graphql/web"
	"github.com/dgraph-io/dgraph/protos/pb"
	"github.com/dgraph-io/dgraph/worker"
	"github.com/dgraph-io/dgraph/x"
)

const (
	errMsgServerNotReady = "Unavailable: Server not ready."

	errNoGraphQLSchema = "Not resolving %s. There's no GraphQL schema in Dgraph.  " +
		"Use the /admin API to add a GraphQL schema"
	errResolverNotFound = "%s was not executed because no suitable resolver could be found - " +
		"this indicates a resolver or validation bug " +
		"(Please let us know : https://github.com/dgraph-io/dgraph/issues)"

	// GraphQL schema for /admin endpoint.
	graphqlAdminSchema = `
	type GQLSchema @dgraph(type: "dgraph.graphql") {
		id: ID!
		schema: String!  @dgraph(type: "dgraph.graphql.schema")
		generatedSchema: String!
	}
	  
	"""Node state is the state of an individual node int he Dgraph cluster """
	type NodeState {
		"""node type : either 'alpha' or 'zero'"""
		instance: String
		address: String
		"""node health status : either 'healthy' or 'unhealthy'"""
		status: String
		group: Int
		version: String
		uptime: Int
		lastEcho: Int
	}

	directive @dgraph(type: String, pred: String) on OBJECT | INTERFACE | FIELD_DEFINITION
	directive @id on FIELD_DEFINITION


	type UpdateGQLSchemaPayload {
		gqlSchema: GQLSchema
	}

	input UpdateGQLSchemaInput {
		set: GQLSchemaPatch!
	}

	input GQLSchemaPatch {
		schema: String!
	}

	input ExportInput {
		format: String
	}

	type Response {
		code: String
		message: String
	}

	type ExportPayload {
		response: Response
	}

	input DrainingInput {
		enable: Boolean
	}

	type DrainingPayload {
		response: Response
	}

	type ShutdownPayload {
		response: Response
	}

	input ConfigInput {
		lruMb: Float
	}

	type ConfigPayload {
		response: Response
	}

	` + adminTypes + `

	type Query {
		getGQLSchema: GQLSchema
<<<<<<< HEAD
		health: [NodeState]
=======
		health: Health

		` + adminQueries + `
>>>>>>> 8a6dc47b
	}

	type Mutation {
		updateGQLSchema(input: UpdateGQLSchemaInput!) : UpdateGQLSchemaPayload
		export(input: ExportInput!): ExportPayload
		draining(input: DrainingInput!): DrainingPayload
		shutdown: ShutdownPayload
		config(input: ConfigInput!): ConfigPayload

		` + adminMutations + `
	}
 `
)

type gqlSchema struct {
	ID              string `json:"id,omitempty"`
	Schema          string `json:"schema,omitempty"`
	GeneratedSchema string
}

type adminServer struct {
	rf       resolve.ResolverFactory
	resolver *resolve.RequestResolver

	// The mutex that locks schema update operations
	mux sync.Mutex

	// The GraphQL server that's being admin'd
	gqlServer web.IServeGraphQL

	schema gqlSchema

	// When the schema changes, we use these to create a new RequestResolver for
	// the main graphql endpoint (gqlServer) and thus refresh the API.
	fns               *resolve.ResolverFns
	withIntrospection bool
}

// NewServers initializes the GraphQL servers.  It sets up an empty server for the
// main /graphql endpoint and an admin server.  The result is mainServer, adminServer.
func NewServers(withIntrospection bool, closer *y.Closer) (web.IServeGraphQL, web.IServeGraphQL) {
	gqlSchema, err := schema.FromString("")
	if err != nil {
		panic(err)
	}

	resolvers := resolve.New(gqlSchema, resolverFactoryWithErrorMsg(errNoGraphQLSchema))
	mainServer := web.NewServer(resolvers)

	fns := &resolve.ResolverFns{
		Qrw: resolve.NewQueryRewriter(),
		Arw: resolve.NewAddRewriter,
		Urw: resolve.NewUpdateRewriter,
		Drw: resolve.NewDeleteRewriter(),
	}
	adminResolvers := newAdminResolver(mainServer, fns, withIntrospection, closer)
	adminServer := web.NewServer(adminResolvers)

	return mainServer, adminServer
}

// newAdminResolver creates a GraphQL request resolver for the /admin endpoint.
func newAdminResolver(
	gqlServer web.IServeGraphQL,
	fns *resolve.ResolverFns,
	withIntrospection bool,
	closer *y.Closer) *resolve.RequestResolver {

	adminSchema, err := schema.FromString(graphqlAdminSchema)
	if err != nil {
		panic(err)
	}

	rf := newAdminResolverFactory()

	server := &adminServer{
		rf:                rf,
		resolver:          resolve.New(adminSchema, rf),
		gqlServer:         gqlServer,
		fns:               fns,
		withIntrospection: withIntrospection,
	}

	prefix := x.DataKey("dgraph.graphql.schema", 0)
	// Remove uid from the key, to get the correct prefix
	prefix = prefix[:len(prefix)-8]
	// Listen for graphql schema changes in group 1.
	go worker.SubscribeForUpdates([][]byte{prefix}, func(kvs *badgerpb.KVList) {
		// Last update contains the latest value. So, taking the last update.
		lastIdx := len(kvs.GetKv()) - 1
		kv := kvs.GetKv()[lastIdx]

		glog.Infof("Updating GraphQL schema from subscription.")

		// Unmarshal the incoming posting list.
		pl := &pb.PostingList{}
		err := pl.Unmarshal(kv.GetValue())
		if err != nil {
			glog.Errorf("Unable to unmarshal the posting list for graphql schema update %s", err)
			return
		}

		// There should be only one posting.
		if len(pl.Postings) != 1 {
			glog.Errorf("Only one posting is expected in the graphql schema posting list but got %d",
				len(pl.Postings))
			return
		}

		pk, err := x.Parse(kv.GetKey())
		if err != nil {
			glog.Errorf("Unable to find uid of updated schema %s", err)
			return
		}

		newSchema := gqlSchema{
			ID:     fmt.Sprintf("%#x", pk.Uid),
			Schema: string(pl.Postings[0].Value),
		}

		schHandler, err := schema.NewHandler(newSchema.Schema)
		if err != nil {
			glog.Errorf("Error processing GraphQL schema: %s.  ", err)
			return
		}

		newSchema.GeneratedSchema = schHandler.GQLSchema()
		gqlSchema, err := schema.FromString(newSchema.GeneratedSchema)
		if err != nil {
			glog.Errorf("Error processing GraphQL schema: %s.  ", err)
			return
		}

		glog.Infof("Successfully updated GraphQL schema.")

		server.mux.Lock()
		defer server.mux.Unlock()

		server.schema = newSchema
		server.resetSchema(gqlSchema)
	}, 1, closer)

	go server.initServer()

	return server.resolver
}

func newAdminResolverFactory() resolve.ResolverFactory {
	rf := resolverFactoryWithErrorMsg(errResolverNotFound).
		WithQueryResolver("health",
			func(q schema.Query) resolve.QueryResolver {
				health := &healthResolver{}

				return resolve.NewQueryResolver(
					health,
					health,
					resolve.AliasQueryCompletion())
			}).
		WithMutationResolver("updateGQLSchema", func(m schema.Mutation) resolve.MutationResolver {
			return resolve.MutationResolverFunc(
				func(ctx context.Context, m schema.Mutation) (*resolve.Resolved, bool) {
					return &resolve.Resolved{Err: errors.Errorf(errMsgServerNotReady)}, false
				})
		}).
		WithQueryResolver("getGQLSchema", func(q schema.Query) resolve.QueryResolver {
			return resolve.QueryResolverFunc(
				func(ctx context.Context, query schema.Query) *resolve.Resolved {
					return &resolve.Resolved{Err: errors.Errorf(errMsgServerNotReady)}
				})
		}).
		WithMutationResolver("export", func(m schema.Mutation) resolve.MutationResolver {
			export := &exportResolver{}

			// export implements the mutation rewriter, executor and query executor hence its passed
			// thrice here.
			return resolve.NewMutationResolver(
				export,
				export,
				export,
				resolve.StdMutationCompletion(m.ResponseName()))
		}).
		WithMutationResolver("draining", func(m schema.Mutation) resolve.MutationResolver {
			draining := &drainingResolver{}

			// draining implements the mutation rewriter, executor and query executor hence its
			// passed thrice here.
			return resolve.NewMutationResolver(
				draining,
				draining,
				draining,
				resolve.StdMutationCompletion(m.ResponseName()))
		}).
		WithMutationResolver("shutdown", func(m schema.Mutation) resolve.MutationResolver {
			shutdown := &shutdownResolver{}

			// shutdown implements the mutation rewriter, executor and query executor hence its
			// passed thrice here.
			return resolve.NewMutationResolver(
				shutdown,
				shutdown,
				shutdown,
				resolve.StdMutationCompletion(m.ResponseName()))
		}).
		WithMutationResolver("config", func(m schema.Mutation) resolve.MutationResolver {
			config := &configResolver{}

			// config implements the mutation rewriter, executor and query executor hence its
			// passed thrice here.
			return resolve.NewMutationResolver(
				config,
				config,
				config,
				resolve.StdMutationCompletion(m.ResponseName()))
		}).
		WithMutationResolver("backup", func(m schema.Mutation) resolve.MutationResolver {
			backup := &backupResolver{}

			// backup implements the mutation rewriter, executor and query executor hence its passed
			// thrice here.
			return resolve.NewMutationResolver(
				backup,
				backup,
				backup,
				resolve.StdMutationCompletion(m.ResponseName()))
		}).
		WithMutationResolver("login", func(m schema.Mutation) resolve.MutationResolver {
			login := &loginResolver{}

			// login implements the mutation rewriter, executor and query executor hence its passed
			// thrice here.
			return resolve.NewMutationResolver(
				login,
				login,
				login,
				resolve.StdQueryCompletion())
		}).
		WithSchemaIntrospection()

	return rf
}

func (as *adminServer) initServer() {
	// It takes a few seconds for the Dgraph cluster to be up and running.
	// Before that, trying to read the GraphQL schema will result in error:
	// "Please retry again, server is not ready to accept requests."
	// 5 seconds is a pretty reliable wait for a fresh instance to read the
	// schema on a first try.
	waitFor := 5 * time.Second

	// Nothing else should be able to lock before here.  The admin resolvers aren't yet
	// set up (they all just error), so we will obtain the lock here without contention.
	// We then setup the admin resolvers and they must wait until we are done before the
	// first admin calls will go through.
	as.mux.Lock()
	defer as.mux.Unlock()

	as.addConnectedAdminResolvers()
	for {
		<-time.After(waitFor)

		sch, err := getCurrentGraphQLSchema(as.resolver)
		if err != nil {
			glog.Infof("Error reading GraphQL schema: %s.", err)
			continue
		} else if sch == nil {
			glog.Infof("No GraphQL schema in Dgraph; serving empty GraphQL API")
			break
		}

		schHandler, err := schema.NewHandler(sch.Schema)
		if err != nil {
			glog.Infof("Error processing GraphQL schema: %s.", err)
			break
		}

		sch.GeneratedSchema = schHandler.GQLSchema()
		generatedSchema, err := schema.FromString(sch.GeneratedSchema)
		if err != nil {
			glog.Infof("Error processing GraphQL schema: %s.", err)
			break
		}

		glog.Infof("Successfully loaded GraphQL schema.  Serving GraphQL API.")

		as.schema = *sch
		as.resetSchema(generatedSchema)

		break
	}
}

// addConnectedAdminResolvers sets up the real resolvers
func (as *adminServer) addConnectedAdminResolvers() {

	qryRw := resolve.NewQueryRewriter()
	addRw := resolve.NewAddRewriter()
	updRw := resolve.NewUpdateRewriter()
	qryExec := resolve.DgraphAsQueryExecutor()
	mutExec := resolve.DgraphAsMutationExecutor()

	as.fns.Qe = qryExec
	as.fns.Me = mutExec

	as.rf.WithMutationResolver("updateGQLSchema",
		func(m schema.Mutation) resolve.MutationResolver {
			updResolver := &updateSchemaResolver{
				admin:                as,
				baseAddRewriter:      addRw,
				baseMutationRewriter: updRw,
				baseMutationExecutor: mutExec,
			}

			return resolve.NewMutationResolver(
				updResolver,
				updResolver,
				updResolver,
				resolve.StdMutationCompletion(m.Name()))
		}).
		WithQueryResolver("getGQLSchema",
			func(q schema.Query) resolve.QueryResolver {
				getResolver := &getSchemaResolver{
					admin:        as,
					baseRewriter: qryRw,
					baseExecutor: resolve.AdminQueryExecutor(),
				}

				return resolve.NewQueryResolver(
					getResolver,
					getResolver,
					resolve.StdQueryCompletion())
			}).
		WithQueryResolver("queryGroup",
			func(q schema.Query) resolve.QueryResolver {
				return resolve.NewQueryResolver(
					qryRw,
					qryExec,
					resolve.StdQueryCompletion())
			}).
		WithQueryResolver("queryUser",
			func(q schema.Query) resolve.QueryResolver {
				return resolve.NewQueryResolver(
					qryRw,
					qryExec,
					resolve.StdQueryCompletion())
			}).
		WithQueryResolver("getGroup",
			func(q schema.Query) resolve.QueryResolver {
				return resolve.NewQueryResolver(
					qryRw,
					qryExec,
					resolve.StdQueryCompletion())
			}).
		WithQueryResolver("getUser",
			func(q schema.Query) resolve.QueryResolver {
				return resolve.NewQueryResolver(
					qryRw,
					qryExec,
					resolve.StdQueryCompletion())
			}).
		WithMutationResolver("addUser",
			func(m schema.Mutation) resolve.MutationResolver {
				return resolve.NewMutationResolver(
					resolve.NewAddRewriter(),
					resolve.DgraphAsQueryExecutor(),
					resolve.DgraphAsMutationExecutor(),
					resolve.StdMutationCompletion(m.Name()))
			}).
		WithMutationResolver("addGroup",
			func(m schema.Mutation) resolve.MutationResolver {
				return resolve.NewMutationResolver(
					resolve.NewAddRewriter(),
					resolve.DgraphAsQueryExecutor(),
					resolve.DgraphAsMutationExecutor(),
					resolve.StdMutationCompletion(m.Name()))
			}).
		WithMutationResolver("updateUser",
			func(m schema.Mutation) resolve.MutationResolver {
				return resolve.NewMutationResolver(
					resolve.NewUpdateRewriter(),
					resolve.DgraphAsQueryExecutor(),
					resolve.DgraphAsMutationExecutor(),
					resolve.StdMutationCompletion(m.Name()))
			}).
		WithMutationResolver("updateGroup",
			func(m schema.Mutation) resolve.MutationResolver {
				return resolve.NewMutationResolver(
					resolve.NewUpdateRewriter(),
					resolve.DgraphAsQueryExecutor(),
					resolve.DgraphAsMutationExecutor(),
					resolve.StdMutationCompletion(m.Name()))
			}).
		WithMutationResolver("deleteUser",
			func(m schema.Mutation) resolve.MutationResolver {
				return resolve.NewMutationResolver(
					resolve.NewDeleteRewriter(),
					resolve.NoOpQueryExecution(),
					resolve.DgraphAsMutationExecutor(),
					resolve.StdDeleteCompletion(m.Name()))
			}).
		WithMutationResolver("deleteGroup",
			func(m schema.Mutation) resolve.MutationResolver {
				return resolve.NewMutationResolver(
					resolve.NewDeleteRewriter(),
					resolve.NoOpQueryExecution(),
					resolve.DgraphAsMutationExecutor(),
					resolve.StdDeleteCompletion(m.Name()))
			})
}

func getCurrentGraphQLSchema(r *resolve.RequestResolver) (*gqlSchema, error) {
	req := &schema.Request{
		Query: `query { getGQLSchema { id schema } }`}
	resp := r.Resolve(context.Background(), req)
	if len(resp.Errors) > 0 || resp.Data.Len() == 0 {
		return nil, resp.Errors
	}

	var result struct {
		GetGQLSchema *gqlSchema
	}

	err := json.Unmarshal(resp.Data.Bytes(), &result)

	return result.GetGQLSchema, err
}

func resolverFactoryWithErrorMsg(msg string) resolve.ResolverFactory {
	errFunc := func(name string) error { return errors.Errorf(msg, name) }
	qErr :=
		resolve.QueryResolverFunc(func(ctx context.Context, query schema.Query) *resolve.Resolved {
			return &resolve.Resolved{Err: errFunc(query.ResponseName())}
		})

	mErr := resolve.MutationResolverFunc(
		func(ctx context.Context, mutation schema.Mutation) (*resolve.Resolved, bool) {
			return &resolve.Resolved{Err: errFunc(mutation.ResponseName())}, false
		})

	return resolve.NewResolverFactory(qErr, mErr)
}

func (as *adminServer) resetSchema(gqlSchema schema.Schema) {

	resolverFactory := resolverFactoryWithErrorMsg(errResolverNotFound).
		WithConventionResolvers(gqlSchema, as.fns)
	if as.withIntrospection {
		resolverFactory.WithSchemaIntrospection()
	}

	as.gqlServer.ServeGQL(resolve.New(gqlSchema, resolverFactory))
}

func writeResponse(m schema.Mutation, code, message string) []byte {
	var buf bytes.Buffer

	x.Check2(buf.WriteString(`{ "`))
	x.Check2(buf.WriteString(m.SelectionSet()[0].ResponseName() + `": [{`))

	for i, sel := range m.SelectionSet()[0].SelectionSet() {
		var val string
		switch sel.Name() {
		case "code":
			val = code
		case "message":
			val = message
		}
		if i != 0 {
			x.Check2(buf.WriteString(","))
		}
		x.Check2(buf.WriteString(`"`))
		x.Check2(buf.WriteString(sel.ResponseName()))
		x.Check2(buf.WriteString(`":`))
		x.Check2(buf.WriteString(`"` + val + `"`))
	}
	x.Check2(buf.WriteString("}]}"))

	return buf.Bytes()
}<|MERGE_RESOLUTION|>--- conflicted
+++ resolved
@@ -120,13 +120,9 @@
 
 	type Query {
 		getGQLSchema: GQLSchema
-<<<<<<< HEAD
 		health: [NodeState]
-=======
-		health: Health
 
 		` + adminQueries + `
->>>>>>> 8a6dc47b
 	}
 
 	type Mutation {
