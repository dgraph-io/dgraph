/*
 * Copyright 2019 Dgraph Labs, Inc. and Contributors
 *
 * Licensed under the Apache License, Version 2.0 (the "License");
 * you may not use this file except in compliance with the License.
 * You may obtain a copy of the License at
 *
 *     http://www.apache.org/licenses/LICENSE-2.0
 *
 * Unless required by applicable law or agreed to in writing, software
 * distributed under the License is distributed on an "AS IS" BASIS,
 * WITHOUT WARRANTIES OR CONDITIONS OF ANY KIND, either express or implied.
 * See the License for the specific language governing permissions and
 * limitations under the License.
 */

package admin

import (
	"context"
	"sync"
	"sync/atomic"
	"time"

	"github.com/golang/glog"
	"github.com/pkg/errors"

	badgerpb "github.com/dgraph-io/badger/v3/pb"
	"github.com/dgraph-io/dgraph/edgraph"
	"github.com/dgraph-io/dgraph/graphql/resolve"
	"github.com/dgraph-io/dgraph/graphql/schema"
	"github.com/dgraph-io/dgraph/graphql/web"
	"github.com/dgraph-io/dgraph/protos/pb"
	"github.com/dgraph-io/dgraph/query"
	"github.com/dgraph-io/dgraph/worker"
	"github.com/dgraph-io/dgraph/x"
	"github.com/dgraph-io/ristretto/z"
)

const (
	errMsgServerNotReady = "Unavailable: Server not ready."

	errNoGraphQLSchema = "Not resolving %s. There's no GraphQL schema in Dgraph.  " +
		"Use the /admin API to add a GraphQL schema"
	errResolverNotFound = "%s was not executed because no suitable resolver could be found - " +
		"this indicates a resolver or validation bug. Please let us know by filing an issue."

	// GraphQL schema for /admin endpoint.
	graphqlAdminSchema = `
	scalar DateTime

	"""
	Data about the GraphQL schema being served by Dgraph.
	"""
	type GQLSchema @dgraph(type: "dgraph.graphql") {
		id: ID!

		"""
		Input schema (GraphQL types) that was used in the latest schema update.
		"""
		schema: String!  @dgraph(pred: "dgraph.graphql.schema")

		"""
		The GraphQL schema that was generated from the 'schema' field.
		This is the schema that is being served by Dgraph at /graphql.
		"""
		generatedSchema: String!
	}

	"""
	A NodeState is the state of an individual node in the Dgraph cluster.
	"""
	type NodeState {

		"""
		Node type : either 'alpha' or 'zero'.
		"""
		instance: String

		"""
		Address of the node.
		"""
		address: String

		"""
		Node health status : either 'healthy' or 'unhealthy'.
		"""
		status: String

		"""
		The group this node belongs to in the Dgraph cluster.
		See : https://dgraph.io/docs/deploy/#cluster-setup.
		"""
		group: String

		"""
		Version of the Dgraph binary.
		"""
		version: String

		"""
		Time in nanoseconds since the node started.
		"""
		uptime: Int

		"""
		Time in Unix epoch time that the node was last contacted by another Zero or Alpha node.
		"""
		lastEcho: Int

		"""
		List of ongoing operations in the background.
		"""
		ongoing: [String]

		"""
		List of predicates for which indexes are built in the background.
		"""
		indexing: [String]

		"""
		List of Enterprise Features that are enabled.
		"""
		ee_features: [String]
	}

	type MembershipState {
		counter: Int
		groups: [ClusterGroup]
		zeros: [Member]
		maxUID: Int
		maxNsID: Int
		maxTxnTs: Int
		maxRaftId: Int
		removed: [Member]
		cid: String
		license: License
	}

	type ClusterGroup {
		id: Int
		members: [Member]
		tablets: [Tablet]
		snapshotTs: Int
		checksum: Int
	}

	type Member {
		id: Int
		groupId: Int
		addr: String
		leader: Boolean
		amDead: Boolean
		lastUpdate: Int
		clusterInfoOnly: Boolean
		forceGroupId: Boolean
	}

	type Tablet {
		groupId: Int
		predicate: String
		force: Boolean
		space: Int
		remove: Boolean
		readOnly: Boolean
		moveTs: Int
	}

	type License {
		user: String
		maxNodes: Int
		expiryTs: Int
		enabled: Boolean
	}

	directive @dgraph(type: String, pred: String) on OBJECT | INTERFACE | FIELD_DEFINITION
	directive @id on FIELD_DEFINITION
	directive @secret(field: String!, pred: String) on OBJECT | INTERFACE


	type UpdateGQLSchemaPayload {
		gqlSchema: GQLSchema
	}

	input UpdateGQLSchemaInput {
		set: GQLSchemaPatch!
	}

	input GQLSchemaPatch {
		schema: String!
	}

	input ExportInput {
		"""
		Data format for the export, e.g. "rdf" or "json" (default: "rdf")
		"""
		format: String

		"""
		Namespace for the export, if no value is given then it exports all namespaces.
		"""
		namespace: Int

		"""
		Destination for the export: e.g. Minio or S3 bucket or /absolute/path
		"""
		destination: String

		"""
		Access key credential for the destination.
		"""
		accessKey: String

		"""
		Secret key credential for the destination.
		"""
		secretKey: String

		"""
		AWS session token, if required.
		"""
		sessionToken: String

		"""
		Set to true to allow backing up to S3 or Minio bucket that requires no credentials.
		"""
		anonymous: Boolean
	}

	type Response {
		code: String
		message: String
	}

	type ExportPayload {
		response: Response
		exportedFiles: [String]
	}

	type DrainingPayload {
		response: Response
	}

	type ShutdownPayload {
		response: Response
	}

	input ConfigInput {
		"""
		Estimated memory the caches can take. Actual usage by the process would be
		more than specified here. The caches will be updated according to the
		cache_percentage flag.
		"""
		cacheMb: Float

		"""
		True value of logRequest enables logging of all the requests coming to alphas.
		False value of logRequest disables above.
		"""
		logRequest: Boolean
	}

	type ConfigPayload {
		response: Response
	}

	type Config {
		cacheMb: Float
	}

	` + adminTypes + `

	type Query {
		getGQLSchema: GQLSchema
		health: [NodeState]
		state: MembershipState
		config: Config
		` + adminQueries + `
	}

	type Mutation {

		"""
		Update the Dgraph cluster to serve the input schema.  This may change the GraphQL
		schema, the types and predicates in the Dgraph schema, and cause indexes to be recomputed.
		"""
		updateGQLSchema(input: UpdateGQLSchemaInput!) : UpdateGQLSchemaPayload

		"""
		Starts an export of all data in the cluster.  Export format should be 'rdf' (the default
		if no format is given), or 'json'.
		See : https://dgraph.io/docs/deploy/#export-database
		"""
		export(input: ExportInput!): ExportPayload

		"""
		Set (or unset) the cluster draining mode.  In draining mode no further requests are served.
		"""
		draining(enable: Boolean): DrainingPayload

		"""
		Shutdown this node.
		"""
		shutdown: ShutdownPayload

		"""
		Alter the node's config.
		"""
		config(input: ConfigInput!): ConfigPayload

		` + adminMutations + `
	}
 `
)

var (
	// guardianOfTheGalaxyQueryMWs are the middlewares which should be applied to queries served by
	// admin server for guardian of galaxy unless some exceptional behaviour is required
	guardianOfTheGalaxyQueryMWs = resolve.QueryMiddlewares{
		resolve.IpWhitelistingMW4Query,
		resolve.GuardianOfTheGalaxyAuthMW4Query,
		resolve.LoggingMWQuery,
	}
	// guardianOfTheGalaxyMutationMWs are the middlewares which should be applied to mutations
	// served by admin server for guardian of galaxy unless some exceptional behaviour is required
	guardianOfTheGalaxyMutationMWs = resolve.MutationMiddlewares{
		resolve.IpWhitelistingMW4Mutation,
		resolve.GuardianOfTheGalaxyAuthMW4Mutation,
		resolve.LoggingMWMutation,
	}
	// commonAdminQueryMWs are the middlewares which should be applied to queries served by admin
	// server unless some exceptional behaviour is required
	commonAdminQueryMWs = resolve.QueryMiddlewares{
		resolve.IpWhitelistingMW4Query, // good to apply ip whitelisting before Guardian auth
		resolve.GuardianAuthMW4Query,
		resolve.LoggingMWQuery,
	}
	// commonAdminMutationMWs are the middlewares which should be applied to mutations served by
	// admin server unless some exceptional behaviour is required
	commonAdminMutationMWs = resolve.MutationMiddlewares{
		resolve.IpWhitelistingMW4Mutation, // good to apply ip whitelisting before Guardian auth
		resolve.GuardianAuthMW4Mutation,
		resolve.LoggingMWMutation,
	}
	adminQueryMWConfig = map[string]resolve.QueryMiddlewares{
		"health":       {resolve.IpWhitelistingMW4Query, resolve.LoggingMWQuery}, // dgraph checks Guardian auth for health
		"state":        {resolve.IpWhitelistingMW4Query, resolve.LoggingMWQuery}, // dgraph checks Guardian auth for state
		"config":       commonAdminQueryMWs,
		"listBackups":  guardianOfTheGalaxyQueryMWs,
		"getGQLSchema": commonAdminQueryMWs,
		// for queries and mutations related to User/Group, dgraph handles Guardian auth,
		// so no need to apply GuardianAuth Middleware
<<<<<<< HEAD
		"queryGroup":     {resolve.IpWhitelistingMW4Query, resolve.LoggingMWQuery},
		"queryUser":      {resolve.IpWhitelistingMW4Query, resolve.LoggingMWQuery},
		"getGroup":       {resolve.IpWhitelistingMW4Query, resolve.LoggingMWQuery},
		"getCurrentUser": {resolve.IpWhitelistingMW4Query, resolve.LoggingMWQuery},
		"getUser":        {resolve.IpWhitelistingMW4Query, resolve.LoggingMWQuery},
=======
		"queryUser":             {resolve.IpWhitelistingMW4Query, resolve.LoggingMWQuery},
		"queryGroup":            {resolve.IpWhitelistingMW4Query, resolve.LoggingMWQuery},
		"getUser":               {resolve.IpWhitelistingMW4Query, resolve.LoggingMWQuery},
		"getCurrentUser":        {resolve.IpWhitelistingMW4Query, resolve.LoggingMWQuery},
		"getGroup":              {resolve.IpWhitelistingMW4Query, resolve.LoggingMWQuery},
		"getAllowedCORSOrigins": {resolve.IpWhitelistingMW4Query, resolve.LoggingMWQuery},
>>>>>>> 7ca23633
	}
	adminMutationMWConfig = map[string]resolve.MutationMiddlewares{
		"backup":          guardianOfTheGalaxyMutationMWs,
		"config":          guardianOfTheGalaxyMutationMWs,
		"draining":        guardianOfTheGalaxyMutationMWs,
		"export":          commonAdminMutationMWs, // dgraph handles the export for other namespaces by guardian of galaxy
		"login":           {resolve.IpWhitelistingMW4Mutation, resolve.LoggingMWMutation},
		"restore":         guardianOfTheGalaxyMutationMWs,
		"shutdown":        guardianOfTheGalaxyMutationMWs,
		"updateGQLSchema": commonAdminMutationMWs,

		"addNamespace":    guardianOfTheGalaxyMutationMWs,
		"deleteNamespace": guardianOfTheGalaxyMutationMWs,
		// for queries and mutations related to User/Group, dgraph handles Guardian auth,
		// so no need to apply GuardianAuth Middleware
<<<<<<< HEAD
		"addUser":         {resolve.IpWhitelistingMW4Mutation, resolve.LoggingMWMutation},
		"addGroup":        {resolve.IpWhitelistingMW4Mutation, resolve.LoggingMWMutation},
		"updateUser":      {resolve.IpWhitelistingMW4Mutation, resolve.LoggingMWMutation},
		"updateGroup":     {resolve.IpWhitelistingMW4Mutation, resolve.LoggingMWMutation},
		"deleteUser":      {resolve.IpWhitelistingMW4Mutation, resolve.LoggingMWMutation},
		"deleteGroup":     {resolve.IpWhitelistingMW4Mutation, resolve.LoggingMWMutation},
		"addNamespace":    {resolve.IpWhitelistingMW4Mutation, resolve.LoggingMWMutation},
		"deleteNamespace": {resolve.IpWhitelistingMW4Mutation, resolve.LoggingMWMutation},
=======
		"addUser":                   {resolve.IpWhitelistingMW4Mutation, resolve.LoggingMWMutation},
		"addGroup":                  {resolve.IpWhitelistingMW4Mutation, resolve.LoggingMWMutation},
		"updateUser":                {resolve.IpWhitelistingMW4Mutation, resolve.LoggingMWMutation},
		"updateGroup":               {resolve.IpWhitelistingMW4Mutation, resolve.LoggingMWMutation},
		"deleteUser":                {resolve.IpWhitelistingMW4Mutation, resolve.LoggingMWMutation},
		"deleteGroup":               {resolve.IpWhitelistingMW4Mutation, resolve.LoggingMWMutation},
		"replaceAllowedCORSOrigins": {resolve.IpWhitelistingMW4Mutation, resolve.LoggingMWMutation},
>>>>>>> 7ca23633
	}
	// mainHealthStore stores the health of the main GraphQL server.
	mainHealthStore = &GraphQLHealthStore{}
	// adminServerVar stores a pointer to the adminServer. It is used for lazy loading schema.
	adminServerVar *adminServer
)

func SchemaValidate(sch string) error {
	schHandler, err := schema.NewHandler(sch, false)
	if err != nil {
		return err
	}

	_, err = schema.FromString(schHandler.GQLSchema())
	return err
}

// GraphQLHealth is used to report the health status of a GraphQL server.
// It is required for kubernetes probing.
type GraphQLHealth struct {
	Healthy   bool
	StatusMsg string
}

// GraphQLHealthStore stores GraphQLHealth in a thread-safe way.
type GraphQLHealthStore struct {
	v atomic.Value
}

func (g *GraphQLHealthStore) GetHealth() GraphQLHealth {
	v := g.v.Load()
	if v == nil {
		return GraphQLHealth{Healthy: false, StatusMsg: "init"}
	}
	return v.(GraphQLHealth)
}

func (g *GraphQLHealthStore) up() {
	g.v.Store(GraphQLHealth{Healthy: true, StatusMsg: "up"})
}

func (g *GraphQLHealthStore) updatingSchema() {
	g.v.Store(GraphQLHealth{Healthy: true, StatusMsg: "updating schema"})
}

type gqlSchema struct {
	ID              string `json:"id,omitempty"`
	Schema          string `json:"schema,omitempty"`
	Version         uint64
	GeneratedSchema string
}

type adminServer struct {
	rf       resolve.ResolverFactory
	resolver *resolve.RequestResolver

	// The mutex that locks schema update operations
	mux sync.RWMutex

	// The GraphQL server that's being admin'd
	gqlServer web.IServeGraphQL

	schema map[uint64]*gqlSchema

	// When the schema changes, we use these to create a new RequestResolver for
	// the main graphql endpoint (gqlServer) and thus refresh the API.
	fns               *resolve.ResolverFns
	withIntrospection bool
	globalEpoch       map[uint64]*uint64
}

// NewServers initializes the GraphQL servers.  It sets up an empty server for the
// main /graphql endpoint and an admin server.  The result is mainServer, adminServer.
func NewServers(withIntrospection bool, globalEpoch map[uint64]*uint64,
	closer *z.Closer) (web.IServeGraphQL, web.IServeGraphQL, *GraphQLHealthStore) {
	gqlSchema, err := schema.FromString("")
	if err != nil {
		x.Panic(err)
	}

	resolvers := resolve.New(gqlSchema, resolverFactoryWithErrorMsg(errNoGraphQLSchema))
	e := globalEpoch[x.GalaxyNamespace]
	mainServer := web.NewServer(false)
	mainServer.Set(x.GalaxyNamespace, e, resolvers)

	fns := &resolve.ResolverFns{
		Qrw: resolve.NewQueryRewriter(),
		Arw: resolve.NewAddRewriter,
		Urw: resolve.NewUpdateRewriter,
		Drw: resolve.NewDeleteRewriter(),
		Ex:  resolve.NewDgraphExecutor(),
	}
	adminResolvers := newAdminResolver(mainServer, fns, withIntrospection, globalEpoch, closer)
	e = globalEpoch[x.GalaxyNamespace]
	adminServer := web.NewServer(true)
	adminServer.Set(x.GalaxyNamespace, e, adminResolvers)

	return mainServer, adminServer, mainHealthStore
}

// newAdminResolver creates a GraphQL request resolver for the /admin endpoint.
func newAdminResolver(
	defaultGqlServer web.IServeGraphQL,
	fns *resolve.ResolverFns,
	withIntrospection bool,
	epoch map[uint64]*uint64,
	closer *z.Closer) *resolve.RequestResolver {

	adminSchema, err := schema.FromString(graphqlAdminSchema)
	if err != nil {
		x.Panic(err)
	}

	rf := newAdminResolverFactory()

	server := &adminServer{
		rf:                rf,
		resolver:          resolve.New(adminSchema, rf),
		fns:               fns,
		withIntrospection: withIntrospection,
		globalEpoch:       epoch,
		schema:            make(map[uint64]*gqlSchema),
		gqlServer:         defaultGqlServer,
	}
	adminServerVar = server // store the admin server in package variable

	prefix := x.DataKey(x.GalaxyAttr(worker.GqlSchemaPred), 0)
	// Remove uid from the key, to get the correct prefix
	prefix = prefix[:len(prefix)-8]
	// Listen for graphql schema changes in group 1.
	go worker.SubscribeForUpdates([][]byte{prefix}, x.IgnoreBytes, func(kvs *badgerpb.KVList) {

		kv := x.KvWithMaxVersion(kvs, [][]byte{prefix})
		glog.Infof("Updating GraphQL schema from subscription.")

		// Unmarshal the incoming posting list.
		pl := &pb.PostingList{}
		err := pl.Unmarshal(kv.GetValue())
		if err != nil {
			glog.Errorf("Unable to unmarshal the posting list for graphql schema update %s", err)
			return
		}

		// There should be only one posting.
		if len(pl.Postings) != 1 {
			glog.Errorf("Only one posting is expected in the graphql schema posting list but got %d",
				len(pl.Postings))
			return
		}

		pk, err := x.Parse(kv.GetKey())
		if err != nil {
			glog.Errorf("Unable to find uid of updated schema %s", err)
			return
		}
		ns, _ := x.ParseNamespaceAttr(pk.Attr)

		newSchema := &gqlSchema{
			ID:      query.UidToHex(pk.Uid),
			Version: kv.GetVersion(),
			Schema:  string(pl.Postings[0].Value),
		}

		server.mux.RLock()
		currentSchema, ok := server.schema[ns]
		if ok && (newSchema.Version <= currentSchema.Version || newSchema.Schema == currentSchema.Schema) {
			glog.Infof("Skipping GraphQL schema update, new badger key version is %d, the old version was %d.",
				newSchema.Version, currentSchema.Version)
			server.mux.RUnlock()
			return
		}
		server.mux.RUnlock()

		var gqlSchema schema.Schema
		// on drop_all, we will receive an empty string as the schema update
		if newSchema.Schema != "" {
			gqlSchema, err = generateGQLSchema(newSchema)
			if err != nil {
				glog.Errorf("Error processing GraphQL schema: %s.  ", err)
				return
			}
		}

		server.mux.Lock()
		defer server.mux.Unlock()

		server.incrementSchemaUpdateCounter(ns)
		// if the schema hasn't been loaded yet, then we don't need to load it here
		if !ok {
			glog.Info("Skipping in-memory GraphQL schema update, it will be lazy-loaded later.")
			return
		}
		server.schema[ns] = newSchema
		server.resetSchema(ns, gqlSchema)

		glog.Infof("Successfully updated GraphQL schema. Serving New GraphQL API.")
	}, 1, closer)

	go server.initServer()

	return server.resolver
}

func newAdminResolverFactory() resolve.ResolverFactory {

	adminMutationResolvers := map[string]resolve.MutationResolverFunc{
		"addNamespace":    resolveAddNamespace,
		"backup":          resolveBackup,
		"config":          resolveUpdateConfig,
		"deleteNamespace": resolveDeleteNamespace,
		"draining":        resolveDraining,
		"export":          resolveExport,
		"login":           resolveLogin,
		"resetPassword":   resolveResetPassword,
		"restore":         resolveRestore,
		"shutdown":        resolveShutdown,
	}

	rf := resolverFactoryWithErrorMsg(errResolverNotFound).
		WithQueryMiddlewareConfig(adminQueryMWConfig).
		WithMutationMiddlewareConfig(adminMutationMWConfig).
		WithQueryResolver("health", func(q schema.Query) resolve.QueryResolver {
			return resolve.QueryResolverFunc(resolveHealth)
		}).
		WithQueryResolver("state", func(q schema.Query) resolve.QueryResolver {
			return resolve.QueryResolverFunc(resolveState)
		}).
		WithQueryResolver("config", func(q schema.Query) resolve.QueryResolver {
			return resolve.QueryResolverFunc(resolveGetConfig)
		}).
		WithQueryResolver("listBackups", func(q schema.Query) resolve.QueryResolver {
			return resolve.QueryResolverFunc(resolveListBackups)
		}).
		WithMutationResolver("updateGQLSchema", func(m schema.Mutation) resolve.MutationResolver {
			return resolve.MutationResolverFunc(
				func(ctx context.Context, m schema.Mutation) (*resolve.Resolved, bool) {
					return &resolve.Resolved{Err: errors.Errorf(errMsgServerNotReady), Field: m},
						false
				})
		}).
		WithQueryResolver("getGQLSchema", func(q schema.Query) resolve.QueryResolver {
			return resolve.QueryResolverFunc(
				func(ctx context.Context, query schema.Query) *resolve.Resolved {
					return &resolve.Resolved{Err: errors.Errorf(errMsgServerNotReady), Field: q}
				})
		})
	for gqlMut, resolver := range adminMutationResolvers {
		// gotta force go to evaluate the right function at each loop iteration
		// otherwise you get variable capture issues
		func(f resolve.MutationResolver) {
			rf.WithMutationResolver(gqlMut, func(m schema.Mutation) resolve.MutationResolver {
				return f
			})
		}(resolver)
	}

	return rf.WithSchemaIntrospection()
}

func getCurrentGraphQLSchema(namespace uint64) (*gqlSchema, error) {
	uid, graphQLSchema, err := edgraph.GetGQLSchema(namespace)
	if err != nil {
		return nil, err
	}

	return &gqlSchema{ID: uid, Schema: graphQLSchema}, nil
}

func generateGQLSchema(sch *gqlSchema) (schema.Schema, error) {
	schHandler, err := schema.NewHandler(sch.Schema, false)
	if err != nil {
		return nil, err
	}
	sch.GeneratedSchema = schHandler.GQLSchema()
	generatedSchema, err := schema.FromString(sch.GeneratedSchema)
	if err != nil {
		return nil, err
	}
	generatedSchema.SetMeta(schHandler.MetaInfo())

	return generatedSchema, nil
}

func (as *adminServer) initServer() {
	// Nothing else should be able to lock before here.  The admin resolvers aren't yet
	// set up (they all just error), so we will obtain the lock here without contention.
	// We then setup the admin resolvers and they must wait until we are done before the
	// first admin calls will go through.
	as.mux.Lock()
	defer as.mux.Unlock()

	// It takes a few seconds for the Dgraph cluster to be up and running.
	// Before that, trying to read the GraphQL schema will result in error:
	// "Please retry again, server is not ready to accept requests."
	// 5 seconds is a pretty reliable wait for a fresh instance to read the
	// schema on a first try.
	waitFor := 5 * time.Second

	for {
		<-time.After(waitFor)

		sch, err := getCurrentGraphQLSchema(x.GalaxyNamespace)
		if err != nil {
			glog.Infof("Error reading GraphQL schema: %s.", err)
			continue
		}

		as.schema[x.GalaxyNamespace] = sch
		// adding the actual resolvers for updateGQLSchema and getGQLSchema only after server has
		// current GraphQL schema, if there was any.
		as.addConnectedAdminResolvers()
		mainHealthStore.up()

		if sch.Schema == "" {
			glog.Infof("No GraphQL schema in Dgraph; serving empty GraphQL API")
			break
		}

		generatedSchema, err := generateGQLSchema(sch)
		if err != nil {
			glog.Infof("Error processing GraphQL schema: %s.", err)
			break
		}

		as.resetSchema(x.GalaxyNamespace, generatedSchema)

		glog.Infof("Successfully loaded GraphQL schema.  Serving GraphQL API.")

		break
	}
}

// addConnectedAdminResolvers sets up the real resolvers
func (as *adminServer) addConnectedAdminResolvers() {

	qryRw := resolve.NewQueryRewriter()
	dgEx := resolve.NewDgraphExecutor()

	as.rf.WithMutationResolver("updateGQLSchema",
		func(m schema.Mutation) resolve.MutationResolver {
			return &updateSchemaResolver{admin: as}
		}).
		WithQueryResolver("getGQLSchema",
			func(q schema.Query) resolve.QueryResolver {
				return &getSchemaResolver{admin: as}
			}).
		WithQueryResolver("queryGroup",
			func(q schema.Query) resolve.QueryResolver {
				return resolve.NewQueryResolver(qryRw, dgEx)
			}).
		WithQueryResolver("queryUser",
			func(q schema.Query) resolve.QueryResolver {
				return resolve.NewQueryResolver(qryRw, dgEx)
			}).
		WithQueryResolver("getGroup",
			func(q schema.Query) resolve.QueryResolver {
				return resolve.NewQueryResolver(qryRw, dgEx)
			}).
		WithQueryResolver("getCurrentUser",
			func(q schema.Query) resolve.QueryResolver {
				return resolve.NewQueryResolver(&currentUserResolver{baseRewriter: qryRw}, dgEx)
			}).
		WithQueryResolver("getUser",
			func(q schema.Query) resolve.QueryResolver {
				return resolve.NewQueryResolver(qryRw, dgEx)
			}).
		WithMutationResolver("addUser",
			func(m schema.Mutation) resolve.MutationResolver {
				return resolve.NewDgraphResolver(resolve.NewAddRewriter(), dgEx)
			}).
		WithMutationResolver("addGroup",
			func(m schema.Mutation) resolve.MutationResolver {
				return resolve.NewDgraphResolver(NewAddGroupRewriter(), dgEx)
			}).
		WithMutationResolver("updateUser",
			func(m schema.Mutation) resolve.MutationResolver {
				return resolve.NewDgraphResolver(resolve.NewUpdateRewriter(), dgEx)
			}).
		WithMutationResolver("updateGroup",
			func(m schema.Mutation) resolve.MutationResolver {
				return resolve.NewDgraphResolver(NewUpdateGroupRewriter(), dgEx)
			}).
		WithMutationResolver("deleteUser",
			func(m schema.Mutation) resolve.MutationResolver {
				return resolve.NewDgraphResolver(resolve.NewDeleteRewriter(), dgEx)
			}).
		WithMutationResolver("deleteGroup",
			func(m schema.Mutation) resolve.MutationResolver {
				return resolve.NewDgraphResolver(resolve.NewDeleteRewriter(), dgEx)
			})
}

func resolverFactoryWithErrorMsg(msg string) resolve.ResolverFactory {
	errFunc := func(name string) error { return errors.Errorf(msg, name) }
	qErr :=
		resolve.QueryResolverFunc(func(ctx context.Context, query schema.Query) *resolve.Resolved {
			return &resolve.Resolved{Err: errFunc(query.ResponseName()), Field: query}
		})

	mErr := resolve.MutationResolverFunc(
		func(ctx context.Context, mutation schema.Mutation) (*resolve.Resolved, bool) {
			return &resolve.Resolved{Err: errFunc(mutation.ResponseName()), Field: mutation}, false
		})

	return resolve.NewResolverFactory(qErr, mErr)
}

func (as *adminServer) incrementSchemaUpdateCounter(ns uint64) {
	// Increment the Epoch when you get a new schema. So, that subscription's local epoch
	// will match against global epoch to terminate the current subscriptions.
	e := as.globalEpoch[ns]
	if e == nil {
		e = new(uint64)
		as.globalEpoch[ns] = e
	}
	atomic.AddUint64(e, 1)
}

func (as *adminServer) resetSchema(ns uint64, gqlSchema schema.Schema) {
	// set status as updating schema
	mainHealthStore.updatingSchema()

	var resolverFactory resolve.ResolverFactory
	// If schema is nil (which becomes after drop_all) then do not attach Resolver for
	// introspection operations, and set GQL schema to empty.
	if gqlSchema == nil {
		resolverFactory = resolverFactoryWithErrorMsg(errNoGraphQLSchema)
		gqlSchema, _ = schema.FromString("")
	} else {
		resolverFactory = resolverFactoryWithErrorMsg(errResolverNotFound).
			WithConventionResolvers(gqlSchema, as.fns)
		// If the schema is a Federated Schema then attach "_service" resolver
		if gqlSchema.IsFederated() {
			resolverFactory.WithQueryResolver("_service", func(s schema.Query) resolve.QueryResolver {
				return resolve.QueryResolverFunc(func(ctx context.Context, query schema.Query) *resolve.Resolved {
					as.mux.RLock()
					defer as.mux.RUnlock()
					sch := as.schema[ns].Schema
					handler, err := schema.NewHandler(sch, true)
					if err != nil {
						return resolve.EmptyResult(query, err)
					}
					data := handler.GQLSchemaWithoutApolloExtras()
					return resolve.DataResult(query,
						map[string]interface{}{"_service": map[string]interface{}{"sdl": data}},
						nil)
				})
			})
		}

		if as.withIntrospection {
			resolverFactory.WithSchemaIntrospection()
		}
	}

	resolvers := resolve.New(gqlSchema, resolverFactory)
	as.gqlServer.Set(ns, as.globalEpoch[ns], resolvers)

	// reset status to up, as now we are serving the new schema
	mainHealthStore.up()
}

func (as *adminServer) lazyLoadSchema(namespace uint64) {
	// if the schema is already in memory, no need to fetch it from disk
	as.mux.RLock()
	if _, ok := as.schema[namespace]; ok {
		as.mux.RUnlock()
		return
	}
	as.mux.RUnlock()

	// otherwise, fetch the schema from disk
	sch, err := getCurrentGraphQLSchema(namespace)
	if err != nil {
		glog.Infof("Error reading GraphQL schema: %s.", err)
		return
	}

	if sch.Schema == "" {
		glog.Infof("No GraphQL schema in Dgraph; serving empty GraphQL API")
		return
	}

	generatedSchema, err := generateGQLSchema(sch)
	if err != nil {
		glog.Infof("Error processing GraphQL schema: %s.", err)
		return
	}

	as.mux.Lock()
	defer as.mux.Unlock()
	as.schema[namespace] = sch
	as.resetSchema(namespace, generatedSchema)

	glog.Infof("Successfully lazy-loaded GraphQL schema. Serving GraphQL API.")
}

func LazyLoadSchema(namespace uint64) {
	adminServerVar.lazyLoadSchema(namespace)
}

func response(code, msg string) map[string]interface{} {
	return map[string]interface{}{
		"response": map[string]interface{}{"code": code, "message": msg}}
}

// DestinationFields is used by both export and backup to specify destination
type DestinationFields struct {
	Destination  string
	AccessKey    string
	SecretKey    string
	SessionToken string
	Anonymous    bool
}<|MERGE_RESOLUTION|>--- conflicted
+++ resolved
@@ -350,20 +350,11 @@
 		"getGQLSchema": commonAdminQueryMWs,
 		// for queries and mutations related to User/Group, dgraph handles Guardian auth,
 		// so no need to apply GuardianAuth Middleware
-<<<<<<< HEAD
+		"queryUser":      {resolve.IpWhitelistingMW4Query, resolve.LoggingMWQuery},
 		"queryGroup":     {resolve.IpWhitelistingMW4Query, resolve.LoggingMWQuery},
-		"queryUser":      {resolve.IpWhitelistingMW4Query, resolve.LoggingMWQuery},
+		"getUser":        {resolve.IpWhitelistingMW4Query, resolve.LoggingMWQuery},
+		"getCurrentUser": {resolve.IpWhitelistingMW4Query, resolve.LoggingMWQuery},
 		"getGroup":       {resolve.IpWhitelistingMW4Query, resolve.LoggingMWQuery},
-		"getCurrentUser": {resolve.IpWhitelistingMW4Query, resolve.LoggingMWQuery},
-		"getUser":        {resolve.IpWhitelistingMW4Query, resolve.LoggingMWQuery},
-=======
-		"queryUser":             {resolve.IpWhitelistingMW4Query, resolve.LoggingMWQuery},
-		"queryGroup":            {resolve.IpWhitelistingMW4Query, resolve.LoggingMWQuery},
-		"getUser":               {resolve.IpWhitelistingMW4Query, resolve.LoggingMWQuery},
-		"getCurrentUser":        {resolve.IpWhitelistingMW4Query, resolve.LoggingMWQuery},
-		"getGroup":              {resolve.IpWhitelistingMW4Query, resolve.LoggingMWQuery},
-		"getAllowedCORSOrigins": {resolve.IpWhitelistingMW4Query, resolve.LoggingMWQuery},
->>>>>>> 7ca23633
 	}
 	adminMutationMWConfig = map[string]resolve.MutationMiddlewares{
 		"backup":          guardianOfTheGalaxyMutationMWs,
@@ -374,29 +365,16 @@
 		"restore":         guardianOfTheGalaxyMutationMWs,
 		"shutdown":        guardianOfTheGalaxyMutationMWs,
 		"updateGQLSchema": commonAdminMutationMWs,
-
 		"addNamespace":    guardianOfTheGalaxyMutationMWs,
 		"deleteNamespace": guardianOfTheGalaxyMutationMWs,
 		// for queries and mutations related to User/Group, dgraph handles Guardian auth,
 		// so no need to apply GuardianAuth Middleware
-<<<<<<< HEAD
-		"addUser":         {resolve.IpWhitelistingMW4Mutation, resolve.LoggingMWMutation},
-		"addGroup":        {resolve.IpWhitelistingMW4Mutation, resolve.LoggingMWMutation},
-		"updateUser":      {resolve.IpWhitelistingMW4Mutation, resolve.LoggingMWMutation},
-		"updateGroup":     {resolve.IpWhitelistingMW4Mutation, resolve.LoggingMWMutation},
-		"deleteUser":      {resolve.IpWhitelistingMW4Mutation, resolve.LoggingMWMutation},
-		"deleteGroup":     {resolve.IpWhitelistingMW4Mutation, resolve.LoggingMWMutation},
-		"addNamespace":    {resolve.IpWhitelistingMW4Mutation, resolve.LoggingMWMutation},
-		"deleteNamespace": {resolve.IpWhitelistingMW4Mutation, resolve.LoggingMWMutation},
-=======
-		"addUser":                   {resolve.IpWhitelistingMW4Mutation, resolve.LoggingMWMutation},
-		"addGroup":                  {resolve.IpWhitelistingMW4Mutation, resolve.LoggingMWMutation},
-		"updateUser":                {resolve.IpWhitelistingMW4Mutation, resolve.LoggingMWMutation},
-		"updateGroup":               {resolve.IpWhitelistingMW4Mutation, resolve.LoggingMWMutation},
-		"deleteUser":                {resolve.IpWhitelistingMW4Mutation, resolve.LoggingMWMutation},
-		"deleteGroup":               {resolve.IpWhitelistingMW4Mutation, resolve.LoggingMWMutation},
-		"replaceAllowedCORSOrigins": {resolve.IpWhitelistingMW4Mutation, resolve.LoggingMWMutation},
->>>>>>> 7ca23633
+		"addUser":     {resolve.IpWhitelistingMW4Mutation, resolve.LoggingMWMutation},
+		"addGroup":    {resolve.IpWhitelistingMW4Mutation, resolve.LoggingMWMutation},
+		"updateUser":  {resolve.IpWhitelistingMW4Mutation, resolve.LoggingMWMutation},
+		"updateGroup": {resolve.IpWhitelistingMW4Mutation, resolve.LoggingMWMutation},
+		"deleteUser":  {resolve.IpWhitelistingMW4Mutation, resolve.LoggingMWMutation},
+		"deleteGroup": {resolve.IpWhitelistingMW4Mutation, resolve.LoggingMWMutation},
 	}
 	// mainHealthStore stores the health of the main GraphQL server.
 	mainHealthStore = &GraphQLHealthStore{}
