--- conflicted
+++ resolved
@@ -52,63 +52,14 @@
 		Anonymous:    input.Anonymous,
 	}, input.ForceFull)
 
-<<<<<<< HEAD
-	return nil, nil, err
-}
-
-func (br *backupResolver) FromMutationResult(
-	mutation schema.Mutation,
-	assigned map[string]string,
-	result map[string]interface{}) (*gql.GraphQuery, error) {
-
-	return nil, nil
-}
-
-func (br *backupResolver) Mutate(
-	ctx context.Context,
-	query *gql.GraphQuery,
-	mutations []*dgoapi.Mutation) (map[string]string, map[string]interface{},
-	*schema.Extensions, error) {
-
-	return nil, nil, nil, nil
-}
-
-func (br *backupResolver) Query(ctx context.Context, query *gql.GraphQuery) ([]byte,
-	*schema.Extensions, error) {
-	var buf bytes.Buffer
-
-	x.Check2(buf.WriteString(`{ "`))
-	x.Check2(buf.WriteString(br.mutation.SelectionSet()[0].ResponseName() + `": [{`))
-
-	for i, sel := range br.mutation.SelectionSet()[0].SelectionSet() {
-		var val string
-		switch sel.Name() {
-		case "code":
-			val = "Success"
-		case "message":
-			val = "Backup completed."
-		}
-		if i != 0 {
-			x.Check2(buf.WriteString(","))
-		}
-		x.Check2(buf.WriteString(`"`))
-		x.Check2(buf.WriteString(sel.ResponseName()))
-		x.Check2(buf.WriteString(`":`))
-		x.Check2(buf.WriteString(`"` + val + `"`))
-=======
 	if err != nil {
 		return emptyResult(m, err), false
->>>>>>> 285064a3
 	}
 
-<<<<<<< HEAD
-	return buf.Bytes(), nil, nil
-=======
 	return &resolve.Resolved{
 		Data:  map[string]interface{}{m.Name(): response("Success", "Backup completed.")},
 		Field: m,
 	}, true
->>>>>>> 285064a3
 }
 
 func getBackupInput(m schema.Mutation) (*backupInput, error) {
