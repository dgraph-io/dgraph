// +build !oss

/*
 * Copyright 2020 Dgraph Labs, Inc. and Contributors
 *
 * Licensed under the Apache License, Version 2.0 (the "License");
 * you may not use this file except in compliance with the License.
 * You may obtain a copy of the License at
 *
 *     http://www.apache.org/licenses/LICENSE-2.0
 *
 * Unless required by applicable law or agreed to in writing, software
 * distributed under the License is distributed on an "AS IS" BASIS,
 * WITHOUT WARRANTIES OR CONDITIONS OF ANY KIND, either express or implied.
 * See the License for the specific language governing permissions and
 * limitations under the License.
 */

package admin

const adminTypes = `
	input BackupInput {

		"""
		Destination for the backup: e.g. Minio or S3 bucket.
		"""
		destination: String!

		"""
		Access key credentail for the destination.
		"""
		accessKey: String

		"""
		Secret key credentail for the destination.
		"""		
		secretKey: String

		"""
		AWS session token, if required.
		"""	
		sessionToken: String

		"""
		Set to true to allow backing up to S3 or Minio bucket that requires no credentials.
		"""	
		anonymous: Boolean

		"""
		Force a full, rather than incremental backup.
		"""	
		forceFull: Boolean
	}

	type BackupPayload {
		response: Response
	}

	type LoginResponse {

		"""
		JWT token that should be used in future request after this login.
		"""	
		accessJWT: String

		"""
		Refresh token that can be used to re-login after accessJWT expires.
		"""	
		refreshJWT: String
	}

	type LoginPayload {
		response: LoginResponse
	}

<<<<<<< HEAD
	type User {

		"""
		Username for the user.  Dgraph ensures that user names are unique.
		"""
		name: String! @id @dgraph(pred: "dgraph.xid")

		# TODO - Update this to actual secret after password PR is merged here.
		password: String! @dgraph(pred: "dgraph.password")
=======
	type User @secret(field: "password", pred: "dgraph.password") {
		name: String! @id @dgraph(pred: "dgraph.xid")
>>>>>>> 754e1cc1
		groups: [Group] @dgraph(pred: "dgraph.user.group")
	}

	type Group {

		"""
		Name of the group.  Dgraph ensures uniqueness of group names.
		"""
		name: String! @id @dgraph(pred: "dgraph.xid")
		users: [User] @dgraph(pred: "~dgraph.user.group")
		rules: [Rule] @dgraph(pred: "dgraph.acl.rule")
	}

	type Rule {
<<<<<<< HEAD
		id: ID!

		"""
		Predicate to which the rule applies.
		"""	
=======
>>>>>>> 754e1cc1
		predicate: String! @dgraph(pred: "dgraph.rule.predicate")

		"""
		Permissions that apply for the rule.  Represented following the UNIX file permission 
		convention. That is, 4 (binary 100) represents READ, 2 (binary 010) represents WRITE, 
		and 1 (binary 001) represents MODIFY (the permission to change a predicate’s schema).

		The options are:
		* 1 (binary 001) : MODIFY
		* 2 (010) : WRITE
		* 3 (011) : WRITE+MODIFY
		* 4 (100) : READ
		* 5 (101) : READ+MODIFY
		* 6 (110) : READ+WRITE
		* 7 (111) : READ+WRITE+MODIFY
		"""	
		permission: Int! @dgraph(pred: "dgraph.rule.permission")
	}

	input StringHashFilter {
		eq: String
	}

	enum UserOrderable {
		name
	}

	enum GroupOrderable {
		name
	}

	input AddUserInput {
		name: String!
		password: String!
		groups: [GroupRef]
	}

	input AddGroupInput {
		name: String!
		rules: [RuleRef]
	}

	input UserRef {
		name: String!
	}

	input GroupRef {
		name: String!
	}

	input RuleRef {
<<<<<<< HEAD
		id: ID

		"""
		Predicate to which the rule applies.
		"""	
		predicate: String

		"""
		Permissions that apply for the rule.  Represented following the UNIX file permission 
		convention. That is, 4 (binary 100) represents READ, 2 (binary 010) represents WRITE, 
		and 1 (binary 001) represents MODIFY (the permission to change a predicate’s schema).

		The options are:
		* 1 (binary 001) : MODIFY
		* 2 (010) : WRITE
		* 3 (011) : WRITE+MODIFY
		* 4 (100) : READ
		* 5 (101) : READ+MODIFY
		* 6 (110) : READ+WRITE
		* 7 (111) : READ+WRITE+MODIFY
		"""
		permission: Int
=======
		predicate: String!
		permission: Int!
>>>>>>> 754e1cc1
	}

	input UserFilter {
		name: StringHashFilter
		and: UserFilter
		or: UserFilter
		not: UserFilter
	}

	input UserOrder {
		asc: UserOrderable
		desc: UserOrderable
		then: UserOrder
	}

	input GroupOrder {
		asc: GroupOrderable
		desc: GroupOrderable
		then: GroupOrder
	}

	input UserPatch {
		password: String
		groups: [GroupRef]
	}

	input UpdateUserInput {
		filter: UserFilter!
		set: UserPatch
		remove: UserPatch
	}

	input GroupFilter {
		name: StringHashFilter
		and: UserFilter
		or: UserFilter
		not: UserFilter
	}

	input SetGroupPatch {
		rules: [RuleRef!]!
	}

	input RemoveGroupPatch {
		rules: [String!]!
	}

	input UpdateGroupInput {
		filter: GroupFilter!
		set: SetGroupPatch
		remove: RemoveGroupPatch
	}

	type AddUserPayload {
		user: [User]
	}

	type AddGroupPayload {
		group: [Group]
	}

	type DeleteUserPayload {
		msg: String
	}

	type DeleteGroupPayload {
		msg: String
	}`

const adminMutations = `

	"""
	Start a binary backup.  See : https://docs.dgraph.io/enterprise-features/#binary-backups
	"""
	backup(input: BackupInput!) : BackupPayload

	"""
	Login to Dgraph.  Successful login results in a JWT that can be used in future requests.
	If login is not successful an error is returned.
	"""
	login(userId: String, password: String, refreshToken: String): LoginPayload
<<<<<<< HEAD

	"""
	Add a user.  When linking to groups, if the group doesn't exist it is created, if the group
	exists, the new user is linked to the existing group.  It's possible to both create new
	groups and link to existing groups in the one mutation.

	Dgraph ensures that user names are unique, hence attempting to add an existing user results
	in an error.
	"""
	addUser(input: [AddUserInput]): AddUserPayload

	"""
	Add a new group and (optionally) set the rules for the group.  
	"""
	addGroup(input: [AddGroupInput]): AddGroupPayload
=======
	# ACL related endpoints.
	# 1. If user and group don't exist both are created and linked.
	# 2. If user doesn't exist but group does, then user is created and both are linked.
	# 3. If user exists and group doesn't exist, then two errors are returned i.e. User exists
	# and group doesn't exist.
	# 4. If user and group exists, then error that user exists.
	addUser(input: [AddUserInput!]!): AddUserPayload
	addGroup(input: [AddGroupInput!]!): AddGroupPayload
>>>>>>> 754e1cc1

	"""
	Update users, their passwords and groups.  As with AddUser, when linking to groups, if the
	group doesn't exist it is created, if the group exists, the new user is linked to the existing 
	group.  If the filter doesn't match any users, the mutation has no effect.
	"""
	updateUser(input: UpdateUserInput!): AddUserPayload
<<<<<<< HEAD

	"""
	Update or add rules to groups. If the filter doesn't match any groups, 
	the mutation has no effect.
	"""
=======
	# update group only allows adding/removing rules to a group.
>>>>>>> 754e1cc1
	updateGroup(input: UpdateGroupInput!): AddGroupPayload

	deleteGroup(filter: GroupFilter!): DeleteGroupPayload
	deleteUser(filter: UserFilter!): DeleteUserPayload`

const adminQueries = `
	getUser(name: String!): User
	getGroup(name: String!): Group

	"""
	Get the currently logged in user.
	"""
	getCurrentUser: User

	queryUser(filter: UserFilter, order: UserOrder, first: Int, offset: Int): [User]
	queryGroup(filter: GroupFilter, order: GroupOrder, first: Int, offset: Int): [Group]`<|MERGE_RESOLUTION|>--- conflicted
+++ resolved
@@ -73,20 +73,13 @@
 		response: LoginResponse
 	}
 
-<<<<<<< HEAD
-	type User {
+	type User @secret(field: "password", pred: "dgraph.password") {
 
 		"""
 		Username for the user.  Dgraph ensures that user names are unique.
 		"""
 		name: String! @id @dgraph(pred: "dgraph.xid")
 
-		# TODO - Update this to actual secret after password PR is merged here.
-		password: String! @dgraph(pred: "dgraph.password")
-=======
-	type User @secret(field: "password", pred: "dgraph.password") {
-		name: String! @id @dgraph(pred: "dgraph.xid")
->>>>>>> 754e1cc1
 		groups: [Group] @dgraph(pred: "dgraph.user.group")
 	}
 
@@ -101,14 +94,10 @@
 	}
 
 	type Rule {
-<<<<<<< HEAD
-		id: ID!
 
 		"""
 		Predicate to which the rule applies.
 		"""	
-=======
->>>>>>> 754e1cc1
 		predicate: String! @dgraph(pred: "dgraph.rule.predicate")
 
 		"""
@@ -160,13 +149,10 @@
 	}
 
 	input RuleRef {
-<<<<<<< HEAD
-		id: ID
-
 		"""
 		Predicate to which the rule applies.
 		"""	
-		predicate: String
+		predicate: String!
 
 		"""
 		Permissions that apply for the rule.  Represented following the UNIX file permission 
@@ -182,11 +168,7 @@
 		* 6 (110) : READ+WRITE
 		* 7 (111) : READ+WRITE+MODIFY
 		"""
-		permission: Int
-=======
-		predicate: String!
 		permission: Int!
->>>>>>> 754e1cc1
 	}
 
 	input UserFilter {
@@ -268,7 +250,6 @@
 	If login is not successful an error is returned.
 	"""
 	login(userId: String, password: String, refreshToken: String): LoginPayload
-<<<<<<< HEAD
 
 	"""
 	Add a user.  When linking to groups, if the group doesn't exist it is created, if the group
@@ -278,22 +259,12 @@
 	Dgraph ensures that user names are unique, hence attempting to add an existing user results
 	in an error.
 	"""
-	addUser(input: [AddUserInput]): AddUserPayload
+	addUser(input: [AddUserInput!]!): AddUserPayload
 
 	"""
 	Add a new group and (optionally) set the rules for the group.  
 	"""
-	addGroup(input: [AddGroupInput]): AddGroupPayload
-=======
-	# ACL related endpoints.
-	# 1. If user and group don't exist both are created and linked.
-	# 2. If user doesn't exist but group does, then user is created and both are linked.
-	# 3. If user exists and group doesn't exist, then two errors are returned i.e. User exists
-	# and group doesn't exist.
-	# 4. If user and group exists, then error that user exists.
-	addUser(input: [AddUserInput!]!): AddUserPayload
 	addGroup(input: [AddGroupInput!]!): AddGroupPayload
->>>>>>> 754e1cc1
 
 	"""
 	Update users, their passwords and groups.  As with AddUser, when linking to groups, if the
@@ -301,15 +272,11 @@
 	group.  If the filter doesn't match any users, the mutation has no effect.
 	"""
 	updateUser(input: UpdateUserInput!): AddUserPayload
-<<<<<<< HEAD
-
-	"""
-	Update or add rules to groups. If the filter doesn't match any groups, 
+
+	"""
+	Add rules to, or remove rules from, groups. If the filter doesn't match any groups, 
 	the mutation has no effect.
 	"""
-=======
-	# update group only allows adding/removing rules to a group.
->>>>>>> 754e1cc1
 	updateGroup(input: UpdateGroupInput!): AddGroupPayload
 
 	deleteGroup(filter: GroupFilter!): DeleteGroupPayload
