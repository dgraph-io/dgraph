--- conflicted
+++ resolved
@@ -49,32 +49,6 @@
 	}
 
 	err = worker.ExportOverNetwork(context.Background(), format)
-<<<<<<< HEAD
-	return nil, nil, errors.Wrapf(err, "export failed")
-}
-
-func (er *exportResolver) FromMutationResult(
-	mutation schema.Mutation,
-	assigned map[string]string,
-	result map[string]interface{}) (*gql.GraphQuery, error) {
-
-	return nil, nil
-}
-
-func (er *exportResolver) Mutate(
-	ctx context.Context,
-	query *gql.GraphQuery,
-	mutations []*dgoapi.Mutation) (map[string]string, map[string]interface{},
-	*schema.Extensions, error) {
-
-	return nil, nil, nil, nil
-}
-
-func (er *exportResolver) Query(ctx context.Context, query *gql.GraphQuery) ([]byte,
-	*schema.Extensions, error) {
-	buf := writeResponse(er.mutation, "Success", "Export completed.")
-	return buf, nil, nil
-=======
 	if err != nil {
 		return emptyResult(m, err), false
 	}
@@ -83,7 +57,6 @@
 		Data:  map[string]interface{}{m.Name(): response("Success", "Export completed.")},
 		Field: m,
 	}, true
->>>>>>> 285064a3
 }
 
 func getExportInput(m schema.Mutation) (*exportInput, error) {
