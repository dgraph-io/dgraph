--- conflicted
+++ resolved
@@ -35,68 +35,18 @@
 func resolveLogin(ctx context.Context, m schema.Mutation) (*resolve.Resolved, bool) {
 	glog.Info("Got login request")
 
-<<<<<<< HEAD
-func (lr *loginResolver) Mutate(
-	ctx context.Context,
-	query *gql.GraphQuery,
-	mutations []*dgoapi.Mutation) (map[string]string, map[string]interface{},
-	*schema.Extensions, error) {
-
-	input := getLoginInput(lr.mutation)
-=======
 	input := getLoginInput(m)
->>>>>>> 285064a3
 	resp, err := (&edgraph.Server{}).Login(ctx, &dgoapi.LoginRequest{
 		Userid:       input.UserId,
 		Password:     input.Password,
 		RefreshToken: input.RefreshToken,
 	})
-	ext := schema.NewExtensions(resp)
 	if err != nil {
-<<<<<<< HEAD
-		return nil, nil, ext, err
-=======
 		return emptyResult(m, err), false
->>>>>>> 285064a3
 	}
 
 	jwt := &dgoapi.Jwt{}
 	if err := jwt.Unmarshal(resp.GetJson()); err != nil {
-<<<<<<< HEAD
-		return nil, nil, ext, err
-	}
-	lr.accessJwt = jwt.AccessJwt
-	lr.refreshJwt = jwt.RefreshJwt
-	return nil, nil, ext, nil
-}
-
-func (lr *loginResolver) Query(ctx context.Context, query *gql.GraphQuery) ([]byte,
-	*schema.Extensions, error) {
-	var buf bytes.Buffer
-
-	x.Check2(buf.WriteString(`{ "`))
-	x.Check2(buf.WriteString(lr.mutation.SelectionSet()[0].ResponseName() + `": [{`))
-
-	for i, sel := range lr.mutation.SelectionSet()[0].SelectionSet() {
-		var val string
-		switch sel.Name() {
-		case "accessJWT":
-			val = lr.accessJwt
-		case "refreshJWT":
-			val = lr.refreshJwt
-		}
-		if i != 0 {
-			x.Check2(buf.WriteString(","))
-		}
-		x.Check2(buf.WriteString(`"`))
-		x.Check2(buf.WriteString(sel.ResponseName()))
-		x.Check2(buf.WriteString(`":`))
-		x.Check2(buf.WriteString(`"` + val + `"`))
-	}
-	x.Check2(buf.WriteString("}]}"))
-
-	return buf.Bytes(), nil, nil
-=======
 		return emptyResult(m, err), false
 	}
 
@@ -110,7 +60,6 @@
 		Err:   nil,
 	}, true
 
->>>>>>> 285064a3
 }
 
 func getLoginInput(m schema.Mutation) *loginInput {
