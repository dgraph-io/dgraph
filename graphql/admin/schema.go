--- conflicted
+++ resolved
@@ -105,14 +105,10 @@
 
 func (gsr *getSchemaResolver) Execute(
 	ctx context.Context,
-<<<<<<< HEAD
 	req *dgoapi.Request,
 	field schema.Field) (*dgoapi.Response, error) {
-=======
-	req *dgoapi.Request) (*dgoapi.Response, error) {
 	gsr.admin.mux.RLock()
 	defer gsr.admin.mux.RUnlock()
->>>>>>> a57470e0
 	b, err := doQuery(gsr.admin.schema, gsr.gqlQuery)
 	return &dgoapi.Response{Json: b}, err
 }
