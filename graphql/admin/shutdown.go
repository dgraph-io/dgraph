--- conflicted
+++ resolved
@@ -29,36 +29,9 @@
 	glog.Info("Got shutdown request through GraphQL admin API")
 
 	close(worker.ShutdownCh)
-<<<<<<< HEAD
-	return nil, nil, nil
-}
-
-func (sr *shutdownResolver) FromMutationResult(
-	mutation schema.Mutation,
-	assigned map[string]string,
-	result map[string]interface{}) (*gql.GraphQuery, error) {
-
-	return nil, nil
-}
-
-func (sr *shutdownResolver) Mutate(
-	ctx context.Context,
-	query *gql.GraphQuery,
-	mutations []*dgoapi.Mutation) (map[string]string, map[string]interface{},
-	*schema.Extensions, error) {
-
-	return nil, nil, nil, nil
-}
-
-func (sr *shutdownResolver) Query(ctx context.Context, query *gql.GraphQuery) ([]byte,
-	*schema.Extensions, error) {
-	buf := writeResponse(sr.mutation, "Success", "Server is shutting down")
-	return buf, nil, nil
-=======
 
 	return &resolve.Resolved{
 		Data:  map[string]interface{}{m.Name(): response("Success", "Server is shutting down")},
 		Field: m,
 	}, true
->>>>>>> 285064a3
 }