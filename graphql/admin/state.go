package admin

import (
	"bytes"
	"context"
	"encoding/json"

	"github.com/dgraph-io/dgraph/edgraph"
	"github.com/dgraph-io/dgraph/graphql/resolve"
	"github.com/dgraph-io/dgraph/graphql/schema"
	"github.com/dgraph-io/dgraph/protos/pb"
	"github.com/dgraph-io/dgraph/x"
	"github.com/gogo/protobuf/jsonpb"
	"github.com/pkg/errors"
)

type membershipState struct {
	Counter    uint64         `json:"counter,omitempty"`
	Groups     []clusterGroup `json:"groups,omitempty"`
	Zeros      []*pb.Member   `json:"zeros,omitempty"`
	MaxLeaseId uint64         `json:"maxLeaseId,omitempty"`
	MaxTxnTs   uint64         `json:"maxTxnTs,omitempty"`
	MaxRaftId  uint64         `json:"maxRaftId,omitempty"`
	Removed    []*pb.Member   `json:"removed,omitempty"`
	Cid        string         `json:"cid,omitempty"`
	License    *pb.License    `json:"license,omitempty"`
}

type clusterGroup struct {
	Id         uint32       `json:"id,omitempty"`
	Members    []*pb.Member `json:"members,omitempty"`
	Tablets    []*pb.Tablet `json:"tablets,omitempty"`
	SnapshotTs uint64       `json:"snapshotTs,omitempty"`
	Checksum   uint64       `json:"checksum,omitempty"`
}

<<<<<<< HEAD
func (hr *stateResolver) Rewrite(ctx context.Context, q schema.Query) (*gql.GraphQuery, error) {
	return nil, nil
}

func (hr *stateResolver) Query(ctx context.Context, query *gql.GraphQuery) ([]byte,
	*schema.Extensions, error) {
	var buf bytes.Buffer
	var resp *api.Response
	var err error

	x.Check2(buf.WriteString(`{ "state":`))
=======
func resolveState(ctx context.Context, q schema.Query) *resolve.Resolved {
	resp, err := (&edgraph.Server{}).State(ctx)
	if err != nil {
		return emptyResult(q, errors.Errorf("%s: %s", x.Error, err.Error()))
	}
>>>>>>> 285064a3

	// unmarshal it back to MembershipState proto in order to map to graphql response
	u := jsonpb.Unmarshaler{}
	var ms pb.MembershipState
	err = u.Unmarshal(bytes.NewReader(resp.GetJson()), &ms)

	if err != nil {
		return emptyResult(q, err)
	}

	// map to graphql response structure
	state := convertToGraphQLResp(ms)
	b, err := json.Marshal(state)
	if err != nil {
		return emptyResult(q, err)
	}
	var resultState map[string]interface{}
	err = json.Unmarshal(b, &resultState)
	if err != nil {
		return emptyResult(q, err)
	}

<<<<<<< HEAD
	ext := schema.NewExtensions(resp)

	return buf.Bytes(), ext, err
=======
	return &resolve.Resolved{
		Data:  map[string]interface{}{q.Name(): resultState},
		Field: q,
	}
>>>>>>> 285064a3
}

// convertToGraphQLResp converts MembershipState proto to GraphQL layer response
// MembershipState proto contains some fields which are of type map, and as GraphQL
// does not have a map type, we convert those maps to lists by using just the map
// values and not the keys. For pb.MembershipState.Group, the keys are the group IDs
// and pb.Group didn't contain this ID, so we are creating a custom clusterGroup type,
// which is same as pb.Group and also contains the ID for the group.
func convertToGraphQLResp(ms pb.MembershipState) membershipState {
	var state membershipState

	state.Counter = ms.Counter
	for k, v := range ms.Groups {
		var members = make([]*pb.Member, 0, len(v.Members))
		for _, v1 := range v.Members {
			members = append(members, v1)
		}
		var tablets = make([]*pb.Tablet, 0, len(v.Tablets))
		for _, v1 := range v.Tablets {
			tablets = append(tablets, v1)
		}
		state.Groups = append(state.Groups, clusterGroup{
			Id:         k,
			Members:    members,
			Tablets:    tablets,
			SnapshotTs: v.SnapshotTs,
			Checksum:   v.Checksum,
		})
	}
	state.Zeros = make([]*pb.Member, 0, len(ms.Zeros))
	for _, v := range ms.Zeros {
		state.Zeros = append(state.Zeros, v)
	}
	state.MaxLeaseId = ms.MaxLeaseId
	state.MaxTxnTs = ms.MaxTxnTs
	state.MaxRaftId = ms.MaxRaftId
	state.Removed = ms.Removed
	state.Cid = ms.Cid
	state.License = ms.License

	return state
}<|MERGE_RESOLUTION|>--- conflicted
+++ resolved
@@ -34,25 +34,11 @@
 	Checksum   uint64       `json:"checksum,omitempty"`
 }
 
-<<<<<<< HEAD
-func (hr *stateResolver) Rewrite(ctx context.Context, q schema.Query) (*gql.GraphQuery, error) {
-	return nil, nil
-}
-
-func (hr *stateResolver) Query(ctx context.Context, query *gql.GraphQuery) ([]byte,
-	*schema.Extensions, error) {
-	var buf bytes.Buffer
-	var resp *api.Response
-	var err error
-
-	x.Check2(buf.WriteString(`{ "state":`))
-=======
 func resolveState(ctx context.Context, q schema.Query) *resolve.Resolved {
 	resp, err := (&edgraph.Server{}).State(ctx)
 	if err != nil {
 		return emptyResult(q, errors.Errorf("%s: %s", x.Error, err.Error()))
 	}
->>>>>>> 285064a3
 
 	// unmarshal it back to MembershipState proto in order to map to graphql response
 	u := jsonpb.Unmarshaler{}
@@ -75,16 +61,10 @@
 		return emptyResult(q, err)
 	}
 
-<<<<<<< HEAD
-	ext := schema.NewExtensions(resp)
-
-	return buf.Bytes(), ext, err
-=======
 	return &resolve.Resolved{
 		Data:  map[string]interface{}{q.Name(): resultState},
 		Field: q,
 	}
->>>>>>> 285064a3
 }
 
 // convertToGraphQLResp converts MembershipState proto to GraphQL layer response
