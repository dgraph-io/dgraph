/*
 * Copyright 2020 Dgraph Labs, Inc. and Contributors
 *
 * Licensed under the Apache License, Version 2.0 (the "License");
 * you may not use this file except in compliance with the License.
 * You may obtain a copy of the License at
 *
 *     http://www.apache.org/licenses/LICENSE-2.0
 *
 * Unless required by applicable law or agreed to in writing, software
 * distributed under the License is distributed on an "AS IS" BASIS,
 * WITHOUT WARRANTIES OR CONDITIONS OF ANY KIND, either express or implied.
 * See the License for the specific language governing permissions and
 * limitations under the License.
 */

package authorization

import (
	"bytes"
	"context"
	"crypto/rsa"
	"crypto/subtle"
	"encoding/json"
	"fmt"
	"io/ioutil"
	"net/http"
	"regexp"
	"strings"
	"time"

	"github.com/dgraph-io/gqlparser/v2/gqlerror"
	"github.com/dgrijalva/jwt-go/v4"
	"github.com/pkg/errors"
	"google.golang.org/grpc/metadata"
	"gopkg.in/square/go-jose.v2"
)

type ctxKey string

const (
	AuthJwtCtxKey  = ctxKey("authorizationJwt")
	AuthMetaHeader = "# Dgraph.Authorization "
)

var (
	supportedAlgorithms = map[string]jwt.SigningMethod{
		jwt.SigningMethodRS256.Name: jwt.SigningMethodRS256,
		jwt.SigningMethodRS384.Name: jwt.SigningMethodRS384,
		jwt.SigningMethodRS512.Name: jwt.SigningMethodRS512,
		jwt.SigningMethodHS256.Name: jwt.SigningMethodHS256,
		jwt.SigningMethodHS384.Name: jwt.SigningMethodHS384,
		jwt.SigningMethodHS512.Name: jwt.SigningMethodHS512,
	}
)

type AuthMeta struct {
	VerificationKey string
	JWKUrl          string
	jwkSet          *jose.JSONWebKeySet
	expiryTime      time.Time
	RSAPublicKey    *rsa.PublicKey `json:"-"` // Ignoring this field
	Header          string
	Namespace       string
	Algo            string
	SigningMethod   jwt.SigningMethod `json:"-"` // Ignoring this field
	Audience        []string
	httpClient      *http.Client
	ClosedByDefault bool
}

// Validate required fields.
func (a *AuthMeta) validate() error {
	var fields string

	// If JWKUrl is provided, we don't expect (VerificationKey, Algo),
	// they are needed only if JWKUrl is not present there.
	if a.JWKUrl != "" {
		if a.VerificationKey != "" || a.Algo != "" {
			return fmt.Errorf("expecting either JWKUrl or (VerificationKey, Algo), both were given")
		}

		// Audience should be a required field if JWKUrl is provided.
		if len(a.Audience) == 0 {
			fields = " `Audience` "
		}
	} else {
		if a.VerificationKey == "" {
			fields = " `Verification key`/`JWKUrl`"
		}

		if a.Algo == "" {
			fields += " `Algo`"
		}
	}

	if a.Header == "" {
		fields += " `Header`"
	}

	if a.Namespace == "" {
		fields += " `Namespace`"
	}

	if len(fields) > 0 {
		return fmt.Errorf("required field missing in Dgraph.Authorization:%s", fields)
	}
	return nil
}

func Parse(schema string) (*AuthMeta, error) {
	var meta AuthMeta
	authInfoIdx := strings.LastIndex(schema, AuthMetaHeader)
	if authInfoIdx == -1 {
		return nil, nil
	}
	authInfo := schema[authInfoIdx:]
	err := json.Unmarshal([]byte(authInfo[len(AuthMetaHeader):]), &meta)
	if err == nil {
		if err := meta.validate(); err != nil {
			return nil, err
		}

		if algoErr := meta.initSigningMethod(); algoErr != nil {
			return nil, algoErr
		}

		return &meta, nil
	}

	fmt.Println("Falling back to parsing `Dgraph.Authorization` in old format." +
		" Please check the updated syntax at https://graphql.dgraph.io/authorization/")
	// Note: This is the old format for passing authorization information and this code
	// is there to maintain backward compatibility. It may be removed in future release.

	// This regex matches authorization information present in the last line of the schema.
	// Format: # Dgraph.Authorization <HTTP header> <Claim namespace> <Algorithm> "<verification key>"
	// Example: # Dgraph.Authorization X-Test-Auth https://xyz.io/jwt/claims HS256 "secretkey"
	// On successful regex match the index for the following strings will be returned.
	// [0][0]:[0][1] : # Dgraph.Authorization X-Test-Auth https://xyz.io/jwt/claims HS256 "secretkey"
	// [0][2]:[0][3] : Authorization, [0][4]:[0][5] : X-Test-Auth,
	// [0][6]:[0][7] : https://xyz.io/jwt/claims,
	// [0][8]:[0][9] : HS256, [0][10]:[0][11] : secretkey
	authMetaRegex, err :=
		regexp.Compile(`^#[\s]([^\s]+)[\s]+([^\s]+)[\s]+([^\s]+)[\s]+([^\s]+)[\s]+"([^\"]+)"`)
	if err != nil {
		return nil, gqlerror.Errorf("JWT parsing failed: %v", err)
	}

	idx := authMetaRegex.FindAllStringSubmatchIndex(authInfo, -1)
	if len(idx) != 1 || len(idx[0]) != 12 ||
		!strings.HasPrefix(authInfo, authInfo[idx[0][0]:idx[0][1]]) {
		return nil, gqlerror.Errorf("Invalid `Dgraph.Authorization` format: %s", authInfo)
	}

	meta.Header = authInfo[idx[0][4]:idx[0][5]]
	meta.Namespace = authInfo[idx[0][6]:idx[0][7]]
	meta.Algo = authInfo[idx[0][8]:idx[0][9]]
	meta.VerificationKey = authInfo[idx[0][10]:idx[0][11]]

	if err := meta.initSigningMethod(); err != nil {
		return nil, err
	}

	return &meta, nil
}

func ParseAuthMeta(schema string) (*AuthMeta, error) {
	metaInfo, err := Parse(schema)
	if err != nil {
		return nil, err
	}

	if _, ok := metaInfo.SigningMethod.(*jwt.SigningMethodRSA); ok {
		// The jwt library internally uses `bytes.IndexByte(data, '\n')` to fetch new line and fails
		// if we have newline "\n" as ASCII value {92,110} instead of the actual ASCII value of 10.
		// To fix this we replace "\n" with new line's ASCII value.
		bytekey := bytes.ReplaceAll([]byte(metaInfo.VerificationKey), []byte{92, 110}, []byte{10})

		if metaInfo.RSAPublicKey, err = jwt.ParseRSAPublicKeyFromPEM(bytekey); err != nil {
			return nil, err
		}
	}

	return metaInfo, nil
}

func (a *AuthMeta) GetHeader() string {
	if a == nil {
		return ""
	}
	return a.Header
}

// AttachAuthorizationJwt adds any incoming JWT authorization data into the grpc context metadata.
func (a *AuthMeta) AttachAuthorizationJwt(ctx context.Context, header http.Header) context.Context {
	if a == nil {
		return ctx
	}

	authorizationJwt := header.Get(a.Header)
	if authorizationJwt == "" {
		return ctx
	}

	md, ok := metadata.FromIncomingContext(ctx)
	if !ok {
		md = metadata.New(nil)
	}

	md.Append(string(AuthJwtCtxKey), authorizationJwt)
	ctx = metadata.NewIncomingContext(ctx, md)
	return ctx
}

type CustomClaims struct {
	authMeta      *AuthMeta
	AuthVariables map[string]interface{}
	jwt.StandardClaims
}

// UnmarshalJSON unmarshalls the claims present in the JWT.
// It also adds standard claims to the `AuthVariables`. If
// there is an auth variable with name same as one of auth
// variable then the auth variable supersedes the standard claim.
func (c *CustomClaims) UnmarshalJSON(data []byte) error {
	// Unmarshal the standard claims first
	if err := json.Unmarshal(data, &c.StandardClaims); err != nil {
		return err
	}

	var result map[string]interface{}
	if err := json.Unmarshal(data, &result); err != nil {
		return err
	}

	// Unmarshal the auth variables for a particular namespace.
<<<<<<< HEAD
	if authValue, ok := result[c.authMeta.Namespace]; ok {
		if authJson, ok := authValue.(string); ok {
			if err := json.Unmarshal([]byte(authJson), &c.AuthVariables); err != nil {
=======
	if authValue, ok := result[authMeta.namespace()]; ok {
		if authJSON, ok := authValue.(string); ok {
			if err := json.Unmarshal([]byte(authJSON), &c.AuthVariables); err != nil {
>>>>>>> 7ca23633
				return err
			}
		} else {
			c.AuthVariables, _ = authValue.(map[string]interface{})
		}
	}

	// `result` contains all the cliams, delete the claim of the namespace mentioned
	// in the Authorization Header.
	delete(result, authMeta.namespace())
	// add AuthVariables into the `result` map, Now it contains all the AuthVariables
	// and other claims present in the token.
	for k, v := range c.AuthVariables {
		result[k] = v
	}

	// update `AuthVariables` with `result` map
	c.AuthVariables = result
	return nil
}

func (c *CustomClaims) validateAudience() error {
	// If there's no audience claim, ignore
	if c.Audience == nil || len(c.Audience) == 0 {
		return nil
	}

	// If there is an audience claim, but no value provided, fail
	if c.authMeta.Audience == nil {
		return fmt.Errorf("audience value was expected but not provided")
	}

	var match = false
	for _, audStr := range c.Audience {
		for _, expectedAudStr := range c.authMeta.Audience {
			if subtle.ConstantTimeCompare([]byte(audStr), []byte(expectedAudStr)) == 1 {
				match = true
				break
			}
		}
	}
	if !match {
		return fmt.Errorf("JWT `aud` value doesn't match with the audience")
	}
	return nil
}

func (a *AuthMeta) ExtractCustomClaims(ctx context.Context) (*CustomClaims, error) {
	if a == nil {
		return &CustomClaims{}, nil
	}
	// return CustomClaims containing jwt and authvariables.
	md, _ := metadata.FromIncomingContext(ctx)
	jwtToken := md.Get(string(AuthJwtCtxKey))
	if len(jwtToken) == 0 {
<<<<<<< HEAD
		if a.ClosedByDefault {
=======
		if authMeta.ClosedByDefault {
>>>>>>> 7ca23633
			return &CustomClaims{}, fmt.Errorf("a valid JWT is required but was not provided")
		} else {
			return &CustomClaims{}, nil
		}
	} else if len(jwtToken) > 1 {
		return nil, fmt.Errorf("invalid jwt auth token")
	}
	return a.validateJWTCustomClaims(jwtToken[0])
}

func GetJwtToken(ctx context.Context) string {
	md, ok := metadata.FromIncomingContext(ctx)
	if !ok {
		return ""
	}
	jwtToken := md.Get(string(AuthJwtCtxKey))
	if len(jwtToken) != 1 {
		return ""
	}
	return jwtToken[0]
}

func (a *AuthMeta) validateJWTCustomClaims(jwtStr string) (*CustomClaims, error) {
	var token *jwt.Token
	var err error
	// Verification through JWKUrl
	if a.JWKUrl != "" {
		if a.isExpired() {
			err = a.refreshJWK()
			if err != nil {
				return nil, errors.Wrap(err, "while refreshing JWK from the URL")
			}
		}

		token, err =
			jwt.ParseWithClaims(jwtStr, &CustomClaims{authMeta: a}, func(token *jwt.Token) (interface{}, error) {
				kid := token.Header["kid"]
				if kid == nil {
					return nil, errors.Errorf("kid not present in JWT")
				}

				signingKeys := a.jwkSet.Key(kid.(string))
				if len(signingKeys) == 0 {
					return nil, errors.Errorf("Invalid kid")
				}
				return signingKeys[0].Key, nil
			}, jwt.WithoutAudienceValidation())
	} else {
		if a.Algo == "" {
			return nil, fmt.Errorf(
				"jwt token cannot be validated because verification algorithm is not set")
		}

		// The JWT library supports comparison of `aud` in JWT against a single string. Hence, we
		// disable the `aud` claim verification at the library end using `WithoutAudienceValidation` and
		// use our custom validation function `validateAudience`.
		token, err =
			jwt.ParseWithClaims(jwtStr, &CustomClaims{authMeta: a}, func(token *jwt.Token) (interface{}, error) {
				algo, _ := token.Header["alg"].(string)
				if algo != a.Algo {
					return nil, errors.Errorf("unexpected signing method: Expected %s Found %s",
						a.Algo, algo)
				}

				switch a.SigningMethod.(type) {
				case *jwt.SigningMethodHMAC:
					return []byte(a.VerificationKey), nil
				case *jwt.SigningMethodRSA:
					return a.RSAPublicKey, nil
				}

				return nil, errors.Errorf("couldn't parse signing method from token header: %s", algo)
			}, jwt.WithoutAudienceValidation())
	}

	if err != nil {
		return nil, errors.Errorf("unable to parse jwt token:%v", err)
	}

	claims, ok := token.Claims.(*CustomClaims)
	if !ok || !token.Valid {
		return nil, errors.Errorf("claims in jwt token is not map claims")
	}

	if err := claims.validateAudience(); err != nil {
		return nil, err
	}
	return claims, nil
}

// FetchJWKs fetches the JSON Web Key set from a JWKUrl. It acquires a Lock over a as some of the
// properties of AuthMeta are modified in the process.
func (a *AuthMeta) FetchJWKs() error {
	if a.JWKUrl == "" {
		return errors.Errorf("No JWKUrl supplied")
	}

	req, err := http.NewRequest("GET", a.JWKUrl, nil)
	if err != nil {
		return err
	}

	resp, err := a.httpClient.Do(req)
	if err != nil {
		return err
	}
	defer resp.Body.Close()

	data, err := ioutil.ReadAll(resp.Body)
	if err != nil {
		return err
	}

	type JwkArray struct {
		JWKs []json.RawMessage `json:"keys"`
	}

	var jwkArray JwkArray
	err = json.Unmarshal(data, &jwkArray)
	if err != nil {
		return err
	}

	a.jwkSet = &jose.JSONWebKeySet{Keys: make([]jose.JSONWebKey, len(jwkArray.JWKs))}
	for i, jwk := range jwkArray.JWKs {
		err = a.jwkSet.Keys[i].UnmarshalJSON(jwk)
		if err != nil {
			return err
		}
	}

	// Try to Parse the Remaining time in the expiry of signing keys
	// from the `max-age` directive in the `Cache-Control` Header
	var maxAge int64

	if resp.Header["Cache-Control"] != nil {
		maxAge, _ = ParseMaxAge(resp.Header["Cache-Control"][0])
	}

	if maxAge == 0 {
		a.expiryTime = time.Time{}
	} else {
		a.expiryTime = time.Now().Add(time.Duration(maxAge) * time.Second)
	}

	return nil
}

func (a *AuthMeta) refreshJWK() error {
	var err error
	for i := 0; i < 3; i++ {
		err = a.FetchJWKs()
		if err == nil {
			return nil
		}
		time.Sleep(10 * time.Second)
	}
	return err
}

// To check whether JWKs are expired or not
// if expiryTime is equal to 0 which means there
// is no expiry time of the JWKs, so it always
// returns false
func (a *AuthMeta) isExpired() bool {
	if a.expiryTime.IsZero() {
		return false
	}
	return time.Now().After(a.expiryTime)
}

// initSigningMethod takes the current Algo value, validates it's a supported SigningMethod, then sets the SigningMethod
// field.
func (a *AuthMeta) initSigningMethod() error {
	// configurations using JWK URLs do not use signing methods.
	if a.JWKUrl != "" {
		return nil
	}

	signingMethod, ok := supportedAlgorithms[a.Algo]
	if !ok {
		arr := make([]string, 0, len(supportedAlgorithms))
		for k := range supportedAlgorithms {
			arr = append(arr, k)
		}

		return errors.Errorf(
			"invalid jwt algorithm: found %s, but supported options are: %s",
			a.Algo, strings.Join(arr, ","),
		)
	}

	a.SigningMethod = signingMethod

	return nil
}

func (a *AuthMeta) InitHttpClient() {
	a.httpClient = &http.Client{
		Timeout: 30 * time.Second,
	}
}<|MERGE_RESOLUTION|>--- conflicted
+++ resolved
@@ -224,7 +224,7 @@
 // there is an auth variable with name same as one of auth
 // variable then the auth variable supersedes the standard claim.
 func (c *CustomClaims) UnmarshalJSON(data []byte) error {
-	// Unmarshal the standard claims first
+	// Unmarshal the standard claims first.
 	if err := json.Unmarshal(data, &c.StandardClaims); err != nil {
 		return err
 	}
@@ -235,15 +235,9 @@
 	}
 
 	// Unmarshal the auth variables for a particular namespace.
-<<<<<<< HEAD
 	if authValue, ok := result[c.authMeta.Namespace]; ok {
 		if authJson, ok := authValue.(string); ok {
 			if err := json.Unmarshal([]byte(authJson), &c.AuthVariables); err != nil {
-=======
-	if authValue, ok := result[authMeta.namespace()]; ok {
-		if authJSON, ok := authValue.(string); ok {
-			if err := json.Unmarshal([]byte(authJSON), &c.AuthVariables); err != nil {
->>>>>>> 7ca23633
 				return err
 			}
 		} else {
@@ -251,9 +245,9 @@
 		}
 	}
 
-	// `result` contains all the cliams, delete the claim of the namespace mentioned
+	// `result` contains all the claims, delete the claim of the namespace mentioned
 	// in the Authorization Header.
-	delete(result, authMeta.namespace())
+	delete(result, c.authMeta.Namespace)
 	// add AuthVariables into the `result` map, Now it contains all the AuthVariables
 	// and other claims present in the token.
 	for k, v := range c.AuthVariables {
@@ -299,11 +293,7 @@
 	md, _ := metadata.FromIncomingContext(ctx)
 	jwtToken := md.Get(string(AuthJwtCtxKey))
 	if len(jwtToken) == 0 {
-<<<<<<< HEAD
 		if a.ClosedByDefault {
-=======
-		if authMeta.ClosedByDefault {
->>>>>>> 7ca23633
 			return &CustomClaims{}, fmt.Errorf("a valid JWT is required but was not provided")
 		} else {
 			return &CustomClaims{}, nil
