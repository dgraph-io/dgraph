--- conflicted
+++ resolved
@@ -66,11 +66,16 @@
 }
 
 type Question struct {
-<<<<<<< HEAD
 	Id       string  `json:"id,omitempty"`
 	Text     string  `json:"text,omitempty"`
 	Answered bool    `json:"answered,omitempty"`
 	Author   *Author `json:"author,omitempty"`
+}
+
+type Answer struct {
+	Id     string  `json:"id,omitempty"`
+	Text   string  `json:"text,omitempty"`
+	Author *Author `json:"author,omitempty"`
 }
 
 type FbPost struct {
@@ -80,11 +85,6 @@
 	Sender    *Author `json:"sender,omitempty"`
 	Receiver  *Author `json:"receiver,omitempty"`
 	PostCount int     `json:"postCount,omitempty"`
-=======
-	Id     string  `json:"id,omitempty"`
-	Text   string  `json:"text,omitempty"`
-	Author *Author `json:"author,omitempty"`
->>>>>>> af174fda
 }
 
 type Log struct {
@@ -144,7 +144,6 @@
 }
 
 type TestCase struct {
-<<<<<<< HEAD
 	user          string
 	role          string
 	ans           bool
@@ -154,16 +153,6 @@
 	variables     map[string]interface{}
 	query         string
 	expectedError bool
-=======
-	user      string
-	role      string
-	ans       bool
-	result    string
-	name      string
-	filter    map[string]interface{}
-	variables map[string]interface{}
-	query     string
->>>>>>> af174fda
 }
 
 type uidResult struct {
