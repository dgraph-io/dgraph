/*
 *    Copyright 2019 Dgraph Labs, Inc. and Contributors
 *
 * Licensed under the Apache License, Version 2.0 (the "License");
 * you may not use this file except in compliance with the License.
 * You may obtain a copy of the License at
 *
 *     http://www.apache.org/licenses/LICENSE-2.0
 *
 * Unless required by applicable law or agreed to in writing, software
 * distributed under the License is distributed on an "AS IS" BASIS,
 * WITHOUT WARRANTIES OR CONDITIONS OF ANY KIND, either express or implied.
 * See the License for the specific language governing permissions and
 * limitations under the License.
 */

package auth

import (
	"context"
	"encoding/json"
	"fmt"
	"os"
	"strings"
	"testing"

	"github.com/google/go-cmp/cmp/cmpopts"

	"github.com/dgraph-io/dgraph/graphql/e2e/common"
	"github.com/dgraph-io/dgraph/testutil"
	"github.com/dgrijalva/jwt-go/v4"
	"github.com/google/go-cmp/cmp"
	"github.com/stretchr/testify/require"
)

var (
	metaInfo *testutil.AuthMeta
)

type Region struct {
	Id     string         `json:"id,omitempty"`
	Name   string         `json:"name,omitempty"`
	Users  []*common.User `json:"users,omitempty"`
	Global bool           `json:"global,omitempty"`
}

type Movie struct {
	Id               string    `json:"id,omitempty"`
	Content          string    `json:"content,omitempty"`
	Hidden           bool      `json:"hidden,omitempty"`
	RegionsAvailable []*Region `json:"regionsAvailable,omitempty"`
}

type Issue struct {
	Id    string       `json:"id,omitempty"`
	Msg   string       `json:"msg,omitempty"`
	Owner *common.User `json:"owner,omitempty"`
}

type Author struct {
	Id    string      `json:"id,omitempty"`
	Name  string      `json:"name,omitempty"`
	Posts []*Question `json:"posts,omitempty"`
}

type Post struct {
	Id     string  `json:"id,omitempty"`
	Text   string  `json:"text,omitempty"`
	Author *Author `json:"author,omitempty"`
}

type Question struct {
	Id       string  `json:"id,omitempty"`
	Text     string  `json:"text,omitempty"`
	Answered bool    `json:"answered,omitempty"`
	Author   *Author `json:"author,omitempty"`
	Pwd      string  `json:"pwd,omitempty"`
}

type Answer struct {
	Id     string  `json:"id,omitempty"`
	Text   string  `json:"text,omitempty"`
	Author *Author `json:"author,omitempty"`
}

type FbPost struct {
	Id        string  `json:"id,omitempty"`
	Text      string  `json:"text,omitempty"`
	Author    *Author `json:"author,omitempty"`
	Sender    *Author `json:"sender,omitempty"`
	Receiver  *Author `json:"receiver,omitempty"`
	PostCount int     `json:"postCount,omitempty"`
	Pwd       string  `json:"pwd,omitempty"`
}

type Log struct {
	Id     string `json:"id,omitempty"`
	Logs   string `json:"logs,omitempty"`
	Random string `json:"random,omitempty"`
	Pwd    string `json:"pwd,omitempty"`
}

type ComplexLog struct {
	Id      string `json:"id,omitempty"`
	Logs    string `json:"logs,omitempty"`
	Visible bool   `json:"visible,omitempty"`
}

type Role struct {
	Id         string         `json:"id,omitempty"`
	Permission string         `json:"permission,omitempty"`
	AssignedTo []*common.User `json:"assignedTo,omitempty"`
}

type Ticket struct {
	Id         string         `json:"id,omitempty"`
	OnColumn   *Column        `json:"onColumn,omitempty"`
	Title      string         `json:"title,omitempty"`
	AssignedTo []*common.User `json:"assignedTo,omitempty"`
}

type Column struct {
	ColID     string    `json:"colID,omitempty"`
	InProject *Project  `json:"inProject,omitempty"`
	Name      string    `json:"name,omitempty"`
	Tickets   []*Ticket `json:"tickets,omitempty"`
}

type Project struct {
	ProjID  string    `json:"projID,omitempty"`
	Name    string    `json:"name,omitempty"`
	Roles   []*Role   `json:"roles,omitempty"`
	Columns []*Column `json:"columns,omitempty"`
	Pwd     string    `json:"pwd,omitempty"`
}

type Student struct {
	Id    string `json:"id,omitempty"`
	Email string `json:"email,omitempty"`
}

type Task struct {
	Id          string            `json:"id,omitempty"`
	Name        string            `json:"name,omitempty"`
	Occurrences []*TaskOccurrence `json:"occurrences,omitempty"`
}

type TaskOccurrence struct {
	Id   string `json:"id,omitempty"`
	Due  string `json:"due,omitempty"`
	Comp string `json:"comp,omitempty"`
}

type TestCase struct {
	user          string
	role          string
	ans           bool
	result        string
	name          string
	filter        map[string]interface{}
	variables     map[string]interface{}
	query         string
	expectedError bool
}

type uidResult struct {
	Query []struct {
		UID string
	}
}

type Tasks []Task

func (tasks Tasks) add(t *testing.T) {
	getParams := &common.GraphQLParams{
		Query: `
		mutation AddTask($tasks : [AddTaskInput!]!) {
		  addTask(input: $tasks) {
			numUids
		  }
		}
		`,
		Variables: map[string]interface{}{"tasks": tasks},
	}
	gqlResponse := getParams.ExecuteAsPost(t, common.GraphqlURL)
	common.RequireNoGQLErrors(t, gqlResponse)
}

func (r *Region) add(t *testing.T, user, role string) {
	getParams := &common.GraphQLParams{
		Headers: common.GetJWT(t, user, role, metaInfo),
		Query: `
		mutation addRegion($region: AddRegionInput!) {
		  addRegion(input: [$region]) {
			numUids
		  }
		}
		`,
		Variables: map[string]interface{}{"region": r},
	}
	gqlResponse := getParams.ExecuteAsPost(t, common.GraphqlURL)
	common.RequireNoGQLErrors(t, gqlResponse)
}

func (r *Region) delete(t *testing.T, user, role string) {
	getParams := &common.GraphQLParams{
		Headers: common.GetJWT(t, user, role, metaInfo),
		Query: `
		mutation deleteRegion($name: String) {
		  deleteRegion(filter:{name: { eq: $name}}) {
			msg
		  }
		}
		`,
		Variables: map[string]interface{}{"name": r.Name},
	}
	gqlResponse := getParams.ExecuteAsPost(t, common.GraphqlURL)
	common.RequireNoGQLErrors(t, gqlResponse)
}

func TestOptimizedNestedAuthQuery(t *testing.T) {
	query := `
	query {
	  queryMovie {
		content
		 regionsAvailable {
		  name
		  global
		}
	  }
	}
	`
	user := "user1"
	role := "ADMIN"

	getUserParams := &common.GraphQLParams{
		Headers: common.GetJWT(t, user, role, metaInfo),
		Query:   query,
	}

	gqlResponse := getUserParams.ExecuteAsPost(t, common.GraphqlURL)
	common.RequireNoGQLErrors(t, gqlResponse)
	beforeTouchUids := gqlResponse.Extensions["touched_uids"]
	beforeResult := gqlResponse.Data

	// Previously, Auth queries would have touched all the new `Regions`. But after the optimization
	// we should only touch necessary `Regions` which are assigned to some `Movie`. Hence, adding
	// these extra `Regions` would not increase the `touched_uids`.
	var regions []Region
	for i := 0; i < 100; i++ {
		r := Region{
			Name:   fmt.Sprintf("Test_Region_%d", i),
			Global: true,
		}
		r.add(t, user, role)
		regions = append(regions, r)
	}

	gqlResponse = getUserParams.ExecuteAsPost(t, common.GraphqlURL)
	common.RequireNoGQLErrors(t, gqlResponse)

	afterTouchUids := gqlResponse.Extensions["touched_uids"]
	require.Equal(t, beforeTouchUids, afterTouchUids)
	require.Equal(t, beforeResult, gqlResponse.Data)

	// Clean up
	for _, region := range regions {
		region.delete(t, user, role)
	}
}

func (s Student) deleteByEmail(t *testing.T) {
	getParams := &common.GraphQLParams{
		Query: `
			mutation delStudent ($filter : StudentFilter!){
			  	deleteStudent (filter: $filter) {
					numUids
			  	}
			}
		`,
		Variables: map[string]interface{}{"filter": map[string]interface{}{
			"email": map[string]interface{}{"eq": s.Email},
		}},
	}
	gqlResponse := getParams.ExecuteAsPost(t, common.GraphqlURL)
	common.RequireNoGQLErrors(t, gqlResponse)
}

func (s Student) add(t *testing.T) {
	mutation := &common.GraphQLParams{
		Query: `
		mutation addStudent($student : AddStudentInput!) {
			addStudent(input: [$student]) {
				numUids
			}
		}`,
		Variables: map[string]interface{}{"student": s},
	}
	result := `{"addStudent":{"numUids": 1}}`
	gqlResponse := mutation.ExecuteAsPost(t, common.GraphqlURL)
	common.RequireNoGQLErrors(t, gqlResponse)
	require.JSONEq(t, result, string(gqlResponse.Data))
}

func TestAddMutationWithXid(t *testing.T) {
	mutation := `
	mutation addTweets($tweet: AddTweetsInput!){
      addTweets(input: [$tweet]) {
        numUids
      }
    }
	`

	tweet := common.Tweets{
		Id:        "tweet1",
		Text:      "abc",
		Timestamp: "2020-10-10",
	}
	user := "foo"
	addTweetsParams := &common.GraphQLParams{
		Headers:   common.GetJWT(t, user, "", metaInfo),
		Query:     mutation,
		Variables: map[string]interface{}{"tweet": tweet},
	}

	// Add the tweet for the first time.
	gqlResponse := addTweetsParams.ExecuteAsPost(t, common.GraphqlURL)
	common.RequireNoGQLErrors(t, gqlResponse)

	// Re-adding the tweet should fail.
	gqlResponse = addTweetsParams.ExecuteAsPost(t, common.GraphqlURL)
	require.Error(t, gqlResponse.Errors)
	require.Equal(t, len(gqlResponse.Errors), 1)
	require.Contains(t, gqlResponse.Errors[0].Error(),
		"GraphQL debug: id already exists for type Tweets")

	// Clear the tweet.
	tweet.DeleteByID(t, user, metaInfo)
}

func TestAuthWithDgraphDirective(t *testing.T) {
	students := []Student{
		{
			Email: "user1@gmail.com",
		},
		{
			Email: "user2@gmail.com",
		},
	}
	for _, student := range students {
		student.add(t)
	}

	testCases := []TestCase{{
		user:   students[0].Email,
		role:   "ADMIN",
		result: `{"queryStudent":[{"email":"` + students[0].Email + `"}]}`,
	}, {
		user:   students[0].Email,
		role:   "USER",
		result: `{"queryStudent" : []}`,
	}}

	queryStudent := `
	query {
		queryStudent {
			email
		}
	}`

	for _, tcase := range testCases {
		t.Run(tcase.role+"_"+tcase.user, func(t *testing.T) {
			queryParams := &common.GraphQLParams{
				Query:   queryStudent,
				Headers: common.GetJWT(t, tcase.user, tcase.role, metaInfo),
			}
			gqlResponse := queryParams.ExecuteAsPost(t, common.GraphqlURL)
			common.RequireNoGQLErrors(t, gqlResponse)
			require.JSONEq(t, tcase.result, string(gqlResponse.Data))
		})
	}

	// Clean up
	for _, student := range students {
		student.deleteByEmail(t)
	}
}

func TestAuthOnInterfaces(t *testing.T) {
	TestCases := []TestCase{
		{
			name: "Types inherit Interface's auth rules and its own rules",
			query: `
		query{
			queryQuestion{
				text
			}
		}
		`,
			user:   "user1@dgraph.io",
			ans:    true,
			result: `{"queryQuestion":[{"text": "A Question"}]}`,
		},
		{
			name: "Query Should return empty for non-existent user",
			query: `
		query{
			queryQuestion{
				text
			}
		}
		`,
			user:   "user3@dgraph.io",
			ans:    true,
			result: `{"queryQuestion":[]}`,
		},
		{
			name: "Types inherit Only Interface's auth rules if it doesn't have its own auth rules",
			query: `
			query{
				queryAnswer{
					text
				}
			}
			`,
			user:   "user1@dgraph.io",
			result: `{"queryAnswer": [{"text": "A Answer"}]}`,
		},
		{
			name: "Types inherit auth rules from all the different Interfaces",
			query: `
			query{
				queryFbPost{
					text
				}
			}
			`,
			user:   "user2@dgraph.io",
			role:   "ADMIN",
			result: `{"queryFbPost": [{"text": "B FbPost"}]}`,
		},
		{
			name: "Query Interface should inherit auth rules from all the interfaces",
			query: `
			query{
				queryPost(order: {asc: text}){
					text
				}
			}
			`,
			user:   "user1@dgraph.io",
			ans:    true,
			role:   "ADMIN",
			result: `{"queryPost":[{"text": "A Answer"},{"text": "A FbPost"},{"text": "A Question"}]}`,
		},
		{
			name: "Query Interface should return those implementing type whose auth rules are satisfied",
			query: `
			query{
				queryPost(order: {asc: text}){
					text
				}
			}
			`,
			user:   "user1@dgraph.io",
			ans:    true,
			result: `{"queryPost":[{"text": "A Answer"},{"text": "A Question"}]}`,
		},
		{
			name: "Query Interface should return empty if the Auth rules of interface are not satisfied",
			query: `
			query{
				queryPost(order: {asc: text}){
					text
				}
			}
			`,
			ans:    true,
			result: `{"queryPost":[]}`,
		},
	}

	for _, tcase := range TestCases {
		t.Run(tcase.name, func(t *testing.T) {
			getUserParams := &common.GraphQLParams{
				Headers: common.GetJWTForInterfaceAuth(t, tcase.user, tcase.role, tcase.ans, metaInfo),
				Query:   tcase.query,
			}
			gqlResponse := getUserParams.ExecuteAsPost(t, common.GraphqlURL)
			common.RequireNoGQLErrors(t, gqlResponse)
			require.JSONEq(t, tcase.result, string(gqlResponse.Data))
		})
	}
}

<<<<<<< HEAD
func TestAuthRulesWithNullValuesInJWT(t *testing.T) {
	testCases := []TestCase{
		{
			name: "Query with null value in jwt",
			query: `
			query {
				queryProject {
					name
				}
			}
			`,
			result: `{"queryProject":[]}`,
		},
		{
			name: "Query with null value in jwt: deep level",
			query: `
			query {
				queryUser(order: {desc: username}, first: 1) {
					username
					issues {
						msg
					}
				}
			}
			`,
			role:   "ADMIN",
			result: `{"queryUser":[{"username":"user8","issues":[]}]}`,
		},
	}

	for _, tcase := range testCases {
		queryParams := &common.GraphQLParams{
			Headers: common.GetJWTWithNullUser(t, tcase.role, metaInfo),
			Query:   tcase.query,
		}
		gqlResponse := queryParams.ExecuteAsPost(t, common.GraphqlURL)
		common.RequireNoGQLErrors(t, gqlResponse)

		if diff := cmp.Diff(tcase.result, string(gqlResponse.Data)); diff != "" {
			t.Errorf("Test: %s result mismatch (-want +got):\n%s", tcase.name, diff)
		}
	}
}
  
=======
>>>>>>> eb4ab631
func TestAuthOnInterfaceWithRBACPositive(t *testing.T) {
	getVehicleParams := &common.GraphQLParams{
		Query: `
		query {
			queryVehicle{
				owner
			}
		}`,
		Headers: common.GetJWT(t, "Alice", "ADMIN", metaInfo),
	}
	gqlResponse := getVehicleParams.ExecuteAsPost(t, common.GraphqlURL)
	common.RequireNoGQLErrors(t, gqlResponse)

	result := `
	{
		"queryVehicle": [
		  {
			"owner": "Bob"
		  }
		]
	  }`

	require.JSONEq(t, result, string(gqlResponse.Data))
}

func TestAuthRulesWithMissingJWT(t *testing.T) {
	testCases := []TestCase{
		{name: "Query non auth field without JWT Token",
			query: `
			query {
			  queryRole(filter: {permission: { eq: EDIT }}) {
				permission
			  }
			}`,
			result: `{"queryRole":[{"permission":"EDIT"}]}`,
		},
		{name: "Query auth field without JWT Token",
			query: `
			query {
				queryMovie {
					content
				}
			}`,
			result: `{"queryMovie":[{"content":"Movie4"}]}`,
		},
		{name: "Query empty auth field without JWT Token",
			query: `
			query {
				queryReview {
					comment
				}
			}`,
			result: `{"queryReview":[{"comment":"Nice movie"}]}`,
		},
		{name: "Query auth field with partial JWT Token",
			query: `
			query {
				queryProject {
					name
				}
			}`,
			user:   "user1",
			result: `{"queryProject":[{"name":"Project1"}]}`,
		},
		{name: "Query auth field with invalid JWT Token",
			query: `
			query {
				queryProject {
					name
				}
			}`,
			user:   "user1",
			role:   "ADMIN",
			result: `{"queryProject":[]}`,
		},
	}

	for _, tcase := range testCases {
		queryParams := &common.GraphQLParams{
			Query: tcase.query,
		}

		testInvalidKey := strings.HasSuffix(tcase.name, "invalid JWT Token")
		if testInvalidKey {
			queryParams.Headers = common.GetJWT(t, tcase.user, tcase.role, metaInfo)
			jwtVar := queryParams.Headers.Get(metaInfo.Header)

			// Create a invalid JWT signature.
			jwtVar = jwtVar + "A"
			queryParams.Headers.Set(metaInfo.Header, jwtVar)
		} else if tcase.user != "" || tcase.role != "" {
			queryParams.Headers = common.GetJWT(t, tcase.user, tcase.role, metaInfo)
		}

		gqlResponse := queryParams.ExecuteAsPost(t, common.GraphqlURL)
		if testInvalidKey {
			require.Contains(t, gqlResponse.Errors[0].Error(),
				"couldn't rewrite query queryProject because unable to parse jwt token")
		} else {
			common.RequireNoGQLErrors(t, gqlResponse)
		}

		if diff := cmp.Diff(tcase.result, string(gqlResponse.Data)); diff != "" {
			t.Errorf("Test: %s result mismatch (-want +got):\n%s", tcase.name, diff)
		}
	}
}

func TestOrderAndOffset(t *testing.T) {
	tasks := Tasks{
		Task{
			Name: "First Task four occurrence",
			Occurrences: []*TaskOccurrence{
				{Due: "2020-07-19T08:00:00", Comp: "2020-07-19T08:00:00"},
				{Due: "2020-07-19T08:00:00", Comp: "2020-07-19T08:00:00"},
				{Due: "2020-07-19T08:00:00", Comp: "2020-07-19T08:00:00"},
				{Due: "2020-07-19T08:00:00", Comp: "2020-07-19T08:00:00"},
			},
		},
		Task{
			Name: "Second Task single occurrence",
			Occurrences: []*TaskOccurrence{
				{Due: "2020-07-19T08:00:00", Comp: "2020-07-19T08:00:00"},
			},
		},
		Task{
			Name:        "Third Task no occurrence",
			Occurrences: []*TaskOccurrence{},
		},
		Task{
			Name: "Fourth Task two occurrences",
			Occurrences: []*TaskOccurrence{
				{Due: "2020-07-19T08:00:00", Comp: "2020-07-19T08:00:00"},
				{Due: "2020-07-19T08:00:00", Comp: "2020-07-19T08:00:00"},
			},
		},
		Task{
			Name: "Fifth one, two occurrences",
			Occurrences: []*TaskOccurrence{
				{Due: "2020-07-19T08:00:00", Comp: "2020-07-19T08:00:00"},
				{Due: "2020-07-19T08:00:00", Comp: "2020-07-19T08:00:00"},
			},
		},
		Task{
			Name: "Sixth Task four occurrences",
			Occurrences: []*TaskOccurrence{
				{Due: "2020-07-19T08:00:00", Comp: "2020-07-19T08:00:00"},
				{Due: "2020-07-19T08:00:00", Comp: "2020-07-19T08:00:00"},
				{Due: "2020-07-19T08:00:00", Comp: "2020-07-19T08:00:00"},
				{Due: "2020-07-19T08:00:00", Comp: "2020-07-19T08:00:00"},
			},
		},
	}
	tasks.add(t)

	query := `
	query {
	  queryTask(filter: {name: {anyofterms: "Task"}}, first: 4, offset: 1, order: {asc : name}) {
		name
		occurrences(first: 2) {
		  due
		  comp
		}
	  }
	}
	`
	testCases := []TestCase{{
		user: "user1",
		role: "ADMIN",
		result: `
		{
		"queryTask": [
		  {
			"name": "Fourth Task two occurrences",
			"occurrences": [
			  {
				"due": "2020-07-19T08:00:00Z",
				"comp": "2020-07-19T08:00:00Z"
			  },
			  {
				"due": "2020-07-19T08:00:00Z",
				"comp": "2020-07-19T08:00:00Z"
			  }
			]
		  },
		  {
			"name": "Second Task single occurrence",
			"occurrences": [
			  {
				"due": "2020-07-19T08:00:00Z",
				"comp": "2020-07-19T08:00:00Z"
			  }
			]
		  },
		  {
			"name": "Sixth Task four occurrences",
			"occurrences": [
			  {
				"due": "2020-07-19T08:00:00Z",
				"comp": "2020-07-19T08:00:00Z"
			  },
			  {
				"due": "2020-07-19T08:00:00Z",
				"comp": "2020-07-19T08:00:00Z"
			  }
			]
		  },
		  {
			"name": "Third Task no occurrence",
			"occurrences": []
		  }
		]
	  }
		`,
	}}

	for _, tcase := range testCases {
		t.Run(tcase.role+tcase.user, func(t *testing.T) {
			getUserParams := &common.GraphQLParams{
				Headers: common.GetJWT(t, tcase.user, tcase.role, metaInfo),
				Query:   query,
			}

			gqlResponse := getUserParams.ExecuteAsPost(t, common.GraphqlURL)
			common.RequireNoGQLErrors(t, gqlResponse)

			require.JSONEq(t, tcase.result, string(gqlResponse.Data))
		})
	}

	// Clean up `Task`
	getParams := &common.GraphQLParams{
		Query: `
		mutation DelTask {
		  deleteTask(filter: {}) {
			numUids
		  }
		}
		`,
		Variables: map[string]interface{}{"tasks": tasks},
	}
	gqlResponse := getParams.ExecuteAsPost(t, common.GraphqlURL)
	common.RequireNoGQLErrors(t, gqlResponse)

	// Clean up `TaskOccurrence`
	getParams = &common.GraphQLParams{
		Query: `
		mutation DelTaskOccuerence {
		  deleteTaskOccurrence(filter: {}) {
			numUids
		  }
		}
		`,
		Variables: map[string]interface{}{"tasks": tasks},
	}
	gqlResponse = getParams.ExecuteAsPost(t, common.GraphqlURL)
	common.RequireNoGQLErrors(t, gqlResponse)
}

func TestOrRBACFilter(t *testing.T) {
	testCases := []TestCase{{
		user: "user1",
		role: "ADMIN",
		result: `{
                            "queryProject": [
                              {
                                "name": "Project1"
                              },
                              {
                                "name": "Project2"
                              }
                            ]
                        }`,
	}, {
		user: "user1",
		role: "USER",
		result: `{
                            "queryProject": [
                              {
                                "name": "Project1"
                              }
                            ]
                        }`,
	}, {
		user: "user4",
		role: "USER",
		result: `{
                            "queryProject": [
                              {
                                "name": "Project2"
                              }
                            ]
                        }`,
	}}

	query := `
            query {
                queryProject (order: {asc: name}) {
			name
		}
	    }
	`

	for _, tcase := range testCases {
		t.Run(tcase.role+tcase.user, func(t *testing.T) {
			getUserParams := &common.GraphQLParams{
				Headers: common.GetJWT(t, tcase.user, tcase.role, metaInfo),
				Query:   query,
			}

			gqlResponse := getUserParams.ExecuteAsPost(t, common.GraphqlURL)
			common.RequireNoGQLErrors(t, gqlResponse)

			require.JSONEq(t, string(gqlResponse.Data), tcase.result)
		})
	}
}

func getColID(t *testing.T, tcase TestCase) string {
	query := `
		query($name: String!) {
		    queryColumn(filter: {name: {eq: $name}}) {
		        colID
		    	name
		    }
		}
	`

	var result struct {
		QueryColumn []*Column
	}

	getUserParams := &common.GraphQLParams{
		Headers:   common.GetJWT(t, tcase.user, tcase.role, metaInfo),
		Query:     query,
		Variables: map[string]interface{}{"name": tcase.name},
	}

	gqlResponse := getUserParams.ExecuteAsPost(t, common.GraphqlURL)
	common.RequireNoGQLErrors(t, gqlResponse)

	err := json.Unmarshal(gqlResponse.Data, &result)
	require.Nil(t, err)

	if len(result.QueryColumn) > 0 {
		return result.QueryColumn[0].ColID
	}

	return ""
}

func TestRootGetFilter(t *testing.T) {
	idCol1 := getColID(t, TestCase{user: "user1", role: "USER", name: "Column1"})
	idCol2 := getColID(t, TestCase{user: "user2", role: "USER", name: "Column2"})
	require.NotEqual(t, idCol1, "")
	require.NotEqual(t, idCol2, "")

	tcases := []TestCase{{
		user:   "user1",
		role:   "USER",
		result: `{"getColumn": {"name": "Column1"}}`,
		name:   idCol1,
	}, {
		user:   "user1",
		role:   "USER",
		result: `{"getColumn": null}`,
		name:   idCol2,
	}, {
		user:   "user2",
		role:   "USER",
		result: `{"getColumn": {"name": "Column2"}}`,
		name:   idCol2,
	}}

	query := `
		query($id: ID!) {
		    getColumn(colID: $id) {
				name
		    }
		}
	`

	for _, tcase := range tcases {
		t.Run(tcase.role+tcase.user, func(t *testing.T) {
			getUserParams := &common.GraphQLParams{
				Headers:   common.GetJWT(t, tcase.user, tcase.role, metaInfo),
				Query:     query,
				Variables: map[string]interface{}{"id": tcase.name},
			}

			gqlResponse := getUserParams.ExecuteAsPost(t, common.GraphqlURL)
			common.RequireNoGQLErrors(t, gqlResponse)

			require.JSONEq(t, string(gqlResponse.Data), tcase.result)
		})
	}
}

func getProjectID(t *testing.T, tcase TestCase) string {
	query := `
		query($name: String!) {
		    queryProject(filter: {name: {eq: $name}}) {
		        projID
		    }
		}
	`

	var result struct {
		QueryProject []*Project
	}

	getUserParams := &common.GraphQLParams{
		Headers:   common.GetJWT(t, tcase.user, tcase.role, metaInfo),
		Query:     query,
		Variables: map[string]interface{}{"name": tcase.name},
	}

	gqlResponse := getUserParams.ExecuteAsPost(t, common.GraphqlURL)
	common.RequireNoGQLErrors(t, gqlResponse)

	err := json.Unmarshal(gqlResponse.Data, &result)
	require.Nil(t, err)

	if len(result.QueryProject) > 0 {
		return result.QueryProject[0].ProjID
	}

	return ""
}

func TestRootGetDeepFilter(t *testing.T) {
	idProject1 := getProjectID(t, TestCase{user: "user1", role: "USER", name: "Project1"})
	idProject2 := getProjectID(t, TestCase{user: "user2", role: "USER", name: "Project2"})
	require.NotEqual(t, idProject1, "")
	require.NotEqual(t, idProject2, "")

	tcases := []TestCase{{
		user:   "user1",
		role:   "USER",
		result: `{"getProject":{"name":"Project1","columns":[{"name":"Column1"}]}}`,
		name:   idProject1,
	}, {
		user:   "user1",
		role:   "USER",
		result: `{"getProject": null}`,
		name:   idProject2,
	}, {
		user:   "user2",
		role:   "USER",
		result: `{"getProject":{"name":"Project2","columns":[{"name":"Column2"},{"name":"Column3"}]}}`,
		name:   idProject2,
	}}

	query := `
		query($id: ID!) {
		    getProject(projID: $id) {
				name
				columns(order: {asc: name}) {
          				name
				}
		    }
		}
	`

	for _, tcase := range tcases {
		t.Run(tcase.role+tcase.user, func(t *testing.T) {
			getUserParams := &common.GraphQLParams{
				Headers:   common.GetJWT(t, tcase.user, tcase.role, metaInfo),
				Query:     query,
				Variables: map[string]interface{}{"id": tcase.name},
			}

			gqlResponse := getUserParams.ExecuteAsPost(t, common.GraphqlURL)
			common.RequireNoGQLErrors(t, gqlResponse)

			require.JSONEq(t, string(gqlResponse.Data), tcase.result)
		})
	}
}

func TestDeepFilter(t *testing.T) {
	tcases := []TestCase{{
		user:   "user1",
		role:   "USER",
		result: `{"queryProject":[{"name":"Project1","columns":[{"name":"Column1"}]}]}`,
		name:   "Column1",
	}, {
		user:   "user2",
		role:   "USER",
		result: `{"queryProject":[{"name":"Project1","columns":[{"name":"Column1"}]}, {"name":"Project2","columns":[]}]}`,
		name:   "Column1",
	}, {
		user:   "user2",
		role:   "USER",
		result: `{"queryProject":[{"name":"Project1","columns":[]}, {"name":"Project2","columns":[{"name":"Column3"}]}]}`,
		name:   "Column3",
	}}

	query := `
		query($name: String!) {
		    queryProject (order: {asc: name}) {
		       name
		       columns (filter: {name: {eq: $name}}, first: 1) {
		       	   name
                       }
                    }
                 }
	`

	for _, tcase := range tcases {
		t.Run(tcase.role+tcase.user, func(t *testing.T) {
			getUserParams := &common.GraphQLParams{
				Headers:   common.GetJWT(t, tcase.user, tcase.role, metaInfo),
				Query:     query,
				Variables: map[string]interface{}{"name": tcase.name},
			}

			gqlResponse := getUserParams.ExecuteAsPost(t, common.GraphqlURL)
			common.RequireNoGQLErrors(t, gqlResponse)
			require.JSONEq(t, string(gqlResponse.Data), tcase.result)
		})
	}
}

func TestRootFilter(t *testing.T) {
	testCases := []TestCase{{
		user:   "user1",
		role:   "USER",
		result: `{"queryColumn": [{"name": "Column1"}]}`,
	}, {
		user:   "user2",
		role:   "USER",
		result: `{"queryColumn": [{"name": "Column1"}, {"name": "Column2"}, {"name": "Column3"}]}`,
	}, {
		user:   "user4",
		role:   "USER",
		result: `{"queryColumn": [{"name": "Column2"}, {"name": "Column3"}]}`,
	}}
	query := `
	query {
		queryColumn(order: {asc: name}) {
			name
		}
	}`

	for _, tcase := range testCases {
		t.Run(tcase.role+tcase.user, func(t *testing.T) {
			getUserParams := &common.GraphQLParams{
				Headers: common.GetJWT(t, tcase.user, tcase.role, metaInfo),
				Query:   query,
			}

			gqlResponse := getUserParams.ExecuteAsPost(t, common.GraphqlURL)
			common.RequireNoGQLErrors(t, gqlResponse)

			require.JSONEq(t, string(gqlResponse.Data), tcase.result)
		})
	}
}

func TestRootAggregateQuery(t *testing.T) {
	testCases := []TestCase{
		{
			user: "user1",
			role: "USER",
			result: `
						{
							"aggregateColumn":
								{
									"count": 1,
									"nameMin": "Column1",
									"nameMax": "Column1"
								}
						}`,
		},
		{
			user: "user2",
			role: "USER",
			result: `
						{
							"aggregateColumn":
								{
									"count": 3,
									"nameMin": "Column1",
									"nameMax": "Column3"
								}
						}`,
		},
		{
			user: "user4",
			role: "USER",
			result: `
						{
							"aggregateColumn":
								{
									"count": 2,
									"nameMin": "Column2",
									"nameMax": "Column3"
								}
						}`,
		},
	}
	query := `
	query {
		aggregateColumn {
			count
			nameMin
			nameMax
		}
	}`

	for _, tcase := range testCases {
		t.Run(tcase.role+tcase.user, func(t *testing.T) {
			params := &common.GraphQLParams{
				Headers: common.GetJWT(t, tcase.user, tcase.role, metaInfo),
				Query:   query,
			}

			gqlResponse := params.ExecuteAsPost(t, common.GraphqlURL)
			common.RequireNoGQLErrors(t, gqlResponse)

			require.JSONEq(t, tcase.result, string(gqlResponse.Data))
		})
	}
}

func TestDeepRBACValue(t *testing.T) {
	testCases := []TestCase{
		{user: "user1", role: "USER", result: `{"queryUser": [{"username": "user1", "issues":[]}]}`},
		{user: "user1", role: "ADMIN", result: `{"queryUser":[{"username":"user1","issues":[{"msg":"Issue1"}]}]}`},
	}

	query := `
	query {
	  queryUser (filter:{username:{eq:"user1"}}) {
		username
		issues {
		  msg
		}
	  }
	}
	`

	for _, tcase := range testCases {
		t.Run(tcase.role+tcase.user, func(t *testing.T) {
			getUserParams := &common.GraphQLParams{
				Headers: common.GetJWT(t, tcase.user, tcase.role, metaInfo),
				Query:   query,
			}

			gqlResponse := getUserParams.ExecuteAsPost(t, common.GraphqlURL)
			common.RequireNoGQLErrors(t, gqlResponse)

			require.JSONEq(t, string(gqlResponse.Data), tcase.result)
		})
	}
}

func TestRBACFilter(t *testing.T) {
	testCases := []TestCase{
		{role: "USER", result: `{"queryLog": []}`},
		{result: `{"queryLog": []}`},
		{role: "ADMIN", result: `{"queryLog": [{"logs": "Log1"},{"logs": "Log2"}]}`}}

	query := `
		query {
			queryLog (order: {asc: logs}) {
		    	logs
		    }
		}
	`

	for _, tcase := range testCases {
		t.Run(tcase.role+tcase.user, func(t *testing.T) {
			getUserParams := &common.GraphQLParams{
				Headers: common.GetJWT(t, tcase.user, tcase.role, metaInfo),
				Query:   query,
			}

			gqlResponse := getUserParams.ExecuteAsPost(t, common.GraphqlURL)
			common.RequireNoGQLErrors(t, gqlResponse)

			require.JSONEq(t, string(gqlResponse.Data), tcase.result)
		})
	}
}

func TestRBACFilterWithAggregateQuery(t *testing.T) {
	testCases := []TestCase{
		{
			role: "USER",
			result: `
						{
							"aggregateLog": null
						}`,
		},
		{
			result: `
						{
							"aggregateLog": null
						}`,
		},
		{
			role: "ADMIN",
			result: `
						{
							"aggregateLog":
								{
									"count": 2,
									"randomMin": "test",
									"randomMax": "test"
								}
						}`,
		},
	}

	query := `
		query {
			aggregateLog {
		    	count
				randomMin
				randomMax
		    }
		}
	`

	for _, tcase := range testCases {
		t.Run(tcase.role+tcase.user, func(t *testing.T) {
			params := &common.GraphQLParams{
				Headers: common.GetJWT(t, tcase.user, tcase.role, metaInfo),
				Query:   query,
			}

			gqlResponse := params.ExecuteAsPost(t, common.GraphqlURL)
			common.RequireNoGQLErrors(t, gqlResponse)

			require.JSONEq(t, tcase.result, string(gqlResponse.Data))
		})
	}
}

func TestAndRBACFilter(t *testing.T) {
	testCases := []TestCase{{
		user:   "user1",
		role:   "USER",
		result: `{"queryIssue": []}`,
	}, {
		user:   "user2",
		role:   "USER",
		result: `{"queryIssue": []}`,
	}, {
		user:   "user2",
		role:   "ADMIN",
		result: `{"queryIssue": [{"msg": "Issue2"}]}`,
	}}
	query := `
		query {
                    queryIssue (order: {asc: msg}) {
			msg
		    }
		}
	`

	for _, tcase := range testCases {
		t.Run(tcase.role+tcase.user, func(t *testing.T) {
			getUserParams := &common.GraphQLParams{
				Headers: common.GetJWT(t, tcase.user, tcase.role, metaInfo),
				Query:   query,
			}

			gqlResponse := getUserParams.ExecuteAsPost(t, common.GraphqlURL)
			common.RequireNoGQLErrors(t, gqlResponse)

			require.JSONEq(t, string(gqlResponse.Data), tcase.result)
		})
	}
}

func TestNestedFilter(t *testing.T) {
	testCases := []TestCase{{
		user: "user1",
		role: "USER",
		result: `
{
   "queryMovie": [
      {
         "content": "Movie2",
         "regionsAvailable": [
            {
               "name": "Region1"
            }
         ]
      },
      {
         "content": "Movie3",
         "regionsAvailable": [
            {
               "name": "Region1"
            },
            {
               "name": "Region4"
            }
         ]
      },
      {
         "content": "Movie4",
         "regionsAvailable": [
            {
               "name": "Region5"
            }
         ]
      }
   ]
}
		`,
	}, {
		user: "user2",
		role: "USER",
		result: `
{
   "queryMovie": [
      {
         "content": "Movie1",
         "regionsAvailable": [
            {
               "name": "Region2"
            },
            {
               "name": "Region3"
            }
         ]
      },
      {
         "content": "Movie2",
         "regionsAvailable": [
            {
               "name": "Region1"
            }
         ]
      },
      {
         "content": "Movie3",
         "regionsAvailable": [
            {
               "name": "Region1"
            },
            {
               "name": "Region4"
            }
         ]
      },
      {
         "content": "Movie4",
         "regionsAvailable": [
            {
               "name": "Region5"
            }
         ]
      }
   ]
}
		`,
	}}

	query := `
		query {	
			queryMovie (order: {asc: content}) {
		           content
		           regionsAvailable (order: {asc: name}) {
		           	name
		           }
		    }
		}
	`

	for _, tcase := range testCases {
		t.Run(tcase.role+tcase.user, func(t *testing.T) {
			getUserParams := &common.GraphQLParams{
				Headers: common.GetJWT(t, tcase.user, tcase.role, metaInfo),
				Query:   query,
			}

			gqlResponse := getUserParams.ExecuteAsPost(t, common.GraphqlURL)
			common.RequireNoGQLErrors(t, gqlResponse)

			require.JSONEq(t, string(gqlResponse.Data), tcase.result)
		})
	}
}

func TestDeleteAuthRule(t *testing.T) {
	AddDeleteAuthTestData(t)
	testCases := []TestCase{
		{
			name: "user with secret info",
			user: "user1",
			filter: map[string]interface{}{
				"aSecret": map[string]interface{}{
					"anyofterms": "Secret data",
				},
			},
			result: `{"deleteUserSecret":{"msg":"Deleted","numUids":1}}`,
		},
		{
			name: "user without secret info",
			user: "user2",
			filter: map[string]interface{}{
				"aSecret": map[string]interface{}{
					"anyofterms": "Sensitive information",
				},
			},
			result: `{"deleteUserSecret":{"msg":"No nodes were deleted","numUids":0}}`,
		},
	}
	query := `
		 mutation deleteUserSecret($filter: UserSecretFilter!){
		  deleteUserSecret(filter: $filter) {
			msg
			numUids
		  }
		}
	`

	for _, tcase := range testCases {
		getUserParams := &common.GraphQLParams{
			Headers: common.GetJWT(t, tcase.user, tcase.role, metaInfo),
			Query:   query,
			Variables: map[string]interface{}{
				"filter": tcase.filter,
			},
		}

		gqlResponse := getUserParams.ExecuteAsPost(t, common.GraphqlURL)
		common.RequireNoGQLErrors(t, gqlResponse)

		if diff := cmp.Diff(tcase.result, string(gqlResponse.Data)); diff != "" {
			t.Errorf("result mismatch (-want +got):\n%s", diff)
		}
	}
}

func AddDeleteAuthTestData(t *testing.T) {
	client, err := testutil.DgraphClient(common.Alpha1gRPC)
	require.NoError(t, err)
	data := `[{
		"uid": "_:usersecret1",
		"dgraph.type": "UserSecret",
		"UserSecret.aSecret": "Secret data",
		"UserSecret.ownedBy": "user1"
		}]`

	err = common.PopulateGraphQLData(client, []byte(data))
	require.NoError(t, err)
}

func AddDeleteDeepAuthTestData(t *testing.T) {
	client, err := testutil.DgraphClient(common.Alpha1gRPC)
	require.NoError(t, err)

	userQuery := `{
	query(func: type(User)) @filter(eq(User.username, "user1") or eq(User.username, "user3") or
		eq(User.username, "user5") ) {
    	uid
  	} }`

	txn := client.NewTxn()
	resp, err := txn.Query(context.Background(), userQuery)
	require.NoError(t, err)

	var user uidResult
	err = json.Unmarshal(resp.Json, &user)
	require.NoError(t, err)
	require.True(t, len(user.Query) == 3)

	columnQuery := `{
  	query(func: type(Column)) @filter(eq(Column.name, "Column1")) {
		uid
		Column.name
  	} }`

	resp, err = txn.Query(context.Background(), columnQuery)
	require.NoError(t, err)

	var column uidResult
	err = json.Unmarshal(resp.Json, &column)
	require.NoError(t, err)
	require.True(t, len(column.Query) == 1)

	data := fmt.Sprintf(`[{
		"uid": "_:ticket1",
		"dgraph.type": "Ticket",
		"Ticket.onColumn": {"uid": "%s"},
		"Ticket.title": "Ticket1",
		"ticket.assignedTo": [{"uid": "%s"}, {"uid": "%s"}, {"uid": "%s"}]
	}]`, column.Query[0].UID, user.Query[0].UID, user.Query[1].UID, user.Query[2].UID)

	err = common.PopulateGraphQLData(client, []byte(data))
	require.NoError(t, err)
}

func TestDeleteDeepAuthRule(t *testing.T) {
	AddDeleteDeepAuthTestData(t)
	testCases := []TestCase{
		{
			name: "ticket without edit permission",
			user: "user3",
			filter: map[string]interface{}{
				"title": map[string]interface{}{
					"anyofterms": "Ticket2",
				},
			},
			result: `{"deleteTicket":{"msg":"No nodes were deleted","numUids":0}}`,
		},
		{
			name: "ticket with edit permission",
			user: "user5",
			filter: map[string]interface{}{
				"title": map[string]interface{}{
					"anyofterms": "Ticket1",
				},
			},
			result: `{"deleteTicket":{"msg":"Deleted","numUids":1}}`,
		},
	}
	query := `
		mutation deleteTicket($filter: TicketFilter!) {
		  deleteTicket(filter: $filter) {
			msg
			numUids
		  }
		}
	`

	for _, tcase := range testCases {
		getUserParams := &common.GraphQLParams{
			Headers: common.GetJWT(t, tcase.user, tcase.role, metaInfo),
			Query:   query,
			Variables: map[string]interface{}{
				"filter": tcase.filter,
			},
		}

		gqlResponse := getUserParams.ExecuteAsPost(t, common.GraphqlURL)
		common.RequireNoGQLErrors(t, gqlResponse)

		if diff := cmp.Diff(tcase.result, string(gqlResponse.Data)); diff != "" {
			t.Errorf("result mismatch (-want +got):\n%s", diff)
		}
	}
}

func TestDeepRBACValueCascade(t *testing.T) {
	testCases := []TestCase{
		{
			user: "user1",
			role: "USER",
			query: `
			query {
			  queryUser (filter:{username:{eq:"user1"}}) @cascade {
				username
				issues {
				  msg
				}
			  }
			}`,
			result: `{"queryUser": []}`,
		},
		{
			user: "user1",
			role: "USER",
			query: `
			query {
			  queryUser (filter:{username:{eq:"user1"}}) {
				username
				issues @cascade {
				  msg
				}
			  }
			}`,
			result: `{"queryUser": [{"username": "user1", "issues":[]}]}`,
		},
		{
			user: "user1",
			role: "ADMIN",
			query: `
			query {
			  queryUser (filter:{username:{eq:"user1"}}) @cascade {
				username
				issues {
				  msg
				}
			  }
			}`,
			result: `{"queryUser":[{"username":"user1","issues":[{"msg":"Issue1"}]}]}`,
		},
	}

	for _, tcase := range testCases {
		t.Run(tcase.role+tcase.user, func(t *testing.T) {
			getUserParams := &common.GraphQLParams{
				Headers: common.GetJWT(t, tcase.user, tcase.role, metaInfo),
				Query:   tcase.query,
			}

			gqlResponse := getUserParams.ExecuteAsPost(t, common.GraphqlURL)
			common.RequireNoGQLErrors(t, gqlResponse)

			require.JSONEq(t, string(gqlResponse.Data), tcase.result)
		})
	}
}

func TestMain(m *testing.M) {
	schema, data := common.BootstrapAuthData()
	jwtAlgo := []string{jwt.SigningMethodHS256.Name, jwt.SigningMethodRS256.Name}
	for _, algo := range jwtAlgo {
		authSchema, err := testutil.AppendAuthInfo(schema, algo, "./sample_public_key.pem", false)
		if err != nil {
			panic(err)
		}

		authMeta := testutil.SetAuthMeta(string(authSchema))
		metaInfo = &testutil.AuthMeta{
			PublicKey:      authMeta.VerificationKey,
			Namespace:      authMeta.Namespace,
			Algo:           authMeta.Algo,
			Header:         authMeta.Header,
			PrivateKeyPath: "./sample_private_key.pem",
		}

		common.BootstrapServer(authSchema, data)
		// Data is added only in the first iteration, but the schema is added every iteration.
		if data != nil {
			data = nil
		}
		exitCode := m.Run()
		if exitCode != 0 {
			os.Exit(exitCode)
		}
	}
	os.Exit(0)
}

func TestChildAggregateQueryWithDeepRBAC(t *testing.T) {
	testCases := []TestCase{
		{
			user: "user1",
			role: "USER",
			result: `{
						"queryUser":
							[
								{
									"username": "user1",
									"issuesAggregate": null
								}
							]
					}`},
		{
			user: "user1",
			role: "ADMIN",
			result: `{
						"queryUser":
							[
								{
									"username":"user1",
									"issuesAggregate":
										{
											"count":1,
											"msgMax": "Issue1",
											"msgMin": "Issue1"
										}
								}
							]
					}`},
	}

	query := `
	query {
	  queryUser (filter:{username:{eq:"user1"}}) {
		username
		issuesAggregate {
		  count
		  msgMax
		  msgMin
		}
	  }
	}
	`

	for _, tcase := range testCases {
		t.Run(tcase.role+tcase.user, func(t *testing.T) {
			getUserParams := &common.GraphQLParams{
				Headers: common.GetJWT(t, tcase.user, tcase.role, metaInfo),
				Query:   query,
			}

			gqlResponse := getUserParams.ExecuteAsPost(t, common.GraphqlURL)
			common.RequireNoGQLErrors(t, gqlResponse)

			require.JSONEq(t, string(gqlResponse.Data), tcase.result)
		})
	}
}

func TestChildAggregateQueryWithOtherFields(t *testing.T) {
	testCases := []TestCase{
		{
			user: "user1",
			role: "USER",
			result: `{
						"queryUser":
							[
								{
									"username": "user1",
									"issues":[],
									"issuesAggregate": null
								}
							]
					}`},
		{
			user: "user1",
			role: "ADMIN",
			result: `{
						"queryUser":
							[
								{
									"username":"user1",
									"issues":
										[
											{
												"msg":"Issue1"
											}
										],
									"issuesAggregate":
										{
											"count": 1,
											"msgMin": "Issue1",
											"msgMax": "Issue1"
										}
								}
							]
					}`},
	}

	query := `
	query {
	  queryUser (filter:{username:{eq:"user1"}}) {
		username
		issuesAggregate {
		  count
		  msgMin
		  msgMax
		}
		issues {
		  msg
		}
	  }
	}
	`

	for _, tcase := range testCases {
		t.Run(tcase.role+tcase.user, func(t *testing.T) {
			getUserParams := &common.GraphQLParams{
				Headers: common.GetJWT(t, tcase.user, tcase.role, metaInfo),
				Query:   query,
			}

			gqlResponse := getUserParams.ExecuteAsPost(t, common.GraphqlURL)
			common.RequireNoGQLErrors(t, gqlResponse)

			require.JSONEq(t, string(gqlResponse.Data), tcase.result)
		})
	}
}

func checkLogPassword(t *testing.T, logID, pwd, role string) *common.GraphQLResponse {
	// Check Log Password for given logID, pwd, role
	checkLogParamsFalse := &common.GraphQLParams{
		Headers: common.GetJWT(t, "SomeUser", role, metaInfo),
		Query: `query checkLogPassword($name: ID!, $pwd: String!) {
			checkLogPassword(id: $name, pwd: $pwd) { id }
		}`,
		Variables: map[string]interface{}{
			"name": logID,
			"pwd":  pwd,
		},
	}

	gqlResponse := checkLogParamsFalse.ExecuteAsPost(t, common.GraphqlURL)
	common.RequireNoGQLErrors(t, gqlResponse)
	return gqlResponse
}

func deleteLog(t *testing.T, logID string) {
	deleteLogParams := &common.GraphQLParams{
		Query: `
		mutation DelLog($logID: ID!) {
		  deleteLog(filter:{id:[$logID]}) {
			numUids
		  }
		}
		`,
		Variables: map[string]interface{}{"logID": logID},
		Headers:   common.GetJWT(t, "SomeUser", "ADMIN", metaInfo),
	}
	gqlResponse := deleteLogParams.ExecuteAsPost(t, common.GraphqlURL)
	common.RequireNoGQLErrors(t, gqlResponse)
}

func deleteUser(t *testing.T, username string) {
	deleteUserParams := &common.GraphQLParams{
		Headers: common.GetJWT(t, username, "ADMIN", metaInfo),
		Query: `
		mutation DelUser($username: String!) {
		  deleteUser(filter:{username: {eq: $username } } ) {
			numUids
		  }
		}
		`,
		Variables: map[string]interface{}{"username": username},
	}
	gqlResponse := deleteUserParams.ExecuteAsPost(t, common.GraphqlURL)
	common.RequireNoGQLErrors(t, gqlResponse)
}

func TestAuthWithSecretDirective(t *testing.T) {

	// Check that no auth rule is applied to checkUserPassword query.
	newUser := &common.User{
		Username: "Test User",
		Password: "password",
		IsPublic: true,
	}

	addUserParams := &common.GraphQLParams{
		Query: `mutation addUser($user: [AddUserInput!]!) {
			addUser(input: $user) {
				user {
					username
				}
			}
		}`,
		Variables: map[string]interface{}{"user": []*common.User{newUser}},
	}

	gqlResponse := addUserParams.ExecuteAsPost(t, common.GraphqlURL)
	require.Equal(t, `{"addUser":{"user":[{"username":"Test User"}]}}`,
		string(gqlResponse.Data))

	checkUserParams := &common.GraphQLParams{
		Query: `query checkUserPassword($name: String!, $pwd: String!) {
					checkUserPassword(username: $name, password: $pwd) { 
						username
						isPublic
					}
				}`,
		Variables: map[string]interface{}{
			"name": newUser.Username,
			"pwd":  newUser.Password,
		},
	}

	gqlResponse = checkUserParams.ExecuteAsPost(t, common.GraphqlURL)
	common.RequireNoGQLErrors(t, gqlResponse)

	var result struct {
		CheckUserPassword *common.User `json:"checkUserPassword,omitempty"`
	}

	err := json.Unmarshal([]byte(gqlResponse.Data), &result)
	require.Nil(t, err)

	opt := cmpopts.IgnoreFields(common.User{}, "Password")
	if diff := cmp.Diff(newUser, result.CheckUserPassword, opt); diff != "" {
		t.Errorf("result mismatch (-want +got):\n%s", diff)
	}
	deleteUser(t, newUser.Username)

	// Check that checkLogPassword works with RBAC rule
	newLog := &Log{
		Pwd: "password",
	}

	addLogParams := &common.GraphQLParams{
		Headers: common.GetJWT(t, "Random", "ADMIN", metaInfo),
		Query: `mutation addLog($log: [AddLogInput!]!) {
			addLog(input: $log) {
				log {
					id
				}
			}
		}`,
		Variables: map[string]interface{}{"log": []*Log{newLog}},
	}

	gqlResponse = addLogParams.ExecuteAsPost(t, common.GraphqlURL)
	var addLogResult struct {
		AddLog struct {
			Log []*Log
		}
	}

	err = json.Unmarshal([]byte(gqlResponse.Data), &addLogResult)
	require.Nil(t, err)
	// Id of the created log
	logID := addLogResult.AddLog.Log[0].Id

	// checkLogPassword with RBAC rule true should work
	gqlResponse = checkLogPassword(t, logID, newLog.Pwd, "Admin")
	var resultLog struct {
		CheckLogPassword *Log `json:"checkLogPassword,omitempty"`
	}

	err = json.Unmarshal([]byte(gqlResponse.Data), &resultLog)
	require.Nil(t, err)

	require.Equal(t, resultLog.CheckLogPassword.Id, logID)

	// checkLogPassword with RBAC rule false should not work
	gqlResponse = checkLogPassword(t, logID, newLog.Pwd, "USER")
	require.JSONEq(t, `{"checkLogPassword": null}`, string(gqlResponse.Data))
	deleteLog(t, logID)
}<|MERGE_RESOLUTION|>--- conflicted
+++ resolved
@@ -493,7 +493,6 @@
 	}
 }
 
-<<<<<<< HEAD
 func TestAuthRulesWithNullValuesInJWT(t *testing.T) {
 	testCases := []TestCase{
 		{
@@ -537,9 +536,7 @@
 		}
 	}
 }
-  
-=======
->>>>>>> eb4ab631
+
 func TestAuthOnInterfaceWithRBACPositive(t *testing.T) {
 	getVehicleParams := &common.GraphQLParams{
 		Query: `
