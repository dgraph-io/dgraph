--- conflicted
+++ resolved
@@ -585,7 +585,6 @@
     role: String @search(by: [exact, term, fulltext, regexp])
 }
 
-<<<<<<< HEAD
 type Author {
   id: ID!
   name: String! @search(by: [exact])
@@ -652,11 +651,10 @@
             }""" }
 ){
     fieldC: Boolean @search
-=======
+}
+
 type Todo {
     id: ID
     owner: String
     text: String
-
->>>>>>> 85211d23
 }