--- conflicted
+++ resolved
@@ -196,11 +196,8 @@
 	// admin tests
 	t.Run("admin", admin)
 	t.Run("health", health)
-<<<<<<< HEAD
 	t.Run("state", adminState)
-=======
 	t.Run("propagate client remote ip", clientInfoLogin)
->>>>>>> 317e02e2
 
 	// schema tests
 	t.Run("graphql descriptions", graphQLDescriptions)
