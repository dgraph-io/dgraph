/*
 *    Copyright 2019 Dgraph Labs, Inc. and Contributors
 *
 * Licensed under the Apache License, Version 2.0 (the "License");
 * you may not use this file except in compliance with the License.
 * You may obtain a copy of the License at
 *
 *     http://www.apache.org/licenses/LICENSE-2.0
 *
 * Unless required by applicable law or agreed to in writing, software
 * distributed under the License is distributed on an "AS IS" BASIS,
 * WITHOUT WARRANTIES OR CONDITIONS OF ANY KIND, either express or implied.
 * See the License for the specific language governing permissions and
 * limitations under the License.
 */

package common

import (
	"bytes"
	"compress/gzip"
	"context"
	"encoding/json"
	"io/ioutil"
	"net/http"
	"runtime/debug"
	"strconv"
	"strings"
	"testing"
	"time"

	"github.com/golang/glog"

	"github.com/dgraph-io/dgo/v200"
	"github.com/dgraph-io/dgo/v200/protos/api"
	"github.com/dgraph-io/dgraph/graphql/schema"
	"github.com/dgraph-io/dgraph/testutil"
	"github.com/dgraph-io/dgraph/x"
	"github.com/pkg/errors"
	"github.com/stretchr/testify/require"
	"google.golang.org/grpc"
)

var (
	Alpha1HTTP = testutil.ContainerAddr("alpha1", 8080)
	Alpha1gRPC = testutil.ContainerAddr("alpha1", 9080)

	GraphqlURL      = "http://" + Alpha1HTTP + "/graphql"
	GraphqlAdminURL = "http://" + Alpha1HTTP + "/admin"

	dgraphHealthURL = "http://" + Alpha1HTTP + "/health?all"
	dgraphStateURL  = "http://" + Alpha1HTTP + "/state"

	retryableUpdateGQLSchemaErrors = []string{
		"errIndexingInProgress",
		"is already running",
		"retry again, server is not ready", // given by Dgraph while applying the snapshot
		"Unavailable: Server not ready",    // given by GraphQL layer, during init on admin server
	}

	safelyUpdateGQLSchemaErr = errors.New(
		"Schema update counter didn't increment, " +
			"indicating that the GraphQL layer didn't get the updated schema even after 10" +
			" retries. The most probable cause is the new GraphQL schema is same as the old" +
			" GraphQL schema.")
)

// GraphQLParams is parameters for constructing a GraphQL query - that's
// http POST with this body, or http GET with this in the query string.
//
// https://graphql.org/learn/serving-over-http/ says:
//
// POST
// ----
// 'A standard GraphQL POST request should use the application/json content type,
// and include a JSON-encoded body of the following form:
// {
// 	  "query": "...",
// 	  "operationName": "...",
// 	  "variables": { "myVariable": "someValue", ... }
// }
// operationName and variables are optional fields. operationName is only
// required if multiple operations are present in the query.'
//
//
// GET
// ---
//
// http://myapi/graphql?query={me{name}}
// "Query variables can be sent as a JSON-encoded string in an additional query parameter
// called variables. If the query contains several named operations, an operationName query
// parameter can be used to control which one should be executed."
//
// acceptGzip sends "Accept-Encoding: gzip" header to the server, which would return the
// response after gzip.
// gzipEncoding would compress the request to the server and add "Content-Encoding: gzip"
// header to the same.

type GraphQLParams struct {
	Query         string                    `json:"query"`
	OperationName string                    `json:"operationName"`
	Variables     map[string]interface{}    `json:"variables"`
	Extensions    *schema.RequestExtensions `json:"extensions,omitempty"`
	acceptGzip    bool
	gzipEncoding  bool
	Headers       http.Header
}

type requestExecutor func(t *testing.T, url string, params *GraphQLParams) *GraphQLResponse

// GraphQLResponse GraphQL response structure.
// see https://graphql.github.io/graphql-spec/June2018/#sec-Response
type GraphQLResponse struct {
	Data       json.RawMessage        `json:"data,omitempty"`
	Errors     x.GqlErrorList         `json:"errors,omitempty"`
	Extensions map[string]interface{} `json:"extensions,omitempty"`
}

type Tweets struct {
	Id        string `json:"id,omitempty"`
	Text      string `json:"text,omitempty"`
	Timestamp string `json:"timestamp,omitempty"`
	User      *User  `json:"user,omitempty"`
}

type User struct {
	Username string `json:"username,omitempty"`
	Age      uint64 `json:"age,omitempty"`
	IsPublic bool   `json:"isPublic,omitempty"`
	Disabled bool   `json:"disabled,omitempty"`
	Password string `json:"password,omitempty"`
}

type country struct {
	ID     string   `json:"id,omitempty"`
	Name   string   `json:"name,omitempty"`
	States []*state `json:"states,omitempty"`
}

type mission struct {
	ID          string `json:"id,omitempty"`
	Designation string `json:"designation,omitempty"`
}

type author struct {
	ID            string     `json:"id,omitempty"`
	Name          string     `json:"name,omitempty"`
	Qualification string     `json:"qualification,omitempty"`
	Dob           *time.Time `json:"dob,omitempty"`
	Reputation    float32    `json:"reputation,omitempty"`
	Country       *country   `json:"country,omitempty"`
	Posts         []*post    `json:"posts,omitempty"`
}

type user struct {
	Name     string `json:"name,omitempty"`
	Password string `json:"password,omitempty"`
}

type post struct {
	PostID      string    `json:"postID,omitempty"`
	Title       string    `json:"title,omitempty"`
	Text        string    `json:"text,omitempty"`
	Tags        []string  `json:"tags,omitempty"`
	Topic       string    `json:"topic,omitempty"`
	NumLikes    int       `json:"numLikes,omitempty"`
	NumViews    int64     `json:"numViews,omitempty"`
	IsPublished bool      `json:"isPublished,omitempty"`
	PostType    string    `json:"postType,omitempty"`
	Author      *author   `json:"author,omitempty"`
	Category    *category `json:"category,omitempty"`
}

type category struct {
	ID    string `json:"id,omitempty"`
	Name  string `json:"name,omitempty"`
	Posts []post `json:"posts,omitempty"`
}

type state struct {
	ID      string   `json:"id,omitempty"`
	Name    string   `json:"name,omitempty"`
	Code    string   `json:"xcode,omitempty"`
	Capital string   `json:"capital,omitempty"`
	Country *country `json:"country,omitempty"`
	Region  *region  `json:"region,omitempty"`
}

type region struct {
	ID       string    `json:"id,omitempty"`
	Name     string    `json:"name,omitempty"`
	District *district `json:"district,omitempty"`
}

type district struct {
	ID   string `json:"id,omitempty"`
	Name string `json:"name,omitempty"`
}

type movie struct {
	ID       string      `json:"id,omitempty"`
	Name     string      `json:"name,omitempty"`
	Director []*director `json:"moviedirector,omitempty"`
}

type director struct {
	ID   string `json:"id,omitempty"`
	Name string `json:"name,omitempty"`
}

type teacher struct {
	ID      string     `json:"id,omitempty"`
	Xid     string     `json:"xid,omitempty"`
	Name    string     `json:"name,omitempty"`
	Subject string     `json:"subject,omitempty"`
	Teaches []*student `json:"teaches,omitempty"`
}

type student struct {
	ID       string     `json:"id,omitempty"`
	Xid      string     `json:"xid,omitempty"`
	Name     string     `json:"name,omitempty"`
	TaughtBy []*teacher `json:"taughtBy,omitempty"`
}

type UserSecret struct {
	Id      string `json:"id,omitempty"`
	ASecret string `json:"aSecret,omitempty"`
	OwnedBy string `json:"ownedBy,omitempty"`
}

type Todo struct {
	Id    string `json:"id,omitempty"`
	Text  string `json:"text,omitempty"`
	Owner string `json:"owner,omitempty"`
}

type ProbeGraphQLResp struct {
	Healthy             bool `json:"-"`
	Status              string
	SchemaUpdateCounter uint64
}

type GqlSchema struct {
	Id              string
	Schema          string
	GeneratedSchema string
}

func probeGraphQL(authority string) (*ProbeGraphQLResp, error) {
	resp, err := http.Get("http://" + authority + "/probe/graphql")
	if err != nil {
		return nil, err
	}

	probeResp := ProbeGraphQLResp{}
	if resp.StatusCode == http.StatusOK {
		probeResp.Healthy = true
	}

	b, err := ioutil.ReadAll(resp.Body)
	if err != nil {
		return nil, err
	}
	if err = json.Unmarshal(b, &probeResp); err != nil {
		return nil, err
	}
	return &probeResp, nil
}

func retryProbeGraphQL(authority string) *ProbeGraphQLResp {
	for i := 0; i < 10; i++ {
		resp, err := probeGraphQL(authority)
		if err == nil && resp.Healthy {
			return resp
		}
		time.Sleep(time.Second)
	}
	return nil
}

func RetryProbeGraphQL(t *testing.T, authority string) *ProbeGraphQLResp {
	if resp := retryProbeGraphQL(authority); resp != nil {
		return resp
	}
	t.Fatal("Unable to get healthy response from /probe/graphql after 10 retries")
	return nil
}

// AssertSchemaUpdateCounterIncrement asserts that the schemaUpdateCounter is greater than the
// oldCounter, indicating that the GraphQL schema has been updated.
// If it can't make the assertion with enough retries, it fails the test.
func AssertSchemaUpdateCounterIncrement(t *testing.T, authority string, oldCounter uint64) {
	for i := 0; i < 10; i++ {
		if RetryProbeGraphQL(t, authority).SchemaUpdateCounter == oldCounter+1 {
			return
		}
		time.Sleep(time.Second)
	}

	// Even after atleast 10 seconds, the schema update hasn't reached GraphQL layer.
	// That indicates something fatal.
	t.Fatal(safelyUpdateGQLSchemaErr)
}

func getGQLSchema(t *testing.T, authority string) *GraphQLResponse {
	getSchemaParams := &GraphQLParams{
		Query: `query {
			getGQLSchema {
				id
				schema
				generatedSchema
			}
		}`,
	}
	return getSchemaParams.ExecuteAsPost(t, "http://"+authority+"/admin")
}

// AssertGetGQLSchema queries the current GraphQL schema using getGQLSchema query and asserts that
// the query doesn't give any errors. It returns a *GqlSchema received in response to the query.
func AssertGetGQLSchema(t *testing.T, authority string) *GqlSchema {
	resp := getGQLSchema(t, authority)
	RequireNoGQLErrors(t, resp)

	var getResult struct {
		GetGQLSchema *GqlSchema
	}
	require.NoError(t, json.Unmarshal(resp.Data, &getResult))

	return getResult.GetGQLSchema
}

// In addition to AssertGetGQLSchema, it also asserts that the response returned from the
// getGQLSchema query isn't nil and the Id in the response is actually a uid.
func AssertGetGQLSchemaRequireId(t *testing.T, authority string) *GqlSchema {
	resp := AssertGetGQLSchema(t, authority)
	require.NotNil(t, resp)
	testutil.RequireUid(t, resp.Id)
	return resp
}

func updateGQLSchema(t *testing.T, authority, schema string, headers http.Header) *GraphQLResponse {
	updateSchemaParams := &GraphQLParams{
		Query: `mutation updateGQLSchema($sch: String!) {
			updateGQLSchema(input: { set: { schema: $sch }}) {
				gqlSchema {
					id
					schema
					generatedSchema
				}
			}
		}`,
		Variables: map[string]interface{}{"sch": schema},
		Headers:   headers,
	}
	return updateSchemaParams.ExecuteAsPost(t, "http://"+authority+"/admin")
}

func containsRetryableUpdateGQLSchemaError(str string) bool {
	for _, retryableErr := range retryableUpdateGQLSchemaErrors {
		if strings.Contains(str, retryableErr) {
			return true
		}
	}
	return false
}

// RetryUpdateGQLSchema tries to update the GraphQL schema and if it receives a retryable error, it
// keeps retrying until it either receives no error or a non-retryable error. Then it returns the
// GraphQLResponse it received as a result of calling updateGQLSchema.
func RetryUpdateGQLSchema(t *testing.T, authority, schema string, headers http.Header) *GraphQLResponse {
	for {
		resp := updateGQLSchema(t, authority, schema, headers)
		// return the response if we didn't get any error or get a non-retryable error
		if resp.Errors == nil || !containsRetryableUpdateGQLSchemaError(resp.Errors.Error()) {
			return resp
		}

		// otherwise, retry schema update
		t.Logf("Got error while updateGQLSchema: %s. Retrying...\n", resp.Errors.Error())
		time.Sleep(time.Second)
	}
}

// AssertUpdateGQLSchemaSuccess updates the GraphQL schema, asserts that the update succeeded and the
// returned response is correct. It returns a *GqlSchema it received in the response.
func AssertUpdateGQLSchemaSuccess(t *testing.T, authority, schema string,
	headers http.Header) *GqlSchema {
	// update the GraphQL schema
	updateResp := RetryUpdateGQLSchema(t, authority, schema, headers)
	// sanity: we shouldn't get any errors from update
	RequireNoGQLErrors(t, updateResp)

	// sanity: update response should reflect the new schema
	var updateResult struct {
		UpdateGQLSchema struct {
			GqlSchema *GqlSchema
		}
	}
	if err := json.Unmarshal(updateResp.Data, &updateResult); err != nil {
		t.Fatalf("failed to unmarshal updateGQLSchema response: %s", err.Error())
	}
	require.NotNil(t, updateResult.UpdateGQLSchema.GqlSchema)
	testutil.RequireUid(t, updateResult.UpdateGQLSchema.GqlSchema.Id)
	require.Equalf(t, updateResult.UpdateGQLSchema.GqlSchema.Schema, schema,
		"updateGQLSchema response doesn't reflect the updated schema")

	return updateResult.UpdateGQLSchema.GqlSchema
}

// AssertUpdateGQLSchemaFailure tries to update the GraphQL schema and asserts that the update
// failed with all of the given errors.
func AssertUpdateGQLSchemaFailure(t *testing.T, authority, schema string, headers http.Header,
	expectedErrors []string) {
	resp := RetryUpdateGQLSchema(t, authority, schema, headers)
	require.Equal(t, `{"updateGQLSchema":null}`, string(resp.Data))
	errString := resp.Errors.Error()
	for _, err := range expectedErrors {
		require.Contains(t, errString, err)
	}
}

// SafelyUpdateGQLSchema can be safely used in tests to update the GraphQL schema. Once the control
// returns from it, one can be sure that the newly applied schema is the one being served by the
// GraphQL layer, and hence it is safe to make any queries as per the new schema. Note that if the
// schema being provided is same as the current schema in the GraphQL layer, then this function will
// fail the test with a fatal error.
func SafelyUpdateGQLSchema(t *testing.T, authority, schema string, headers http.Header) *GqlSchema {
	// first, make an initial probe to get the schema update counter
	oldCounter := RetryProbeGraphQL(t, authority).SchemaUpdateCounter

	// update the GraphQL schema
	gqlSchema := AssertUpdateGQLSchemaSuccess(t, authority, schema, headers)

	// now, return only after the GraphQL layer has seen the schema update.
	// This makes sure that one can make queries as per the new schema.
	AssertSchemaUpdateCounterIncrement(t, authority, oldCounter)
	return gqlSchema
}

// SafelyUpdateGQLSchemaOnAlpha1 is SafelyUpdateGQLSchema for alpha1 test container.
func SafelyUpdateGQLSchemaOnAlpha1(t *testing.T, schema string) *GqlSchema {
	return SafelyUpdateGQLSchema(t, Alpha1HTTP, schema, nil)
}

func updateGQLSchemaUsingAdminSchemaEndpt(t *testing.T, authority, schema string) string {
	resp, err := http.Post("http://"+authority+"/admin/schema", "", strings.NewReader(schema))
	require.NoError(t, err)

	b, err := ioutil.ReadAll(resp.Body)
	require.NoError(t, err)

	return string(b)
}

func retryUpdateGQLSchemaUsingAdminSchemaEndpt(t *testing.T, authority, schema string) string {
	for {
		resp := updateGQLSchemaUsingAdminSchemaEndpt(t, authority, schema)
		// return the response in case of success or a non-retryable error.
		if !containsRetryableUpdateGQLSchemaError(resp) {
			return resp
		}

		// otherwise, retry schema update
		t.Logf("Got error while updateGQLSchemaUsingAdminSchemaEndpt: %s. Retrying...\n", resp)
		time.Sleep(time.Second)
	}
}

func assertUpdateGqlSchemaUsingAdminSchemaEndpt(t *testing.T, authority, schema string) {
	// first, make an initial probe to get the schema update counter
	oldCounter := RetryProbeGraphQL(t, authority).SchemaUpdateCounter

	// update the GraphQL schema and assert success
	require.JSONEq(t, `{"data":{"code":"Success","message":"Done"}}`,
		retryUpdateGQLSchemaUsingAdminSchemaEndpt(t, authority, schema))

	// now, return only after the GraphQL layer has seen the schema update.
	// This makes sure that one can make queries as per the new schema.
	AssertSchemaUpdateCounterIncrement(t, authority, oldCounter)
}

// JSONEqGraphQL compares two JSON strings obtained from a /graphql response.
// To avoid issues, don't use space for indentation in expected input.
//
// The comparison requirements for JSON reported by /graphql are following:
//  * The key order matters in object comparison, i.e.
//        {"hello": "world", "foo": "bar"}
//    is not same as:
//        {"foo": "bar", "hello": "world"}
//  * A key missing in an object is not same as that key present with value null, i.e.
//        {"hello": "world"}
//    is not same as:
//        {"hello": "world", "foo": null}
//  * Integers that are out of the [-(2^53)+1, (2^53)-1] precision range supported by JSON RFC,
//    should still be encoded with full precision. i.e., the number 9007199254740993 ( = 2^53 + 1)
//    should not get encoded as 9007199254740992 ( = 2^53). This happens in Go's standard JSON
//    parser due to IEEE754 precision loss for floating point numbers.
//
// The above requirements are not satisfied by the standard require.JSONEq or testutil.CompareJSON
// methods.
// In order to satisfy all these requirements, this implementation just requires that the input
// strings be equal after removing `\r`, `\n`, `\t` whitespace characters from the inputs.
// TODO:
//  Find a better way to do this such that order isn't mandated in list comparison.
//  So that it is actually usable at places it is not used at present.
func JSONEqGraphQL(t *testing.T, expected, actual string) {
	expected = strings.ReplaceAll(expected, "\r", "")
	expected = strings.ReplaceAll(expected, "\n", "")
	expected = strings.ReplaceAll(expected, "\t", "")

	actual = strings.ReplaceAll(actual, "\r", "")
	actual = strings.ReplaceAll(actual, "\n", "")
	actual = strings.ReplaceAll(actual, "\t", "")

	require.Equal(t, expected, actual)
}

func (twt *Tweets) DeleteByID(t *testing.T, user string, metaInfo *testutil.AuthMeta) {
	getParams := &GraphQLParams{
		Headers: GetJWT(t, user, "", metaInfo),
		Query: `
			mutation delTweets ($filter : TweetsFilter!){
			  	deleteTweets (filter: $filter) {
					numUids
			  	}
			}
		`,
		Variables: map[string]interface{}{"filter": map[string]interface{}{
			"id": map[string]interface{}{"eq": twt.Id},
		}},
	}
	gqlResponse := getParams.ExecuteAsPost(t, GraphqlURL)
	RequireNoGQLErrors(t, gqlResponse)
}

func (us *UserSecret) Delete(t *testing.T, user, role string, metaInfo *testutil.AuthMeta) {
	getParams := &GraphQLParams{
		Headers: GetJWT(t, user, role, metaInfo),
		Query: `
			mutation deleteUserSecret($ids: [ID!]) {
				deleteUserSecret(filter:{id:$ids}) {
					msg
				}
			}
		`,
		Variables: map[string]interface{}{"ids": []string{us.Id}},
	}
	gqlResponse := getParams.ExecuteAsPost(t, GraphqlURL)
	RequireNoGQLErrors(t, gqlResponse)
}

func addSchemaAndData(schema, data []byte, client *dgo.Dgraph) {
	// first, make an initial probe to get the schema update counter
	oldProbe := retryProbeGraphQL(Alpha1HTTP)

	// then, add the GraphQL schema
	for {
		err := addSchema(GraphqlAdminURL, string(schema))
		if err == nil {
			break
		}

		if containsRetryableUpdateGQLSchemaError(err.Error()) {
			glog.Infof("Got error while addSchemaAndData: %v. Retrying...\n", err)
			time.Sleep(time.Second)
			continue
		}

		// panic, if got a non-retryable error
		x.Panic(err)
	}

	// now, move forward only after the GraphQL layer has seen the schema update.
	// This makes sure that one can make queries as per the new schema.
	i := 0
	for ; i < 10; i++ {
		newProbe := retryProbeGraphQL(Alpha1HTTP)
		if newProbe.SchemaUpdateCounter > oldProbe.SchemaUpdateCounter {
			break
		}
		time.Sleep(time.Second)
	}
	// Even after atleast 10 seconds, the schema update hasn't reached GraphQL layer.
	// That indicates something fatal.
	if i == 10 {
		x.Panic(safelyUpdateGQLSchemaErr)
	}

	err := maybePopulateData(client, data)
	if err != nil {
		x.Panic(err)
	}
}

func BootstrapServer(schema, data []byte) {
	err := CheckGraphQLStarted(GraphqlAdminURL)
	if err != nil {
		x.Panic(errors.Errorf(
			"Waited for GraphQL test server to become available, but it never did.\n"+
				"Got last error %+v", err.Error()))
	}

	ctx, cancel := context.WithTimeout(context.Background(), 10*time.Second)
	defer cancel()
	d, err := grpc.DialContext(ctx, Alpha1gRPC, grpc.WithInsecure())
	if err != nil {
		x.Panic(err)
	}
	client := dgo.NewDgraphClient(api.NewDgraphClient(d))

	addSchemaAndData(schema, data, client)
	if err = d.Close(); err != nil {
		x.Panic(err)
	}
}

// RunAll runs all the test functions in this package as sub tests.
func RunAll(t *testing.T) {
	// admin tests
	t.Run("admin", admin)
	t.Run("health", health)
	t.Run("partial health", partialHealth)
	t.Run("alias should work in admin", adminAlias)
	t.Run("state", adminState)
	t.Run("propagate client remote ip", clientInfoLogin)

	// schema tests
	t.Run("graphql descriptions", graphQLDescriptions)

	// header tests
	t.Run("touched uids header", touchedUidsHeader)
	t.Run("cache-control header", cacheControlHeader)

	// encoding
	t.Run("gzip compression", gzipCompression)
	t.Run("gzip compression header", gzipCompressionHeader)
	t.Run("gzip compression no header", gzipCompressionNoHeader)

	// query tests
	t.Run("get request", getRequest)
	t.Run("get query empty variable", getQueryEmptyVariable)
	t.Run("post request with application/graphql", queryApplicationGraphQl)
	t.Run("query by type", queryByType)
	t.Run("uid alias", uidAlias)
	t.Run("order at root", orderAtRoot)
	t.Run("page at root", pageAtRoot)
	t.Run("regexp", regExp)
	t.Run("multiple search indexes", multipleSearchIndexes)
	t.Run("multiple search indexes wrong field", multipleSearchIndexesWrongField)
	t.Run("hash search", hashSearch)
	t.Run("in filter", inFilterOnString)
	t.Run("in filter on Int", inFilterOnInt)
	t.Run("in filter on Float", inFilterOnFloat)
	t.Run("in filter on DateTime", inFilterOnDateTime)
	t.Run("between filter", betweenFilter)
	t.Run("deep between filter", deepBetweenFilter)
	t.Run("deep filter", deepFilter)
	t.Run("deep has filter", deepHasFilter)
	t.Run("many queries", manyQueries)
	t.Run("query order at root", queryOrderAtRoot)
	t.Run("queries with error", queriesWithError)
	t.Run("date filters", dateFilters)
	t.Run("float filters", floatFilters)
	t.Run("has filters", hasFilters)
	t.Run("has filter on list of fields", hasFilterOnListOfFields)
	t.Run("Int filters", int32Filters)
	t.Run("Int64 filters", int64Filters)
	t.Run("boolean filters", booleanFilters)
	t.Run("term filters", termFilters)
	t.Run("full text filters", fullTextFilters)
	t.Run("string exact filters", stringExactFilters)
	t.Run("scalar list filters", scalarListFilters)
	t.Run("skip directive", skipDirective)
	t.Run("include directive", includeDirective)
	t.Run("include and skip directive", includeAndSkipDirective)
	t.Run("query by mutliple ids", queryByMultipleIds)
	t.Run("enum filter", enumFilter)
	t.Run("default enum filter", defaultEnumFilter)
	t.Run("query by multiple invalid ids", queryByMultipleInvalidIds)
	t.Run("query typename", queryTypename)
	t.Run("query nested typename", queryNestedTypename)
	t.Run("typename for interface", typenameForInterface)
	t.Run("query only typename", queryOnlyTypename)
	t.Run("query nested only typename", querynestedOnlyTypename)
	t.Run("test onlytypename for interface types", onlytypenameForInterface)
	t.Run("entitites Query on extended type", entitiesQuery)

	t.Run("get state by xid", getStateByXid)
	t.Run("get state without args", getStateWithoutArgs)
	t.Run("get state by both xid and uid", getStateByBothXidAndUid)
	t.Run("query state by xid", queryStateByXid)
	t.Run("query state by xid regex", queryStateByXidRegex)
	t.Run("multiple operations", multipleOperations)
	t.Run("query post with author", queryPostWithAuthor)
	t.Run("queries have extensions", queriesHaveExtensions)
	t.Run("queries have touched_uids even if there are GraphQL errors", erroredQueriesHaveTouchedUids)
	t.Run("alias works for queries", queryWithAlias)
	t.Run("multiple aliases for same field in query", queryWithMultipleAliasOfSameField)
	t.Run("cascade directive", queryWithCascade)
	t.Run("filter in queries with array for AND/OR", filterInQueriesWithArrayForAndOr)
	t.Run("query geo near filter", queryGeoNearFilter)
	t.Run("persisted query", persistedQuery)
	t.Run("query aggregate without filter", queryAggregateWithoutFilter)
	t.Run("query aggregate with filter", queryAggregateWithFilter)
	t.Run("query aggregate on empty data", queryAggregateOnEmptyData)
	t.Run("query aggregate on empty scalar data", queryAggregateOnEmptyData2)
	t.Run("query aggregate with alias", queryAggregateWithAlias)
	t.Run("query aggregate with repeated fields", queryAggregateWithRepeatedFields)
	t.Run("query aggregate at child level", queryAggregateAtChildLevel)
	t.Run("query aggregate at child level with filter", queryAggregateAtChildLevelWithFilter)
	t.Run("query aggregate at child level with empty data", queryAggregateAtChildLevelWithEmptyData)
	t.Run("query aggregate at child level on empty scalar data", queryAggregateOnEmptyData3)
	t.Run("query aggregate at child level with multiple alias", queryAggregateAtChildLevelWithMultipleAlias)
	t.Run("query aggregate at child level with repeated fields", queryAggregateAtChildLevelWithRepeatedFields)
	t.Run("query aggregate and other fields at child level", queryAggregateAndOtherFieldsAtChildLevel)
	t.Run("query at child level with multiple alias on scalar field", queryChildLevelWithMultipleAliasOnScalarField)
	t.Run("checkUserPassword query", passwordTest)
	t.Run("query id directive with int", idDirectiveWithInt)
	t.Run("query id directive with int64", idDirectiveWithInt64)
	t.Run("query id directive with float", idDirectiveWithFloat)
	t.Run("query filter ID values coercion to List", queryFilterWithIDInputCoercion)
	// mutation tests
	t.Run("add mutation", addMutation)
	t.Run("update mutation by ids", updateMutationByIds)
	t.Run("update mutation by name", updateMutationByName)
	t.Run("update mutation by name no match", updateMutationByNameNoMatch)
	t.Run("update delete", updateRemove)
	t.Run("filter in update", filterInUpdate)
	t.Run("selection in add object", testSelectionInAddObject)
	t.Run("delete mutation with multiple ids", deleteMutationWithMultipleIds)
	t.Run("delete mutation with single id", deleteMutationWithSingleID)
	t.Run("delete mutation by name", deleteMutationByName)
	t.Run("delete mutation removes references", deleteMutationReferences)
	t.Run("add mutation updates references", addMutationReferences)
	t.Run("update set mutation updates references", updateMutationReferences)
	t.Run("delete wrong id", deleteWrongID)
	t.Run("many mutations", manyMutations)
	t.Run("mutations with deep filter", mutationWithDeepFilter)
	t.Run("many mutations with query error", manyMutationsWithQueryError)
	t.Run("query interface after add mutation", queryInterfaceAfterAddMutation)
	t.Run("add mutation with xid", addMutationWithXID)
	t.Run("deep mutations", deepMutations)
	t.Run("add multiple mutations", testMultipleMutations)
	t.Run("deep XID mutations", deepXIDMutations)
	t.Run("three level xid", testThreeLevelXID)
	t.Run("nested add mutation with @hasInverse", nestedAddMutationWithHasInverse)
	t.Run("add mutation with @hasInverse overrides correctly", addMutationWithHasInverseOverridesCorrectly)
	t.Run("error in multiple mutations", addMultipleMutationWithOneError)
	t.Run("dgraph directive with reverse edge adds data correctly",
		addMutationWithReverseDgraphEdge)
	t.Run("numUids test", testNumUids)
	t.Run("empty delete", mutationEmptyDelete)
	t.Run("duplicate xid in single mutation", deepMutationDuplicateXIDsSameObjectTest)
	t.Run("query typename in mutation", queryTypenameInMutation)
	t.Run("ensure alias in mutation payload", ensureAliasInMutationPayload)
	t.Run("mutations have extensions", mutationsHaveExtensions)
	t.Run("alias works for mutations", mutationsWithAlias)
	t.Run("three level deep", threeLevelDeepMutation)
	t.Run("update mutation without set & remove", updateMutationWithoutSetRemove)
	t.Run("Input coercing for int64 type", int64BoundaryTesting)
	t.Run("List of integers", intWithList)
	t.Run("Check cascade with mutation without ID field", checkCascadeWithMutationWithoutIDField)
	t.Run("Geo - Point type", mutationPointType)
	t.Run("Geo - Polygon type", mutationPolygonType)
	t.Run("Geo - MultiPolygon type", mutationMultiPolygonType)
	t.Run("filter in mutations with array for AND/OR", filterInMutationsWithArrayForAndOr)
	t.Run("filter in update mutations with array for AND/OR", filterInUpdateMutationsWithFilterAndOr)
	t.Run("mutation id directive with int", idDirectiveWithIntMutation)
	t.Run("mutation id directive with int64", idDirectiveWithInt64Mutation)
	t.Run("mutation id directive with float", idDirectiveWithFloatMutation)
	t.Run("add mutation on extended type with field of ID type as key field", addMutationOnExtendedTypeWithIDasKeyField)
	t.Run("add mutation with deep extended type objects", addMutationWithDeepExtendedTypeObjects)
<<<<<<< HEAD
	t.Run("input coercion to list", inputCoerciontoList)
=======
	t.Run("three level double XID mutation", threeLevelDoubleXID)
	t.Run("two levels linked to one XID", twoLevelsLinkedToXID)
	t.Run("cyclically linked mutation", cyclicMutation)
	t.Run("parallel mutations", parallelMutations)
>>>>>>> 52c410c5

	// error tests
	t.Run("graphql completion on", graphQLCompletionOn)
	t.Run("request validation errors", requestValidationErrors)
	t.Run("panic catcher", panicCatcher)
	t.Run("deep mutation errors", deepMutationErrors)
	t.Run("not generated query, mutation using generate directive", notGeneratedAPIErrors)

	// fragment tests
	t.Run("fragment in mutation", fragmentInMutation)
	t.Run("fragment in query", fragmentInQuery)
	t.Run("fragment in query on Interface", fragmentInQueryOnInterface)
	t.Run("fragment in query on union", fragmentInQueryOnUnion)
	t.Run("fragment in query on Object", fragmentInQueryOnObject)

	// lambda tests
	t.Run("lambda on type field", lambdaOnTypeField)
	t.Run("lambda on interface field", lambdaOnInterfaceField)
	t.Run("lambda on query using dql", lambdaOnQueryUsingDql)
	t.Run("lambda on mutation using graphql", lambdaOnMutationUsingGraphQL)
	t.Run("query lambda field in a mutation with duplicate @id", lambdaInMutationWithDuplicateId)
}

// RunCorsTest test all cors related tests.
func RunCorsTest(t *testing.T) {
	testCors(t)
}

func gunzipData(data []byte) ([]byte, error) {
	b := bytes.NewBuffer(data)

	r, err := gzip.NewReader(b)
	if err != nil {
		return nil, err
	}

	var resB bytes.Buffer
	if _, err := resB.ReadFrom(r); err != nil {
		return nil, err
	}
	return resB.Bytes(), nil
}

func gzipData(data []byte) ([]byte, error) {
	var b bytes.Buffer
	gz := gzip.NewWriter(&b)

	if _, err := gz.Write(data); err != nil {
		return nil, err
	}

	if err := gz.Close(); err != nil {
		return nil, err
	}
	return b.Bytes(), nil
}

// This tests that if a request has gzip header but the body is
// not compressed, then it should return an error
func gzipCompressionHeader(t *testing.T) {
	queryCountry := &GraphQLParams{
		Query: `query {
			queryCountry {
				name
			}
		}`,
	}

	req, err := queryCountry.CreateGQLPost(GraphqlURL)
	require.NoError(t, err)

	req.Header.Set("Content-Encoding", "gzip")

	resData, err := RunGQLRequest(req)
	require.NoError(t, err)

	var result *GraphQLResponse
	err = json.Unmarshal(resData, &result)
	require.NoError(t, err)
	require.NotNil(t, result.Errors)
	require.Contains(t, result.Errors[0].Message, "Unable to parse gzip")
}

// This tests that if a req's body is compressed but the
// header is not present, then it should return an error
func gzipCompressionNoHeader(t *testing.T) {
	queryCountry := &GraphQLParams{
		Query: `query {
			queryCountry {
				name
			}
		}`,
		gzipEncoding: true,
	}

	req, err := queryCountry.CreateGQLPost(GraphqlURL)
	require.NoError(t, err)

	req.Header.Del("Content-Encoding")
	resData, err := RunGQLRequest(req)
	require.NoError(t, err)

	var result *GraphQLResponse
	err = json.Unmarshal(resData, &result)
	require.NoError(t, err)
	require.NotNil(t, result.Errors)
	require.Contains(t, result.Errors[0].Message, "Not a valid GraphQL request body")
}

func getRequest(t *testing.T) {
	add(t, getExecutor)
}

func getQueryEmptyVariable(t *testing.T) {
	queryCountry := &GraphQLParams{
		Query: `query {
			queryCountry {
				name
			}
		}`,
	}
	req, err := queryCountry.createGQLGet(GraphqlURL)
	require.NoError(t, err)

	q := req.URL.Query()
	q.Del("variables")
	req.URL.RawQuery = q.Encode()

	res := queryCountry.Execute(t, req)
	RequireNoGQLErrors(t, res)
}

// Execute takes a HTTP request from either ExecuteAsPost or ExecuteAsGet
// and executes the request
func (params *GraphQLParams) Execute(t require.TestingT, req *http.Request) *GraphQLResponse {
	for h := range params.Headers {
		req.Header.Set(h, params.Headers.Get(h))
	}
	res, err := RunGQLRequest(req)
	require.NoError(t, err)

	var result *GraphQLResponse
	if params.acceptGzip {
		res, err = gunzipData(res)
		require.NoError(t, err)
		require.Contains(t, req.Header.Get("Accept-Encoding"), "gzip")
	}
	err = json.Unmarshal(res, &result)
	require.NoError(t, err)

	return result
}

// ExecuteAsPost builds a HTTP POST request from the GraphQL input structure
// and executes the request to url.
func (params *GraphQLParams) ExecuteAsPost(t require.TestingT, url string) *GraphQLResponse {
	req, err := params.CreateGQLPost(url)
	require.NoError(t, err)

	return params.Execute(t, req)
}

// ExecuteAsPostApplicationGraphql builds an HTTP Post with type application/graphql
// Note, variables are not allowed
func (params *GraphQLParams) ExecuteAsPostApplicationGraphql(t *testing.T, url string) *GraphQLResponse {
	require.Empty(t, params.Variables)

	req, err := params.createApplicationGQLPost(url)
	require.NoError(t, err)

	return params.Execute(t, req)
}

// ExecuteAsGet builds a HTTP GET request from the GraphQL input structure
// and executes the request to url.
func (params *GraphQLParams) ExecuteAsGet(t *testing.T, url string) *GraphQLResponse {
	req, err := params.createGQLGet(url)
	require.NoError(t, err)

	return params.Execute(t, req)
}

func getExecutor(t *testing.T, url string, params *GraphQLParams) *GraphQLResponse {
	return params.ExecuteAsGet(t, url)
}

func postExecutor(t *testing.T, url string, params *GraphQLParams) *GraphQLResponse {
	return params.ExecuteAsPost(t, url)
}

func (params *GraphQLParams) createGQLGet(url string) (*http.Request, error) {
	req, err := http.NewRequest("GET", url, nil)
	if err != nil {
		return nil, err
	}

	q := req.URL.Query()
	q.Add("query", params.Query)
	q.Add("operationName", params.OperationName)

	variableString, err := json.Marshal(params.Variables)
	if err != nil {
		return nil, err
	}
	q.Add("variables", string(variableString))

	req.URL.RawQuery = q.Encode()
	if params.acceptGzip {
		req.Header.Set("Accept-Encoding", "gzip")
	}
	return req, nil
}

func (params *GraphQLParams) buildPostRequest(url string, body []byte, contentType string) (*http.Request, error) {
	var err error
	if params.gzipEncoding {
		if body, err = gzipData(body); err != nil {
			return nil, err
		}
	}

	req, err := http.NewRequest("POST", url, bytes.NewBuffer(body))
	if err != nil {
		return nil, err
	}
	req.Header.Set("Content-Type", contentType)
	if params.gzipEncoding {
		req.Header.Set("Content-Encoding", "gzip")
	}

	if params.acceptGzip {
		req.Header.Set("Accept-Encoding", "gzip")
	}

	return req, nil
}

func (params *GraphQLParams) CreateGQLPost(url string) (*http.Request, error) {
	body, err := json.Marshal(params)
	if err != nil {
		return nil, err
	}

	return params.buildPostRequest(url, body, "application/json")
}

func (params *GraphQLParams) createApplicationGQLPost(url string) (*http.Request, error) {
	return params.buildPostRequest(url, []byte(params.Query), "application/graphql")
}

// RunGQLRequest runs a HTTP GraphQL request and returns the data or any errors.
func RunGQLRequest(req *http.Request) ([]byte, error) {
	client := &http.Client{Timeout: 50 * time.Second}
	resp, err := client.Do(req)
	if err != nil {
		return nil, err
	}

	// GraphQL server should always return OK, even when there are errors
	if status := resp.StatusCode; status != http.StatusOK {
		return nil, errors.Errorf("unexpected status code: %v", status)
	}

	if strings.ToLower(resp.Header.Get("Content-Type")) != "application/json" {
		return nil, errors.Errorf("unexpected content type: %v", resp.Header.Get("Content-Type"))
	}

	if resp.Header.Get("Access-Control-Allow-Origin") != "*" {
		return nil, errors.Errorf("cors headers weren't set in response")
	}

	defer resp.Body.Close()
	body, err := ioutil.ReadAll(resp.Body)
	if err != nil {
		return nil, errors.Errorf("unable to read response body: %v", err)
	}

	return body, nil
}

func requireUID(t *testing.T, uid string) {
	_, err := strconv.ParseUint(uid, 0, 64)
	require.NoError(t, err)
}

func RequireNoGQLErrors(t *testing.T, resp *GraphQLResponse) {
	require.NotNil(t, resp)
	if resp.Errors != nil {
		t.Logf("required no GraphQL errors, but received: %s\n", resp.Errors.Error())
		debug.PrintStack()
		t.FailNow()
	}
}

func PopulateGraphQLData(client *dgo.Dgraph, data []byte) error {
	mu := &api.Mutation{
		CommitNow: true,
		SetJson:   data,
	}
	_, err := client.NewTxn().Mutate(context.Background(), mu)
	if err != nil {
		return errors.Wrap(err, "Unable to add GraphQL test data")
	}
	return nil
}

func maybePopulateData(client *dgo.Dgraph, data []byte) error {
	if data == nil {
		return nil
	}
	// Helps in local dev to not re-add data multiple times.
	countries, err := allCountriesAdded()
	if err != nil {
		return errors.Wrap(err, "couldn't determine if GraphQL data had already been added")
	}
	if len(countries) > 0 {
		return nil
	}
	return PopulateGraphQLData(client, data)
}

func allCountriesAdded() ([]*country, error) {
	body, err := json.Marshal(&GraphQLParams{Query: `query { queryCountry { name } }`})
	if err != nil {
		return nil, errors.Wrap(err, "unable to build GraphQL query")
	}

	req, err := http.NewRequest("POST", GraphqlURL, bytes.NewBuffer(body))
	if err != nil {
		return nil, errors.Wrap(err, "unable to build GraphQL request")
	}
	req.Header.Set("Content-Type", "application/json")

	resp, err := RunGQLRequest(req)
	if err != nil {
		return nil, errors.Wrap(err, "error running GraphQL query")
	}

	var result struct {
		Data struct {
			QueryCountry []*country
		}
	}
	err = json.Unmarshal(resp, &result)
	if err != nil {
		return nil, errors.Wrap(err, "error trying to unmarshal GraphQL query result")
	}

	return result.Data.QueryCountry, nil
}

func CheckGraphQLStarted(url string) error {
	var err error
	// Because of how GraphQL starts (it needs to read the schema from Dgraph),
	// there's no guarantee that GraphQL is available by now.  So we
	// need to try and connect and potentially retry a few times.
	for i := 0; i < 60; i++ {
		_, err = hasCurrentGraphQLSchema(url)
		if err == nil {
			return nil
		}
		time.Sleep(time.Second)
	}
	return err
}

func hasCurrentGraphQLSchema(url string) (bool, error) {

	schemaQry := &GraphQLParams{
		Query: `query { getGQLSchema { schema } }`,
	}
	req, err := schemaQry.CreateGQLPost(url)
	if err != nil {
		return false, errors.Wrap(err, "while creating gql post")
	}

	res, err := RunGQLRequest(req)
	if err != nil {
		return false, errors.Wrap(err, "error running GraphQL query")
	}

	var result *GraphQLResponse
	err = json.Unmarshal(res, &result)
	if err != nil {
		return false, errors.Wrap(err, "error unmarshalling result")
	}

	if len(result.Errors) > 0 {
		return false, result.Errors
	}

	var sch struct {
		GetGQLSchema struct {
			Schema string
		}
	}

	err = json.Unmarshal(result.Data, &sch)
	if err != nil {
		return false, errors.Wrap(err, "error trying to unmarshal GraphQL query result")
	}

	if sch.GetGQLSchema.Schema == "" {
		return false, nil
	}

	return true, nil
}

func addSchema(url, schema string) error {
	add := &GraphQLParams{
		Query: `mutation updateGQLSchema($sch: String!) {
			updateGQLSchema(input: { set: { schema: $sch }}) {
				gqlSchema {
					schema
				}
			}
		}`,
		Variables: map[string]interface{}{"sch": schema},
	}
	req, err := add.CreateGQLPost(url)
	if err != nil {
		return errors.Wrap(err, "error creating GraphQL query")
	}

	resp, err := RunGQLRequest(req)
	if err != nil {
		return errors.Wrap(err, "error running GraphQL query")
	}

	var addResult struct {
		Data struct {
			UpdateGQLSchema struct {
				GQLSchema struct {
					Schema string
				}
			}
		}
		Errors []interface{}
	}

	err = json.Unmarshal(resp, &addResult)
	if err != nil {
		return errors.Wrap(err, "error trying to unmarshal GraphQL mutation result")
	}

	if len(addResult.Errors) > 0 {
		return errors.Errorf("%v", addResult.Errors)
	}

	if addResult.Data.UpdateGQLSchema.GQLSchema.Schema == "" {
		return errors.New("GraphQL schema mutation failed")
	}

	return nil
}

func GetJWT(t *testing.T, user, role interface{}, metaInfo *testutil.AuthMeta) http.Header {
	metaInfo.AuthVars = map[string]interface{}{}
	if user != nil {
		metaInfo.AuthVars["USER"] = user
	}

	if role != nil {
		metaInfo.AuthVars["ROLE"] = role
	}

	require.NotNil(t, metaInfo.PrivateKeyPath)
	jwtToken, err := metaInfo.GetSignedToken(metaInfo.PrivateKeyPath, 300*time.Second)
	require.NoError(t, err)

	h := make(http.Header)
	h.Add(metaInfo.Header, jwtToken)
	return h
}

func GetJWTWithNullUser(t *testing.T, role interface{}, metaInfo *testutil.AuthMeta) http.Header {
	metaInfo.AuthVars = map[string]interface{}{}
	metaInfo.AuthVars["USER"] = nil
	metaInfo.AuthVars["ROLE"] = role
	require.NotNil(t, metaInfo.PrivateKeyPath)
	jwtToken, err := metaInfo.GetSignedToken(metaInfo.PrivateKeyPath, 300*time.Second)
	require.NoError(t, err)
	h := make(http.Header)
	h.Add(metaInfo.Header, jwtToken)
	return h
}

func GetJWTForInterfaceAuth(t *testing.T, user, role string, ans bool, metaInfo *testutil.AuthMeta) http.Header {
	metaInfo.AuthVars = map[string]interface{}{}
	if user != "" {
		metaInfo.AuthVars["USER"] = user
	}

	if role != "" {
		metaInfo.AuthVars["ROLE"] = role
	}

	metaInfo.AuthVars["ANS"] = ans

	require.NotNil(t, metaInfo.PrivateKeyPath)
	jwtToken, err := metaInfo.GetSignedToken(metaInfo.PrivateKeyPath, 300*time.Second)
	require.NoError(t, err)
	h := make(http.Header)
	h.Add(metaInfo.Header, jwtToken)
	return h
}

func BootstrapAuthData() ([]byte, []byte) {
	schemaFile := "../auth/schema.graphql"
	schema, err := ioutil.ReadFile(schemaFile)
	if err != nil {
		panic(err)
	}

	jsonFile := "../auth/test_data.json"
	data, err := ioutil.ReadFile(jsonFile)
	if err != nil {
		panic(errors.Wrapf(err, "Unable to read file %s.", jsonFile))
	}
	return schema, data
}<|MERGE_RESOLUTION|>--- conflicted
+++ resolved
@@ -771,14 +771,11 @@
 	t.Run("mutation id directive with float", idDirectiveWithFloatMutation)
 	t.Run("add mutation on extended type with field of ID type as key field", addMutationOnExtendedTypeWithIDasKeyField)
 	t.Run("add mutation with deep extended type objects", addMutationWithDeepExtendedTypeObjects)
-<<<<<<< HEAD
-	t.Run("input coercion to list", inputCoerciontoList)
-=======
 	t.Run("three level double XID mutation", threeLevelDoubleXID)
 	t.Run("two levels linked to one XID", twoLevelsLinkedToXID)
 	t.Run("cyclically linked mutation", cyclicMutation)
 	t.Run("parallel mutations", parallelMutations)
->>>>>>> 52c410c5
+	t.Run("input coercion to list", inputCoerciontoList)
 
 	// error tests
 	t.Run("graphql completion on", graphQLCompletionOn)
