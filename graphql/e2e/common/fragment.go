/*
 * Copyright 2020 Dgraph Labs, Inc. and Contributors
 *
 * Licensed under the Apache License, Version 2.0 (the "License");
 * you may not use this file except in compliance with the License.
 * You may obtain a copy of the License at
 *
 *     http://www.apache.org/licenses/LICENSE-2.0
 *
 * Unless required by applicable law or agreed to in writing, software
 * distributed under the License is distributed on an "AS IS" BASIS,
 * WITHOUT WARRANTIES OR CONDITIONS OF ANY KIND, either express or implied.
 * See the License for the specific language governing permissions and
 * limitations under the License.
 */

package common

import (
	"encoding/json"
	"fmt"
	"testing"

	"github.com/google/go-cmp/cmp"
	"github.com/google/go-cmp/cmp/cmpopts"
	"github.com/stretchr/testify/require"
)

func fragmentInMutation(t *testing.T) {
	addStarshipParams := &GraphQLParams{
		Query: `mutation addStarship($starship: AddStarshipInput!) {
			addStarship(input: [$starship]) {
				starship {
					...starshipFrag
			  	}
			}
		}
		fragment starshipFrag on Starship {
			id
			name
			length
		}
		`,
		Variables: map[string]interface{}{"starship": map[string]interface{}{
			"name":   "Millennium Falcon",
			"length": 2,
		}},
	}

	gqlResponse := addStarshipParams.ExecuteAsPost(t, GraphqlURL)
	RequireNoGQLErrors(t, gqlResponse)

	addStarshipExpected := `{"addStarship":{
		"starship":[{
			"name":"Millennium Falcon",
			"length":2
		}]
	}}`

	var expected, result struct {
		AddStarship struct {
			Starship []*starship
		}
	}
	err := json.Unmarshal([]byte(addStarshipExpected), &expected)
	require.NoError(t, err)
	err = json.Unmarshal(gqlResponse.Data, &result)
	require.NoError(t, err)

	requireUID(t, result.AddStarship.Starship[0].ID)

	opt := cmpopts.IgnoreFields(starship{}, "ID")
	if diff := cmp.Diff(expected, result, opt); diff != "" {
		t.Errorf("result mismatch (-want +got):\n%s", diff)
	}

	cleanupStarwars(t, result.AddStarship.Starship[0].ID, "", "")
}

func fragmentInQuery(t *testing.T) {
	newStarship := addStarship(t)

	queryStarshipParams := &GraphQLParams{
		Query: `query queryStarship($id: ID!) {
			queryStarship(filter: {
					id: [$id]
			}) {
				...starshipFrag
			}
		}
		fragment starshipFrag on Starship {
			id
			name
			length
		}
		`,
		Variables: map[string]interface{}{
			"id": newStarship.ID,
		},
	}

	gqlResponse := queryStarshipParams.ExecuteAsPost(t, GraphqlURL)
	RequireNoGQLErrors(t, gqlResponse)

	queryStarshipExpected := fmt.Sprintf(`
	{
		"queryStarship":[{
			"id": "%s",
			"name":"Millennium Falcon",
			"length":2
		}]
	}`, newStarship.ID)

	var expected, result struct {
		QueryStarship []*starship
	}
	err := json.Unmarshal([]byte(queryStarshipExpected), &expected)
	require.NoError(t, err)
	err = json.Unmarshal(gqlResponse.Data, &result)
	require.NoError(t, err)

	require.Equal(t, expected, result)

	cleanupStarwars(t, result.QueryStarship[0].ID, "", "")
}

func fragmentInQueryOnInterface(t *testing.T) {
	newStarship := addStarship(t)
	humanID := addHuman(t, newStarship.ID)
	droidID := addDroid(t)
	thingOneId := addThingOne(t)
	thingTwoId := addThingTwo(t)

	queryCharacterParams := &GraphQLParams{
		Query: `query {
			queryCharacter {
				__typename
				...fullCharacterFrag
			}
			qc: queryCharacter {
				__typename
				... on Character {
					... on Character {
						... on Human {
							... on Human {
								id
								name
							}
						}
					}
				}
				... droidAppearsIn
			}
			qc1: queryCharacter {
				... on Human {
					__typename
					id
				}
				... on Droid {
					id
				}
			}
<<<<<<< HEAD
			qcRep1: queryCharacter {
				name
				... on Human {
					name
					totalCredits
				}
				... on Droid {
					name
					primaryFunction
				}
			}
			qcRep2: queryCharacter {
				... on Human {
					totalCredits
				}
				name
				... on Droid {
					primaryFunction
					name
=======
			qc2: queryCharacter {
				... on Human {
					name
					n: name
>>>>>>> 1dd3b3ac
				}
			}
			queryThing {
				__typename
				... on ThingOne {
					id
					name
					color
					usedBy
				}
				... on ThingTwo {
					id
					name
					color
					owner
				}
			}
			qt: queryThing {
				... on ThingOne {
					__typename
					id
				}
				... on ThingTwo {
					__typename
				}
			}
		}
		fragment fullCharacterFrag on Character {
			__typename
			...commonCharacterFrag
			...humanFrag
			...droidFrag
		}
		fragment commonCharacterFrag on Character {
			__typename
			id
			name
			appearsIn
		}
		fragment humanFrag on Human {
			__typename
			starships {
				... on Starship {
					__typename
					id
					name
					length
				}
			}
			totalCredits
			ename
		}
		fragment droidFrag on Droid {
			__typename
			primaryFunction
		}
		fragment droidAppearsIn on Droid {
			appearsIn
		}
		`,
	}

	gqlResponse := queryCharacterParams.ExecuteAsPost(t, GraphqlURL)
	RequireNoGQLErrors(t, gqlResponse)

	queryCharacterExpected := fmt.Sprintf(`
	{
		"queryCharacter":[
			{
				"__typename": "Human",
				"id": "%s",
				"name": "Han",
				"appearsIn": ["EMPIRE"],
				"starships": [{
					"__typename": "Starship",
					"id": "%s",
					"name": "Millennium Falcon",
					"length": 2
				}],
				"totalCredits": 10,
				"ename": "Han_employee"
			},
			{
				"__typename": "Droid",
				"id": "%s",
				"name": "R2-D2",
				"appearsIn": ["EMPIRE"],
				"primaryFunction": "Robot"
			}
		],
		"qc":[
			{
				"__typename": "Human",
				"id": "%s",
				"name": "Han"
			},
			{
				"__typename": "Droid",
				"appearsIn": ["EMPIRE"]
			}
		],
		"qc1":[
			{
				"__typename": "Human",
				"id": "%s"
			},
			{
				"id": "%s"
			}
		],
<<<<<<< HEAD
		"qcRep1": [
            {
				"name": "Han",
                "totalCredits": 10
            },
            {
                "name": "R2-D2",
                "primaryFunction": "Robot"
            }
		],
		"qcRep2": [
            {
                "totalCredits": 10,
                "name": "Han"
            },
            {
                "name": "R2-D2",
                "primaryFunction": "Robot"
            }
=======
		"qc2":[
			{
				"name": "Han",
				"n": "Han"
			},
			{
			}
>>>>>>> 1dd3b3ac
		],
		"queryThing":[
			{
				"__typename": "ThingOne",
				"id": "%s",
				"name": "Thing-1",
				"color": "White",
				"usedBy": "me"
			},
			{
				"__typename": "ThingTwo",
				"id": "%s",
				"name": "Thing-2",
				"color": "Black",
				"owner": "someone"
			}
		],
		"qt":[
			{
				"__typename": "ThingOne",
				"id": "%s"
			},
			{
				"__typename": "ThingTwo"
			}
		]
	}`, humanID, newStarship.ID, droidID, humanID, humanID, droidID, thingOneId, thingTwoId,
		thingOneId)

	var expected, result map[string]interface{}
	err := json.Unmarshal([]byte(queryCharacterExpected), &expected)
	require.NoError(t, err)
	err = json.Unmarshal(gqlResponse.Data, &result)
	require.NoError(t, err)

	require.Equal(t, expected, result)

	cleanupStarwars(t, newStarship.ID, humanID, droidID)
	deleteThingOne(t, thingOneId)
	deleteThingTwo(t, thingTwoId)
}

func fragmentInQueryOnObject(t *testing.T) {
	newStarship := addStarship(t)
	humanID := addHuman(t, newStarship.ID)

	queryHumanParams := &GraphQLParams{
		Query: `query {
			queryHuman(filter: null) {
				...characterFrag
				...humanFrag
				ename
			}
		}
		fragment characterFrag on Character {
			__typename
			id
			name
			appearsIn
		}
		fragment humanFrag on Human {
			starships {
				... {
					__typename
					id
					name
					length
				}
			}
			totalCredits
		}
		`,
	}

	gqlResponse := queryHumanParams.ExecuteAsPost(t, GraphqlURL)
	RequireNoGQLErrors(t, gqlResponse)

	queryCharacterExpected := fmt.Sprintf(`
	{
		"queryHuman":[
			{
				"__typename": "Human",
				"id": "%s",
				"name": "Han",
				"appearsIn": ["EMPIRE"],
				"starships": [{
					"__typename": "Starship",
					"id": "%s",
					"name": "Millennium Falcon",
					"length": 2
				}],
				"totalCredits": 10,
				"ename": "Han_employee"
			}
		]
	}`, humanID, newStarship.ID)

	var expected, result struct {
		QueryHuman []map[string]interface{}
	}
	err := json.Unmarshal([]byte(queryCharacterExpected), &expected)
	require.NoError(t, err)
	err = json.Unmarshal(gqlResponse.Data, &result)
	require.NoError(t, err)

	require.Equal(t, expected, result)

	cleanupStarwars(t, newStarship.ID, humanID, "")
}<|MERGE_RESOLUTION|>--- conflicted
+++ resolved
@@ -160,7 +160,6 @@
 					id
 				}
 			}
-<<<<<<< HEAD
 			qcRep1: queryCharacter {
 				name
 				... on Human {
@@ -180,12 +179,11 @@
 				... on Droid {
 					primaryFunction
 					name
-=======
 			qc2: queryCharacter {
 				... on Human {
 					name
 					n: name
->>>>>>> 1dd3b3ac
+
 				}
 			}
 			queryThing {
@@ -296,7 +294,6 @@
 				"id": "%s"
 			}
 		],
-<<<<<<< HEAD
 		"qcRep1": [
             {
 				"name": "Han",
@@ -316,7 +313,6 @@
                 "name": "R2-D2",
                 "primaryFunction": "Robot"
             }
-=======
 		"qc2":[
 			{
 				"name": "Han",
@@ -324,7 +320,6 @@
 			},
 			{
 			}
->>>>>>> 1dd3b3ac
 		],
 		"queryThing":[
 			{
