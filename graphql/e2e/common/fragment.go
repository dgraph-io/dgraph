/*
 * Copyright 2020 Dgraph Labs, Inc. and Contributors
 *
 * Licensed under the Apache License, Version 2.0 (the "License");
 * you may not use this file except in compliance with the License.
 * You may obtain a copy of the License at
 *
 *     http://www.apache.org/licenses/LICENSE-2.0
 *
 * Unless required by applicable law or agreed to in writing, software
 * distributed under the License is distributed on an "AS IS" BASIS,
 * WITHOUT WARRANTIES OR CONDITIONS OF ANY KIND, either express or implied.
 * See the License for the specific language governing permissions and
 * limitations under the License.
 */

package common

import (
	"encoding/json"
	"fmt"
	"testing"

	"github.com/google/go-cmp/cmp"
	"github.com/google/go-cmp/cmp/cmpopts"
	"github.com/stretchr/testify/require"
)

func fragmentInMutation(t *testing.T) {
	addStarshipParams := &GraphQLParams{
		Query: `mutation addStarship($starship: AddStarshipInput!) {
			addStarship(input: [$starship]) {
				starship {
					...starshipFrag
			  	}
			}
		}
		fragment starshipFrag on Starship {
			id
			name
			length
		}
		`,
		Variables: map[string]interface{}{"starship": map[string]interface{}{
			"name":   "Millennium Falcon",
			"length": 2,
		}},
	}

	gqlResponse := addStarshipParams.ExecuteAsPost(t, graphqlURL)
	RequireNoGQLErrors(t, gqlResponse)

<<<<<<< HEAD
	addStarshipExpected := `
	{"addStarship":{
=======
	addStarshipExpected := `{"addStarship":{
>>>>>>> e9dda24a
		"starship":[{
			"name":"Millennium Falcon",
			"length":2
		}]
	}}`

	var expected, result struct {
		AddStarship struct {
			Starship []*starship
		}
	}
	err := json.Unmarshal([]byte(addStarshipExpected), &expected)
	require.NoError(t, err)
	err = json.Unmarshal(gqlResponse.Data, &result)
	require.NoError(t, err)

	requireUID(t, result.AddStarship.Starship[0].ID)

	opt := cmpopts.IgnoreFields(starship{}, "ID")
	if diff := cmp.Diff(expected, result, opt); diff != "" {
		t.Errorf("result mismatch (-want +got):\n%s", diff)
	}

	cleanupStarwars(t, result.AddStarship.Starship[0].ID, "", "")
}

func fragmentInQuery(t *testing.T) {
	newStarship := addStarship(t)

	queryStarshipParams := &GraphQLParams{
		Query: `query queryStarship($id: ID!) {
			queryStarship(filter: {
					id: [$id]
			}) {
				...starshipFrag
			}
		}
		fragment starshipFrag on Starship {
			id
			name
			length
		}
		`,
		Variables: map[string]interface{}{
			"id": newStarship.ID,
		},
	}

	gqlResponse := queryStarshipParams.ExecuteAsPost(t, graphqlURL)
	RequireNoGQLErrors(t, gqlResponse)

	queryStarshipExpected := fmt.Sprintf(`
	{
		"queryStarship":[{
			"id": "%s",
			"name":"Millennium Falcon",
			"length":2
		}]
	}`, newStarship.ID)

	var expected, result struct {
		QueryStarship []*starship
	}
	err := json.Unmarshal([]byte(queryStarshipExpected), &expected)
	require.NoError(t, err)
	err = json.Unmarshal(gqlResponse.Data, &result)
	require.NoError(t, err)

	require.Equal(t, expected, result)

	cleanupStarwars(t, result.QueryStarship[0].ID, "", "")
}

func fragmentInQueryOnInterface(t *testing.T) {
	newStarship := addStarship(t)
	humanID := addHuman(t, newStarship.ID)
	droidID := addDroid(t)
	thingOneId := addThingOne(t)
	thingTwoId := addThingTwo(t)

	queryCharacterParams := &GraphQLParams{
		Query: `query {
			queryCharacter {
				__typename
				...fullCharacterFrag
			}
			qc: queryCharacter {
				__typename
				... on Character {
					... on Character {
						... on Human {
							... on Human {
								id
								name
							}
						}
					}
				}
				... droidAppearsIn
			}
			qc1: queryCharacter {
				... on Human {
					__typename
					id
				}
				... on Droid {
					id
				}
			}
			queryThing {
				__typename
				... on ThingOne {
					id
					name
					color
					usedBy
				}
				... on ThingTwo {
					id
					name
					color
					owner
				}
			}
			qt: queryThing {
				... on ThingOne {
					__typename
					id
				}
				... on ThingTwo {
					__typename
				}
			}
		}
		fragment fullCharacterFrag on Character {
			__typename
			...commonCharacterFrag
			...humanFrag
			...droidFrag
		}
		fragment commonCharacterFrag on Character {
			__typename
			id
			name
			appearsIn
		}
		fragment humanFrag on Human {
			__typename
			starships {
				... on Starship {
					__typename
					id
					name
					length
				}
			}
			totalCredits
			ename
		}
		fragment droidFrag on Droid {
			__typename
			primaryFunction
		}
		fragment droidAppearsIn on Droid {
			appearsIn
		}
		`,
	}

	gqlResponse := queryCharacterParams.ExecuteAsPost(t, graphqlURL)
	RequireNoGQLErrors(t, gqlResponse)

	queryCharacterExpected := fmt.Sprintf(`
	{
		"queryCharacter":[
			{
				"__typename": "Human",
				"id": "%s",
				"name": "Han",
				"appearsIn": ["EMPIRE"],
				"starships": [{
					"__typename": "Starship",
					"id": "%s",
					"name": "Millennium Falcon",
					"length": 2
				}],
				"totalCredits": 10,
				"ename": "Han_employee"
			},
			{
				"__typename": "Droid",
				"id": "%s",
				"name": "R2-D2",
				"appearsIn": ["EMPIRE"],
				"primaryFunction": "Robot"
			}
		],
		"qc":[
			{
				"__typename": "Human",
				"id": "%s",
				"name": "Han"
			},
			{
				"__typename": "Droid",
				"appearsIn": ["EMPIRE"]
			}
		],
		"qc1":[
			{
				"__typename": "Human",
				"id": "%s"
			},
			{
				"id": "%s"
			}
		],
		"queryThing":[
			{
				"__typename": "ThingOne",
				"id": "%s",
				"name": "Thing-1",
				"color": "White",
				"usedBy": "me"
			},
			{
				"__typename": "ThingTwo",
				"id": "%s",
				"name": "Thing-2",
				"color": "Black",
				"owner": "someone"
			}
		],
		"qt":[
			{
				"__typename": "ThingOne",
				"id": "%s"
			},
			{
				"__typename": "ThingTwo"
			}
		]
	}`, humanID, newStarship.ID, droidID, humanID, humanID, droidID, thingOneId, thingTwoId,
		thingOneId)

	var expected, result map[string]interface{}
	err := json.Unmarshal([]byte(queryCharacterExpected), &expected)
	require.NoError(t, err)
	err = json.Unmarshal(gqlResponse.Data, &result)
	require.NoError(t, err)

	require.Equal(t, expected, result)

	cleanupStarwars(t, newStarship.ID, humanID, droidID)
	deleteThingOne(t, thingOneId)
	deleteThingTwo(t, thingTwoId)
}

func fragmentInQueryOnObject(t *testing.T) {
	newStarship := addStarship(t)
	humanID := addHuman(t, newStarship.ID)

	queryHumanParams := &GraphQLParams{
		Query: `query {
			queryHuman(filter: null) {
				...characterFrag
				...humanFrag
				ename
			}
		}
		fragment characterFrag on Character {
			__typename
			id
			name
			appearsIn
		}
		fragment humanFrag on Human {
			starships {
				... {
					__typename
					id
					name
					length
				}
			}
			totalCredits
		}
		`,
	}

	gqlResponse := queryHumanParams.ExecuteAsPost(t, graphqlURL)
	RequireNoGQLErrors(t, gqlResponse)

	queryCharacterExpected := fmt.Sprintf(`
	{
		"queryHuman":[
			{
				"__typename": "Human",
				"id": "%s",
				"name": "Han",
				"appearsIn": ["EMPIRE"],
				"starships": [{
					"__typename": "Starship",
					"id": "%s",
					"name": "Millennium Falcon",
					"length": 2
				}],
				"totalCredits": 10,
				"ename": "Han_employee"
			}
		]
	}`, humanID, newStarship.ID)

	var expected, result struct {
		QueryHuman []map[string]interface{}
	}
	err := json.Unmarshal([]byte(queryCharacterExpected), &expected)
	require.NoError(t, err)
	err = json.Unmarshal(gqlResponse.Data, &result)
	require.NoError(t, err)

	require.Equal(t, expected, result)

	cleanupStarwars(t, newStarship.ID, humanID, "")
}<|MERGE_RESOLUTION|>--- conflicted
+++ resolved
@@ -50,12 +50,8 @@
 	gqlResponse := addStarshipParams.ExecuteAsPost(t, graphqlURL)
 	RequireNoGQLErrors(t, gqlResponse)
 
-<<<<<<< HEAD
 	addStarshipExpected := `
 	{"addStarship":{
-=======
-	addStarshipExpected := `{"addStarship":{
->>>>>>> e9dda24a
 		"starship":[{
 			"name":"Millennium Falcon",
 			"length":2
