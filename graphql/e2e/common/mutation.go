--- conflicted
+++ resolved
@@ -266,7 +266,7 @@
 func addCategory(t *testing.T, executeRequest requestExecutor) *category {
 	addCategoryParams := &GraphQLParams{
 		Query: `mutation addCategory($name: String!) {
-			addCategory(input: { name: $name }) {
+			addCategory(input: [{ name: $name }]) {
 				category {
 					id
 					name
@@ -276,14 +276,14 @@
 		Variables: map[string]interface{}{"name": "A Category"},
 	}
 	addCategoryExpected := `
-		{ "addCategory": { "category": { "id": "_UID_", "name": "A Category" } } }`
+		{ "addCategory": { "category": [{ "id": "_UID_", "name": "A Category" }] } }`
 
 	gqlResponse := executeRequest(t, graphqlURL, addCategoryParams)
 	requireNoGQLErrors(t, gqlResponse)
 
 	var expected, result struct {
 		AddCategory struct {
-			Category *category
+			Category []*category
 		}
 	}
 	err := json.Unmarshal([]byte(addCategoryExpected), &expected)
@@ -295,7 +295,7 @@
 		t.Errorf("result mismatch (-want +got):\n%s", diff)
 	}
 
-	return result.AddCategory.Category
+	return result.AddCategory.Category[0]
 }
 
 func ignoreOpts() []cmp.Option {
@@ -907,13 +907,8 @@
 	}
 
 	updateParams := &GraphQLParams{
-<<<<<<< HEAD
-		Query: `mutation updPost($filter: PostFilter!, $rem: PatchPost!) {
+		Query: `mutation updPost($filter: PostFilter!, $rem: PostPatch!) {
 			updatePost(input: { filter: $filter, remove: $rem }) {
-=======
-		Query: `mutation updPost($filter: PostFilter!, $del: PostPatch!) {
-			updatePost(input: { filter: $filter, remove: $del }) {
->>>>>>> c0bb4eed
 				post {
 					text
 					isPublished
@@ -1143,8 +1138,8 @@
 	// adding this author with a reference to the existing post changes both the
 	// post and the author it was originally linked to.
 	addAuthorParams := &GraphQLParams{
-		Query: `mutation addAuthor($author: AuthorInput!) {
-			addAuthor(input: $author) {
+		Query: `mutation addAuthor($author: AddAuthorInput!) {
+			addAuthor(input: [$author]) {
 			  	author { id }
 			}
 		}`,
@@ -1158,7 +1153,7 @@
 
 	var addResult struct {
 		AddAuthor struct {
-			Author *author
+			Author []*author
 		}
 	}
 	err := json.Unmarshal([]byte(gqlResponse.Data), &addResult)
@@ -1170,7 +1165,7 @@
 
 	cleanUp(t,
 		[]*country{newCountry},
-		[]*author{newAuthor, addResult.AddAuthor.Author},
+		[]*author{newAuthor, addResult.AddAuthor.Author[0]},
 		[]*post{newPost})
 }
 
@@ -1184,7 +1179,7 @@
 
 	// The addCountry2 mutation should also remove the state "ABC" from country1's states list
 	addCountryParams := &GraphQLParams{
-		Query: `mutation addCountry($input: CountryInput!) {
+		Query: `mutation addCountry($input: [AddCountryInput!]!) {
 			addCountry1: addCountry(input: $input) {
 				country { id }
 			}
@@ -1242,10 +1237,10 @@
 	// update author2 to steal newPost from author1 ... the post should get removed
 	// from author1's post list
 	updateAuthorParams := &GraphQLParams{
-		Query: `mutation updateAuthor($id: ID!, $set: PatchAuthor!) {
+		Query: `mutation updateAuthor($id: ID!, $set: AuthorPatch!) {
 			updateAuthor(
 				input: {
-					filter: {ids: [$id]}, 
+					filter: {id: [$id]},
 					set: $set
 				}
 			) {
@@ -1269,6 +1264,7 @@
 		PostID: newPost.PostID,
 		Title:  newPost.Title,
 		Text:   newPost.Text,
+		Tags:   newPost.Tags,
 	}}
 	requireAuthor(t, newAuthor2.ID, newAuthor2, executeRequest)
 
@@ -1288,8 +1284,8 @@
 	}
 
 	addCountryParams := &GraphQLParams{
-		Query: `mutation addCountry($input: CountryInput!) {
-			addCountry(input: $input) {
+		Query: `mutation addCountry($input: AddCountryInput!) {
+			addCountry(input: [$input]) {
 				country { id }
 			}
 		}`,
@@ -1301,7 +1297,7 @@
 
 	var addResult struct {
 		AddCountry struct {
-			Country *country
+			Country []*country
 		}
 	}
 
@@ -1315,9 +1311,9 @@
 
 	updateCountryParams := &GraphQLParams{
 		Query: `mutation updateCountry($id: ID!, $set: PatchCountry!) {
-			updateCountry(			
+			updateCountry(
 				input: {
-					filter: {ids: [$id]}, 
+					filter: {ids: [$id]},
 					set: $set
 				}
 			) {
@@ -1334,7 +1330,7 @@
 	requireNoGQLErrors(t, gqlResponse)
 
 	// newCountry doesn't have "ABC" in it's states list
-	requireCountry(t, addResult.AddCountry.Country.ID,
+	requireCountry(t, addResult.AddCountry.Country[0].ID,
 		&country{Name: "Testland", States: []*state{}},
 		true, executeRequest)
 
@@ -1343,7 +1339,7 @@
 		&country{Name: "Testland", States: []*state{{Name: "Alphabet", Code: "ABC"}}},
 		true, executeRequest)
 
-	cleanUp(t, []*country{addResult.AddCountry.Country, newCountry2}, nil, nil)
+	cleanUp(t, []*country{addResult.AddCountry.Country[0], newCountry2}, nil, nil)
 }
 
 func deleteMutationReferences(t *testing.T) {
@@ -1361,8 +1357,8 @@
 	}
 
 	addCountryParams := &GraphQLParams{
-		Query: `mutation addCountry($input: CountryInput!) {
-			addCountry(input: $input) {
+		Query: `mutation addCountry($input: AddCountryInput!) {
+			addCountry(input: [$input]) {
 				country {
 					id
 					states {
@@ -1379,14 +1375,14 @@
 
 	var addResult struct {
 		AddCountry struct {
-			Country *country
+			Country []*country
 		}
 	}
 
 	err := json.Unmarshal([]byte(gqlResponse.Data), &addResult)
 	require.NoError(t, err)
 
-	filter := map[string]interface{}{"ids": []string{addResult.AddCountry.Country.ID}}
+	filter := map[string]interface{}{"id": []string{addResult.AddCountry.Country[0].ID}}
 	deleteCountry(t, filter, `{"deleteCountry" : { "msg": "Deleted" } }`, nil)
 
 	// the state doesn't belong to a country
@@ -1396,7 +1392,7 @@
 				country { id }
 			}
 		}`,
-		Variables: map[string]interface{}{"id": addResult.AddCountry.Country.States[0].ID},
+		Variables: map[string]interface{}{"id": addResult.AddCountry.Country[0].States[0].ID},
 	}
 	gqlResponse = getCatParams.ExecuteAsPost(t, graphqlURL)
 	requireNoGQLErrors(t, gqlResponse)
@@ -1411,13 +1407,13 @@
 	newCategory := addCategory(t, executeRequest)
 
 	updateParams := &GraphQLParams{
-		Query: `mutation updPost($filter: PostFilter!, $set: PatchPost!) {
+		Query: `mutation updPost($filter: PostFilter!, $set: PostPatch!) {
 			updatePost(input: { filter: $filter, set: $set }) {
 				post { postID category { id } }
 			}
 		}`,
 		Variables: map[string]interface{}{
-			"filter": map[string]interface{}{"ids": []string{newPost.PostID}},
+			"filter": map[string]interface{}{"postID": []string{newPost.PostID}},
 			"set":    map[string]interface{}{"category": newCategory}},
 	}
 
@@ -1429,6 +1425,7 @@
 		PostID:   newPost.PostID,
 		Title:    newPost.Title,
 		Text:     newPost.Text,
+		Tags:     newPost.Tags,
 		Category: newCategory,
 	}}
 	requireAuthor(t, newAuthor.ID, newAuthor, executeRequest)
