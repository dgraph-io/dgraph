/*
 * Copyright 2019 Dgraph Labs, Inc. and Contributors
 *
 * Licensed under the Apache License, Version 2.0 (the "License");
 * you may not use this file except in compliance with the License.
 * You may obtain a copy of the License at
 *
 *     http://www.apache.org/licenses/LICENSE-2.0
 *
 * Unless required by applicable law or agreed to in writing, software
 * distributed under the License is distributed on an "AS IS" BASIS,
 * WITHOUT WARRANTIES OR CONDITIONS OF ANY KIND, either express or implied.
 * See the License for the specific language governing permissions and
 * limitations under the License.
 */

package common

import (
	"encoding/json"
	"fmt"
	"math/rand"
	"sort"
	"strings"
	"testing"
	"time"

	"github.com/dgraph-io/dgraph/testutil"
	"github.com/dgraph-io/dgraph/x"
	"github.com/google/go-cmp/cmp"
	"github.com/stretchr/testify/require"
)

func queryCountryByRegExp(t *testing.T, regexp string, expectedCountries []*country) {
	getCountryParams := &GraphQLParams{
		Query: `query queryCountry($regexp: String!) {
			queryCountry(filter: { name: { regexp: $regexp } }) {
				name
			}
		}`,
		Variables: map[string]interface{}{"regexp": regexp},
	}

	gqlResponse := getCountryParams.ExecuteAsPost(t, graphqlURL)
	RequireNoGQLErrors(t, gqlResponse)

	var expected, result struct {
		QueryCountry []*country
	}
	expected.QueryCountry = expectedCountries
	err := json.Unmarshal([]byte(gqlResponse.Data), &result)
	require.NoError(t, err)

	countrySort := func(i, j int) bool {
		return result.QueryCountry[i].Name < result.QueryCountry[j].Name
	}
	sort.Slice(result.QueryCountry, countrySort)

	if diff := cmp.Diff(expected, result); diff != "" {
		t.Errorf("result mismatch (-want +got):\n%s", diff)
	}
}

// This test checks that all the different combinations of
// request sending compressed / uncompressed query and receiving
// compressed / uncompressed result.
func gzipCompression(t *testing.T) {
	r := []bool{false, true}
	for _, acceptGzip := range r {
		for _, gzipEncoding := range r {
			t.Run(fmt.Sprintf("TestQueryByType acceptGzip=%t gzipEncoding=%t",
				acceptGzip, gzipEncoding), func(t *testing.T) {

				queryByTypeWithEncoding(t, acceptGzip, gzipEncoding)
			})
		}
	}
}

func queryByType(t *testing.T) {
	queryByTypeWithEncoding(t, true, true)
}

func queryByTypeWithEncoding(t *testing.T, acceptGzip, gzipEncoding bool) {
	queryCountry := &GraphQLParams{
		Query: `query {
			queryCountry {
				name
			}
		}`,
		acceptGzip:   acceptGzip,
		gzipEncoding: gzipEncoding,
	}

	gqlResponse := queryCountry.ExecuteAsPost(t, graphqlURL)
	RequireNoGQLErrors(t, gqlResponse)

	var expected, result struct {
		QueryCountry []*country
	}
	expected.QueryCountry = []*country{
		&country{Name: "Angola"},
		&country{Name: "Bangladesh"},
		&country{Name: "Mozambique"},
	}
	err := json.Unmarshal([]byte(gqlResponse.Data), &result)
	require.NoError(t, err)

	sort.Slice(result.QueryCountry, func(i, j int) bool {
		return result.QueryCountry[i].Name < result.QueryCountry[j].Name
	})

	if diff := cmp.Diff(expected, result); diff != "" {
		t.Errorf("result mismatch (-want +got):\n%s", diff)
	}
}

func uidAlias(t *testing.T) {
	queryCountry := &GraphQLParams{
		Query: `query {
			queryCountry(order: { asc: name }) {
				uid: name
			}
		}`,
	}
	type countryUID struct {
		UID string
	}

	gqlResponse := queryCountry.ExecuteAsPost(t, graphqlURL)
	RequireNoGQLErrors(t, gqlResponse)

	var expected, result struct {
		QueryCountry []*countryUID
	}
	expected.QueryCountry = []*countryUID{
		&countryUID{UID: "Angola"},
		&countryUID{UID: "Bangladesh"},
		&countryUID{UID: "Mozambique"},
	}
	err := json.Unmarshal([]byte(gqlResponse.Data), &result)
	require.NoError(t, err)

	if diff := cmp.Diff(expected, result); diff != "" {
		t.Errorf("result mismatch (-want +got):\n%s", diff)
	}
}

func orderAtRoot(t *testing.T) {
	queryCountry := &GraphQLParams{
		Query: `query {
			queryCountry(order: { asc: name }) {
				name
			}
		}`,
	}

	gqlResponse := queryCountry.ExecuteAsPost(t, graphqlURL)
	RequireNoGQLErrors(t, gqlResponse)

	var expected, result struct {
		QueryCountry []*country
	}
	expected.QueryCountry = []*country{
		&country{Name: "Angola"},
		&country{Name: "Bangladesh"},
		&country{Name: "Mozambique"},
	}
	err := json.Unmarshal([]byte(gqlResponse.Data), &result)
	require.NoError(t, err)

	if diff := cmp.Diff(expected, result); diff != "" {
		t.Errorf("result mismatch (-want +got):\n%s", diff)
	}
}

func pageAtRoot(t *testing.T) {
	queryCountry := &GraphQLParams{
		Query: `query {
			queryCountry(order: { desc: name }, first: 2, offset: 1) {
				name
			}
		}`,
	}

	gqlResponse := queryCountry.ExecuteAsPost(t, graphqlURL)
	RequireNoGQLErrors(t, gqlResponse)

	var expected, result struct {
		QueryCountry []*country
	}
	expected.QueryCountry = []*country{
		&country{Name: "Bangladesh"},
		&country{Name: "Angola"},
	}
	err := json.Unmarshal([]byte(gqlResponse.Data), &result)
	require.NoError(t, err)

	if diff := cmp.Diff(expected, result); diff != "" {
		t.Errorf("result mismatch (-want +got):\n%s", diff)
	}
}

func regExp(t *testing.T) {
	queryCountryByRegExp(t, "/[Aa]ng/",
		[]*country{
			&country{Name: "Angola"},
			&country{Name: "Bangladesh"},
		})
}

func multipleSearchIndexes(t *testing.T) {
	query := `query queryPost($filter: PostFilter){
		  queryPost (filter: $filter) {
		      title
		  }
	}`

	testCases := []interface{}{
		map[string]interface{}{"title": map[string]interface{}{"anyofterms": "Introducing"}},
		map[string]interface{}{"title": map[string]interface {
		}{"alloftext": "Introducing GraphQL in Dgraph"}},
	}
	for _, filter := range testCases {
		getCountryParams := &GraphQLParams{
			Query:     query,
			Variables: map[string]interface{}{"filter": filter},
		}

		gqlResponse := getCountryParams.ExecuteAsPost(t, graphqlURL)
		RequireNoGQLErrors(t, gqlResponse)

		var expected, result struct {
			QueryPost []*post
		}

		expected.QueryPost = []*post{
			&post{Title: "Introducing GraphQL in Dgraph"},
		}
		err := json.Unmarshal([]byte(gqlResponse.Data), &result)
		require.NoError(t, err)

		if diff := cmp.Diff(expected, result); diff != "" {
			t.Errorf("result mismatch (-want +got):\n%s", diff)
		}
	}
}

func multipleSearchIndexesWrongField(t *testing.T) {
	queryPostParams := &GraphQLParams{
		Query: `query {
			queryPost (filter: {title : { regexp : "/Introducing.*$/" }} ) {
			    title
			}
		}`,
	}

	gqlResponse := queryPostParams.ExecuteAsPost(t, graphqlURL)
	require.NotNil(t, gqlResponse.Errors)

	expected := `Field "regexp" is not defined by type StringFullTextFilter_StringTermFilter`
	require.Contains(t, gqlResponse.Errors[0].Error(), expected)
}

func hashSearch(t *testing.T) {
	queryAuthorParams := &GraphQLParams{
		Query: `query {
			queryAuthor(filter: { name: { eq: "Ann Author" } }) {
				name
				dob
			}
		}`,
	}

	gqlResponse := queryAuthorParams.ExecuteAsPost(t, graphqlURL)
	RequireNoGQLErrors(t, gqlResponse)

	var expected, result struct {
		QueryAuthor []*author
	}
	dob := time.Date(2000, time.January, 1, 0, 0, 0, 0, time.UTC)
	expected.QueryAuthor = []*author{{Name: "Ann Author", Dob: &dob}}
	err := json.Unmarshal([]byte(gqlResponse.Data), &result)
	require.NoError(t, err)

	if diff := cmp.Diff(expected, result); diff != "" {
		t.Errorf("result mismatch (-want +got):\n%s", diff)
	}
}

func allPosts(t *testing.T) []*post {
	queryPostParams := &GraphQLParams{
		Query: `query {
			queryPost {
				postID
				title
				text
				tags
				numLikes
				isPublished
				postType
			}
		}`,
	}
	gqlResponse := queryPostParams.ExecuteAsPost(t, graphqlURL)
	RequireNoGQLErrors(t, gqlResponse)

	var result struct {
		QueryPost []*post
	}
	err := json.Unmarshal([]byte(gqlResponse.Data), &result)
	require.NoError(t, err)

	require.Equal(t, 4, len(result.QueryPost))

	return result.QueryPost
}

func deepFilter(t *testing.T) {
	getAuthorParams := &GraphQLParams{
		Query: `query {
			queryAuthor(filter: { name: { eq: "Ann Other Author" } }) {
				name
				posts(filter: { title: { anyofterms: "GraphQL" } }) {
					title
				}
			}
		}`,
	}

	gqlResponse := getAuthorParams.ExecuteAsPost(t, graphqlURL)
	RequireNoGQLErrors(t, gqlResponse)

	var result struct {
		QueryAuthor []*author
	}
	err := json.Unmarshal([]byte(gqlResponse.Data), &result)
	require.NoError(t, err)
	require.Equal(t, 1, len(result.QueryAuthor))

	expected := &author{
		Name:  "Ann Other Author",
		Posts: []*post{{Title: "Learning GraphQL in Dgraph"}},
	}

	if diff := cmp.Diff(expected, result.QueryAuthor[0]); diff != "" {
		t.Errorf("result mismatch (-want +got):\n%s", diff)
	}
}

// manyQueries runs multiple queries in the one block.  Internally, the GraphQL
// server should run those concurrently, but the results should be returned in the
// requested order.  This makes sure those many test runs are reassembled correctly.
func manyQueries(t *testing.T) {
	posts := allPosts(t)

	getPattern := `getPost(postID: "%s") {
		postID
		title
		text
		tags
		isPublished
		postType
		numLikes
	}
	`

	var bld strings.Builder
	x.Check2(bld.WriteString("query {\n"))
	for idx, p := range posts {
		x.Check2(bld.WriteString(fmt.Sprintf("  query%v : ", idx)))
		x.Check2(bld.WriteString(fmt.Sprintf(getPattern, p.PostID)))
	}
	x.Check2(bld.WriteString("}"))

	queryParams := &GraphQLParams{
		Query: bld.String(),
	}

	gqlResponse := queryParams.ExecuteAsPost(t, graphqlURL)
	RequireNoGQLErrors(t, gqlResponse)

	var result map[string]*post
	err := json.Unmarshal([]byte(gqlResponse.Data), &result)
	require.NoError(t, err)

	for idx, expectedPost := range posts {
		resultPost := result[fmt.Sprintf("query%v", idx)]
		if diff := cmp.Diff(expectedPost, resultPost); diff != "" {
			t.Errorf("result mismatch (-want +got):\n%s", diff)
		}
	}
}

func queryOrderAtRoot(t *testing.T) {
	posts := allPosts(t)

	answers := make([]*post, 2)
	for _, p := range posts {
		if p.NumLikes == 77 {
			answers[0] = p
		} else if p.NumLikes == 100 {
			answers[1] = p
		}
	}

	filter := map[string]interface{}{
		"postID": []string{answers[0].PostID, answers[1].PostID},
	}

	orderLikesDesc := map[string]interface{}{
		"desc": "numLikes",
	}

	orderLikesAsc := map[string]interface{}{
		"asc": "numLikes",
	}

	var result, expected struct {
		QueryPost []*post
	}

	cases := map[string]struct {
		Order    map[string]interface{}
		First    int
		Offset   int
		Expected []*post
	}{
		"orderAsc": {
			Order:    orderLikesAsc,
			First:    2,
			Offset:   0,
			Expected: []*post{answers[0], answers[1]},
		},
		"orderDesc": {
			Order:    orderLikesDesc,
			First:    2,
			Offset:   0,
			Expected: []*post{answers[1], answers[0]},
		},
		"first": {
			Order:    orderLikesDesc,
			First:    1,
			Offset:   0,
			Expected: []*post{answers[1]},
		},
		"offset": {
			Order:    orderLikesDesc,
			First:    2,
			Offset:   1,
			Expected: []*post{answers[0]},
		},
	}

	for name, test := range cases {
		t.Run(name, func(t *testing.T) {
			getParams := &GraphQLParams{
				Query: `query queryPost($filter: PostFilter, $order: PostOrder,
		$first: Int, $offset: Int) {
			queryPost(
			  filter: $filter,
			  order: $order,
			  first: $first,
			  offset: $offset) {
				postID
				title
				text
				tags
				isPublished
				postType
				numLikes
			}
		}
		`,
				Variables: map[string]interface{}{
					"filter": filter,
					"order":  test.Order,
					"first":  test.First,
					"offset": test.Offset,
				},
			}

			gqlResponse := getParams.ExecuteAsPost(t, graphqlURL)
			RequireNoGQLErrors(t, gqlResponse)

			expected.QueryPost = test.Expected
			err := json.Unmarshal([]byte(gqlResponse.Data), &result)
			require.NoError(t, err)

			require.Equal(t, len(result.QueryPost), len(expected.QueryPost))
			if diff := cmp.Diff(expected, result); diff != "" {
				t.Errorf("result mismatch (-want +got):\n%s", diff)
			}
		})
	}

}

// queriesWithError runs multiple queries in the one block with
// an error.  Internally, the GraphQL server should run those concurrently, and
// an error in one query should not affect the results of any others.
func queriesWithError(t *testing.T) {
	posts := allPosts(t)

	getPattern := `getPost(postID: "%s") {
		postID
		title
		text
		tags
		isPublished
		postType
		numLikes
	}
	`

	// make one random query fail
	shouldFail := rand.New(rand.NewSource(time.Now().UnixNano())).Intn(len(posts))

	var bld strings.Builder
	x.Check2(bld.WriteString("query {\n"))
	for idx, p := range posts {
		x.Check2(bld.WriteString(fmt.Sprintf("  query%v : ", idx)))
		if idx == shouldFail {
			x.Check2(bld.WriteString(fmt.Sprintf(getPattern, "Not_An_ID")))
		} else {
			x.Check2(bld.WriteString(fmt.Sprintf(getPattern, p.PostID)))
		}
	}
	x.Check2(bld.WriteString("}"))

	queryParams := &GraphQLParams{
		Query: bld.String(),
	}

	gqlResponse := queryParams.ExecuteAsPost(t, graphqlURL)
	require.Len(t, gqlResponse.Errors, 1, "expected 1 error from malformed query")

	var result map[string]*post
	err := json.Unmarshal([]byte(gqlResponse.Data), &result)
	require.NoError(t, err)

	for idx, expectedPost := range posts {
		resultPost := result[fmt.Sprintf("query%v", idx)]
		if idx == shouldFail {
			require.Nil(t, resultPost, "expected this query to fail and return nil")
		} else {
			if diff := cmp.Diff(expectedPost, resultPost); diff != "" {
				t.Errorf("result mismatch (-want +got):\n%s", diff)
			}
		}
	}
}

func dateFilters(t *testing.T) {
	cases := map[string]struct {
		Filter   interface{}
		Expected []*author
	}{
		"less than": {
			Filter:   map[string]interface{}{"dob": map[string]interface{}{"lt": "2000-01-01"}},
			Expected: []*author{{Name: "Ann Other Author"}}},
		"less or equal": {
			Filter:   map[string]interface{}{"dob": map[string]interface{}{"le": "2000-01-01"}},
			Expected: []*author{{Name: "Ann Author"}, {Name: "Ann Other Author"}}},
		"equal": {
			Filter:   map[string]interface{}{"dob": map[string]interface{}{"eq": "2000-01-01"}},
			Expected: []*author{{Name: "Ann Author"}}},
		"greater or equal": {
			Filter:   map[string]interface{}{"dob": map[string]interface{}{"ge": "2000-01-01"}},
			Expected: []*author{{Name: "Ann Author"}, {Name: "Three Author"}}},
		"greater than": {
			Filter:   map[string]interface{}{"dob": map[string]interface{}{"gt": "2000-01-01"}},
			Expected: []*author{{Name: "Three Author"}}},
	}

	for name, test := range cases {
		t.Run(name, func(t *testing.T) {
			authorTest(t, test.Filter, test.Expected)
		})
	}
}

func floatFilters(t *testing.T) {
	cases := map[string]struct {
		Filter   interface{}
		Expected []*author
	}{
		"less than": {
			Filter:   map[string]interface{}{"reputation": map[string]interface{}{"lt": 8.9}},
			Expected: []*author{{Name: "Ann Author"}}},
		"less or equal": {
			Filter:   map[string]interface{}{"reputation": map[string]interface{}{"le": 8.9}},
			Expected: []*author{{Name: "Ann Author"}, {Name: "Ann Other Author"}}},
		"equal": {
			Filter:   map[string]interface{}{"reputation": map[string]interface{}{"eq": 8.9}},
			Expected: []*author{{Name: "Ann Other Author"}}},
		"greater or equal": {
			Filter:   map[string]interface{}{"reputation": map[string]interface{}{"ge": 8.9}},
			Expected: []*author{{Name: "Ann Other Author"}, {Name: "Three Author"}}},
		"greater than": {
			Filter:   map[string]interface{}{"reputation": map[string]interface{}{"gt": 8.9}},
			Expected: []*author{{Name: "Three Author"}}},
	}

	for name, test := range cases {
		t.Run(name, func(t *testing.T) {
			authorTest(t, test.Filter, test.Expected)
		})
	}
}

func authorTest(t *testing.T, filter interface{}, expected []*author) {
	queryParams := &GraphQLParams{
		Query: `query filterVariable($filter: AuthorFilter) {
			queryAuthor(filter: $filter, order: { asc: name }) {
				name
			}
		}`,
		Variables: map[string]interface{}{"filter": filter},
	}

	gqlResponse := queryParams.ExecuteAsPost(t, graphqlURL)
	RequireNoGQLErrors(t, gqlResponse)

	var result struct {
		QueryAuthor []*author
	}
	err := json.Unmarshal([]byte(gqlResponse.Data), &result)
	require.NoError(t, err)

	if diff := cmp.Diff(expected, result.QueryAuthor); diff != "" {
		t.Errorf("result mismatch (-want +got):\n%s", diff)
	}
}

func intFilters(t *testing.T) {
	cases := map[string]struct {
		Filter   interface{}
		Expected []*post
	}{
		"less than": {
			Filter: map[string]interface{}{"numLikes": map[string]interface{}{"lt": 87}},
			Expected: []*post{
				{Title: "GraphQL doco"},
				{Title: "Random post"}}},
		"less or equal": {
			Filter: map[string]interface{}{"numLikes": map[string]interface{}{"le": 87}},
			Expected: []*post{
				{Title: "GraphQL doco"},
				{Title: "Learning GraphQL in Dgraph"},
				{Title: "Random post"}}},
		"equal": {
			Filter:   map[string]interface{}{"numLikes": map[string]interface{}{"eq": 87}},
			Expected: []*post{{Title: "Learning GraphQL in Dgraph"}}},
		"greater or equal": {
			Filter: map[string]interface{}{"numLikes": map[string]interface{}{"ge": 87}},
			Expected: []*post{
				{Title: "Introducing GraphQL in Dgraph"},
				{Title: "Learning GraphQL in Dgraph"}}},
		"greater than": {
			Filter:   map[string]interface{}{"numLikes": map[string]interface{}{"gt": 87}},
			Expected: []*post{{Title: "Introducing GraphQL in Dgraph"}}},
	}

	for name, test := range cases {
		t.Run(name, func(t *testing.T) {
			postTest(t, test.Filter, test.Expected)
		})
	}
}

func booleanFilters(t *testing.T) {
	cases := map[string]struct {
		Filter   interface{}
		Expected []*post
	}{
		"true": {
			Filter: map[string]interface{}{"isPublished": true},
			Expected: []*post{
				{Title: "GraphQL doco"},
				{Title: "Introducing GraphQL in Dgraph"},
				{Title: "Learning GraphQL in Dgraph"}}},
		"false": {
			Filter:   map[string]interface{}{"isPublished": false},
			Expected: []*post{{Title: "Random post"}}},
	}

	for name, test := range cases {
		t.Run(name, func(t *testing.T) {
			postTest(t, test.Filter, test.Expected)
		})
	}
}

func termFilters(t *testing.T) {
	cases := map[string]struct {
		Filter   interface{}
		Expected []*post
	}{
		"all of terms": {
			Filter: map[string]interface{}{
				"title": map[string]interface{}{"allofterms": "GraphQL Dgraph"}},
			Expected: []*post{
				{Title: "Introducing GraphQL in Dgraph"},
				{Title: "Learning GraphQL in Dgraph"}}},
		"any of terms": {
			Filter: map[string]interface{}{
				"title": map[string]interface{}{"anyofterms": "GraphQL Dgraph"}},
			Expected: []*post{
				{Title: "GraphQL doco"},
				{Title: "Introducing GraphQL in Dgraph"},
				{Title: "Learning GraphQL in Dgraph"}}},
	}

	for name, test := range cases {
		t.Run(name, func(t *testing.T) {
			postTest(t, test.Filter, test.Expected)
		})
	}
}

func fullTextFilters(t *testing.T) {
	cases := map[string]struct {
		Filter   interface{}
		Expected []*post
	}{
		"all of text": {
			Filter: map[string]interface{}{
				"text": map[string]interface{}{"alloftext": "learn GraphQL"}},
			Expected: []*post{
				{Title: "GraphQL doco"},
				{Title: "Learning GraphQL in Dgraph"}}},
		"any of text": {
			Filter: map[string]interface{}{
				"text": map[string]interface{}{"anyoftext": "learn GraphQL"}},
			Expected: []*post{
				{Title: "GraphQL doco"},
				{Title: "Introducing GraphQL in Dgraph"},
				{Title: "Learning GraphQL in Dgraph"}}},
	}

	for name, test := range cases {
		t.Run(name, func(t *testing.T) {
			postTest(t, test.Filter, test.Expected)
		})
	}
}

func stringExactFilters(t *testing.T) {
	cases := map[string]struct {
		Filter   interface{}
		Expected []*post
	}{
		"less than": {
			Filter:   map[string]interface{}{"topic": map[string]interface{}{"lt": "GraphQL"}},
			Expected: []*post{{Title: "GraphQL doco"}}},
		"less or equal": {
			Filter: map[string]interface{}{"topic": map[string]interface{}{"le": "GraphQL"}},
			Expected: []*post{
				{Title: "GraphQL doco"},
				{Title: "Introducing GraphQL in Dgraph"}}},
		"equal": {
			Filter:   map[string]interface{}{"topic": map[string]interface{}{"eq": "GraphQL"}},
			Expected: []*post{{Title: "Introducing GraphQL in Dgraph"}}},
		"greater or equal": {
			Filter: map[string]interface{}{"topic": map[string]interface{}{"ge": "GraphQL"}},
			Expected: []*post{
				{Title: "Introducing GraphQL in Dgraph"},
				{Title: "Learning GraphQL in Dgraph"},
				{Title: "Random post"}}},
		"greater than": {
			Filter: map[string]interface{}{"topic": map[string]interface{}{"gt": "GraphQL"}},
			Expected: []*post{
				{Title: "Learning GraphQL in Dgraph"},
				{Title: "Random post"}}},
	}

	for name, test := range cases {
		t.Run(name, func(t *testing.T) {
			postTest(t, test.Filter, test.Expected)
		})
	}
}

func scalarListFilters(t *testing.T) {

	// tags is a list of strings with @search(by: exact).  So all the filters
	// lt, le, ... mean "is there something in the list that's lt 'Dgraph'", etc.

	cases := map[string]struct {
		Filter   interface{}
		Expected []*post
	}{
		"less than": {
			Filter:   map[string]interface{}{"tags": map[string]interface{}{"lt": "Dgraph"}},
			Expected: []*post{{Title: "Introducing GraphQL in Dgraph"}}},
		"less or equal": {
			Filter: map[string]interface{}{"tags": map[string]interface{}{"le": "Dgraph"}},
			Expected: []*post{
				{Title: "GraphQL doco"},
				{Title: "Introducing GraphQL in Dgraph"},
				{Title: "Learning GraphQL in Dgraph"}}},
		"equal": {
			Filter:   map[string]interface{}{"tags": map[string]interface{}{"eq": "Database"}},
			Expected: []*post{{Title: "Introducing GraphQL in Dgraph"}}},
		"greater or equal": {
			Filter: map[string]interface{}{"tags": map[string]interface{}{"ge": "Dgraph"}},
			Expected: []*post{
				{Title: "GraphQL doco"},
				{Title: "Introducing GraphQL in Dgraph"},
				{Title: "Learning GraphQL in Dgraph"},
				{Title: "Random post"}}},
		"greater than": {
			Filter:   map[string]interface{}{"tags": map[string]interface{}{"gt": "GraphQL"}},
			Expected: []*post{{Title: "Random post"}}},
	}

	for name, test := range cases {
		t.Run(name, func(t *testing.T) {
			postTest(t, test.Filter, test.Expected)
		})
	}
}

func postTest(t *testing.T, filter interface{}, expected []*post) {
	queryParams := &GraphQLParams{
		Query: `query filterVariable($filter: PostFilter) {
			queryPost(filter: $filter, order: { asc: title }) {
				title
			}
		}`,
		Variables: map[string]interface{}{"filter": filter},
	}

	gqlResponse := queryParams.ExecuteAsPost(t, graphqlURL)
	RequireNoGQLErrors(t, gqlResponse)

	var result struct {
		QueryPost []*post
	}
	err := json.Unmarshal([]byte(gqlResponse.Data), &result)
	require.NoError(t, err)

	if diff := cmp.Diff(expected, result.QueryPost); diff != "" {
		t.Errorf("result mismatch (-want +got):\n%s", diff)
	}
}

func skipDirective(t *testing.T) {
	getAuthorParams := &GraphQLParams{
		Query: `query ($skipPost: Boolean!, $skipName: Boolean!) {
			queryAuthor(filter: { name: { eq: "Ann Other Author" } }) {
				name @skip(if: $skipName)
				dob
				reputation
				posts @skip(if: $skipPost) {
					title
				}
			}
		}`,
		Variables: map[string]interface{}{
			"skipPost": true,
			"skipName": false,
		},
	}

	gqlResponse := getAuthorParams.ExecuteAsPost(t, graphqlURL)
	RequireNoGQLErrors(t, gqlResponse)

	expected := `{"queryAuthor":[{"name":"Ann Other Author",
		"dob":"1988-01-01T00:00:00Z","reputation":8.9}]}`
	require.JSONEq(t, expected, string(gqlResponse.Data))
}

func includeDirective(t *testing.T) {
	getAuthorParams := &GraphQLParams{
		Query: `query ($includeName: Boolean!, $includePost: Boolean!) {
			queryAuthor(filter: { name: { eq: "Ann Other Author" } }) {
			  name @include(if: $includeName)
			  dob
			  posts @include(if: $includePost) {
				title
			  }
			}
		  }`,
		Variables: map[string]interface{}{
			"includeName": true,
			"includePost": false,
		},
	}

	gqlResponse := getAuthorParams.ExecuteAsPost(t, graphqlURL)
	RequireNoGQLErrors(t, gqlResponse)

	expected := `{"queryAuthor":[{"name":"Ann Other Author","dob":"1988-01-01T00:00:00Z"}]}`
	require.JSONEq(t, expected, string(gqlResponse.Data))
}

func includeAndSkipDirective(t *testing.T) {
	getAuthorParams := &GraphQLParams{
		Query: `query ($includeFalse: Boolean!, $skipTrue: Boolean!, $includeTrue: Boolean!,
			$skipFalse: Boolean!) {
			queryAuthor (filter: { name: { eq: "Ann Other Author" } }) {
			  dob @include(if: $includeFalse) @skip(if: $skipFalse)
			  reputation @include(if: $includeFalse) @skip(if: $skipTrue)
			  name @include(if: $includeTrue) @skip(if: $skipFalse)
			  posts(filter: { title: { anyofterms: "GraphQL" } }, first: 10)
			    @include(if: $includeTrue) @skip(if: $skipTrue) {
				title
				tags
			  }
			}
		  }`,
		Variables: map[string]interface{}{
			"includeFalse": false,
			"includeTrue":  true,
			"skipFalse":    false,
			"skipTrue":     true,
		},
	}

	gqlResponse := getAuthorParams.ExecuteAsPost(t, graphqlURL)
	RequireNoGQLErrors(t, gqlResponse)

	expected := `{"queryAuthor":[{"name":"Ann Other Author"}]}`
	require.JSONEq(t, expected, string(gqlResponse.Data))
}

func queryByMultipleIds(t *testing.T) {
	posts := allPosts(t)
	ids := make([]string, 0, len(posts))
	for _, post := range posts {
		ids = append(ids, post.PostID)
	}

	queryParams := &GraphQLParams{
		Query: `query queryPost($filter: PostFilter) {
			queryPost(filter: $filter) {
				postID
				title
				text
				tags
				numLikes
				isPublished
				postType
			}
		}`,
		Variables: map[string]interface{}{"filter": map[string]interface{}{
			"postID": ids,
		}},
	}

	gqlResponse := queryParams.ExecuteAsPost(t, graphqlURL)
	RequireNoGQLErrors(t, gqlResponse)

	var result struct {
		QueryPost []*post
	}
	err := json.Unmarshal([]byte(gqlResponse.Data), &result)
	require.NoError(t, err)
	if diff := cmp.Diff(posts, result.QueryPost); diff != "" {
		t.Errorf("result mismatch (-want +got):\n%s", diff)
	}
}

func enumFilter(t *testing.T) {
	posts := allPosts(t)

	queryParams := &GraphQLParams{
		Query: `query queryPost($filter: PostFilter) {
			queryPost(filter: $filter) {
				postID
				title
				text
				tags
				numLikes
				isPublished
				postType
			}
		}`,
	}

	facts := make([]*post, 0, len(posts))
	questions := make([]*post, 0, len(posts))
	for _, post := range posts {
		if post.PostType == "Fact" {
			facts = append(facts, post)
		}
		if post.PostType == "Question" {
			questions = append(questions, post)
		}
	}

	cases := map[string]struct {
		Filter   interface{}
		Expected []*post
	}{
		"Hash Filter test": {
			Filter: map[string]interface{}{
				"postType": map[string]interface{}{
					"eq": "Fact",
				},
			},
			Expected: facts,
		},

		"Regexp Filter test": {
			Filter: map[string]interface{}{
				"postType": map[string]interface{}{
					"regexp": "/(Fact)|(Question)/",
				},
			},
			Expected: append(questions, facts...),
		},
	}

	for name, test := range cases {
		t.Run(name, func(t *testing.T) {
			queryParams.Variables = map[string]interface{}{"filter": test.Filter}

			gqlResponse := queryParams.ExecuteAsPost(t, graphqlURL)
			RequireNoGQLErrors(t, gqlResponse)

			var result struct {
				QueryPost []*post
			}

			postSort := func(i, j int) bool {
				return result.QueryPost[i].Title < result.QueryPost[j].Title
			}
			testSort := func(i, j int) bool {
				return test.Expected[i].Title < test.Expected[j].Title
			}

			err := json.Unmarshal([]byte(gqlResponse.Data), &result)
			sort.Slice(result.QueryPost, postSort)
			sort.Slice(test.Expected, testSort)

			require.NoError(t, err)
			if diff := cmp.Diff(test.Expected, result.QueryPost); diff != "" {
				t.Errorf("result mismatch (-want +got):\n%s", diff)
			}
		})

	}
}

func queryApplicationGraphQl(t *testing.T) {
	getCountryParams := &GraphQLParams{
		Query: `query queryCountry {
			queryCountry {
				name
			}
		}`,
	}

	gqlResponse := getCountryParams.ExecuteAsPostApplicationGraphql(t, graphqlURL)
	RequireNoGQLErrors(t, gqlResponse)

	expected := `{
	"queryCountry": [
          { "name": "Angola"},
          { "name": "Bangladesh"},
          { "name": "Mozambique"}
        ]
}`
	testutil.CompareJSON(t, expected, string(gqlResponse.Data))

}

func queryTypename(t *testing.T) {
	getCountryParams := &GraphQLParams{
		Query: `query queryCountry {
			queryCountry {
				name
				__typename
			}
		}`,
	}

	gqlResponse := getCountryParams.ExecuteAsPost(t, graphqlURL)
	RequireNoGQLErrors(t, gqlResponse)

	expected := `{
	"queryCountry": [
          {
                "name": "Angola",
                "__typename": "Country"
          },
          {
                "name": "Bangladesh",
                "__typename": "Country"
          },
          {
                "name": "Mozambique",
                "__typename": "Country"
          }
        ]
}`
	testutil.CompareJSON(t, expected, string(gqlResponse.Data))

}

func queryNestedTypename(t *testing.T) {
	getCountryParams := &GraphQLParams{
		Query: `query {
			queryAuthor(filter: { name: { eq: "Ann Author" } }) {
				name
				dob
				posts {
					title
					__typename
				}
			}
		}`,
	}

	gqlResponse := getCountryParams.ExecuteAsPost(t, graphqlURL)
	RequireNoGQLErrors(t, gqlResponse)

	expected := `{
	"queryAuthor": [
	  {
		"name": "Ann Author",
		"dob": "2000-01-01T00:00:00Z",
		"posts": [
		  {
			"title": "Introducing GraphQL in Dgraph",
			"__typename": "Post"
		  },
		  {
			"title": "GraphQL doco",
			"__typename": "Post"
		  }
		]
	  }
	]
}`
	testutil.CompareJSON(t, expected, string(gqlResponse.Data))
}

func typenameForInterface(t *testing.T) {
	newStarship := addStarship(t)
	humanID := addHuman(t, newStarship.ID)
	droidID := addDroid(t)
	updateCharacter(t, humanID)

	t.Run("test __typename for interface types", func(t *testing.T) {
		queryCharacterParams := &GraphQLParams{
			Query: `query {
				queryCharacter (filter: {
					appearsIn: {
						eq: [EMPIRE]
					}
				}) {
					name
					__typename
					... on Human {
						totalCredits
			                }
					... on Droid {
						primaryFunction
			                }
				}
			}`,
		}

		expected := `{
		"queryCharacter": [
		  {
			"name":"Han Solo",
			"__typename": "Human",
			"totalCredits": 10
		  },
		  {
			"name": "R2-D2",
			"__typename": "Droid",
			"primaryFunction": "Robot"
		  }
		]
	  }`

		gqlResponse := queryCharacterParams.ExecuteAsPost(t, graphqlURL)
		RequireNoGQLErrors(t, gqlResponse)
		testutil.CompareJSON(t, expected, string(gqlResponse.Data))
	})

	cleanupStarwars(t, newStarship.ID, humanID, droidID)
}

func defaultEnumFilter(t *testing.T) {
	newStarship := addStarship(t)
	humanID := addHuman(t, newStarship.ID)
	droidID := addDroid(t)
	updateCharacter(t, humanID)

	t.Run("test query enum default index on appearsIn", func(t *testing.T) {
		queryCharacterParams := &GraphQLParams{
			Query: `query {
				queryCharacter (filter: {
					appearsIn: {
						eq: [EMPIRE]
					}
				}) {
					name
					appearsIn
				}
			}`,
		}

		gqlResponse := queryCharacterParams.ExecuteAsPost(t, graphqlURL)
		RequireNoGQLErrors(t, gqlResponse)

		expected := `{
		"queryCharacter": [
		  {
			"name":"Han Solo",
			"appearsIn": ["EMPIRE"]
		  },
		  {
			"name": "R2-D2",
			"appearsIn": ["EMPIRE"]
		  }
		]
	  }`
		testutil.CompareJSON(t, expected, string(gqlResponse.Data))
	})

	cleanupStarwars(t, newStarship.ID, humanID, droidID)
}

func queryByMultipleInvalidIds(t *testing.T) {
	queryParams := &GraphQLParams{
		Query: `query queryPost($filter: PostFilter) {
			queryPost(filter: $filter) {
				postID
				title
				text
				tags
				numLikes
				isPublished
				postType
			}
		}`,
		Variables: map[string]interface{}{"filter": map[string]interface{}{
			"postID": []string{"foo", "bar"},
		}},
	}
	// Since the ids are invalid and can't be converted to uint64, the query sent to Dgraph should
	// have func: uid() at root and should return 0 results.

	gqlResponse := queryParams.ExecuteAsPost(t, graphqlURL)
	RequireNoGQLErrors(t, gqlResponse)

	require.Equal(t, `{"queryPost":[]}`, string(gqlResponse.Data))
	var result struct {
		QueryPost []*post
	}
	err := json.Unmarshal([]byte(gqlResponse.Data), &result)
	require.NoError(t, err)
	require.Equal(t, 0, len(result.QueryPost))
}

func getStateByXid(t *testing.T) {
	getStateParams := &GraphQLParams{
		Query: `{
			getState(xcode: "nsw") {
				name
			}
		}`,
	}

	gqlResponse := getStateParams.ExecuteAsPost(t, graphqlURL)
	RequireNoGQLErrors(t, gqlResponse)
	require.Equal(t, `{"getState":{"name":"NSW"}}`, string(gqlResponse.Data))
}

func getStateWithoutArgs(t *testing.T) {
	getStateParams := &GraphQLParams{
		Query: `{
			getState {
				name
			}
		}`,
	}

	gqlResponse := getStateParams.ExecuteAsPost(t, graphqlURL)
	RequireNoGQLErrors(t, gqlResponse)
	require.JSONEq(t, `{"getState":null}`, string(gqlResponse.Data))
}

func getStateByBothXidAndUid(t *testing.T) {
	getStateParams := &GraphQLParams{
		Query: `{
			getState(xcode: "nsw", id: "0x1") {
				name
			}
		}`,
	}

	gqlResponse := getStateParams.ExecuteAsPost(t, graphqlURL)
	RequireNoGQLErrors(t, gqlResponse)
	require.JSONEq(t, `{"getState":null}`, string(gqlResponse.Data))
}

func queryStateByXid(t *testing.T) {
	getStateParams := &GraphQLParams{
		Query: `{
			queryState(filter: { xcode: { eq: "nsw"}}) {
				name
			}
		}`,
	}

	gqlResponse := getStateParams.ExecuteAsPost(t, graphqlURL)
	RequireNoGQLErrors(t, gqlResponse)
	require.Equal(t, `{"queryState":[{"name":"NSW"}]}`, string(gqlResponse.Data))
}

func queryStateByXidRegex(t *testing.T) {
	getStateParams := &GraphQLParams{
		Query: `{
			queryState(filter: { xcode: { regexp: "/n/"}}) {
				name
			}
		}`,
	}

	gqlResponse := getStateParams.ExecuteAsPost(t, graphqlURL)
	RequireNoGQLErrors(t, gqlResponse)
	testutil.CompareJSON(t, `{"queryState":[{"name":"Nusa"},{"name": "NSW"}]}`,
		string(gqlResponse.Data))
}

func multipleOperations(t *testing.T) {
	params := &GraphQLParams{
		Query: `query sortCountryByNameDesc {
			queryCountry(order: { desc: name }, first: 1) {
				name
			}
		}

		query sortCountryByNameAsc {
			queryCountry(order: { asc: name }, first: 1) {
				name
			}
		}
		`,
		OperationName: "sortCountryByNameAsc",
	}

	cases := []struct {
		name          string
		operationName string
		expectedError string
		expected      []*country
	}{
		{
			"second query name as operation name",
			"sortCountryByNameAsc",
			"",
			[]*country{{Name: "Angola"}},
		},
		{
			"first query name as operation name",
			"sortCountryByNameDesc",
			"",
			[]*country{{Name: "Mozambique"}},
		},
		{
			"operation name doesn't exist",
			"sortCountryByName",
			"Supplied operation name sortCountryByName isn't present in the request.",
			nil,
		},
		{
			"operation name is empty",
			"",
			"Operation name must by supplied when query has more than 1 operation.",
			nil,
		},
	}

	for _, test := range cases {
		t.Run(test.name, func(t *testing.T) {
			params.OperationName = test.operationName
			gqlResponse := params.ExecuteAsPost(t, graphqlURL)
			if test.expectedError != "" {
				require.NotNil(t, gqlResponse.Errors)
				require.Equal(t, test.expectedError, gqlResponse.Errors[0].Error())
				return
			}
			RequireNoGQLErrors(t, gqlResponse)

			var expected, result struct {
				QueryCountry []*country
			}
			expected.QueryCountry = test.expected
			err := json.Unmarshal([]byte(gqlResponse.Data), &result)
			require.NoError(t, err)

			if diff := cmp.Diff(expected, result); diff != "" {
				t.Errorf("result mismatch (-want +got):\n%s", diff)
			}
		})
	}
}

func queryPostWithAuthor(t *testing.T) {
	queryPostParams := &GraphQLParams{
		Query: `query {
			queryPost (filter: {title : { anyofterms : "Introducing" }} ) {
				title
				author {
					name
				}
			}
		}`,
	}

	gqlResponse := queryPostParams.ExecuteAsPost(t, graphqlURL)
	RequireNoGQLErrors(t, gqlResponse)
	testutil.CompareJSON(t,
		`{"queryPost":[{"title":"Introducing GraphQL in Dgraph","author":{"name":"Ann Author"}}]}`,
		string(gqlResponse.Data))
}

func queriesHaveExtensions(t *testing.T) {
	query := &GraphQLParams{
		Query: `query {
			queryPost {
				title
			}
		}`,
	}

	touchedUidskey := "touched_uids"
	gqlResponse := query.ExecuteAsPost(t, graphqlURL)
	RequireNoGQLErrors(t, gqlResponse)
	require.Contains(t, gqlResponse.Extensions, touchedUidskey)
	require.Greater(t, int(gqlResponse.Extensions[touchedUidskey].(float64)), 0)
}

func queryWithAlias(t *testing.T) {
	queryPostParams := &GraphQLParams{
		Query: `query {
			post : queryPost (filter: {title : { anyofterms : "Introducing" }} ) {
				type : __typename
				postTitle : title
				postAuthor : author {
					theName : name
				}
			}
		}`,
	}

	gqlResponse := queryPostParams.ExecuteAsPost(t, graphqlURL)
	RequireNoGQLErrors(t, gqlResponse)
	testutil.CompareJSON(t,
		`{
			"post": [ {
				"type": "Post",
				"postTitle": "Introducing GraphQL in Dgraph",
				"postAuthor": { "theName": "Ann Author" }}]}`,
		string(gqlResponse.Data))
}

<<<<<<< HEAD
func DgraphDirectiveWithSpecialCharacters(t *testing.T) {
	queryParams := &GraphQLParams{
		Query: `
		query {
			queryMessage {
				content
				author
			}
		}`,
	}
	result := "{\"queryMessage\":[{\"content\":\"content1\",\"author\":\"author1\"}]}"
	gqlResponse := queryParams.ExecuteAsPost(t, graphqlURL)
	RequireNoGQLErrors(t, gqlResponse)

	require.JSONEq(t, result, string(gqlResponse.Data))
=======
func queryWithCascade(t *testing.T) {
	// for testing @cascade with get by ID and filter queries, also for testing @cascade on field
	authors := addMultipleAuthorFromRef(t, []*author{
		{
			Name:       "George",
			Reputation: 4.5,
			Posts:      []*post{{Title: "A show about nothing", Text: "Got ya!", Tags: []string{}}},
		}, {
			Name:       "Jerry",
			Reputation: 4.6,
			Posts:      []*post{{Title: "Outside", Tags: []string{}}},
		}, {
			Name:  "Kramer",
			Posts: []*post{{Title: "Ha! Cosmo Kramer", Text: "Giddy up!", Tags: []string{}}},
		},
	}, postExecutor)
	authorIds := []string{authors[0].ID, authors[1].ID, authors[2].ID}
	postIds := []string{authors[0].Posts[0].PostID, authors[1].Posts[0].PostID,
		authors[2].Posts[0].PostID}
	getAuthorByIdQuery := `query ($id: ID!) {
							  getAuthor(id: $id) @cascade {
								reputation
								posts {
								  text
								}
							  }
							}`

	// for testing @cascade with get by XID queries
	states := []*state{
		{Name: "California", Code: "CA", Capital: "Sacramento"},
		{Name: "Texas", Code: "TX"},
	}
	addStateParams := GraphQLParams{
		Query: `mutation ($input: [AddStateInput!]!) {
					addState(input: $input) {
						numUids
					}
				}`,
		Variables: map[string]interface{}{"input": states},
	}
	resp := addStateParams.ExecuteAsPost(t, graphqlURL)
	RequireNoGQLErrors(t, resp)
	testutil.CompareJSON(t, `{"addState":{"numUids":2}}`, string(resp.Data))
	getStateByXidQuery := `query ($xid: String!) {
							  getState(xcode: $xid) @cascade {
								xcode
								capital
							  }
							}`

	tcases := []struct {
		name      string
		query     string
		variables map[string]interface{}
		respData  string
	}{
		{
			name:      "@cascade on get by ID query returns null",
			query:     getAuthorByIdQuery,
			variables: map[string]interface{}{"id": authors[1].ID},
			respData:  `{"getAuthor": null}`,
		}, {
			name:      "@cascade on get by ID query returns author",
			query:     getAuthorByIdQuery,
			variables: map[string]interface{}{"id": authors[0].ID},
			respData: `{
							"getAuthor": {
								"reputation": 4.5,
								"posts": [{
									"text": "Got ya!"
								}]
							}
						}`,
		}, {
			name:      "@cascade on get by XID query returns null",
			query:     getStateByXidQuery,
			variables: map[string]interface{}{"xid": states[1].Code},
			respData:  `{"getState": null}`,
		}, {
			name:      "@cascade on get by XID query returns state",
			query:     getStateByXidQuery,
			variables: map[string]interface{}{"xid": states[0].Code},
			respData: `{
							"getState": {
								"xcode": "CA",
								"capital": "Sacramento"
							}
						}`,
		}, {
			name: "@cascade on filter query",
			query: `query ($ids: [ID!]) {
					  queryAuthor(filter: {id: $ids}) @cascade {
						reputation
						posts {
						  text
						}
					  }
					}`,
			variables: map[string]interface{}{"ids": authorIds},
			respData: `{
							"queryAuthor": [{
								"reputation": 4.5,
								"posts": [{
									"text": "Got ya!"
								}]
							}]
						}`,
		}, {
			name: "@cascade on query field",
			query: `query ($ids: [ID!]) {
					  queryAuthor(filter: {id: $ids}) {
						reputation
						posts @cascade {
						  title
						  text
						}
					  }
					}`,
			variables: map[string]interface{}{"ids": authorIds},
			respData: `{
							"queryAuthor": [{
								"reputation": 4.5,
								"posts": [{
									"title": "A show about nothing",
									"text": "Got ya!"
								}]
							},{
								"reputation": 4.6,
								"posts": []
							},{
								"reputation": null,
								"posts": [{
									"title": "Ha! Cosmo Kramer",
									"text": "Giddy up!"
								}]
							}]
						}`,
		},
	}

	for _, tcase := range tcases {
		t.Run(tcase.name, func(t *testing.T) {
			params := &GraphQLParams{
				Query:     tcase.query,
				Variables: tcase.variables,
			}
			resp := params.ExecuteAsPost(t, graphqlURL)
			RequireNoGQLErrors(t, resp)
			testutil.CompareJSON(t, tcase.respData, string(resp.Data))
		})
	}

	// cleanup
	deleteAuthors(t, authorIds, nil)
	deleteGqlType(t, "Post", map[string]interface{}{"postID": postIds}, len(postIds), nil)
	deleteState(t, getXidFilter("xcode", []string{states[0].Code, states[1].Code}), len(states),
		nil)
>>>>>>> 4f0645ec
}<|MERGE_RESOLUTION|>--- conflicted
+++ resolved
@@ -1465,7 +1465,6 @@
 		string(gqlResponse.Data))
 }
 
-<<<<<<< HEAD
 func DgraphDirectiveWithSpecialCharacters(t *testing.T) {
 	queryParams := &GraphQLParams{
 		Query: `
@@ -1481,7 +1480,8 @@
 	RequireNoGQLErrors(t, gqlResponse)
 
 	require.JSONEq(t, result, string(gqlResponse.Data))
-=======
+}
+
 func queryWithCascade(t *testing.T) {
 	// for testing @cascade with get by ID and filter queries, also for testing @cascade on field
 	authors := addMultipleAuthorFromRef(t, []*author{
@@ -1640,5 +1640,4 @@
 	deleteGqlType(t, "Post", map[string]interface{}{"postID": postIds}, len(postIds), nil)
 	deleteState(t, getXidFilter("xcode", []string{states[0].Code, states[1].Code}), len(states),
 		nil)
->>>>>>> 4f0645ec
 }