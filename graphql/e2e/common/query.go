--- conflicted
+++ resolved
@@ -3284,7 +3284,6 @@
 	deleteUser(t, *newUser)
 }
 
-<<<<<<< HEAD
 func queryFilterSingleIDListCoercion(t *testing.T) {
 	authors := addMultipleAuthorFromRef(t, []*author{
 		{
@@ -3349,7 +3348,8 @@
 	deleteAuthors(t, authorIds, nil)
 	deleteCountry(t, map[string]interface{}{"id": countryIds}, len(countryIds), nil)
 	DeleteGqlType(t, "Post", map[string]interface{}{"postID": postIds}, len(postIds), nil)
-=======
+}
+
 func idDirectiveWithInt64(t *testing.T) {
 	query := &GraphQLParams{
 		Query: `query {
@@ -3417,5 +3417,4 @@
 		  }
 	}`
 	require.JSONEq(t, expected, string(response.Data))
->>>>>>> 11e46217
 }