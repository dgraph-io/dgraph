--- conflicted
+++ resolved
@@ -28,7 +28,6 @@
 	"strings"
 )
 
-<<<<<<< HEAD
 type ExpectedRequest struct {
 	method    string
 	urlSuffix string
@@ -39,6 +38,12 @@
 	headers map[string][]string
 }
 
+func check2(v interface{}, err error) {
+	if err != nil {
+		log.Fatal(err)
+	}
+}
+
 func getError(key, val string) error {
 	return fmt.Errorf(`{ "errors": [{"message": "%s: %s"}] }`, key, val)
 }
@@ -46,18 +51,6 @@
 func verifyRequest(r *http.Request, expectedRequest ExpectedRequest) error {
 	if r.Method != expectedRequest.method {
 		return getError("Invalid HTTP method", r.Method)
-=======
-func check2(v interface{}, err error) {
-	if err != nil {
-		log.Fatal(err)
-	}
-}
-
-func handleCustomRequest(r *http.Request, expectedMethod, resKey string) ([]byte, error) {
-	if r.Method != expectedMethod {
-		return nil, fmt.Errorf(`{ "errors": [{"message": "Invalid HTTP method: %s"}] }`,
-			r.Method)
->>>>>>> 88870b38
 	}
 
 	if !strings.HasSuffix(r.URL.String(), expectedRequest.urlSuffix) {
@@ -139,17 +132,10 @@
 		headers:   nil,
 	})
 	if err != nil {
-<<<<<<< HEAD
-		_, _ = w.Write([]byte(err.Error()))
-		return
-	}
-	_, _ = w.Write(getDefaultResponse("myFavoriteMovies"))
-=======
 		check2(w.Write([]byte(err.Error())))
 		return
 	}
-	check2(w.Write(b))
->>>>>>> 88870b38
+	check2(w.Write(getDefaultResponse("myFavoriteMovies")))
 }
 
 func postFavMoviesHandler(w http.ResponseWriter, r *http.Request) {
@@ -160,17 +146,10 @@
 		headers:   nil,
 	})
 	if err != nil {
-<<<<<<< HEAD
-		_, _ = w.Write([]byte(err.Error()))
-		return
-	}
-	_, _ = w.Write(getDefaultResponse("myFavoriteMoviesPost"))
-=======
 		check2(w.Write([]byte(err.Error())))
 		return
 	}
-	check2(w.Write(b))
->>>>>>> 88870b38
+	check2(w.Write(getDefaultResponse("myFavoriteMoviesPost")))
 }
 
 func verifyHeadersHandler(w http.ResponseWriter, r *http.Request) {
@@ -186,10 +165,10 @@
 		},
 	})
 	if err != nil {
-		_, _ = w.Write([]byte(err.Error()))
-		return
-	}
-	_, _ = w.Write([]byte(`{"verifyHeaders":[{"id":"0x3","name":"Star Wars"}]}`))
+		check2(w.Write([]byte(err.Error())))
+		return
+	}
+	check2(w.Write([]byte(`{"verifyHeaders":[{"id":"0x3","name":"Star Wars"}]}`)))
 }
 
 func favMoviesCreateHandler(w http.ResponseWriter, r *http.Request) {
@@ -200,11 +179,11 @@
 		headers:   nil,
 	})
 	if err != nil {
-		_, _ = w.Write([]byte(err.Error()))
-		return
-	}
-
-	_, _ = w.Write([]byte(`
+		check2(w.Write([]byte(err.Error())))
+		return
+	}
+
+	check2(w.Write([]byte(`
 	{
       "createMyFavouriteMovies": [
         {
@@ -222,22 +201,22 @@
           "name": "Mov2"
         }
       ]
-    }`))
+    }`)))
 }
 
 func favMoviesUpdateHandler(w http.ResponseWriter, r *http.Request) {
 	err := verifyRequest(r, ExpectedRequest{
 		method:    http.MethodPatch,
 		urlSuffix: "/favMoviesUpdate/0x1",
-		body:      `{"director":[{"name":"Dir1"}],"name":"Mov1"}`,
+		body:      `{"movie":{"director":[{"name":"Dir1"}],"name":"Mov1"}}`,
 		headers:   nil,
 	})
 	if err != nil {
-		_, _ = w.Write([]byte(err.Error()))
-		return
-	}
-
-	_, _ = w.Write([]byte(`
+		check2(w.Write([]byte(err.Error())))
+		return
+	}
+
+	check2(w.Write([]byte(`
 	{
       "updateMyFavouriteMovie": {
         "id": "0x1",
@@ -249,7 +228,7 @@
           }
         ]
       }
-    }`))
+    }`)))
 }
 
 func favMoviesDeleteHandler(w http.ResponseWriter, r *http.Request) {
@@ -265,17 +244,17 @@
 		},
 	})
 	if err != nil {
-		_, _ = w.Write([]byte(err.Error()))
-		return
-	}
-
-	_, _ = w.Write([]byte(`
+		check2(w.Write([]byte(err.Error())))
+		return
+	}
+
+	check2(w.Write([]byte(`
 	{
       "deleteMyFavouriteMovie": {
         "id": "0x1",
         "name": "Mov1"
       }
-    }`))
+    }`)))
 }
 
 type input struct {
