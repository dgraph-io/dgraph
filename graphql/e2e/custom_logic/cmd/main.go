/*
 * Copyright 2020 Dgraph Labs, Inc. and Contributors
 *
 * Licensed under the Apache License, Version 2.0 (the "License");
 * you may not use this file except in compliance with the License.
 * You may obtain a copy of the License at
 *
 *     http://www.apache.org/licenses/LICENSE-2.0
 *
 * Unless required by applicable law or agreed to in writing, software
 * distributed under the License is distributed on an "AS IS" BASIS,
 * WITHOUT WARRANTIES OR CONDITIONS OF ANY KIND, either express or implied.
 * See the License for the specific language governing permissions and
 * limitations under the License.
 */

package main

import (
	"encoding/json"
	"fmt"
	"io/ioutil"
	"log"
	"net/http"
	"os/exec"
	"reflect"
	"sort"
	"strconv"
	"strings"

	"gopkg.in/yaml.v2"
)

type expectedRequest struct {
	method    string
	urlSuffix string
	body      string
	// Send headers as nil to ignore comparing headers.
	// Provide nil value for a key just to ensure that the key exists in request headers.
	// Provide both key and value to ensure that key exists with given value
	headers map[string][]string
}

type GraphqlRequest struct {
	Query         string          `json:"query"`
	OperationName string          `json:"operationName"`
	Variables     json.RawMessage `json:"variables"`
}
type graphqlResponseObject struct {
	Response  string
	Schema    string
	Name      string
	Request   string
	Variables string
}

var graphqlResponses map[string]graphqlResponseObject

func init() {
	b, err := ioutil.ReadFile("graphqlresponse.yaml")
	if err != nil {
		panic(err)
	}
	resps := []graphqlResponseObject{}

	err = yaml.Unmarshal(b, &resps)
	if err != nil {
		log.Fatal(err)
	}

	graphqlResponses = make(map[string]graphqlResponseObject)

	for _, resp := range resps {
		graphqlResponses[resp.Name] = resp
	}
}

func generateIntrospectionResult(schema string) string {
	cmd := exec.Command("node", "index.js", schema)
	stdout, err := cmd.StdoutPipe()
	if err != nil {
		log.Fatal(err)
	}
	if err := cmd.Start(); err != nil {
		log.Fatal(err)
	}
	b, err := ioutil.ReadAll(stdout)
	if err != nil {
		log.Fatal(err)
	}
	return string(b)
}

func commonGraphqlHandler(handlerName string) func(w http.ResponseWriter, r *http.Request) {
	return func(w http.ResponseWriter, r *http.Request) {
		body, err := ioutil.ReadAll(r.Body)
		if err != nil {
			log.Fatal(err)
		}

		// return introspection json if it's introspection request.
		if strings.Contains(string(body), "__schema") {
			check2(fmt.Fprint(w,
				generateIntrospectionResult(graphqlResponses[handlerName].Schema)))
			return
		}
		// Parse the given graphql request.
		req := &GraphqlRequest{}
		err = json.Unmarshal(body, req)
		if err != nil {
			log.Fatal(err)
		}
		if req.Query == strings.TrimSpace(graphqlResponses[handlerName].Request) && string(req.Variables) == strings.TrimSpace(graphqlResponses[handlerName].Variables) {
			fmt.Fprintf(w, graphqlResponses[handlerName].Response)
			return
		}
	}
}

type expectedGraphqlRequest struct {
	urlSuffix string
	// Send body as empty string to make sure that only introspection queries are expected
	body string
}

func check2(v interface{}, err error) {
	if err != nil {
		log.Fatal(err)
	}
}

func getError(key, val string) error {
	return fmt.Errorf(`{ "errors": [{"message": "%s: %s"}] }`, key, val)
}

func verifyRequest(r *http.Request, expectedRequest expectedRequest) error {
	if r.Method != expectedRequest.method {
		return getError("Invalid HTTP method", r.Method)
	}

	if !strings.HasSuffix(r.URL.String(), expectedRequest.urlSuffix) {
		return getError("Invalid URL", r.URL.String())
	}

	b, err := ioutil.ReadAll(r.Body)
	if err != nil {
		return getError("Unable to read request body", err.Error())
	}
	if string(b) != expectedRequest.body {
		return getError("Unexpected value for request body", string(b))
	}

	if expectedRequest.headers != nil {
		actualHeaderLen := len(r.Header)
		expectedHeaderLen := len(expectedRequest.headers)
		if actualHeaderLen != expectedHeaderLen {
			return getError(fmt.Sprintf("Wanted %d headers in request, got", expectedHeaderLen),
				strconv.Itoa(actualHeaderLen))
		}

		for k, v := range expectedRequest.headers {
			rv, ok := r.Header[k]
			if !ok {
				return getError("Required header not found", k)
			}

			if v == nil {
				continue
			}

			sort.Strings(rv)
			sort.Strings(v)

			if !reflect.DeepEqual(rv, v) {
				return getError(fmt.Sprintf("Unexpected value for %s header", k), fmt.Sprint(rv))
			}
		}
	}

	return nil
}

// bool parameter in return signifies whether it is an introspection query or not:
//
// true -> introspection query
//
// false -> not an introspection query
func verifyGraphqlRequest(r *http.Request, expectedRequest expectedGraphqlRequest) (bool, error) {
	if r.Method != http.MethodPost {
		return false, getError("Invalid HTTP method", r.Method)
	}

	if !strings.HasSuffix(r.URL.String(), expectedRequest.urlSuffix) {
		return false, getError("Invalid URL", r.URL.String())
	}

	b, err := ioutil.ReadAll(r.Body)
	if err != nil {
		return false, getError("Unable to read request body", err.Error())
	}
	actualBody := string(b)
	if strings.Contains(actualBody, "__schema") {
		return true, nil
	}
	if actualBody != expectedRequest.body {
		return false, getError("Unexpected value for request body", actualBody)
	}

	return false, nil
}

func getDefaultResponse() []byte {
	resTemplate := `[
			{
				"id": "0x3",
				"name": "Star Wars",
				"director": [
					{
						"id": "0x4",
						"name": "George Lucas"
					}
				]
			},
			{
				"id": "0x5",
				"name": "Star Trek",
				"director": [
					{
						"id": "0x6",
						"name": "J.J. Abrams"
					}
				]
			}
		]`

	return []byte(resTemplate)
}

func getFavMoviesHandler(w http.ResponseWriter, r *http.Request) {
	err := verifyRequest(r, expectedRequest{
		method:    http.MethodGet,
		urlSuffix: "/0x123?name=Author&num=10",
		body:      "",
		headers:   nil,
	})
	if err != nil {
		check2(w.Write([]byte(err.Error())))
		return
	}
	check2(w.Write(getDefaultResponse()))
}

func postFavMoviesHandler(w http.ResponseWriter, r *http.Request) {
	err := verifyRequest(r, expectedRequest{
		method:    http.MethodPost,
		urlSuffix: "/0x123?name=Author&num=10",
		body:      "",
		headers:   nil,
	})
	if err != nil {
		check2(w.Write([]byte(err.Error())))
		return
	}
	check2(w.Write(getDefaultResponse()))
}

func verifyHeadersHandler(w http.ResponseWriter, r *http.Request) {
	err := verifyRequest(r, expectedRequest{
		method:    http.MethodGet,
		urlSuffix: "/verifyHeaders",
		body:      "",
		headers: map[string][]string{
			"X-App-Token":     {"app-token"},
			"X-User-Id":       {"123"},
			"Accept-Encoding": nil,
			"User-Agent":      nil,
		},
	})
	if err != nil {
		check2(w.Write([]byte(err.Error())))
		return
	}
	check2(w.Write([]byte(`[{"id":"0x3","name":"Star Wars"}]`)))
}

func favMoviesCreateHandler(w http.ResponseWriter, r *http.Request) {
	err := verifyRequest(r, expectedRequest{
		method:    http.MethodPost,
		urlSuffix: "/favMoviesCreate",
		body:      `{"movies":[{"director":[{"name":"Dir1"}],"name":"Mov1"},{"name":"Mov2"}]}`,
		headers:   nil,
	})
	if err != nil {
		check2(w.Write([]byte(err.Error())))
		return
	}

	check2(w.Write([]byte(`[
        {
          "id": "0x1",
          "name": "Mov1",
          "director": [
            {
              "id": "0x2",
              "name": "Dir1"
            }
          ]
        },
        {
          "id": "0x3",
          "name": "Mov2"
        }
    ]`)))
}

func favMoviesUpdateHandler(w http.ResponseWriter, r *http.Request) {
	err := verifyRequest(r, expectedRequest{
		method:    http.MethodPatch,
		urlSuffix: "/favMoviesUpdate/0x1",
		body:      `{"director":[{"name":"Dir1"}],"name":"Mov1"}`,
		headers:   nil,
	})
	if err != nil {
		check2(w.Write([]byte(err.Error())))
		return
	}

	check2(w.Write([]byte(`
	{
        "id": "0x1",
        "name": "Mov1",
        "director": [
          {
            "id": "0x2",
            "name": "Dir1"
          }
        ]
    }`)))
}

func favMoviesDeleteHandler(w http.ResponseWriter, r *http.Request) {
	err := verifyRequest(r, expectedRequest{
		method:    http.MethodDelete,
		urlSuffix: "/favMoviesDelete/0x1",
		body:      "",
		headers: map[string][]string{
			"X-App-Token":     {"app-token"},
			"X-User-Id":       {"123"},
			"Accept-Encoding": nil,
			"User-Agent":      nil,
		},
	})
	if err != nil {
		check2(w.Write([]byte(err.Error())))
		return
	}

	check2(w.Write([]byte(`
	{
        "id": "0x1",
        "name": "Mov1"
    }`)))
}

func emptyQuerySchema(w http.ResponseWriter, r *http.Request) {
	if _, err := verifyGraphqlRequest(r, expectedGraphqlRequest{
		urlSuffix: "/noquery",
		body:      ``,
	}); err != nil {
		check2(w.Write([]byte(err.Error())))
		return
	}
	check2(fmt.Fprintf(w, `
	{
	"data": {
		"__schema": {
		  "queryType": {
			"name": "Query"
		  },
		  "mutationType": null,
		  "subscriptionType": null,
		  "types": [
			{
			  "kind": "OBJECT",
			  "name": "Query",
			  "fields": []
			}]
		  }
	   }
	}
	`))
}

func nullQueryAndMutationType(w http.ResponseWriter, r *http.Request) {
	if _, err := verifyGraphqlRequest(r, expectedGraphqlRequest{
		urlSuffix: "/nullQueryAndMutationType",
		body:      ``,
	}); err != nil {
		check2(w.Write([]byte(err.Error())))
		return
	}
	check2(fmt.Fprintf(w, `
	{
		"data": {
			"__schema": {
				"queryType": null,
				"mutationType": null,
				"subscriptionType": null
			}
		}
	}
	`))
}

func missingQueryAndMutationType(w http.ResponseWriter, r *http.Request) {
	if _, err := verifyGraphqlRequest(r, expectedGraphqlRequest{
		urlSuffix: "/missingQueryAndMutationType",
		body:      ``,
	}); err != nil {
		check2(w.Write([]byte(err.Error())))
		return
	}
	check2(fmt.Fprintf(w, `
	{
		"data": {
			"__schema": {
				"queryType": {
					"name": "Query"
				},
				"mutationType": {
					"name": "Mutation"
				},
				"subscriptionType": null
			}
		}
	}
	`))
}

func invalidInputForBatchedField(w http.ResponseWriter, r *http.Request) {
	if _, err := verifyGraphqlRequest(r, expectedGraphqlRequest{
		urlSuffix: "/invalidInputForBatchedField",
		body:      ``,
	}); err != nil {
		check2(w.Write([]byte(err.Error())))
		return
	}
	check2(fmt.Fprint(w,
		generateIntrospectionResult(graphqlResponses["invalidinputbatchedfield"].Schema)))
}

func missingTypeForBatchedFieldInput(w http.ResponseWriter, r *http.Request) {
	if _, err := verifyGraphqlRequest(r, expectedGraphqlRequest{
		urlSuffix: "/missingTypeForBatchedFieldInput",
		body:      ``,
	}); err != nil {
		check2(w.Write([]byte(err.Error())))
		return
	}
	check2(fmt.Fprintf(w, `
		{
		"data": {
			"__schema": {
			  "queryType": {
				"name": "Query"
			  },
			  "mutationType": null,
			  "subscriptionType": null,
			  "types": [
				{
				  "kind": "OBJECT",
				  "name": "Query",
				  "fields": [
					{
						"name": "getPosts",
						"args": [
						  {
							"name": "input",
							"type": {
							  "kind": "LIST",
							  "name": null,
							  "ofType": {
								"kind": "INPUT_OBJECT",
								"name": "PostFilterInput",
								"ofType": null
							  }
							},
							"defaultValue": null
						  }
						],
						"type": {
						  "kind": "LIST",
						  "name": null,
						  "ofType": {
						 	"kind": "NON_NULL",
						 	"name": null,
							"ofType": {
							  "kind": "OBJECT",
							  "name": "String",
							  "ofType": null
							}
						  }
						},
						"isDeprecated": false,
						"deprecationReason": null
					  }
				  ]
				}]
			  }
		   }
		}`))
}

func getPosts(w http.ResponseWriter, r *http.Request) {
	_, err := verifyGraphqlRequest(r, expectedGraphqlRequest{
		urlSuffix: "/getPosts",
		body:      ``,
	})
	if err != nil {
		check2(w.Write([]byte(err.Error())))
		return
	}

	check2(fmt.Fprint(w, generateIntrospectionResult(graphqlResponses["getPosts"].Schema)))
}

func getPostswithLike(w http.ResponseWriter, r *http.Request) {
	_, err := verifyGraphqlRequest(r, expectedGraphqlRequest{
		urlSuffix: "/getPostswithLike",
		body:      ``,
	})
	if err != nil {
		check2(w.Write([]byte(err.Error())))
		return
	}

	check2(fmt.Fprint(w, generateIntrospectionResult(graphqlResponses["getPostswithLike"].Schema)))
}

type input struct {
	ID string `json:"uid"`
}

func (i input) Name() string {
	return "uname-" + i.ID
}

func getInput(r *http.Request, v interface{}) error {
	b, err := ioutil.ReadAll(r.Body)
	if err != nil {
		fmt.Println("while reading body: ", err)
		return err
	}
	if err := json.Unmarshal(b, v); err != nil {
		fmt.Println("while doing JSON unmarshal: ", err)
		return err
	}
	return nil
}

func userNamesHandler(w http.ResponseWriter, r *http.Request) {
	var inputBody []input
	err := getInput(r, &inputBody)
	if err != nil {
		fmt.Println("while reading input: ", err)
		return
	}

	// append uname to the id and return it.
	res := make([]interface{}, 0, len(inputBody))
	for i := 0; i < len(inputBody); i++ {
		res = append(res, "uname-"+inputBody[i].ID)
	}

	b, err := json.Marshal(res)
	if err != nil {
		fmt.Println("while marshaling result: ", err)
		return
	}
	check2(fmt.Fprint(w, string(b)))
}

type tinput struct {
	ID string `json:"tid"`
}

func (i tinput) Name() string {
	return "tname-" + i.ID
}

func teacherNamesHandler(w http.ResponseWriter, r *http.Request) {
	var inputBody []tinput
	err := getInput(r, &inputBody)
	if err != nil {
		fmt.Println("while reading input: ", err)
		return
	}

	// append tname to the id and return it.
	res := make([]interface{}, 0, len(inputBody))
	for i := 0; i < len(inputBody); i++ {
		res = append(res, "tname-"+inputBody[i].ID)
	}

	b, err := json.Marshal(res)
	if err != nil {
		fmt.Println("while marshaling result: ", err)
		return
	}
	check2(fmt.Fprint(w, string(b)))
}

type sinput struct {
	ID string `json:"sid"`
}

func (i sinput) Name() string {
	return "sname-" + i.ID
}

func schoolNamesHandler(w http.ResponseWriter, r *http.Request) {
	var inputBody []sinput
	err := getInput(r, &inputBody)
	if err != nil {
		fmt.Println("while reading input: ", err)
		return
	}

	// append sname to the id and return it.
	res := make([]interface{}, 0, len(inputBody))
	for i := 0; i < len(inputBody); i++ {
		res = append(res, "sname-"+inputBody[i].ID)
	}

	b, err := json.Marshal(res)
	if err != nil {
		fmt.Println("while marshaling result: ", err)
		return
	}
	check2(fmt.Fprint(w, string(b)))
}

func carsHandler(w http.ResponseWriter, r *http.Request) {
	var inputBody []input
	err := getInput(r, &inputBody)
	if err != nil {
		fmt.Println("while reading input: ", err)
		return
	}

	res := []interface{}{}
	for i := 0; i < len(inputBody); i++ {
		res = append(res, map[string]interface{}{
			"name": "car-" + inputBody[i].ID,
		})
	}

	b, err := json.Marshal(res)
	if err != nil {
		fmt.Println("while marshaling result: ", err)
		return
	}
	check2(fmt.Fprint(w, string(b)))
}

func classesHandler(w http.ResponseWriter, r *http.Request) {
	var inputBody []sinput
	err := getInput(r, &inputBody)
	if err != nil {
		fmt.Println("while reading input: ", err)
		return
	}

	res := []interface{}{}
	for i := 0; i < len(inputBody); i++ {
		res = append(res, []map[string]interface{}{{
			"name": "class-" + inputBody[i].ID,
		}})
	}

	b, err := json.Marshal(res)
	if err != nil {
		fmt.Println("while marshaling result: ", err)
		return
	}
	check2(fmt.Fprint(w, string(b)))
}

type entity interface {
	Name() string
}

func nameHandler(w http.ResponseWriter, r *http.Request, input entity) {
	err := getInput(r, input)
	if err != nil {
		fmt.Println("while reading input: ", err)
		return
	}

	n := fmt.Sprintf(`"%s"`, input.Name())
	check2(fmt.Fprint(w, n))
}

func userNameHandler(w http.ResponseWriter, r *http.Request) {
	var inputBody input
	nameHandler(w, r, &inputBody)
}

func carHandler(w http.ResponseWriter, r *http.Request) {
	var inputBody input
	err := getInput(r, &inputBody)
	if err != nil {
		fmt.Println("while reading input: ", err)
		return
	}

	res := map[string]interface{}{
		"name": "car-" + inputBody.ID,
	}

	b, err := json.Marshal(res)
	if err != nil {
		fmt.Println("while marshaling result: ", err)
		return
	}
	check2(fmt.Fprint(w, string(b)))
}

func classHandler(w http.ResponseWriter, r *http.Request) {
	var inputBody sinput
	err := getInput(r, &inputBody)
	if err != nil {
		fmt.Println("while reading input: ", err)
		return
	}

	res := make(map[string]interface{})
	res["name"] = "class-" + inputBody.ID

	b, err := json.Marshal([]interface{}{res})
	if err != nil {
		fmt.Println("while marshaling result: ", err)
		return
	}
	check2(fmt.Fprint(w, string(b)))
}

func teacherNameHandler(w http.ResponseWriter, r *http.Request) {
	var inputBody tinput
	nameHandler(w, r, &inputBody)
}

func schoolNameHandler(w http.ResponseWriter, r *http.Request) {
	var inputBody sinput
	nameHandler(w, r, &inputBody)
}

func introspectedSchemaForQuery(fieldName, idsField string) string {
	return generateIntrospectionResult(
		fmt.Sprintf(graphqlResponses["introspectedSchemaForQuery"].Schema, fieldName, idsField))
}

type request struct {
	Query     string
	Variables map[string]interface{}
}

func gqlUserNameHandler(w http.ResponseWriter, r *http.Request) {
	b, err := ioutil.ReadAll(r.Body)
	if err != nil {
		return
	}

	if strings.Contains(string(b), "__schema") {
		fmt.Fprint(w, introspectedSchemaForQuery("userName", "id"))
		return
	}

	var req request
	if err := json.Unmarshal(b, &req); err != nil {
		return
	}
	// TODO - Have tests in place either here or as part of unit tests to verify the queries
	// that are finally sent.
	userID := req.Variables["id"].(string)
	fmt.Fprintf(w, `
	{
		"data": {
		  "userName": "uname-%s"
		}
	}`, userID)
}

func gqlUserNameWithErrorHandler(w http.ResponseWriter, r *http.Request) {
	b, err := ioutil.ReadAll(r.Body)
	if err != nil {
		return
	}

	if strings.Contains(string(b), "__schema") {
		fmt.Fprint(w, introspectedSchemaForQuery("userName", "id"))
		return
	}

	var req request
	if err := json.Unmarshal(b, &req); err != nil {
		return
	}
	userID := req.Variables["id"].(string)
	fmt.Fprintf(w, `
	{
		"data": {
		  "userName": "uname-%s"
		},
		"errors": [
			{
				"message": "error-1 from username"
			},
			{
				"message": "error-2 from username"
			}
		]
	}`, userID)
}

func gqlCarHandler(w http.ResponseWriter, r *http.Request) {
	b, err := ioutil.ReadAll(r.Body)
	if err != nil {
		return
	}

	// FIXME - Return type isn't validated yet.
	if strings.Contains(string(b), "__schema") {
		fmt.Fprint(w, generateIntrospectionResult(graphqlResponses["carschema"].Schema))
		return
	}

	var req request
	if err := json.Unmarshal(b, &req); err != nil {
		return
	}

	userID := req.Variables["id"]
	fmt.Fprintf(w, `
	{
		"data": {
		  	"car": {
				"name": "car-%s"
			}
		}
	}`, userID)
}

func gqlClassHandler(w http.ResponseWriter, r *http.Request) {
	b, err := ioutil.ReadAll(r.Body)
	if err != nil {
		return
	}

	if strings.Contains(string(b), "__schema") {
		fmt.Fprint(w, generateIntrospectionResult(graphqlResponses["classschema"].Schema))
		return
	}

	var req request
	if err := json.Unmarshal(b, &req); err != nil {
		return
	}
	schoolID := req.Variables["id"]
	fmt.Fprintf(w, `
	{
		"data": {
		  "class": [{
			  "name": "class-%s"
		  }]
		}
	}`, schoolID)
}

func gqlTeacherNameHandler(w http.ResponseWriter, r *http.Request) {
	b, err := ioutil.ReadAll(r.Body)
	if err != nil {
		return
	}

	if strings.Contains(string(b), "__schema") {
		fmt.Fprint(w, introspectedSchemaForQuery("teacherName", "id"))
		return
	}

	var req request
	if err := json.Unmarshal(b, &req); err != nil {
		return
	}
	teacherID := req.Variables["tid"]
	fmt.Fprintf(w, `
	{
		"data": {
		  "teacherName": "tname-%s"
		}
	}`, teacherID)
}

func gqlSchoolNameHandler(w http.ResponseWriter, r *http.Request) {
	b, err := ioutil.ReadAll(r.Body)
	if err != nil {
		return
	}

	if strings.Contains(string(b), "__schema") {
		fmt.Fprint(w, introspectedSchemaForQuery("schoolName", "id"))
		return
	}

	var req request
	if err := json.Unmarshal(b, &req); err != nil {
		return
	}
	schoolID := req.Variables["id"]
	fmt.Fprintf(w, `
	{
		"data": {
		  "schoolName": "sname-%s"
		}
	}`, schoolID)
}

func introspectionResult(name string) string {
	return generateIntrospectionResult(fmt.Sprintf(graphqlResponses["introspectionresults"].Schema,
		name))
}

func makeResponse(b []byte, id, key, prefix string) (string, error) {
	var req request
	if err := json.Unmarshal(b, &req); err != nil {
		return "", err
	}
	input := req.Variables["input"]
	output := []string{}
	for _, i := range input.([]interface{}) {
		im := i.(map[string]interface{})
		id := im[id].(string)
		output = append(output, prefix+id)
	}

	response := map[string]interface{}{
		"data": map[string]interface{}{
			key: output,
		},
	}

	b, err := json.Marshal(response)
	if err != nil {
		return "", err
	}
	return string(b), nil
}

func gqlUserNamesHandler(w http.ResponseWriter, r *http.Request) {
	b, err := ioutil.ReadAll(r.Body)
	if err != nil {
		return
	}

	if strings.Contains(string(b), "__schema") {
		fmt.Fprint(w, introspectionResult("userNames"))
		return
	}

	res, err := makeResponse(b, "id", "userNames", "uname-")
	if err != nil {
		return
	}
	fmt.Fprint(w, res)
}

func gqlTeacherNamesHandler(w http.ResponseWriter, r *http.Request) {
	b, err := ioutil.ReadAll(r.Body)
	if err != nil {
		return
	}

	if strings.Contains(string(b), "__schema") {
		fmt.Fprint(w, introspectionResult("teacherNames"))
		return
	}

	res, err := makeResponse(b, "tid", "teacherNames", "tname-")
	if err != nil {
		return
	}
	fmt.Fprint(w, res)
}

func gqlSchoolNamesHandler(w http.ResponseWriter, r *http.Request) {
	b, err := ioutil.ReadAll(r.Body)
	if err != nil {
		return
	}

	if strings.Contains(string(b), "__schema") {
		fmt.Fprint(w, introspectionResult("schoolNames"))
		return
	}

	res, err := makeResponse(b, "id", "schoolNames", "sname-")
	if err != nil {
		return
	}
	fmt.Fprint(w, res)
}

<<<<<<< HEAD
const (
	gqlCarsSchemaIntrospection = `{
		"data":{
			"__schema":{
			"queryType":{
				"name":"Query"
			},
			"mutationType":null,
			"subscriptionType":null,
			"types":[
				{
				"kind":"OBJECT",
				"name":"Query",
				"fields":[
					{
					"name":"cars",
					"args":[
						{
						"name":"input",
						"type":{
							"kind":"LIST",
							"name":null,
							"ofType": {
								"kind": "INPUT_OBJECT",
								"name": "UserInput",
								"ofType": null
							}
						},
						"defaultValue":null
						}
					],
					"type":{
						"kind": "LIST",
						"name": null,
						"ofType": {
							"kind":"OBJECT",
							"name":"Car",
							"ofType":null
						}
					},
					"isDeprecated":false,
					"deprecationReason":null
					}
				]
				},
			{
			  "kind": "INPUT_OBJECT",
			  "name": "UserInput",
			  "fields": [
				{
					"name": "id",
					"type": {
					  "kind": "NON_NULL",
					  "name": null,
					  "ofType": {
						 "kind": "SCALAR",
						 "name": "ID",
						"ofType": null
					  }
					},
					"isDeprecated": false,
					"deprecationReason": null
				},
				{
					"name": "age",
					"type": {
					  "kind": "NON_NULL",
					  "name": null,
					  "ofType": {
						 "kind": "SCALAR",
						 "name": "Int",
						"ofType": null
					  }
					},
					"isDeprecated": false,
					"deprecationReason": null
				}
			  ]
			}
			]
			}
		}
	}`
)
=======
func gqlCarsHandler(w http.ResponseWriter, r *http.Request) {
	b, err := ioutil.ReadAll(r.Body)
	if err != nil {
		return
	}

	if strings.Contains(string(b), "__schema") {
		fmt.Fprint(w, generateIntrospectionResult(graphqlResponses["carsschema"].Schema))
		return
	}
>>>>>>> 0cd1e4dc

func buildCarBatchOutput(b []byte, req request) []interface{} {
	input := req.Variables["input"]
	output := []interface{}{}
	for _, i := range input.([]interface{}) {
		im := i.(map[string]interface{})
		id := im["id"].(string)
		output = append(output, map[string]interface{}{
			"name": "car-" + id,
		})
	}
	return output
}

func gqlCarsHandler(w http.ResponseWriter, r *http.Request) {
	b, err := ioutil.ReadAll(r.Body)
	if err != nil {
		return
	}

	if strings.Contains(string(b), "__schema") {
		fmt.Fprint(w, gqlCarsSchemaIntrospection)
		return
	}

	var req request
	if err := json.Unmarshal(b, &req); err != nil {
		return
	}

	output := buildCarBatchOutput(b, req)
	response := map[string]interface{}{
		"data": map[string]interface{}{
			"cars": output,
		},
	}

	b, err = json.Marshal(response)
	if err != nil {
		return
	}
	check2(fmt.Fprint(w, string(b)))
}

func gqlCarsWithErrorHandler(w http.ResponseWriter, r *http.Request) {
	b, err := ioutil.ReadAll(r.Body)
	if err != nil {
		return
	}

	if strings.Contains(string(b), "__schema") {
		fmt.Fprint(w, gqlCarsSchemaIntrospection)
		return
	}

	var req request
	if err := json.Unmarshal(b, &req); err != nil {
		return
	}

	output := buildCarBatchOutput(b, req)
	response := map[string]interface{}{
		"data": map[string]interface{}{
			"cars": output,
		},
		"errors": []map[string]interface{}{
			map[string]interface{}{
				"message": "error-1 from cars",
			},
			map[string]interface{}{
				"message": "error-2 from cars",
			},
		},
	}

	b, err = json.Marshal(response)
	if err != nil {
		return
	}
	check2(fmt.Fprint(w, string(b)))
}

func gqlClassesHandler(w http.ResponseWriter, r *http.Request) {
	b, err := ioutil.ReadAll(r.Body)
	if err != nil {
		return
	}

	if strings.Contains(string(b), "__schema") {
		fmt.Fprint(w, generateIntrospectionResult(graphqlResponses["classesschema"].Schema))
		return
	}

	var req request
	if err := json.Unmarshal(b, &req); err != nil {
		return
	}
	input := req.Variables["input"]
	output := []interface{}{}
	for _, i := range input.([]interface{}) {
		im := i.(map[string]interface{})
		id := im["id"].(string)
		output = append(output, []map[string]interface{}{
			{
				"name": "class-" + id,
			},
		})
	}

	response := map[string]interface{}{
		"data": map[string]interface{}{
			"classes": output,
		},
	}

	b, err = json.Marshal(response)
	if err != nil {
		return
	}
	check2(fmt.Fprint(w, string(b)))
}

func main() {
	/*************************************
	* For testing http without graphql
	*************************************/

	// for queries
	http.HandleFunc("/favMovies/", getFavMoviesHandler)
	http.HandleFunc("/favMoviesPost/", postFavMoviesHandler)
	http.HandleFunc("/verifyHeaders", verifyHeadersHandler)

	// for mutations
	http.HandleFunc("/favMoviesCreate", favMoviesCreateHandler)
	http.HandleFunc("/favMoviesUpdate/", favMoviesUpdateHandler)
	http.HandleFunc("/favMoviesDelete/", favMoviesDeleteHandler)

	// The endpoints below are for testing custom resolution of fields within type definitions.
	// for testing batch mode
	http.HandleFunc("/userNames", userNamesHandler)
	http.HandleFunc("/cars", carsHandler)
	http.HandleFunc("/classes", classesHandler)
	http.HandleFunc("/teacherNames", teacherNamesHandler)
	http.HandleFunc("/schoolNames", schoolNamesHandler)

	// for testing single mode
	http.HandleFunc("/userName", userNameHandler)
	http.HandleFunc("/car", carHandler)
	http.HandleFunc("/class", classHandler)
	http.HandleFunc("/teacherName", teacherNameHandler)
	http.HandleFunc("/schoolName", schoolNameHandler)

	/*************************************
	* For testing http with graphql
	*************************************/

	// for remote schema validation
	http.HandleFunc("/noquery", emptyQuerySchema)
	http.HandleFunc("/invalidargument", commonGraphqlHandler("invalidargument"))
	http.HandleFunc("/invalidtype", commonGraphqlHandler("invalidtype"))
	http.HandleFunc("/nullQueryAndMutationType", nullQueryAndMutationType)
	http.HandleFunc("/missingQueryAndMutationType", missingQueryAndMutationType)
	http.HandleFunc("/invalidInputForBatchedField", invalidInputForBatchedField)
	http.HandleFunc("/missingTypeForBatchedFieldInput", missingTypeForBatchedFieldInput)

	// for queries
	http.HandleFunc("/validcountry", commonGraphqlHandler("validcountry"))
	http.HandleFunc("/validcountrywitherror", commonGraphqlHandler("validcountrywitherror"))
	http.HandleFunc("/graphqlerr", commonGraphqlHandler("graphqlerr"))
	http.HandleFunc("/validcountries", commonGraphqlHandler("validcountries"))
	http.HandleFunc("/validinpputfield", commonGraphqlHandler("validinpputfield"))
	http.HandleFunc("/invalidfield", commonGraphqlHandler("invalidfield"))
	http.HandleFunc("/nestedinvalid", commonGraphqlHandler("nestedinvalid"))

	// for mutations
	http.HandleFunc("/setCountry", commonGraphqlHandler("setcountry"))
	http.HandleFunc("/updateCountries", commonGraphqlHandler("updatecountries"))

	// for testing single mode
	http.HandleFunc("/gqlUserName", gqlUserNameHandler)
	http.HandleFunc("/gqlUserNameWithError", gqlUserNameWithErrorHandler)
	http.HandleFunc("/gqlCar", gqlCarHandler)
	http.HandleFunc("/gqlClass", gqlClassHandler)
	http.HandleFunc("/gqlTeacherName", gqlTeacherNameHandler)
	http.HandleFunc("/gqlSchoolName", gqlSchoolNameHandler)

	// for testing in batch mode
	http.HandleFunc("/getPosts", getPosts)
	http.HandleFunc("/getPostswithLike", getPostswithLike)
	http.HandleFunc("/gqlUserNames", gqlUserNamesHandler)
	http.HandleFunc("/gqlCars", gqlCarsHandler)
	http.HandleFunc("/gqlCarsWithErrors", gqlCarsWithErrorHandler)
	http.HandleFunc("/gqlClasses", gqlClassesHandler)
	http.HandleFunc("/gqlTeacherNames", gqlTeacherNamesHandler)
	http.HandleFunc("/gqlSchoolNames", gqlSchoolNamesHandler)

	fmt.Println("Listening on port 8888")
	log.Fatal(http.ListenAndServe(":8888", nil))
}<|MERGE_RESOLUTION|>--- conflicted
+++ resolved
@@ -1010,104 +1010,6 @@
 	fmt.Fprint(w, res)
 }
 
-<<<<<<< HEAD
-const (
-	gqlCarsSchemaIntrospection = `{
-		"data":{
-			"__schema":{
-			"queryType":{
-				"name":"Query"
-			},
-			"mutationType":null,
-			"subscriptionType":null,
-			"types":[
-				{
-				"kind":"OBJECT",
-				"name":"Query",
-				"fields":[
-					{
-					"name":"cars",
-					"args":[
-						{
-						"name":"input",
-						"type":{
-							"kind":"LIST",
-							"name":null,
-							"ofType": {
-								"kind": "INPUT_OBJECT",
-								"name": "UserInput",
-								"ofType": null
-							}
-						},
-						"defaultValue":null
-						}
-					],
-					"type":{
-						"kind": "LIST",
-						"name": null,
-						"ofType": {
-							"kind":"OBJECT",
-							"name":"Car",
-							"ofType":null
-						}
-					},
-					"isDeprecated":false,
-					"deprecationReason":null
-					}
-				]
-				},
-			{
-			  "kind": "INPUT_OBJECT",
-			  "name": "UserInput",
-			  "fields": [
-				{
-					"name": "id",
-					"type": {
-					  "kind": "NON_NULL",
-					  "name": null,
-					  "ofType": {
-						 "kind": "SCALAR",
-						 "name": "ID",
-						"ofType": null
-					  }
-					},
-					"isDeprecated": false,
-					"deprecationReason": null
-				},
-				{
-					"name": "age",
-					"type": {
-					  "kind": "NON_NULL",
-					  "name": null,
-					  "ofType": {
-						 "kind": "SCALAR",
-						 "name": "Int",
-						"ofType": null
-					  }
-					},
-					"isDeprecated": false,
-					"deprecationReason": null
-				}
-			  ]
-			}
-			]
-			}
-		}
-	}`
-)
-=======
-func gqlCarsHandler(w http.ResponseWriter, r *http.Request) {
-	b, err := ioutil.ReadAll(r.Body)
-	if err != nil {
-		return
-	}
-
-	if strings.Contains(string(b), "__schema") {
-		fmt.Fprint(w, generateIntrospectionResult(graphqlResponses["carsschema"].Schema))
-		return
-	}
->>>>>>> 0cd1e4dc
-
 func buildCarBatchOutput(b []byte, req request) []interface{} {
 	input := req.Variables["input"]
 	output := []interface{}{}
@@ -1128,7 +1030,7 @@
 	}
 
 	if strings.Contains(string(b), "__schema") {
-		fmt.Fprint(w, gqlCarsSchemaIntrospection)
+		fmt.Fprint(w, generateIntrospectionResult(graphqlResponses["carsschema"].Schema))
 		return
 	}
 
@@ -1158,7 +1060,7 @@
 	}
 
 	if strings.Contains(string(b), "__schema") {
-		fmt.Fprint(w, gqlCarsSchemaIntrospection)
+		fmt.Fprint(w, generateIntrospectionResult(graphqlResponses["carsschema"].Schema))
 		return
 	}
 
