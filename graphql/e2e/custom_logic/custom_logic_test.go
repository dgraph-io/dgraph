/*
 * Copyright 2020 Dgraph Labs, Inc. and Contributors
 *
 * Licensed under the Apache License, Version 2.0 (the "License");
 * you may not use this file except in compliance with the License.
 * You may obtain a copy of the License at
 *
 *     http://www.apache.org/licenses/LICENSE-2.0
 *
 * Unless required by applicable law or agreed to in writing, software
 * distributed under the License is distributed on an "AS IS" BASIS,
 * WITHOUT WARRANTIES OR CONDITIONS OF ANY KIND, either express or implied.
 * See the License for the specific language governing permissions and
 * limitations under the License.
 */

package custom_logic

import (
	"encoding/json"
	"fmt"
	"io/ioutil"
	"net/http"
	"sort"
	"strings"
	"testing"
	"time"

	"github.com/dgraph-io/dgraph/graphql/e2e/common"
	"github.com/dgraph-io/dgraph/graphql/schema"
	"github.com/dgraph-io/dgraph/testutil"
	"github.com/dgraph-io/dgraph/x"
	"github.com/stretchr/testify/require"
)

const (
	alphaGrpc            = "localhost:9180"
	alphaURL             = "http://localhost:8180/graphql"
	alphaAdminURL        = "http://localhost:8180/admin"
	subscriptionEndpoint = "ws://localhost:8180/graphql"
	groupOnegRPC         = "localhost:9180"
	customTypes          = `type MovieDirector @remote {
		 id: ID!
		 name: String!
		 directed: [Movie]
	 }

	 type Movie @remote {
		 id: ID!
		 name: String!
		 director: [MovieDirector]
	 }
	  type Country @remote {
		code(size: Int): String
		name: String
		states: [State]
		std: Int
	}

	type State @remote {
		code: String
		name: String
		country: Country
	}

	input CountryInput {
		code: String!
		name: String!
		states: [StateInput]
	}

	input StateInput {
		code: String!
		name: String!
	}`
)

func updateSchema(t *testing.T, sch string) *common.GraphQLResponse {
	add := &common.GraphQLParams{
		Query: `mutation updateGQLSchema($sch: String!) {
			 updateGQLSchema(input: { set: { schema: $sch }}) {
				 gqlSchema {
					 schema
				 }
			 }
		 }`,
		Variables: map[string]interface{}{"sch": sch},
	}
	return add.ExecuteAsPost(t, alphaAdminURL)
}

func updateSchemaRequireNoGQLErrors(t *testing.T, sch string) {
	resp := updateSchema(t, sch)
	common.RequireNoGQLErrors(t, resp)
}

func TestCustomGetQuery(t *testing.T) {
	schema := customTypes + `
	 type Query {
		 myFavoriteMovies(id: ID!, name: String!, num: Int): [Movie] @custom(http: {
				 url: "http://mock:8888/favMovies/$id?name=$name&num=$num",
				 method: "GET"
		 })
	 }`
	updateSchemaRequireNoGQLErrors(t, schema)
	time.Sleep(2 * time.Second)

	query := `
	 query {
		 myFavoriteMovies(id: "0x123", name: "Author", num: 10) {
			 id
			 name
			 director {
				 id
				 name
			 }
		 }
	 }`
	params := &common.GraphQLParams{
		Query: query,
	}

	result := params.ExecuteAsPost(t, alphaURL)
	require.Nilf(t, result.Errors, "%+v", result.Errors)

	expected := `{"myFavoriteMovies":[{"id":"0x3","name":"Star Wars","director":[{"id":"0x4","name":"George Lucas"}]},{"id":"0x5","name":"Star Trek","director":[{"id":"0x6","name":"J.J. Abrams"}]}]}`
	require.JSONEq(t, expected, string(result.Data))
}

func TestCustomPostQuery(t *testing.T) {
	schema := customTypes + `
	 type Query {
		 myFavoriteMoviesPost(id: ID!, name: String!, num: Int): [Movie] @custom(http: {
				 url: "http://mock:8888/favMoviesPost/$id?name=$name&num=$num",
				 method: "POST"
		 })
	 }`
	updateSchemaRequireNoGQLErrors(t, schema)
	time.Sleep(2 * time.Second)

	query := `
	 query {
		 myFavoriteMoviesPost(id: "0x123", name: "Author", num: 10) {
			 id
			 name
			 director {
				 id
				 name
			 }
		 }
	 }`
	params := &common.GraphQLParams{
		Query: query,
	}

	result := params.ExecuteAsPost(t, alphaURL)
	require.Nil(t, result.Errors)

	expected := `{"myFavoriteMoviesPost":[{"id":"0x3","name":"Star Wars","director":[{"id":"0x4","name":"George Lucas"}]},{"id":"0x5","name":"Star Trek","director":[{"id":"0x6","name":"J.J. Abrams"}]}]}`
	require.JSONEq(t, expected, string(result.Data))
}

func TestCustomPostQueryWithBody(t *testing.T) {
	schema := customTypes + `
	 type Query {
		 myFavoriteMoviesPost(id: ID!, name: String!, num: Int): [Movie] @custom(http: {
				 url: "http://mock:8888/favMoviesPostWithBody/$id?name=$name",
                 body:"{id:$id,name:$name,num:$num}"
				 method: "POST"
		 })
	 }`
	updateSchemaRequireNoGQLErrors(t, schema)
	time.Sleep(2 * time.Second)

	query := `
	 query {
		 myFavoriteMoviesPost(id: "0x123", name: "Author") {
			 id
			 name
			 director {
				 id
				 name
			 }
		 }
	 }`
	params := &common.GraphQLParams{
		Query: query,
	}

	result := params.ExecuteAsPost(t, alphaURL)
	require.Nil(t, result.Errors)

	expected := `{"myFavoriteMoviesPost":[{"id":"0x3","name":"Star Wars","director":
    [{"id":"0x4","name":"George Lucas"}]},{"id":"0x5","name":"Star Trek","director":
    [{"id":"0x6","name":"J.J. Abrams"}]}]}`
	require.JSONEq(t, expected, string(result.Data))
}

func TestCustomQueryShouldForwardHeaders(t *testing.T) {
	schema := customTypes + `
	 type Query {
		 verifyHeaders(id: ID!): [Movie] @custom(http: {
				 url: "http://mock:8888/verifyHeaders",
				 method: "GET",
				 forwardHeaders: ["X-App-Token", "X-User-Id"],
				 secretHeaders: ["Github-Api-Token"]
		 })
	 }

		 # Dgraph.Secret Github-Api-Token "random-fake-token"
		 # Dgraph.Secret app "should-be-overriden"
	 `
	updateSchemaRequireNoGQLErrors(t, schema)
	time.Sleep(2 * time.Second)

	query := `
	 query {
		 verifyHeaders(id: "0x123") {
			 id
			 name
		 }
	 }`
	params := &common.GraphQLParams{
		Query: query,
		Headers: map[string][]string{
			"X-App-Token":   []string{"app-token"},
			"X-User-Id":     []string{"123"},
			"Random-header": []string{"random"},
		},
	}

	result := params.ExecuteAsPost(t, alphaURL)
	require.Nil(t, result.Errors)
	expected := `{"verifyHeaders":[{"id":"0x3","name":"Star Wars"}]}`
	require.Equal(t, expected, string(result.Data))
}

func TestCustomNameForwardHeaders(t *testing.T) {
	schema := customTypes + `
	 type Query {
		 verifyHeaders(id: ID!): [Movie] @custom(http: {
				 url: "http://mock:8888/verifyCustomNameHeaders",
				 method: "GET",
				 forwardHeaders: ["X-App-Token:App", "X-User-Id"],
				 secretHeaders: ["Authorization:Github-Api-Token"]
				 introspectionHeaders: ["API:Github-Api-Token"]
		 })
	 }

		 # Dgraph.Secret Github-Api-Token "random-fake-token"
	 `
	updateSchemaRequireNoGQLErrors(t, schema)
	time.Sleep(2 * time.Second)

	query := `
	 query {
		 verifyHeaders(id: "0x123") {
			 id
			 name
		 }
	 }`
	params := &common.GraphQLParams{
		Query: query,
		Headers: map[string][]string{
			"App":           []string{"app-token"},
			"X-User-Id":     []string{"123"},
			"Random-header": []string{"random"},
		},
	}

	result := params.ExecuteAsPost(t, alphaURL)
	require.Nil(t, result.Errors)
	expected := `{"verifyHeaders":[{"id":"0x3","name":"Star Wars"}]}`
	require.Equal(t, expected, string(result.Data))
}

func TestSchemaIntrospectionForCustomQueryShouldForwardHeaders(t *testing.T) {
	schema := `
		type Country @remote {
			code: String
			name: String
		}

		input CountryInput {
			code: String!
			name: String!
		}

		type Query {
			myCustom(yo: CountryInput!): [Country!]!
			  @custom(
				http: {
				  url: "http://mock:8888/validatesecrettoken"
				  method: "POST"
				  forwardHeaders: ["Content-Type"]
				  introspectionHeaders: ["GITHUB-API-TOKEN"]
          graphql: "query($yo: CountryInput!) {countries(filter: $yo)}"
				}
			  )
		  }

		# Dgraph.Secret GITHUB-API-TOKEN "random-api-token"
		  `
	common.RequireNoGQLErrors(t, updateSchema(t, schema))
}

func TestServerShouldAllowForwardHeaders(t *testing.T) {
	schema := `
	type User {
		id: ID!
		name: String!
	}
	type Movie {
		id: ID!
		name: String! @custom(http: {
			url: "http://mock:8888/movieName",
			method: "POST",
			forwardHeaders: ["X-App-User", "X-Group-Id"]
		})
		director: [User] @custom(http: {
			url: "http://mock:8888/movieName",
			method: "POST",
			forwardHeaders: ["User-Id", "X-App-Token"]
		})
		foo: String
	}

	type Query {
		verifyHeaders(id: ID!): [Movie] @custom(http: {
				url: "http://mock:8888/verifyHeaders",
				method: "GET",
				forwardHeaders: ["X-App-Token", "X-User-Id"]
		})
	}`

	updateSchemaRequireNoGQLErrors(t, schema)
	time.Sleep(2 * time.Second)

	req, err := http.NewRequest(http.MethodOptions, alphaURL, nil)
	require.NoError(t, err)

	resp, err := (&http.Client{}).Do(req)
	require.NoError(t, err)

	headers := strings.Split(resp.Header.Get("Access-Control-Allow-Headers"), ",")
	require.Subset(t, headers, []string{"X-App-Token", "X-User-Id", "User-Id", "X-App-User", "X-Group-Id"})
}

func TestCustomFieldsInSubscription(t *testing.T) {
	updateSchemaRequireNoGQLErrors(t, `
	type Teacher @withSubscription {
		tid: ID!
		age: Int!
		name: String
		  @custom(
			http: {
			  url: "http://mock:8888/teacherName"
			  method: "POST"
			  body: "{tid: $tid}"
			  mode: SINGLE
			}
		  )
	  }
	`)

	client, err := common.NewGraphQLSubscription(subscriptionEndpoint, &schema.Request{
		Query: `subscription{
			getTeacher(tid: "0x2712"){
			  name
			}
		  }`,
	}, `{}`)
	require.NoError(t, err)
	_, err = client.RecvMsg()
	require.Contains(t, err.Error(), "Custom field `name` is not supported in graphql subscription")
}

func TestSubscriptionInNestedCustomField(t *testing.T) {
	updateSchemaRequireNoGQLErrors(t, `
	type Episode {
		name: String! @id
		anotherName: String! @custom(http: {
					url: "http://mock:8888/userNames",
					method: "GET",
					body: "{uid: $name}",
					mode: BATCH
				})
	}

	type Character @withSubscription {
		name: String! @id
		lastName: String @custom(http: {
						url: "http://mock:8888/userNames",
						method: "GET",
						body: "{uid: $name}",
						mode: BATCH
					})
		episodes: [Episode]
	}`)

	client, err := common.NewGraphQLSubscription(subscriptionEndpoint, &schema.Request{
		Query: `subscription{
			queryCharacter {
				name
				episodes {
					name
					anotherName
				}
			 }
		  }`,
	}, `{}`)
	require.NoError(t, err)
	_, err = client.RecvMsg()
	require.Contains(t, err.Error(), "Custom field `anotherName` is not supported in graphql subscription")
}

func addPerson(t *testing.T) *user {
	addTeacherParams := &common.GraphQLParams{
		Query: `mutation addPerson {
			addPerson(input: [{ age: 28 }]) {
				person {
					id
					age
				}
			}
		}`,
	}

	result := addTeacherParams.ExecuteAsPost(t, alphaURL)
	require.Nil(t, result.Errors)

	var res struct {
		AddPerson struct {
			Person []*user
		}
	}
	err := json.Unmarshal([]byte(result.Data), &res)
	require.NoError(t, err)

	require.Equal(t, len(res.AddPerson.Person), 1)
	return res.AddPerson.Person[0]
}

func TestCustomQueryWithNonExistentURLShouldReturnError(t *testing.T) {
	schema := customTypes + `
	type Query {
        myFavoriteMovies(id: ID!, name: String!, num: Int): [Movie] @custom(http: {
                url: "http://mock:8888/nonExistentURL/$id?name=$name&num=$num",
                method: "GET"
        })
	}`
	updateSchema(t, schema)
	time.Sleep(2 * time.Second)

	query := `
	query {
		myFavoriteMovies(id: "0x123", name: "Author", num: 10) {
			id
			name
			director {
				id
				name
			}
		}
	}`
	params := &common.GraphQLParams{
		Query: query,
	}

	result := params.ExecuteAsPost(t, alphaURL)
	require.JSONEq(t, `{ "myFavoriteMovies": [] }`, string(result.Data))
	require.Equal(t, x.GqlErrorList{
		{
			Message: "Evaluation of custom field failed because external request returned an " +
				"error: unexpected status code: 404 for field: myFavoriteMovies within" +
				" type: Query.",
			Locations: []x.Location{{Line: 3, Column: 3}},
		},
	}, result.Errors)
}

func TestCustomQueryShouldPropagateErrorFromFields(t *testing.T) {
	schema := `
	type Car {
		id: ID!
		name: String!
	}

	type MotorBike {
		id: ID!
		name: String!
	}

	type School {
		id: ID!
		name: String!
	}

	type Person {
		id: ID!
		name: String @custom(http: {
						url: "http://mock:8888/userNames",
						method: "GET",
						body: "{uid: $id}",
						mode: BATCH
					})
		age: Int! @search
		cars: Car @custom(http: {
						url: "http://mock:8888/carsWrongURL",
						method: "GET",
						body: "{uid: $id}",
						mode: BATCH
					})
		bikes: MotorBike @custom(http: {
						url: "http://mock:8888/bikesWrongURL",
						method: "GET",
						body: "{uid: $id}",
						mode: SINGLE
					})
	}`

	updateSchema(t, schema)
	time.Sleep(2 * time.Second)
	p := addPerson(t)

	queryPerson := `
	query {
		queryPerson {
			name
			age
			cars {
				name
			}
			bikes {
				name
			}
		}
	}`
	params := &common.GraphQLParams{
		Query: queryPerson,
	}

	result := params.ExecuteAsPost(t, alphaURL)
	expected := fmt.Sprintf(`
	{
		"queryPerson": [
			{
				"name": "uname-%s",
				"age": 28,
				"cars": null,
				"bikes": null
			}
		]
	}`, p.ID)
	require.JSONEq(t, expected, string(result.Data))
	require.Equal(t, 2, len(result.Errors))

	expectedErrors := x.GqlErrorList{
		&x.GqlError{Message: "Evaluation of custom field failed because external request " +
			"returned an error: unexpected status code: 404 for field: cars within type: Person.",
			Locations: []x.Location{{Line: 6, Column: 4}}},
		&x.GqlError{Message: "Evaluation of custom field failed because external request returned" +
			" an error: unexpected status code: 404 for field: bikes within type: Person.",
			Locations: []x.Location{{Line: 9, Column: 4}}},
	}
	require.Contains(t, result.Errors, expectedErrors[0])
	require.Contains(t, result.Errors, expectedErrors[1])
}

type teacher struct {
	ID  string `json:"tid,omitempty"`
	Age int
}

func addTeachers(t *testing.T) []*teacher {
	addTeacherParams := &common.GraphQLParams{
		Query: `mutation {
			addTeacher(input: [{ age: 28 }, { age: 27 }, { age: 26 }]) {
				teacher {
					tid
					age
				}
			}
		}`,
	}

	result := addTeacherParams.ExecuteAsPost(t, alphaURL)
	common.RequireNoGQLErrors(t, result)

	var res struct {
		AddTeacher struct {
			Teacher []*teacher
		}
	}
	err := json.Unmarshal([]byte(result.Data), &res)
	require.NoError(t, err)

	require.Equal(t, len(res.AddTeacher.Teacher), 3)

	// sort in descending order
	sort.Slice(res.AddTeacher.Teacher, func(i, j int) bool {
		return res.AddTeacher.Teacher[i].Age > res.AddTeacher.Teacher[j].Age
	})
	return res.AddTeacher.Teacher
}

type school struct {
	ID          string `json:"id,omitempty"`
	Established int
}

func addSchools(t *testing.T, teachers []*teacher) []*school {

	params := &common.GraphQLParams{
		Query: `mutation addSchool($t1: [TeacherRef], $t2: [TeacherRef], $t3: [TeacherRef]) {
			 addSchool(input: [{ established: 1980, teachers: $t1 },
				 { established: 1981, teachers: $t2 }, { established: 1982, teachers: $t3 }]) {
				 school {
					 id
					 established
				 }
			 }
		 }`,
		Variables: map[string]interface{}{
			// teachers work at multiple schools.
			"t1": []map[string]interface{}{{"tid": teachers[0].ID}, {"tid": teachers[1].ID}},
			"t2": []map[string]interface{}{{"tid": teachers[1].ID}, {"tid": teachers[2].ID}},
			"t3": []map[string]interface{}{{"tid": teachers[2].ID}, {"tid": teachers[0].ID}},
		},
	}

	result := params.ExecuteAsPost(t, alphaURL)
	common.RequireNoGQLErrors(t, result)

	var res struct {
		AddSchool struct {
			School []*school
		}
	}
	err := json.Unmarshal([]byte(result.Data), &res)
	require.NoError(t, err)

	require.Equal(t, len(res.AddSchool.School), 3)
	// The order of mutation result is not the same as the input order, so we sort and return here.
	sort.Slice(res.AddSchool.School, func(i, j int) bool {
		return res.AddSchool.School[i].Established < res.AddSchool.School[j].Established
	})
	return res.AddSchool.School
}

type user struct {
	ID  string `json:"id,omitempty"`
	Age int    `json:"age,omitempty"`
}

func addUsersWithSchools(t *testing.T, schools []*school) []*user {
	params := &common.GraphQLParams{
		Query: `mutation addUser($s1: [SchoolRef], $s2: [SchoolRef], $s3: [SchoolRef]) {
			 addUser(input: [{ age: 10, schools: $s1 },
				 { age: 11, schools: $s2 }, { age: 12, schools: $s3 }]) {
				 user {
					 id
					 age
				 }
			 }
		 }`,
		Variables: map[string]interface{}{
			// Users could have gone to multiple schools
			"s1": []map[string]interface{}{{"id": schools[0].ID}, {"id": schools[1].ID}},
			"s2": []map[string]interface{}{{"id": schools[1].ID}, {"id": schools[2].ID}},
			"s3": []map[string]interface{}{{"id": schools[2].ID}, {"id": schools[0].ID}},
		},
	}

	result := params.ExecuteAsPost(t, alphaURL)
	common.RequireNoGQLErrors(t, result)

	var res struct {
		AddUser struct {
			User []*user
		}
	}
	err := json.Unmarshal([]byte(result.Data), &res)
	require.NoError(t, err)

	require.Equal(t, len(res.AddUser.User), 3)
	// The order of mutation result is not the same as the input order, so we sort and return users here.
	sort.Slice(res.AddUser.User, func(i, j int) bool {
		return res.AddUser.User[i].Age < res.AddUser.User[j].Age
	})
	return res.AddUser.User
}

func addUsers(t *testing.T) []*user {
	params := &common.GraphQLParams{
		Query: `mutation addUser {
			 addUser(input: [{ age: 10 }, { age: 11 }, { age: 12 }]) {
				 user {
					 id
					 age
				 }
			 }
		 }`,
	}

	result := params.ExecuteAsPost(t, alphaURL)
	common.RequireNoGQLErrors(t, result)

	var res struct {
		AddUser struct {
			User []*user
		}
	}
	err := json.Unmarshal([]byte(result.Data), &res)
	require.NoError(t, err)

	require.Equal(t, len(res.AddUser.User), 3)
	// The order of mutation result is not the same as the input order, so we sort and return users here.
	sort.Slice(res.AddUser.User, func(i, j int) bool {
		return res.AddUser.User[i].Age < res.AddUser.User[j].Age
	})
	return res.AddUser.User
}

func verifyData(t *testing.T, users []*user, teachers []*teacher, schools []*school) {
	queryUser := `
	 query ($id: [ID!]){
		 queryUser(filter: {id: $id}, order: {asc: age}) {
			name
			age
			cars {
				name
			}
			schools(order: {asc: established}) {
				name
				established
				teachers(order: {desc: age}) {
					name
					age
				}
				classes {
					name
				}
			}
		 }
	 }`
	params := &common.GraphQLParams{
		Query: queryUser,
		Variables: map[string]interface{}{
			"id": []interface{}{users[0].ID, users[1].ID, users[2].ID},
		},
	}

	result := params.ExecuteAsPost(t, alphaURL)
	common.RequireNoGQLErrors(t, result)

	expected := `{
		 "queryUser": [
		   {
			 "name": "uname-` + users[0].ID + `",
			 "age": 10,
			 "cars": {
				 "name": "car-` + users[0].ID + `"
			 },
			 "schools": [
				 {
					 "name": "sname-` + schools[0].ID + `",
					 "established": 1980,
					 "teachers": [
						 {
							 "name": "tname-` + teachers[0].ID + `",
							 "age": 28
						 },
						 {
							 "name": "tname-` + teachers[1].ID + `",
							 "age": 27
						 }
					 ],
					 "classes": [
						 {
							 "name": "class-` + schools[0].ID + `"
						 }
					 ]
				 },
				 {
					 "name": "sname-` + schools[1].ID + `",
					 "established": 1981,
					 "teachers": [
						 {
							 "name": "tname-` + teachers[1].ID + `",
							 "age": 27
						 },
						 {
							 "name": "tname-` + teachers[2].ID + `",
							 "age": 26
						 }
					 ],
					 "classes": [
						 {
							 "name": "class-` + schools[1].ID + `"
						 }
					 ]
				 }
			 ]
		   },
		   {
			 "name": "uname-` + users[1].ID + `",
			 "age": 11,
			 "cars": {
				 "name": "car-` + users[1].ID + `"
			 },
			 "schools": [
				 {
					 "name": "sname-` + schools[1].ID + `",
					 "established": 1981,
					 "teachers": [
						 {
							 "name": "tname-` + teachers[1].ID + `",
							 "age": 27
						 },
						 {
							 "name": "tname-` + teachers[2].ID + `",
							 "age": 26
						 }
					 ],
					 "classes": [
						 {
							 "name": "class-` + schools[1].ID + `"
						 }
					 ]
				 },
				 {
					 "name": "sname-` + schools[2].ID + `",
					 "established": 1982,
					 "teachers": [
						 {
							 "name": "tname-` + teachers[0].ID + `",
							 "age": 28
						 },
						 {
							 "name": "tname-` + teachers[2].ID + `",
							 "age": 26
						 }
					 ],
					 "classes": [
						 {
							 "name": "class-` + schools[2].ID + `"
						 }
					 ]
				 }
			 ]
		   },
		   {
			 "name": "uname-` + users[2].ID + `",
			 "age": 12,
			 "cars": {
				 "name": "car-` + users[2].ID + `"
			 },
			 "schools": [
				 {
					 "name": "sname-` + schools[0].ID + `",
					 "established": 1980,
					 "teachers": [
						 {
							 "name": "tname-` + teachers[0].ID + `",
							 "age": 28
						 },
						 {
							 "name": "tname-` + teachers[1].ID + `",
							 "age": 27
						 }
					 ],
					 "classes": [
						 {
							 "name": "class-` + schools[0].ID + `"
						 }
					 ]
				 },
				 {
					 "name": "sname-` + schools[2].ID + `",
					 "established": 1982,
					 "teachers": [
						 {
							 "name": "tname-` + teachers[0].ID + `",
							 "age": 28
						 },
						 {
							 "name": "tname-` + teachers[2].ID + `",
							 "age": 26
						 }
					 ],
					 "classes": [
						 {
							 "name": "class-` + schools[2].ID + `"
						 }
					 ]
				 }
			 ]
		   }
		 ]
	   }`

	testutil.CompareJSON(t, expected, string(result.Data))

	singleUserQuery := `
	 query {
		 getUser(id: "` + users[0].ID + `") {
			 name
			 age
			 cars {
				name
			 }
			 schools(order: {asc: established}) {
				 name
				 established
				 teachers(order: {desc: age}) {
					 name
					 age
				 }
				 classes {
					 name
				 }
			 }
		 }
	 }`
	params = &common.GraphQLParams{
		Query: singleUserQuery,
	}

	result = params.ExecuteAsPost(t, alphaURL)
	common.RequireNoGQLErrors(t, result)

	expected = `{
		 "getUser": {
			 "name": "uname-` + users[0].ID + `",
			 "age": 10,
			 "cars": {
				 "name": "car-` + users[0].ID + `"
			 },
			 "schools": [
				 {
					 "name": "sname-` + schools[0].ID + `",
					 "established": 1980,
					 "teachers": [
						 {
							 "name": "tname-` + teachers[0].ID + `",
							 "age": 28
						 },
						 {
							 "name": "tname-` + teachers[1].ID + `",
							 "age": 27
						 }
					 ],
					 "classes": [
						 {
							 "name": "class-` + schools[0].ID + `"
						 }
					 ]
				 },
				 {
					 "name": "sname-` + schools[1].ID + `",
					 "established": 1981,
					 "teachers": [
						 {
							 "name": "tname-` + teachers[1].ID + `",
							 "age": 27
						 },
						 {
							 "name": "tname-` + teachers[2].ID + `",
							 "age": 26
						 }
					 ],
					 "classes": [
						 {
							 "name": "class-` + schools[1].ID + `"
						 }
					 ]
				 }
			 ]
		 }
	 }`

	testutil.CompareJSON(t, expected, string(result.Data))
}

func readFile(t *testing.T, name string) string {
	b, err := ioutil.ReadFile(name)
	require.NoError(t, err)
	return string(b)
}

func TestCustomFieldsShouldForwardHeaders(t *testing.T) {
	schema := `
	type Car @remote {
		id: ID!
		name: String!
	}

	type User {
		id: ID!
		name: String
			@custom(
				http: {
					url: "http://mock:8888/checkHeadersForUserName"
					method: "GET"
					body: "{uid: $id}"
					mode: SINGLE,
					secretHeaders: ["GITHUB-API-TOKEN"]
				}
			)
		age: Int! @search
		cars: Car
		@custom(
			http: {
			url: "http://mock:8888/checkHeadersForCars"
			method: "GET"
			body: "{uid: $id}"
			mode: BATCH,
			secretHeaders: ["STRIPE-API-KEY"]
			}
		)
  	}

# Dgraph.Secret GITHUB-API-TOKEN "some-api-token"
# Dgraph.Secret STRIPE-API-KEY "some-api-key"
  `

	updateSchemaRequireNoGQLErrors(t, schema)
	time.Sleep(2 * time.Second)

	users := addUsers(t)

	queryUser := `
	query ($id: [ID!]){
		queryUser(filter: {id: $id}, order: {asc: age}) {
			name
			age
			cars {
				name
			}
		}
	}`
	params := &common.GraphQLParams{
		Query: queryUser,
		Variables: map[string]interface{}{"id": []interface{}{
			users[0].ID, users[1].ID, users[2].ID}},
	}

	result := params.ExecuteAsPost(t, alphaURL)
	require.Nilf(t, result.Errors, "%+v", result.Errors)
}

func TestCustomFieldsShouldSkipNonEmptyVariable(t *testing.T) {
	schema := `
    type User {
		id: ID!
        address:String
		name: String
			@custom(
				http: {
					url: "http://mock:8888/userName"
					method: "GET"
					body: "{uid: $id,address:$address}"
					mode: SINGLE,
					secretHeaders: ["GITHUB-API-TOKEN"]
				}
			)
		age: Int! @search
  	}

# Dgraph.Secret GITHUB-API-TOKEN "some-api-token"
  `
	updateSchemaRequireNoGQLErrors(t, schema)
	time.Sleep(2 * time.Second)

	users := addUsers(t)
	queryUser := `
	query ($id: [ID!]){
		queryUser(filter: {id: $id}, order: {asc: age}) {
			name
			age
		}
	}`
	params := &common.GraphQLParams{
		Query: queryUser,
		Variables: map[string]interface{}{"id": []interface{}{
			users[0].ID, users[1].ID, users[2].ID}},
	}

	result := params.ExecuteAsPost(t, alphaURL)
	require.Nilf(t, result.Errors, "%+v", result.Errors)
}

func TestCustomFieldsShouldPassBody(t *testing.T) {
	dg, err := testutil.DgraphClient(groupOnegRPC)
	require.NoError(t, err)
	testutil.DropAll(t, dg)
	schema := `
    type User {
		id: String! @id @search(by: [hash, regexp])
        address:String
		name: String
			@custom(
				http: {
					url: "http://mock:8888/userNameWithoutAddress"
					method: "GET"
                    body: "{uid: $id,address:$address}"
                    mode: SINGLE,
					secretHeaders: ["GITHUB-API-TOKEN"]
				}
			)
		age: Int! @search
  	}
# Dgraph.Secret GITHUB-API-TOKEN "some-api-token"
  `
	updateSchemaRequireNoGQLErrors(t, schema)
	time.Sleep(2 * time.Second)

	params := &common.GraphQLParams{
		Query: `mutation addUser {
			 addUser(input: [{ id:"0x5", age: 10 }]) {
				 user {
					 id
					 age
				 }
			 }
		 }`,
	}

	result := params.ExecuteAsPost(t, alphaURL)
	common.RequireNoGQLErrors(t, result)

	queryUser := `
	query ($id: String!){
		queryUser(filter: {id: {eq: $id}}) {
		   name
           age
		}
     }`

	params = &common.GraphQLParams{
		Query:     queryUser,
		Variables: map[string]interface{}{"id": "0x5"},
	}

	result = params.ExecuteAsPost(t, alphaURL)
	require.Nilf(t, result.Errors, "%+v", result.Errors)
}

func TestCustomFieldsShouldBeResolved(t *testing.T) {
	// This test adds data, modifies the schema multiple times and fetches the data.
	// It has the following modes.
	// 1. Batch operation mode along with REST.
	// 2. Single operation mode along with REST.
	// 3. Batch operation mode along with GraphQL.
	// 4. Single operation mode along with GraphQL.

	schema := readFile(t, "schemas/batch-mode-rest.graphql")
	updateSchemaRequireNoGQLErrors(t, schema)
	time.Sleep(2 * time.Second)

	// add some data
	teachers := addTeachers(t)
	schools := addSchools(t, teachers)
	users := addUsersWithSchools(t, schools)

	// lets check batch mode first using REST endpoints.
	t.Run("rest batch operation mode", func(t *testing.T) {
		verifyData(t, users, teachers, schools)
	})

	t.Run("rest single operation mode", func(t *testing.T) {
		// lets update the schema and check single mode now
		schema := readFile(t, "schemas/single-mode-rest.graphql")
		updateSchemaRequireNoGQLErrors(t, schema)
		verifyData(t, users, teachers, schools)
	})

	t.Run("graphql single operation mode", func(t *testing.T) {
		// update schema to single mode where fields are resolved using GraphQL endpoints.
		schema := readFile(t, "schemas/single-mode-graphql.graphql")
		updateSchemaRequireNoGQLErrors(t, schema)
		verifyData(t, users, teachers, schools)
	})

	t.Run("graphql batch operation mode", func(t *testing.T) {
		// update schema to single mode where fields are resolved using GraphQL endpoints.
		schema := readFile(t, "schemas/batch-mode-graphql.graphql")
		updateSchemaRequireNoGQLErrors(t, schema)
		verifyData(t, users, teachers, schools)
	})

	// Fields are fetched through a combination of REST/GraphQL and single/batch mode.
	t.Run("mixed mode", func(t *testing.T) {
		// update schema to single mode where fields are resolved using GraphQL endpoints.
		schema := readFile(t, "schemas/mixed-modes.graphql")
		updateSchemaRequireNoGQLErrors(t, schema)
		verifyData(t, users, teachers, schools)
	})
}

func TestCustomFieldResolutionShouldPropagateGraphQLErrors(t *testing.T) {
	schema := `type Car @remote {
		id: ID!
		name: String!
	}

	type User {
		id: ID!
		name: String
		  @custom(
			http: {
			  url: "http://mock:8888/gqlUserNameWithError"
			  method: "POST"
			  mode: SINGLE
			  graphql: "query($id: ID!) { userName(id: $id) }"
			  skipIntrospection: true
			}
		  )
		age: Int! @search
		cars: Car
		  @custom(
			http: {
			  url: "http://mock:8888/gqlCarsWithErrors"
			  method: "POST"
			  mode: BATCH
			  graphql: "query($input: [UserInput]) { cars(input: $input) }"
			  body: "{ id: $id, age: $age}"
			  skipIntrospection: true
			}
		  )
	}`
	updateSchemaRequireNoGQLErrors(t, schema)
	users := addUsers(t)
	// Sleep so that schema update can come through in Alpha.
	time.Sleep(time.Second)

	queryUser := `
	query ($id: [ID!]){
		queryUser(filter: {id: $id}, order: {asc: age}) {
			name
			age
			cars {
				name
			}
		}
	}`
	params := &common.GraphQLParams{
		Query: queryUser,
		Variables: map[string]interface{}{"id": []interface{}{
			users[0].ID, users[1].ID, users[2].ID}},
	}

	result := params.ExecuteAsPost(t, alphaURL)
	sort.Slice(result.Errors, func(i, j int) bool {
		return result.Errors[i].Message < result.Errors[j].Message
	})
	require.Equal(t, x.GqlErrorList{
		{
			Message: "error-1 from cars",
		},
		{
			Message: "error-1 from username",
		},
		{
			Message: "error-1 from username",
		},
		{
			Message: "error-1 from username",
		},
		{
			Message: "error-2 from cars",
		},
		{
			Message: "error-2 from username",
		},
		{
			Message: "error-2 from username",
		},
		{
			Message: "error-2 from username",
		},
	}, result.Errors)

	expected := `{
		"queryUser": [
		  {
			"name": "uname-` + users[0].ID + `",
			"age": 10,
			"cars": {
				"name": "car-` + users[0].ID + `"
			}
		  },
		  {
			"name": "uname-` + users[1].ID + `",
			"age": 11,
			"cars": {
				"name": "car-` + users[1].ID + `"
			}
		  },
		  {
			"name": "uname-` + users[2].ID + `",
			"age": 12,
			"cars": {
				"name": "car-` + users[2].ID + `"
			}
		  }
		]
	}`

	testutil.CompareJSON(t, expected, string(result.Data))
}

func TestForInvalidCustomQuery(t *testing.T) {
	schema := customTypes + `
	type Query {
		getCountry1(id: ID!): Country! @custom(http: {
			url: "http://mock:8888/noquery",
			method: "POST",
			forwardHeaders: ["Content-Type"],
			graphql: "query($id: ID!) { country(code: $id) }"
		})
	}`
	res := updateSchema(t, schema)
	require.Equal(t, `{"updateGQLSchema":null}`, string(res.Data))
	require.Len(t, res.Errors, 1)
	require.Contains(t, res.Errors[0].Error(), " query `country` is not present in remote schema")
}

func TestForInvalidArgument(t *testing.T) {
	schema := `
	type Country @remote {
        code: String
        name: String
        states: [State]
        std: Int
      }

      type State @remote {
        code: String
        name: String
        country: Country
      }
	type Query {
		getCountry1(id: ID!): Country! @custom(http: {
			url: "http://mock:8888/invalidargument",
			method: "POST",
			forwardHeaders: ["Content-Type"],
			graphql: "query($id: ID!) { country(code: $id) }"
		})
	}`
	res := updateSchema(t, schema)
	require.Equal(t, `{"updateGQLSchema":null}`, string(res.Data))
	require.Len(t, res.Errors, 1)
	require.Contains(t, res.Errors[0].Error(), "argument `code` is not present in remote query"+
		" `country`")

}

func TestForInvalidType(t *testing.T) {
	schema := `
	type Country @remote {
        code: String
        name: String
        states: [State]
        std: Int
    }

    type State @remote {
        code: String
        name: String
        country: Country
    }
	type Query {
		getCountry1(id: ID!): Country! @custom(http: {
			url: "http://mock:8888/invalidtype",
			method: "POST",
			forwardHeaders: ["Content-Type"],
			graphql: "query($id: ID!) { country(code: $id) }"
		})
	}`
	res := updateSchema(t, schema)
	require.Equal(t, `{"updateGQLSchema":null}`, string(res.Data))
	require.Len(t, res.Errors, 1)
	require.Contains(t, res.Errors[0].Error(), "found type mismatch for "+
		"variable `$id` in query `country`, expected `ID!`, got `Int!`")
}

func TestCustomLogicGraphql(t *testing.T) {
	schema := `
	type Country @remote {
      code: String
      name: String
	}

	type Query {
		getCountry1(id: ID!): Country!
		  @custom(
			http: {
			  url: "http://mock:8888/validcountry"
			  method: "POST"
			  graphql: "query($id: ID!) { country(code: $id) }"
			}
		  )
	  }`
	updateSchemaRequireNoGQLErrors(t, schema)
	time.Sleep(2 * time.Second)
	query := `
	query {
		getCountry1(id: "BI"){
			code
			name
		}
	}`
	params := &common.GraphQLParams{
		Query: query,
	}

	result := params.ExecuteAsPost(t, alphaURL)
	common.RequireNoGQLErrors(t, result)
	require.JSONEq(t, string(result.Data), `{"getCountry1":{"code":"BI","name":"Burundi"}}`)
}

func TestCustomLogicGraphqlWithArgumentsOnFields(t *testing.T) {
	schema := `
	type Country @remote {
      code(size: Int!): String
      name: String
	}

	type Query {
		getCountry2(id: ID!): Country!
		  @custom(
			http: {
			  url: "http://mock:8888/argsonfields"
			  method: "POST"
			  forwardHeaders: ["Content-Type"]
			  graphql: "query($id: ID!) { country(code: $id) }"
			}
		  )
	  }`
	updateSchemaRequireNoGQLErrors(t, schema)
	time.Sleep(2 * time.Second)
	query := `
	query {
		getCountry2(id: "BI"){
			code(size: 100)
			name
		}
	}`
	params := &common.GraphQLParams{
		Query: query,
	}

	result := params.ExecuteAsPost(t, alphaURL)
	common.RequireNoGQLErrors(t, result)
	require.JSONEq(t, string(result.Data), `{"getCountry2":{"code":"BI","name":"Burundi"}}`)
}

func TestCustomLogicGraphqlWithError(t *testing.T) {
	schema := `
	type Country @remote {
        code: String
        name: String
        states: [State]
        std: Int
      }

      type State @remote {
        code: String
        name: String
        country: Country
      }

      input CountryInput {
        code: String!
        name: String!
        states: [StateInput]
      }

      input StateInput {
        code: String!
        name: String!
      }
	type Query {
		getCountryOnlyErr(id: ID!): Country! @custom(http: {
			url: "http://mock:8888/validcountrywitherror",
			method: "POST",
			graphql: "query($id: ID!) { country(code: $id) }"
		})
	}`
	updateSchemaRequireNoGQLErrors(t, schema)
	time.Sleep(2 * time.Second)
	query := `
	query {
		getCountryOnlyErr(id: "BI"){
			code
			name
		}
	}`
	params := &common.GraphQLParams{
		Query: query,
	}

	result := params.ExecuteAsPost(t, alphaURL)
	require.JSONEq(t, string(result.Data), `{"getCountryOnlyErr":{"code":"BI","name":"Burundi"}}`)
	require.Equal(t, "dummy error", result.Errors.Error())
}

func TestCustomLogicGraphQLValidArrayResponse(t *testing.T) {
	schema := `
	type Country @remote {
      code: String
      name: String
	}

	type Query {
		getCountries(id: ID!): [Country]
		  @custom(
			http: {
			  url: "http://mock:8888/validcountries"
			  method: "POST"
			  graphql: "query($id: ID!) { validCountries(code: $id) }"
			}
		  )
	  }`
	updateSchemaRequireNoGQLErrors(t, schema)
	time.Sleep(2 * time.Second)
	query := `
	query {
		getCountries(id: "BI"){
			code
			name
		}
	}`
	params := &common.GraphQLParams{
		Query: query,
	}

	result := params.ExecuteAsPost(t, alphaURL)
	common.RequireNoGQLErrors(t, result)
	require.JSONEq(t, string(result.Data), `{"getCountries":[{"name":"Burundi","code":"BI"}]}`)
}

func TestCustomLogicWithErrorResponse(t *testing.T) {
	schema := `
	type Country @remote {
        code: String
        name: String
        states: [State]
        std: Int
      }

      type State @remote {
        code: String
        name: String
        country: Country
      }

      input CountryInput {
        code: String!
        name: String!
        states: [StateInput]
      }

      input StateInput {
        code: String!
        name: String!
      }
	type Query {
		getCountriesErr(id: ID!): [Country] @custom(http: {
			url: "http://mock:8888/graphqlerr",
			method: "POST",
			graphql: "query($id: ID!) { country(code: $id) }"
		})
	}`
	updateSchemaRequireNoGQLErrors(t, schema)
	time.Sleep(2 * time.Second)
	query := `
	query {
		getCountriesErr(id: "BI"){
			code
			name
		}
	}`
	params := &common.GraphQLParams{
		Query: query,
	}

	result := params.ExecuteAsPost(t, alphaURL)
	require.Equal(t, `{"getCountriesErr":[]}`, string(result.Data))
	require.Equal(t, "dummy error", result.Errors.Error())
}

type episode struct {
	Name string
}

func addEpisode(t *testing.T, name string) {
	params := &common.GraphQLParams{
		Query: `mutation addEpisode($name: String!) {
			addEpisode(input: [{ name: $name }]) {
				episode {
					name
				}
			}
		}`,
		Variables: map[string]interface{}{
			"name": name,
		},
	}

	result := params.ExecuteAsPost(t, alphaURL)
	common.RequireNoGQLErrors(t, result)

	var res struct {
		AddEpisode struct {
			Episode []*episode
		}
	}
	err := json.Unmarshal([]byte(result.Data), &res)
	require.NoError(t, err)

	require.Equal(t, len(res.AddEpisode.Episode), 1)
}

type character struct {
	Name string
}

func addCharacter(t *testing.T, name string, episodes interface{}) {
	params := &common.GraphQLParams{
		Query: `mutation addCharacter($name: String!, $episodes: [EpisodeRef]) {
			addCharacter(input: [{ name: $name, episodes: $episodes }]) {
				character {
					name
					episodes {
						name
					}
				}
			}
		}`,
		Variables: map[string]interface{}{
			"name":     name,
			"episodes": episodes,
		},
	}

	result := params.ExecuteAsPost(t, alphaURL)
	common.RequireNoGQLErrors(t, result)

	var res struct {
		AddCharacter struct {
			Character []*character
		}
	}
	err := json.Unmarshal([]byte(result.Data), &res)
	require.NoError(t, err)

	require.Equal(t, len(res.AddCharacter.Character), 1)
}

func TestCustomFieldsWithXidShouldBeResolved(t *testing.T) {
	schema := `
	type Episode {
		name: String! @id
		anotherName: String! @custom(http: {
					url: "http://mock:8888/userNames",
					method: "GET",
					body: "{uid: $name}",
					mode: BATCH
				})
	}

	type Character {
		name: String! @id
		lastName: String @custom(http: {
						url: "http://mock:8888/userNames",
						method: "GET",
						body: "{uid: $name}",
						mode: BATCH
					})
		episodes: [Episode]
	}`
	updateSchemaRequireNoGQLErrors(t, schema)
	time.Sleep(2 * time.Second)

	ep1 := "episode-1"
	ep2 := "episode-2"
	ep3 := "episode-3"

	addEpisode(t, ep1)
	addEpisode(t, ep2)
	addEpisode(t, ep3)

	addCharacter(t, "character-1", []map[string]interface{}{{"name": ep1}, {"name": ep2}})
	addCharacter(t, "character-2", []map[string]interface{}{{"name": ep2}, {"name": ep3}})
	addCharacter(t, "character-3", []map[string]interface{}{{"name": ep3}, {"name": ep1}})

	queryCharacter := `
	query {
		queryCharacter {
			name
			lastName
			episodes {
				name
				anotherName
			}
		}
	}`
	params := &common.GraphQLParams{
		Query: queryCharacter,
	}

	result := params.ExecuteAsPost(t, alphaURL)
	common.RequireNoGQLErrors(t, result)

	expected := `{
		"queryCharacter": [
		  {
			"name": "character-1",
			"lastName": "uname-character-1",
			"episodes": [
			  {
				"name": "episode-1",
				"anotherName": "uname-episode-1"
			  },
			  {
				"name": "episode-2",
				"anotherName": "uname-episode-2"
			  }
			]
		  },
		  {
			"name": "character-2",
			"lastName": "uname-character-2",
			"episodes": [
			  {
				"name": "episode-2",
				"anotherName": "uname-episode-2"
			  },
			  {
				"name": "episode-3",
				"anotherName": "uname-episode-3"
			  }
			]
		  },
		  {
			"name": "character-3",
			"lastName": "uname-character-3",
			"episodes": [
			  {
				"name": "episode-1",
				"anotherName": "uname-episode-1"
			  },
			  {
				"name": "episode-3",
				"anotherName": "uname-episode-3"
			  }
			]
		  }
		]
	  }`

	testutil.CompareJSON(t, expected, string(result.Data))

	// In this case the types have ID! field but it is not being requested as part of the query
	// explicitly, so custom logic de-duplication should check for "dgraph-uid" field.
	schema = `
	type Episode {
		id: ID!
		name: String! @id
		anotherName: String! @custom(http: {
					url: "http://mock:8888/userNames",
					method: "GET",
					body: "{uid: $name}",
					mode: BATCH
				})
	}

	type Character {
		id: ID!
		name: String! @id
		lastName: String @custom(http: {
						url: "http://mock:8888/userNames",
						method: "GET",
						body: "{uid: $name}",
						mode: BATCH
					})
		episodes: [Episode]
	}`
	updateSchemaRequireNoGQLErrors(t, schema)

	result = params.ExecuteAsPost(t, alphaURL)
	common.RequireNoGQLErrors(t, result)
	testutil.CompareJSON(t, expected, string(result.Data))

}

func TestCustomPostMutation(t *testing.T) {
	schema := customTypes + `
	input MovieDirectorInput {
		id: ID
		name: String
		directed: [MovieInput]
	}
	input MovieInput {
		id: ID
		name: String
		director: [MovieDirectorInput]
	}
	type Mutation {
        createMyFavouriteMovies(input: [MovieInput!]): [Movie] @custom(http: {
			url: "http://mock:8888/favMoviesCreate",
			method: "POST",
			body: "{ movies: $input}"
        })
	}`
	updateSchemaRequireNoGQLErrors(t, schema)
	time.Sleep(2 * time.Second)

	params := &common.GraphQLParams{
		Query: `
		mutation createMovies($movs: [MovieInput!]) {
			createMyFavouriteMovies(input: $movs) {
				id
				name
				director {
					id
					name
				}
			}
		}`,
		Variables: map[string]interface{}{
			"movs": []interface{}{
				map[string]interface{}{
					"name":     "Mov1",
					"director": []interface{}{map[string]interface{}{"name": "Dir1"}},
				},
				map[string]interface{}{"name": "Mov2"},
			}},
	}

	result := params.ExecuteAsPost(t, alphaURL)
	common.RequireNoGQLErrors(t, result)

	expected := `
	{
      "createMyFavouriteMovies": [
        {
          "id": "0x1",
          "name": "Mov1",
          "director": [
            {
              "id": "0x2",
              "name": "Dir1"
            }
          ]
        },
        {
          "id": "0x3",
          "name": "Mov2",
          "director": []
        }
      ]
    }`
	require.JSONEq(t, expected, string(result.Data))
}

func TestCustomPostMutationNullInBody(t *testing.T) {
	schema := `type MovieDirector @remote {
		 id: ID!
		 name: String!
		 directed: [Movie]
	 }
    type Movie @remote {
		 id: ID!
		 name: String
		 director: [MovieDirector]
	 }
	input MovieDirectorInput {
		id: ID
		name: String
		directed: [MovieInput]
	}
	input MovieInput {
		id: ID
		name: String
		director: [MovieDirectorInput]
	}
	type Mutation {
        createMyFavouriteMovies(input: [MovieInput!]): [Movie] @custom(http: {
			url: "http://mock:8888/favMoviesCreateWithNullBody",
			method: "POST",
			body: "{ movies: $input}"
        })
	}`
	updateSchemaRequireNoGQLErrors(t, schema)
	time.Sleep(2 * time.Second)

	params := &common.GraphQLParams{
		Query: `
		mutation createMovies($movs: [MovieInput!]) {
			createMyFavouriteMovies(input: $movs) {
				id
				name
				director {
					id
					name
				}
			}
		}`,
		Variables: map[string]interface{}{
			"movs": []interface{}{
				map[string]interface{}{
					"name":     "Mov1",
					"director": []interface{}{map[string]interface{}{"name": "Dir1"}},
				},
				map[string]interface{}{"name": nil},
			}},
	}

	result := params.ExecuteAsPost(t, alphaURL)
	common.RequireNoGQLErrors(t, result)

	expected := `
	{
      "createMyFavouriteMovies": [
        {
          "id": "0x1",
          "name": "Mov1",
          "director": [
            {
              "id": "0x2",
              "name": "Dir1"
            }
          ]
        },
        {
          "id": "0x3",
          "name": null,
          "director": []
        }
      ]
    }`
	require.JSONEq(t, expected, string(result.Data))
}

func TestCustomPatchMutation(t *testing.T) {
	schema := customTypes + `
	input MovieDirectorInput {
		id: ID
		name: String
		directed: [MovieInput]
	}
	input MovieInput {
		id: ID
		name: String
		director: [MovieDirectorInput]
	}
	type Mutation {
        updateMyFavouriteMovie(id: ID!, input: MovieInput!): Movie @custom(http: {
			url: "http://mock:8888/favMoviesUpdate/$id",
			method: "PATCH",
			body: "$input"
        })
	}`
	updateSchemaRequireNoGQLErrors(t, schema)
	time.Sleep(2 * time.Second)

	params := &common.GraphQLParams{
		Query: `
		mutation updateMovies($id: ID!, $mov: MovieInput!) {
			updateMyFavouriteMovie(id: $id, input: $mov) {
				id
				name
				director {
					id
					name
				}
			}
		}`,
		Variables: map[string]interface{}{
			"id": "0x1",
			"mov": map[string]interface{}{
				"name":     "Mov1",
				"director": []interface{}{map[string]interface{}{"name": "Dir1"}},
			}},
	}

	result := params.ExecuteAsPost(t, alphaURL)
	common.RequireNoGQLErrors(t, result)

	expected := `
	{
      "updateMyFavouriteMovie": {
        "id": "0x1",
        "name": "Mov1",
        "director": [
          {
            "id": "0x2",
            "name": "Dir1"
          }
        ]
      }
    }`
	require.JSONEq(t, expected, string(result.Data))
}

func TestCustomMutationShouldForwardHeaders(t *testing.T) {
	schema := customTypes + `
	type Mutation {
        deleteMyFavouriteMovie(id: ID!): Movie @custom(http: {
			url: "http://mock:8888/favMoviesDelete/$id",
			method: "DELETE",
			forwardHeaders: ["X-App-Token", "X-User-Id"]
        })
	}`
	updateSchemaRequireNoGQLErrors(t, schema)
	time.Sleep(2 * time.Second)

	params := &common.GraphQLParams{
		Query: `
		mutation {
			deleteMyFavouriteMovie(id: "0x1") {
				id
				name
			}
		}`,
		Headers: map[string][]string{
			"X-App-Token":   {"app-token"},
			"X-User-Id":     {"123"},
			"Random-header": {"random"},
		},
	}

	result := params.ExecuteAsPost(t, alphaURL)
	common.RequireNoGQLErrors(t, result)

	expected := `
	{
      "deleteMyFavouriteMovie": {
        "id": "0x1",
        "name": "Mov1"
      }
    }`
	require.JSONEq(t, expected, string(result.Data))
}

func TestCustomGraphqlNullQueryType(t *testing.T) {
	schema := customTypes + `
	type Query {
		getCountry1(id: ID!): Country! @custom(http: {
			url: "http://mock:8888/nullQueryAndMutationType",
			method: "POST",
			graphql: "query($id: ID!) { getCountry(id: $id) }"
		})
	}`
	res := updateSchema(t, schema)
	require.Equal(t, `{"updateGQLSchema":null}`, string(res.Data))
	require.Len(t, res.Errors, 1)
	require.Contains(t, res.Errors[0].Error(), "remote schema doesn't have any queries.")
}

func TestCustomGraphqlNullMutationType(t *testing.T) {
	schema := customTypes + `
	type Mutation {
		addCountry1(input: CountryInput!): Country! @custom(http: {
			url: "http://mock:8888/nullQueryAndMutationType",
			method: "POST",
			graphql: "mutation($input: CountryInput!) { putCountry(country: $input) }"
		})
	}`
	res := updateSchema(t, schema)
	require.Equal(t, `{"updateGQLSchema":null}`, string(res.Data))
	require.Len(t, res.Errors, 1)
	require.Contains(t, res.Errors[0].Error(), "remote schema doesn't have any mutations.")
}

func TestCustomGraphqlMissingQueryType(t *testing.T) {
	schema := customTypes + `
	type Query {
		getCountry1(id: ID!): Country! @custom(http: {
			url: "http://mock:8888/missingQueryAndMutationType",
			method: "POST",
			graphql: "query($id: ID!) { getCountry(id: $id) }"
		})
	}`
	res := updateSchema(t, schema)
	require.Equal(t, `{"updateGQLSchema":null}`, string(res.Data))
	require.Len(t, res.Errors, 1)
	require.Contains(t, res.Errors[0].Error(), "remote schema doesn't have any type named Query.")
}

func TestCustomGraphqlMissingMutationType(t *testing.T) {
	schema := customTypes + `
	type Mutation {
		addCountry1(input: CountryInput!): Country! @custom(http: {
			url: "http://mock:8888/missingQueryAndMutationType",
			method: "POST",
			graphql: "mutation($input: CountryInput!) { putCountry(country: $input) }"
		})
	}`
	res := updateSchema(t, schema)
	require.Equal(t, `{"updateGQLSchema":null}`, string(res.Data))
	require.Len(t, res.Errors, 1)
	require.Contains(t, res.Errors[0].Error(), "remote schema doesn't have any type named Mutation")
}

func TestCustomGraphqlMissingMutation(t *testing.T) {
	schema := customTypes + `
	type Mutation {
		addCountry1(input: CountryInput!): Country!
		  @custom(
			http: {
			  url: "http://mock:8888/setCountry"
			  method: "POST"
			  graphql: "mutation($input: CountryInput!) { putCountry(country: $input) }"
			}
		  )
	  }`
	res := updateSchema(t, schema)
	require.Equal(t, `{"updateGQLSchema":null}`, string(res.Data))
	require.Len(t, res.Errors, 1)
	require.Contains(t, res.Errors[0].Error(), "mutation `putCountry` is not present in remote"+
		" schema")
}

func TestCustomGraphqlReturnTypeMismatch(t *testing.T) {
	schema := customTypes + `
	type Mutation {
		addCountry1(input: CountryInput!): Movie! @custom(http: {
			url: "http://mock:8888/setCountry",
			method: "POST",
			graphql: "mutation($input: CountryInput!) { setCountry(country: $input) }"
		})
	}`
	res := updateSchema(t, schema)
	require.Equal(t, `{"updateGQLSchema":null}`, string(res.Data))
	require.Len(t, res.Errors, 1)
	require.Contains(t, res.Errors[0].Error(), "found return type mismatch for mutation"+
		" `setCountry`, expected `Movie!`, got `Country!`")
}

func TestCustomGraphqlReturnTypeMismatchForBatchedField(t *testing.T) {
	schema := `
	type Author {
		id: ID!
		name: String!
	}
	type Post {
		id: ID!
		text: String!
		author: Author! @custom(http: {
			url: "http://mock:8888/getPosts",
			method: "POST",
			mode: BATCH
			graphql: "query ($abc: [PostInput]) { getPosts(input: $abc) }"
			body: "{id: $id}"
		})
	}
	`
	res := updateSchema(t, schema)
	require.Equal(t, `{"updateGQLSchema":null}`, string(res.Data))
	require.Len(t, res.Errors, 1)
	require.Contains(t, res.Errors[0].Error(),
		"resolving updateGQLSchema failed because input:13: Type Post; Field author: inside "+
			"graphql in @custom directive, found return type mismatch for query `getPosts`, "+
			"expected `[Author!]`, got `[Post!]`.\n")
}

func TestCustomGraphqlInvalidInputFormatForBatchedField(t *testing.T) {
	schema := `
	type Post {
		id: ID!
		text: String
		comments: Post! @custom(http: {
			url: "http://mock:8888/invalidInputForBatchedField",
			method: "POST",
			mode: BATCH
			graphql: "query { getPosts(input: [{id: $id}]) }"
			body: "{id: $id}"
		})
	}
	`
	res := updateSchema(t, schema)
	require.Equal(t, `{"updateGQLSchema":null}`, string(res.Data))
	require.Len(t, res.Errors, 1)
	require.Contains(t, res.Errors[0].Error(),
		"resolving updateGQLSchema failed because input:9: Type Post; Field comments: inside "+
			"graphql in @custom directive, for BATCH mode, query `getPosts` can have only one "+
			"argument whose value should be a variable.\n")
}

func TestCustomGraphqlMissingTypeForBatchedFieldInput(t *testing.T) {
	schema := `
	type Post {
		id: ID!
		text: String!
		comments: String! @custom(http: {
							url: "http://mock:8888/missingTypeForBatchedFieldInput",
							method: "POST",
							mode: BATCH
							graphql: "query ($abc: [PostInput]) { getPosts(input: $abc) }"
							body: "{id: $id}"
						})
	}
	`
	res := updateSchema(t, schema)
	require.Equal(t, `{"updateGQLSchema":null}`, string(res.Data))
	require.Len(t, res.Errors, 1)
	require.Contains(t, res.Errors[0].Error(),
		"resolving updateGQLSchema failed because input:9: Type Post; Field comments: inside "+
			"graphql in @custom directive, remote schema doesn't have any type named "+
			"PostFilterInput.\n")
}

func TestCustomGraphqlMissingRequiredArgument(t *testing.T) {
	schema := `
	type Country @remote {
      code: String
      name: String
      states: [State]
      std: Int
    }

    type State @remote {
      code: String
      name: String
      country: Country
    }

    input CountryInput {
      code: String!
      name: String!
      states: [StateInput]
    }

    input StateInput {
      code: String!
      name: String!
	}

	type Mutation {
		addCountry1(input: CountryInput!): Country! @custom(http: {
										url: "http://mock:8888/setCountry",
										method: "POST",
										graphql: "mutation { setCountry() }"
									})
	}`
	res := updateSchema(t, schema)
	require.Equal(t, `{"updateGQLSchema":null}`, string(res.Data))
	require.Len(t, res.Errors, 1)
	require.Contains(t, res.Errors[0].Error(), "argument `country` in mutation"+
		" `setCountry` is missing, it is required by remote mutation.")
}

// this one accepts an object and returns an object
func TestCustomGraphqlMutation1(t *testing.T) {
	schema := `
	type Country @remote {
		code: String
		name: String
		states: [State]
		std: Int
    }

    type State @remote {
      code: String
      name: String
      country: Country
    }

    input CountryInput {
      code: String!
      name: String!
      states: [StateInput]
    }

    input StateInput {
      code: String!
      name: String!
	}

	type Mutation {
		addCountry1(input: CountryInput!): Country! @custom(http: {
					url: "http://mock:8888/setCountry"
					method: "POST"
					graphql: "mutation($input: CountryInput!) { setCountry(country: $input) }"
			})
	  }`
	updateSchemaRequireNoGQLErrors(t, schema)
	time.Sleep(2 * time.Second)

	params := &common.GraphQLParams{
		Query: `
		mutation addCountry1($input: CountryInput!) {
			addCountry1(input: $input) {
				code
				name
				states {
					code
					name
				}
			}
		}`,
		Variables: map[string]interface{}{
			"input": map[string]interface{}{
				"code": "IN",
				"name": "India",
				"states": []interface{}{
					map[string]interface{}{
						"code": "RJ",
						"name": "Rajasthan",
					},
					map[string]interface{}{
						"code": "KA",
						"name": "Karnataka",
					},
				},
			},
		},
	}

	result := params.ExecuteAsPost(t, alphaURL)
	common.RequireNoGQLErrors(t, result)

	expected := `
	{
		"addCountry1": {
			"code": "IN",
			"name": "India",
			"states": [
				{
					"code": "RJ",
					"name": "Rajasthan"
				},
				{
					"code": "KA",
					"name": "Karnataka"
				}
			]
		}
    }`
	require.JSONEq(t, expected, string(result.Data))
}

// this one accepts multiple scalars and returns a list of objects
func TestCustomGraphqlMutation2(t *testing.T) {
	schema := `
	type Country @remote {
        code: String
        name: String
        states: [State]
        std: Int
      }

      type State @remote {
        code: String
        name: String
        country: Country
      }

      input CountryInput {
        code: String!
        name: String!
        states: [StateInput]
      }

      input StateInput {
        code: String!
        name: String!
	  }

	type Mutation {
		updateCountries(name: String, std: Int): [Country!]! @custom(http: {
								url: "http://mock:8888/updateCountries",
								method: "POST",
								graphql: "mutation($name: String, $std: Int) { updateCountries(name: $name, std: $std) }"
							})
	}`
	updateSchemaRequireNoGQLErrors(t, schema)
	time.Sleep(2 * time.Second)

	params := &common.GraphQLParams{
		Query: `
		mutation updateCountries($name: String, $std: Int) {
			updateCountries(name: $name, std: $std) {
				name
				std
			}
		}`,
		Variables: map[string]interface{}{
			"name": "Australia",
			"std":  91,
		},
	}

	result := params.ExecuteAsPost(t, alphaURL)
	common.RequireNoGQLErrors(t, result)

	expected := `
	{
		"updateCountries": [
			{
				"name": "India",
				"std": 91
			},
			{
				"name": "Australia",
				"std": 61
			}
		]
    }`
	require.JSONEq(t, expected, string(result.Data))
}

func TestForValidInputArgument(t *testing.T) {
	schema := `
	type Country @remote {
      code: String
      name: String
    }

    input CountryInput {
      code: String!
      name: String!
	}

	type Query {
		myCustom(yo: CountryInput!): [Country!]!
		  @custom(
			http: {
			  url: "http://mock:8888/validinputfield"
			  method: "POST"
			  graphql: "query($yo: CountryInput!) {countries(filter: $yo)}"
			}
		  )
	  }`
	common.RequireNoGQLErrors(t, updateSchema(t, schema))
	time.Sleep(2 * time.Second)

	params := &common.GraphQLParams{
		Query: `
		query {
			myCustom(yo:{code:"BI",name:"sd"}){
		 	  name
		  	  code
		 	}
		}`,
	}

	result := params.ExecuteAsPost(t, alphaURL)
	common.RequireNoGQLErrors(t, result)

	expected := `
	{
		"myCustom": [
		  {
			"name": "sd",
			"code": "BI"
		  }
		]
	  }`
	require.JSONEq(t, expected, string(result.Data))
}

func TestForInvalidInputObject(t *testing.T) {
	schema := `
	 type Country @remote {
        code: String
        name: String
        states: [State]
        std: Int
      }

      type State @remote {
        code: String
        name: String
        country: Country
      }

      input CountryInput @remote {
        code: String!
        name: String!
        states: [StateInput]
      }

      input StateInput @remote {
        code: String!
        name: String!
	 }

		type Query {
			myCustom(yo: CountryInput!): [Country!]! @custom(http: {url: "http://mock:8888/invalidfield", method: "POST", graphql: "query($yo: CountryInput!) {countries(filter: $yo)}"})
		}
	 `
	res := updateSchema(t, schema)
	require.Contains(t, res.Errors.Error(), "expected type for the field code is Int! but got String! in type CountryInput")
}

func TestForNestedInvalidInputObject(t *testing.T) {
	schema := `
	type Country @remote {
        code: String
        name: String
        states: [State]
        std: Int
    }

    type State @remote {
        code: String
        name: String
        country: Country
    }

    input CountryInput @remote {
        code: String!
        name: String!
        states: [StateInput]
    }

    input StateInput @remote {
        code: String!
        name: String!
    }

	type Query {
		myCustom(yo: CountryInput!): [Country!]! @custom(http: {url: "http://mock:8888/nestedinvalid", method: "POST",
		graphql: "query($yo: CountryInput!) {countries(filter: $yo)}"})
    }
	 `
	res := updateSchema(t, schema)
	require.Contains(t, res.Errors.Error(), "expected type for the field name is Int! but got String! in type StateInput")
}

func TestRestCustomLogicInDeepNestedField(t *testing.T) {
	schema := `
	type SearchTweets {
		id: ID!
		text: String!
		user: User
	}

	type User {
		id: ID!
		screen_name: String! @id
		followers: Followers @custom(http:{
			url: "http://mock:8888/twitterfollowers?screen_name=$screen_name"
			method: "GET",
		})
		tweets: [SearchTweets] @hasInverse(field: user)
	}

	type RemoteUser @remote {
		id: ID!
		name: String
	}

	type Followers@remote{
		users: [RemoteUser]
	}
	`

	updateSchemaRequireNoGQLErrors(t, schema)
	time.Sleep(2 * time.Second)

	params := &common.GraphQLParams{
		Query: `
		mutation{
			addUser(input:[
			  {
				  screen_name:"manishrjain",
				  tweets:[{text:"hello twitter"}]
			  }
			  {
				  screen_name:"amazingPanda",
				  tweets:[{text:"I love Kung fu."}]
			  }
			]){
			  numUids
			}
		  }`,
	}

	result := params.ExecuteAsPost(t, alphaURL)
	common.RequireNoGQLErrors(t, result)

	params = &common.GraphQLParams{
		Query: `
		query{
			querySearchTweets{
			  text
			  user{
				screen_name
				followers{
				  users{
					name
				  }
				}
			  }
			}
		  }`,
	}

	result = params.ExecuteAsPost(t, alphaURL)
	common.RequireNoGQLErrors(t, result)
	testutil.CompareJSON(t, `
	{
		"querySearchTweets": [
			{
				"text": "hello twitter",
				"user": {
					"screen_name": "manishrjain",
					"followers": {
						"users": [{"name": "hi_balaji"}]
					}
				}
			},{
				"text": "I love Kung fu.",
				"user": {
					"screen_name": "amazingPanda",
					"followers": {
						"users": [{"name": "twitter_bot"}]
					}
				}
			}
		]
<<<<<<< HEAD
	}`)
}

func TestCustomDQL(t *testing.T) {
	dg, err := testutil.DgraphClient(alphaGrpc)
	require.NoError(t, err)
	testutil.DropAll(t, dg)

	schema := `
	type Tweets {
		id: ID!
		text: String! @search(by: [fulltext])
		user: User
		timestamp: DateTime! @search
	}
	type User {
		screen_name: String! @id
		followers: Int @search
		tweets: [Tweets] @hasInverse(field: user)
	}
	type UserTweetCount @remote {
		screen_name: String
		tweetCount: Int
	}
	
	type Query {
	  getFirstUserByFollowerCount(count: Int!): User @custom(dql: """
		query getFirstUserByFollowerCount($count: int) {
			getFirstUserByFollowerCount(func: eq(User.followers, $count), first: 1) {
				screen_name: User.screen_name
				followers: User.followers
			}
		}
		""")
		
	  dqlTweetsByAuthorFollowers: [Tweets] @custom(dql: """
		query {
			var(func: type(Tweets)) @filter(anyoftext(Tweets.text, "DQL")) {
				Tweets.user {
					followers as User.followers
				}
				userFollowerCount as sum(val(followers))
			}
			dqlTweetsByAuthorFollowers(func: uid(userFollowerCount), orderdesc: val(userFollowerCount)) {
				id: uid
				text: Tweets.text
				timestamp: Tweets.timestamp
			}
		}
		""")
		
	  filteredTweetsByAuthorFollowers(search: String!): [Tweets] @custom(dql: """
		query t($search: string) {
			var(func: type(Tweets)) @filter(anyoftext(Tweets.text, $search)) {
				Tweets.user {
					followers as User.followers
				}
				userFollowerCount as sum(val(followers))
			}
			filteredTweetsByAuthorFollowers(func: uid(userFollowerCount), orderdesc: val(userFollowerCount)) {
				id: uid
				text: Tweets.text
				timestamp: Tweets.timestamp
			}
		}
		""")

	  queryUserTweetCounts: [UserTweetCount] @custom(dql: """
		query {
			var(func: type(User)) {
				tc as count(User.tweets)
			}
			queryUserTweetCounts(func: uid(tc), orderdesc: val(tc)) {
				screen_name: User.screen_name
				tweetCount: val(tc)
			}
		}
		""")
	}
	`
	updateSchemaRequireNoGQLErrors(t, schema)
	time.Sleep(2 * time.Second)

	params := &common.GraphQLParams{
		Query: `
		mutation {
		  addTweets(input: [
			{
			  text: "Hello DQL!"
			  user: {
				screen_name: "abhimanyu"
				followers: 5
			  }
			  timestamp: "2020-07-29"
			}
			{
			  text: "Woah DQL works!"
			  user: {
				screen_name: "pawan"
				followers: 10
			  }
			  timestamp: "2020-07-29"
			}
			{
			  text: "hmm, It worked."
			  user: {
				screen_name: "abhimanyu"
				followers: 5
			  }
			  timestamp: "2020-07-30"
			}
		  ]) {
			numUids
		  }
		}`,
	}

	result := params.ExecuteAsPost(t, alphaURL)
	common.RequireNoGQLErrors(t, result)

	params = &common.GraphQLParams{
		Query: `
		query {
		  getFirstUserByFollowerCount(count: 10) {
			screen_name
			followers
		  }
		  dqlTweetsByAuthorFollowers {
			text
		  }
		  filteredTweetsByAuthorFollowers(search: "hello") {
			text
		  }
		  queryUserTweetCounts {
			screen_name
			tweetCount
		  }
		}`,
	}

	result = params.ExecuteAsPost(t, alphaURL)
	common.RequireNoGQLErrors(t, result)

	require.JSONEq(t, `{
		"getFirstUserByFollowerCount": {
		  "screen_name": "pawan",
		  "followers": 10
		},
		"dqlTweetsByAuthorFollowers": [
		  {
			"text": "Woah DQL works!"
		  },
		  {
			"text": "Hello DQL!"
		  }
		],
		"filteredTweetsByAuthorFollowers": [
		  {
			"text": "Hello DQL!"
		  }
		],
		"queryUserTweetCounts": [
		  {
			"screen_name": "abhimanyu",
			"tweetCount": 2
		  },
		  {
			"screen_name": "pawan",
			"tweetCount": 1
		  }
		]
	  }`, string(result.Data))
=======
	}`, string(result.Data))
>>>>>>> 9c8fffa7
}<|MERGE_RESOLUTION|>--- conflicted
+++ resolved
@@ -2626,8 +2626,7 @@
 				}
 			}
 		]
-<<<<<<< HEAD
-	}`)
+	}`, string(result.Data))
 }
 
 func TestCustomDQL(t *testing.T) {
@@ -2799,7 +2798,4 @@
 		  }
 		]
 	  }`, string(result.Data))
-=======
-	}`, string(result.Data))
->>>>>>> 9c8fffa7
 }