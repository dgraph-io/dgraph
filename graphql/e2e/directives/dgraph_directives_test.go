--- conflicted
+++ resolved
@@ -33,446 +33,8 @@
 }
 
 func TestSchema_WithDgraphDirectives(t *testing.T) {
-<<<<<<< HEAD
-	expectedDgraphSchema := `
-{
-	"schema": [{
-		"predicate": "Category.name",
-		"type": "string"
-	}, {
-		"predicate": "Category.posts",
-		"type": "uid",
-		"list": true
-	}, {
-		"predicate": "Country.name",
-		"type": "string",
-		"index": true,
-		"tokenizer": ["trigram", "hash"]
-	}, {
-		"predicate": "Human.starships",
-		"type": "uid",
-		"list": true
-	}, {
-		"predicate": "Movie.name",
-		"type": "string"
-	}, {
-		"predicate": "MovieDirector.name",
-		"type": "string"
-	}, {
-		"predicate": "State.capital",
-		"type": "string"
-	}, {
-		"predicate": "State.name",
-		"type": "string"
-	}, {
-		"predicate": "State.xcode",
-		"type": "string",
-		"index": true,
-		"tokenizer": ["trigram", "hash"],
-		"upsert": true
-	}, {
-		"predicate": "User.name",
-		"type": "string",
-		"index": true,
-		"tokenizer": ["hash"],
-		"upsert": true
-	}, {
-		"predicate": "appears_in",
-		"type": "string",
-		"index": true,
-		"tokenizer": ["hash"],
-		"list": true
-	}, {
-		"predicate": "credits",
-		"type": "float"
-	}, {
-		"predicate": "test.dgraph.author.country",
-		"type": "uid"
-	}, {
-		"predicate": "test.dgraph.author.dob",
-		"type": "datetime",
-		"index": true,
-		"tokenizer": ["year"]
-	}, {
-		"predicate": "test.dgraph.author.name",
-		"type": "string",
-		"index": true,
-		"tokenizer": ["hash", "trigram"]
-	}, {
-		"predicate": "test.dgraph.author.posts",
-		"type": "uid",
-		"list": true
-	}, {
-		"predicate": "test.dgraph.author.reputation",
-		"type": "float",
-		"index": true,
-		"tokenizer": ["float"]
-	}, {
-		"predicate": "test.dgraph.employee.en.ename",
-		"type": "string"
-	}, {
-		"predicate": "dgraph.graphql.schema",
-		"type": "string"
-	},
-	{
-		"predicate": "dgraph.cors",
-		"type": "string",
-		"list": true,
-		"index": true,
-      	"tokenizer": [
-          "exact"
-      	],
-      	"upsert": true
-	}, {
-		"predicate": "dgraph.graphql.xid",
-		"type": "string",
-		"index": true,
-		"tokenizer": ["exact"],
-		"upsert": true
-	}, {
-		"predicate": "test.dgraph.topic",
-		"type": "string",
-		"index": true,
-		"tokenizer": ["exact"]
-	}, {
-		"predicate": "dgraph.type",
-		"type": "string",
-		"index": true,
-		"tokenizer": ["exact"],
-		"list": true
-	}, {
-		"predicate": "directed.movies",
-		"type": "uid",
-		"reverse": true,
-		"list": true
-	}, {
-		"predicate": "hasStates",
-		"type": "uid",
-		"list": true
-	}, {
-		"predicate": "inCountry",
-		"type": "uid"
-	}, {
-		"predicate": "is_published",
-		"type": "bool",
-		"index": true,
-		"tokenizer": ["bool"]
-	}, {
-		"predicate": "myPost.category",
-		"type": "uid"
-	}, {
-		"predicate": "myPost.numLikes",
-		"type": "int",
-		"index": true,
-		"tokenizer": ["int"]
-	}, {
-		"predicate": "myPost.numViews",
-		"type": "int",
-		"index": true,
-		"tokenizer": ["int"]
-	}, {
-		"predicate": "myPost.postType",
-		"type": "string",
-		"index": true,
-		"tokenizer": ["hash", "trigram"]
-	}, {
-		"predicate": "myPost.tags",
-		"type": "string",
-		"index": true,
-		"tokenizer": ["exact"],
-		"list": true
-	}, {
-		"predicate": "myPost.title",
-		"type": "string",
-		"index": true,
-		"tokenizer": ["term", "fulltext"]
-	}, {
-		"predicate": "performance.character.name",
-		"type": "string",
-		"index": true,
-		"tokenizer": ["exact"]
-	}, {
-		"predicate": "post.author",
-		"type": "uid"
-	}, {
-		"predicate": "pwd",
-		"type": "password"
-	}, {
-		"predicate": "roboDroid.primaryFunction",
-		"type": "string"
-	}, {
-		"predicate": "star.ship.length",
-		"type": "float"
-	}, {
-		"predicate": "star.ship.name",
-		"type": "string",
-		"index": true,
-		"tokenizer": ["term"]
-	}, {
-		"predicate": "post1.numComments",
-		"type": "int"
-	}, {
-		"predicate": "post1.title",
-		"type": "string",
-		"index": true,
-		"tokenizer": ["trigram", "hash"],
-		"upsert": true
-	}, {
-		"predicate": "post1.numViews",
-		"type": "int"
-	}, {
-		"predicate": "post1.numLikes",
-		"type": "int"
-	}, {
-		"predicate": "text",
-		"type": "string",
-		"index": true,
-		"tokenizer": ["fulltext"]
-	}, {
-		"predicate": "People.xid",
-		"type": "string",
-		"index": true,
-		"tokenizer": ["hash"],
-		"upsert": true
-	}, {
-		"predicate": "post",
-		"type": "string"
-	},{
-		"predicate": "职业",
-		"type": "string"
-	}, {
-		"predicate": "People.name",
-		"type": "string"
-	}, {
-		"predicate": "Teacher.subject",
-		"type": "string"
-	}, {
-		"predicate": "Teacher.teaches",
-		"type": "uid",
-		"list": true
-	}, {
-		"predicate": "Student.taughtBy",
-		"type": "uid",
-		"list": true
-	}, {
-		"predicate": "Thing.name",
-		"type": "string"
-	}, {
-		"predicate": "ThingOne.color",
-		"type": "string"
-	}, {
-		"predicate": "ThingOne.usedBy",
-		"type": "string"
-	}, {
-		"predicate": "ThingTwo.color",
-		"type": "string"
-	}, {
-		"predicate": "ThingTwo.owner",
-		"type": "string"
-	}],
-	"types": [{
-		"fields": [{
-			"name": "Category.name"
-		}, {
-			"name": "Category.posts"
-		}],
-		"name": "Category"
-	}, {
-		"fields": [{
-			"name": "Country.name"
-		}, {
-			"name": "hasStates"
-		}],
-		"name": "Country"
-	}, {
-		"fields": [{
-			"name": "test.dgraph.employee.en.ename"
-		}, {
-			"name": "performance.character.name"
-		}, {
-			"name": "appears_in"
-		}, {
-			"name": "Human.starships"
-		}, {
-			"name": "credits"
-		}],
-		"name": "Human"
-	}, {
-		"fields": [{
-			"name": "Movie.name"
-		}],
-		"name": "Movie"
-	}, {
-		"fields": [{
-			"name": "MovieDirector.name"
-		}, {
-			"name": "directed.movies"
-		}],
-		"name": "MovieDirector"
-	}, {
-		"fields": [{
-			"name": "State.xcode"
-		}, {
-			"name": "State.name"
-		}, {
-			"name": "State.capital"
-		}, {
-			"name": "inCountry"
-		}],
-		"name": "State"
-	}, {
-		"fields": [{
-			"name": "User.name"
-		}, {
-			"name": "pwd"
-		}],
-		"name": "User"
-	}, {
-		"fields": [{
-			"name": "test.dgraph.author.name"
-		}, {
-			"name": "test.dgraph.author.dob"
-		}, {
-			"name": "test.dgraph.author.reputation"
-		}, {
-			"name": "test.dgraph.author.country"
-		}, {
-			"name": "test.dgraph.author.posts"
-		}],
-		"name": "test.dgraph.author"
-	}, {
-		"fields": [{
-			"name": "test.dgraph.employee.en.ename"
-		}],
-		"name": "test.dgraph.employee.en"
-	}, {
-		"fields": [{
-			"name": "dgraph.graphql.schema"
-		}, {
-			"name": "dgraph.graphql.xid"
-		}],
-		"name": "dgraph.graphql"
-	}, {
-		"fields": [{
-			"name": "post"
-		}, {
-			"name": "职业"
-		}],
-		"name": "Message"
-	}, {
-		"fields": [{
-			"name": "myPost.title"
-		}, {
-			"name": "text"
-		}, {
-			"name": "myPost.tags"
-		}, {
-			"name": "test.dgraph.topic"
-		}, {
-			"name": "myPost.numLikes"
-		}, {
-			"name": "myPost.numViews"
-		}, {
-			"name": "is_published"
-		}, {
-			"name": "myPost.postType"
-		}, {
-			"name": "post.author"
-		}, {
-			"name": "myPost.category"
-		}],
-		"name": "myPost"
-	}, {
-		"fields": [{
-			"name": "post1.numComments"
-		}, {
-			"name": "post1.title"
-		}, {
-			"name": "post1.numViews"
-		}, {
-			"name": "post1.numLikes"
-		}],
-		"name": "post1"
-	}, {
-		"fields": [{
-			"name": "performance.character.name"
-		}, {
-			"name": "appears_in"
-		}],
-		"name": "performance.character"
-	}, {
-		"fields": [{
-			"name": "performance.character.name"
-		}, {
-			"name": "appears_in"
-		}, {
-			"name": "roboDroid.primaryFunction"
-		}],
-		"name": "roboDroid"
-	}, {
-		"fields": [{
-			"name": "star.ship.name"
-		}, {
-			"name": "star.ship.length"
-		}],
-		"name": "star.ship"
-	}, {
-		"fields": [{
-			"name": "People.xid"
-		}, {
-			"name": "People.name"
-		}],
-		"name": "People"
-	}, {
-		"fields": [{
-			"name": "People.xid"
-		}, {
-			"name": "People.name"
-		}, {
-			"name": "Teacher.subject"
-		}, {
-			"name": "Teacher.teaches"
-		}],
-		"name": "Teacher"
-	}, {
-		"fields": [{
-			"name": "People.xid"
-		}, {
-			"name": "People.name"
-		}, {
-			"name": "Student.taughtBy"
-		}],
-		"name": "Student"
-	}, {
-			"fields": [{
-				"name": "Thing.name"
-			}],
-			"name": "Thing"
-		}, {
-			"fields": [{
-				"name": "Thing.name"
-			}, {
-				"name": "ThingOne.color"
-			}, {
-				"name": "ThingOne.usedBy"
-			}],
-			"name": "ThingOne"
-		}, {
-			"fields": [{
-				"name": "Thing.name"
-			}, {
-				"name": "ThingTwo.color"
-			}, {
-				"name": "ThingTwo.owner"
-			}],
-			"name": "ThingTwo"
-		}]
-}
-	`
-=======
 	b, err := ioutil.ReadFile("schema_response.json")
 	require.NoError(t, err)
->>>>>>> 12b27160
 
 	t.Run("graphql schema", func(t *testing.T) {
 		common.SchemaTest(t, string(b))
