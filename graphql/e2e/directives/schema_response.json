--- conflicted
+++ resolved
@@ -984,10 +984,6 @@
           "name": "Animal.category"
         },
         {
-<<<<<<< HEAD
-            "predicate": "dgraph.drop.op",
-            "type": "string"
-=======
           "name": "Parrot.repeatsWords"
         }
       ],
@@ -1008,7 +1004,6 @@
       "fields": [
         {
           "name": "Person1.name"
->>>>>>> 7ca23633
         },
         {
           "name": "Person1.friends"
@@ -1044,15 +1039,6 @@
           "name": "Project.owner"
         },
         {
-<<<<<<< HEAD
-            "predicate": "dgraph.graphql.xid",
-            "type": "string",
-            "index": true,
-            "tokenizer": [
-                "exact"
-            ],
-            "upsert": true
-=======
           "name": "Project.name"
         },
         {
@@ -1068,7 +1054,6 @@
         },
         {
           "name": "Region.name"
->>>>>>> 7ca23633
         },
         {
           "name": "Region.district"
@@ -1370,554 +1355,6 @@
         {
           "name": "test.dgraph.author.posts"
         }
-<<<<<<< HEAD
-    ],
-    "types": [
-        {
-            "fields": [
-                {
-                    "name": "Animal.category"
-                }
-            ],
-            "name": "Animal"
-        },
-        {
-            "fields": [
-                {
-                    "name": "Astronaut.id"
-                },
-                {
-                    "name": "Astronaut.missions"
-                }
-            ],
-            "name": "Astronaut"
-        },
-        {
-            "fields": [
-                {
-                    "name": "Category.name"
-                },
-                {
-                    "name": "Category.posts"
-                }
-            ],
-            "name": "Category"
-        },
-        {
-            "fields": [
-                {
-                    "name": "Animal.category"
-                },
-                {
-                    "name": "Cheetah.speed"
-                }
-            ],
-            "name": "Cheetah"
-        },
-        {
-            "fields": [
-                {
-                    "name": "Comment1.id"
-                },
-                {
-                    "name": "Comment1.replies"
-                }
-            ],
-            "name": "Comment1"
-        },
-        {
-            "fields": [
-                {
-                    "name": "Country.name"
-                },
-                {
-                    "name": "hasStates"
-                }
-            ],
-            "name": "Country"
-        },
-        {
-            "fields": [
-                {
-                    "name": "Animal.category"
-                },
-                {
-                    "name": "Dog.breed"
-                }
-            ],
-            "name": "Dog"
-        },
-        {
-            "fields": [
-                {
-                    "name": "Home.address"
-                },
-                {
-                    "name": "Home.members"
-                },
-                {
-                    "name": "Home.favouriteMember"
-                }
-            ],
-            "name": "Home"
-        },
-        {
-            "fields": [
-                {
-                    "name": "Hotel.name"
-                },
-                {
-                    "name": "Hotel.location"
-                },
-                {
-                    "name": "Hotel.area"
-                },
-                {
-                    "name": "Hotel.branches"
-                }
-            ],
-            "name": "Hotel"
-        },
-        {
-            "fields": [
-                {
-                    "name": "test.dgraph.employee.en.ename"
-                },
-                {
-                    "name": "performance.character.name"
-                },
-                {
-                    "name": "appears_in"
-                },
-                {
-                    "name": "Human.starships"
-                },
-                {
-                    "name": "credits"
-                }
-            ],
-            "name": "Human"
-        },
-        {
-            "fields": [
-                {
-                    "name": "post"
-                },
-                {
-                    "name": "职业"
-                }
-            ],
-            "name": "Message"
-        },
-        {
-            "fields": [
-                {
-                    "name": "Mission.id"
-                },
-                {
-                    "name": "Mission.crew"
-                },
-                {
-                    "name": "Mission.spaceShip"
-                },
-                {
-                    "name": "Mission.designation"
-                },
-                {
-                    "name": "Mission.startDate"
-                },
-                {
-                    "name": "Mission.endDate"
-                }
-            ],
-            "name": "Mission"
-        },
-        {
-            "fields": [
-                {
-                    "name": "Movie.name"
-                }
-            ],
-            "name": "Movie"
-        },
-        {
-            "fields": [
-                {
-                    "name": "MovieDirector.name"
-                },
-                {
-                    "name": "directed.movies"
-                }
-            ],
-            "name": "MovieDirector"
-        },
-        {
-            "fields": [
-                {
-                    "name": "Animal.category"
-                },
-                {
-                    "name": "Parrot.repeatsWords"
-                }
-            ],
-            "name": "Parrot"
-        },
-        {
-            "fields": [
-                {
-                    "name": "People.xid"
-                },
-                {
-                    "name": "People.name"
-                }
-            ],
-            "name": "People"
-        },
-        {
-            "fields": [
-                {
-                    "name": "Person1.name"
-                },
-                {
-                    "name": "Person1.friends"
-                }
-            ],
-            "name": "Person1"
-        },
-        {
-            "fields": [
-                {
-                    "name": "Plant.breed"
-                }
-            ],
-            "name": "Plant"
-        },
-        {
-            "fields": [
-                {
-                    "name": "Post1.id"
-                },
-                {
-                    "name": "Post1.comments"
-                }
-            ],
-            "name": "Post1"
-        },
-        {
-            "fields": [
-                {
-                    "name": "SpaceShip.id"
-                },
-                {
-                    "name": "SpaceShip.missions"
-                }
-            ],
-            "name": "SpaceShip"
-        },
-        {
-            "fields": [
-                {
-                    "name": "State.xcode"
-                },
-                {
-                    "name": "State.name"
-                },
-                {
-                    "name": "State.capital"
-                },
-                {
-                    "name": "inCountry"
-                }
-            ],
-            "name": "State"
-        },
-        {
-            "fields": [
-                {
-                    "name": "People.xid"
-                },
-                {
-                    "name": "People.name"
-                },
-                {
-                    "name": "Student.taughtBy"
-                }
-            ],
-            "name": "Student"
-        },
-        {
-            "fields": [
-                {
-                    "name": "People.xid"
-                },
-                {
-                    "name": "People.name"
-                },
-                {
-                    "name": "Teacher.subject"
-                },
-                {
-                    "name": "Teacher.teaches"
-                }
-            ],
-            "name": "Teacher"
-        },
-        {
-            "fields": [
-                {
-                    "name": "Thing.name"
-                }
-            ],
-            "name": "Thing"
-        },
-        {
-            "fields": [
-                {
-                    "name": "Thing.name"
-                },
-                {
-                    "name": "ThingOne.color"
-                },
-                {
-                    "name": "ThingOne.usedBy"
-                }
-            ],
-            "name": "ThingOne"
-        },
-        {
-            "fields": [
-                {
-                    "name": "Thing.name"
-                },
-                {
-                    "name": "ThingTwo.color"
-                },
-                {
-                    "name": "ThingTwo.owner"
-                }
-            ],
-            "name": "ThingTwo"
-        },
-        {
-            "fields": [
-                {
-                    "name": "University.name"
-                },
-                {
-                    "name": "University.numStudents"
-                }
-            ],
-            "name": "University"
-        },
-        {
-            "fields": [
-                {
-                    "name": "User.name"
-                },
-                {
-                    "name": "pwd"
-                }
-            ],
-            "name": "User"
-        },
-        {
-            "fields": [
-                {
-                    "name": "Zoo.animals"
-                },
-                {
-                    "name": "Zoo.city"
-                }
-            ],
-            "name": "Zoo"
-        },
-        {
-            "fields": [
-                {
-                    "name": "dgraph.graphql.schema"
-                },
-                {
-                    "name": "dgraph.graphql.xid"
-                }
-            ],
-            "name": "dgraph.graphql"
-        },
-        {
-            "fields": [
-                {
-                    "name": "dgraph.graphql.p_query"
-                },
-                {
-                    "name": "dgraph.graphql.p_sha256hash"
-                }
-            ],
-            "name": "dgraph.graphql.persisted_query"
-        },
-        {
-            "fields": [
-                {
-                    "name": "myPost.title"
-                },
-                {
-                    "name": "text"
-                },
-                {
-                    "name": "myPost.tags"
-                },
-                {
-                    "name": "test.dgraph.topic"
-                },
-                {
-                    "name": "myPost.numLikes"
-                },
-                {
-                    "name": "myPost.numViews"
-                },
-                {
-                    "name": "is_published"
-                },
-                {
-                    "name": "myPost.postType"
-                },
-                {
-                    "name": "post.author"
-                },
-                {
-                    "name": "myPost.category"
-                }
-            ],
-            "name": "myPost"
-        },
-        {
-            "fields": [
-                {
-                    "name": "performance.character.name"
-                },
-                {
-                    "name": "appears_in"
-                }
-            ],
-            "name": "performance.character"
-        },
-        {
-            "fields": [
-                {
-                    "name": "post1.title"
-                },
-                {
-                    "name": "post1.numLikes"
-                },
-                {
-                    "name": "post1.commentsByMonth"
-                },
-                {
-                    "name": "post1.likesByMonth"
-                }
-
-            ],
-            "name": "post1"
-        },
-        {
-            "fields": [
-                {
-                    "name": "performance.character.name"
-                },
-                {
-                    "name": "appears_in"
-                },
-                {
-                    "name": "roboDroid.primaryFunction"
-                }
-            ],
-            "name": "roboDroid"
-        },
-        {
-            "fields": [
-                {
-                    "name": "star.ship.name"
-                },
-                {
-                    "name": "star.ship.length"
-                }
-            ],
-            "name": "star.ship"
-        },
-        {
-            "fields": [
-                {
-                    "name": "test.dgraph.author.name"
-                },
-                {
-                    "name": "test.dgraph.author.dob"
-                },
-                {
-                    "name": "test.dgraph.author.reputation"
-                },
-                {
-                    "name": "test.dgraph.author.country"
-                },
-                {
-                    "name": "test.dgraph.author.posts"
-                },
-                {
-                    "name": "test.dgraph.author.qualification"
-                }
-            ],
-            "name": "test.dgraph.author"
-        },
-        {
-            "fields": [
-                {
-                    "name": "test.dgraph.employee.en.ename"
-                }
-            ],
-            "name": "test.dgraph.employee.en"
-        },
-        {
-            "fields": [
-                {
-                    "name": "Book.name"
-                },
-                {
-                    "name": "Book.desc"
-                },
-                {
-                    "name": "Book.bookId"
-                },
-                {
-                    "name": "Book.chapters"
-                }
-            ],
-            "name": "Book"
-        },
-        {
-            "fields": [
-                {
-                    "name": "Chapter.name"
-                },
-                {
-                    "name": "Chapter.book"
-                },
-                {
-                    "name": "Chapter.chapterId"
-                }
-            ],
-            "name": "Chapter"
-        },
-        {
-            "fields": [
-                {
-                    "name": "Section.sectionId"
-                },
-                {
-                    "name": "Section.chapterId"
-                },
-                {
-                    "name": "Section.name"
-                }
-            ],
-            "name": "Section"
-=======
       ],
       "name": "test.dgraph.author"
     },
@@ -1925,7 +1362,6 @@
       "fields": [
         {
           "name": "test.dgraph.employee.en.ename"
->>>>>>> 7ca23633
         }
       ],
       "name": "test.dgraph.employee.en"
