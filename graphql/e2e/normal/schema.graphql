--- conflicted
+++ resolved
@@ -164,14 +164,6 @@
         owner: String
 }
 
-<<<<<<< HEAD
-type post1{
-        id:ID
-        title:String!  @id @search(by: [regexp])
-        numLikes:Int64
-        numViews:Int64
-        numComments:Int64
-=======
 type Post1 {
        id: String! @id
        comments: [Comment1]
@@ -180,5 +172,12 @@
 type Comment1 {
       id: String! @id
       replies: [Comment1]
->>>>>>> 12b27160
+}
+
+type post1{
+        id:ID
+        title:String!  @id @search(by: [regexp])
+        numLikes:Int64
+        numViews:Int64
+        numComments:Int64
 }