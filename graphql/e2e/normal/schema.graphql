# **Don't delete** Comments at top of schemas should work
# See: https://github.com/dgraph-io/dgraph/issues/4227

type Hotel {
        id: ID!
        name: String! @search(by: [exact])
        location: Point @search
<<<<<<< HEAD
        area: Polygon @search
        branches: MultiPolygon @search
=======
>>>>>>> 0db78e77
}

type Country {
        # **Don't delete** Comments in types should work
        id: ID! # **Don't delete** Comments in in lines should work
        name: String! @search(by: [trigram, hash])
        states: [State] @hasInverse(field: country)
}

type State {
        id: ID!
        xcode: String! @id @search(by: [regexp])
        name: String!
	capital: String
	country: Country
}

# **Don't delete** Comments in the middle of schemas should work
# Comments in input schemas should _not_ make it through to the
# generated schema.

"""
GraphQL descriptions look like this.  They should work in the input
schema and should make their way into the generated schema.
"""
type Author {
        id: ID!

        """
        GraphQL descriptions can be on fields.  They should work in the input
        schema and should make their way into the generated schema.
        """
        name: String! @search(by: [hash, trigram])

        dob: DateTime @search
        reputation: Float @search
        country: Country
        posts: [Post!] @hasInverse(field: author)
        bio: String @lambda
        rank: Int @lambda
}

type Post {
        postID: ID!
        title: String! @search(by: [term, fulltext])
        text: String @search(by: [fulltext])
        tags: [String] @search(by: [exact])
        topic: String @search(by: [exact])
        numLikes: Int @search
        numViews: Int64 @search
        isPublished: Boolean @search
        postType: PostType @search(by: [hash, trigram])
        author: Author! @hasInverse(field: posts)
        category: Category @hasInverse(field: posts)
}

type Category {
        id: ID
        name: String
        posts: [Post]
}

type User @secret(field: "password") {
	name: String! @id
}

"""
GraphQL descriptions can be on enums.  They should work in the input
schema and should make their way into the generated schema.
"""
enum PostType {
        Fact

        """
        GraphQL descriptions can be on enum values.  They should work in the input
        schema and should make their way into the generated schema.
        """
        Question
        Opinion
}

"""
GraphQL descriptions can be on interfaces.  They should work in the input
schema and should make their way into the generated schema.
"""
interface Employee {
        ename: String!
}

interface Character {
        id: ID!
        name: String! @search(by: [exact])
        appearsIn: [Episode!] @search
        bio: String @lambda
}

type Human implements Character & Employee {
        starships: [Starship]
        totalCredits: Float
}

type Droid implements Character {
        primaryFunction: String
}

enum Episode {
        NEWHOPE
        EMPIRE
        JEDI
}

type Starship {
        id: ID!
        name: String! @search(by: [term])
        length: Float
}

type Movie {
        id: ID!
	name: String!
	director: [MovieDirector] @hasInverse(field: directed)
}

type MovieDirector {
	id: ID!
	name: String!
	directed: [Movie]
}

interface People {
	id: ID!
	xid: String! @id
	name: String!
}

type Teacher implements People {
	subject: String
	teaches: [Student]
}

type Student implements People {
        taughtBy: [Teacher] @hasInverse(field: teaches)
}

type Person @withSubscription{
    id: ID!
    name: String!
}

"""
This is used for fragment related testing
"""
interface Thing {
        name: String # field to act as a common inherited field for both ThingOne and ThingTwo
}

type ThingOne implements Thing {
        id: ID! # ID field with same name as the ID field in ThingTwo
        color: String # field with same name as a field in ThingTwo
        usedBy: String # field with different name than any field in ThingTwo
}

type ThingTwo implements Thing {
        id: ID!
        color: String
        owner: String
}

type Post1 {
       id: String! @id
       comments: [Comment1]
}

type Comment1 {
      id: String! @id
      replies: [Comment1]
}

type post1{
        id: ID
        title: String! @id @search(by: [regexp])
        numLikes: Int64
}

type Person1 {
    id: ID!
    name: String!
    friends: [Person1] @hasInverse(field: friends)
}

type Query {
        authorsByName(name: String!): [Author] @lambda
}

type Mutation {
        newAuthor(name: String!): ID! @lambda
}<|MERGE_RESOLUTION|>--- conflicted
+++ resolved
@@ -5,11 +5,8 @@
         id: ID!
         name: String! @search(by: [exact])
         location: Point @search
-<<<<<<< HEAD
         area: Polygon @search
         branches: MultiPolygon @search
-=======
->>>>>>> 0db78e77
 }
 
 type Country {
