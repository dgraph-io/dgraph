/*
 * Copyright 2020 Dgraph Labs, Inc. and Contributors
 *
 * Licensed under the Apache License, Version 2.0 (the "License");
 * you may not use this file except in compliance with the License.
 * You may obtain a copy of the License at
 *
 *     http://www.apache.org/licenses/LICENSE-2.0
 *
 * Unless required by applicable law or agreed to in writing, software
 * distributed under the License is distributed on an "AS IS" BASIS,
 * WITHOUT WARRANTIES OR CONDITIONS OF ANY KIND, either express or implied.
 * See the License for the specific language governing permissions and
 * limitations under the License.
 */

package schema

import (
	"bytes"
	"context"
	"encoding/json"
	"fmt"
	"io/ioutil"
	"net/http"
<<<<<<< HEAD
	"runtime/debug"
=======
	"os"
>>>>>>> 865423c7
	"strings"
	"sync"
	"testing"
	"time"

	"github.com/dgraph-io/dgo/v200"
	"github.com/dgraph-io/dgo/v200/protos/api"
	"github.com/dgraph-io/dgraph/graphql/e2e/common"
	"github.com/dgraph-io/dgraph/testutil"
	"github.com/dgraph-io/dgraph/worker"
	"github.com/dgraph-io/dgraph/x"
	"github.com/stretchr/testify/require"
)

var (
	groupOneServer        = "http://" + testutil.ContainerAddr("alpha1", 8080) + "/graphql"
	groupOneAdminServer   = "http://" + testutil.ContainerAddr("alpha1", 8080) + "/admin"
	groupOnegRPC          = testutil.SockAddr
	groupTwoServer        = "http://" + testutil.ContainerAddr("alpha2", 8080) + "/graphql"
	groupTwoAdminServer   = "http://" + testutil.ContainerAddr("alpha2", 8080) + "/admin"
	groupThreeServer      = "http://" + testutil.ContainerAddr("alpha3", 8080) + "/graphql"
	groupThreeAdminServer = "http://" + testutil.ContainerAddr("alpha3", 8080) + "/admin"
)

func requireNoErrors(t *testing.T, resp *common.GraphQLResponse) {
	if len(resp.Errors) > 0 {
		t.Logf("Got errors: %s\n", resp.Errors.Error())
		debug.PrintStack()
		t.FailNow()
	}
}

// This test is supposed to test the graphql schema subscribe feature. Whenever schema is updated
// in a dgraph alpha for one group, that update should also be propagated to alpha nodes in other
// groups.
func TestSchemaSubscribe(t *testing.T) {
	common.CheckGraphQLStarted(groupOneAdminServer)
	schema := `
	type Author {
		id: ID!
		name: String!
	}`
	updateGQLSchemaRequireNoErrors(t, schema, groupOneAdminServer)

	introspectionQuery := `
	query {
		__type(name: "Author") {
			name
			fields {
				name
			}
		}
	}`
	introspect := &common.GraphQLParams{
		Query: introspectionQuery,
	}

	expectedResult :=
		`{
			"__type": {
				"name":"Author",
				"fields": [
					{
						"name": "id"
					},
					{
						"name": "name"
					}
				]
			}
		}`

	introspectionResult := runIntrospectWithRetryIfNecessary(t, introspect, groupOneServer)
	requireNoErrors(t, introspectionResult)
	testutil.CompareJSON(t, expectedResult, string(introspectionResult.Data))

	introspectionResult = runIntrospectWithRetryIfNecessary(t, introspect, groupTwoServer)
	requireNoErrors(t, introspectionResult)
	testutil.CompareJSON(t, expectedResult, string(introspectionResult.Data))

	introspectionResult = runIntrospectWithRetryIfNecessary(t, introspect, groupThreeServer)
	requireNoErrors(t, introspectionResult)
	testutil.CompareJSON(t, expectedResult, string(introspectionResult.Data))

	// Now update schema on an alpha node for group 3 and see if nodes in group 1 and 2 also get it.
	schema = `
	type Author {
		id: ID!
		name: String!
		posts: [Post]
	}

	interface Post {
		id: ID!
	}`
	updateGQLSchemaRequireNoErrors(t, schema, groupThreeAdminServer)

	expectedResult =
		`{
			"__type": {
				"name": "Author",
				"fields": [
					{
						"name": "id"
					},
					{
						"name": "name"
					},
					{
						"name": "posts"
					},
					{
						"name": "postsAggregate"
					}
				]
			}
		}`
	introspectionResult = runIntrospectWithRetryIfNecessary(t, introspect, groupOneServer)
	requireNoErrors(t, introspectionResult)
	testutil.CompareJSON(t, expectedResult, string(introspectionResult.Data))

	introspectionResult = runIntrospectWithRetryIfNecessary(t, introspect, groupTwoServer)
	requireNoErrors(t, introspectionResult)
	testutil.CompareJSON(t, expectedResult, string(introspectionResult.Data))

	introspectionResult = runIntrospectWithRetryIfNecessary(t, introspect, groupThreeServer)
	requireNoErrors(t, introspectionResult)
	testutil.CompareJSON(t, expectedResult, string(introspectionResult.Data))
}

// TestConcurrentSchemaUpdates checks that if there are too many concurrent requests to update the
// GraphQL schema, then the system works as expected by either:
// 	1. failing the schema update because there is another one in progress, OR
// 	2. if the schema update succeeds, then the last successful schema update is reflected by both
//	Dgraph and GraphQL schema
//
// It also makes sure that only one node exists for GraphQL schema in Dgraph after all the
// concurrent requests have executed.
func TestConcurrentSchemaUpdates(t *testing.T) {
	dg, err := testutil.DgraphClient(groupOnegRPC)
	require.NoError(t, err)
	testutil.DropAll(t, dg)

	tcases := []struct {
		graphQLSchema string
		dgraphSchema  string
		url           string
	}{
		{
			graphQLSchema: `
			type A {
				b: String!
			}`,
			dgraphSchema: `{
            "predicate": "A.b",
            "type": "string"
        }`,
			url: groupOneAdminServer,
		},
		{
			graphQLSchema: `
			type A {
				b: String! @search(by: [term])
			}`,
			dgraphSchema: `{
            "predicate": "A.b",
            "type": "string",
            "index": true,
            "tokenizer": [
                "term"
            ]
        }`,
			url: groupTwoAdminServer,
		},
		{
			graphQLSchema: `
			type A {
				b: String! @search(by: [exact])
			}`,
			dgraphSchema: `{
            "predicate": "A.b",
            "type": "string",
            "index": true,
            "tokenizer": [
                "exact"
            ]
        }`,
			url: groupThreeAdminServer,
		},
	}

	numTcases := len(tcases)
	numRequests := 100
	var lastSuccessReqTimestamp int64 = -1
	lastSuccessTcaseIdx := -1

	mux := sync.Mutex{}
	wg := sync.WaitGroup{}

	// send too many concurrent schema update requests to different servers
	for i := 0; i < numRequests; i++ {
		wg.Add(1)
		go func(reqIdx int) {
			tcaseIdx := reqIdx % numTcases
			// if the update succeeded, save the success request timestamp and tcase index
			if updateGQLSchemaConcurrent(t, tcases[tcaseIdx].graphQLSchema, tcases[tcaseIdx].url) {
				now := time.Now().UnixNano()
				mux.Lock()
				if now > lastSuccessReqTimestamp {
					lastSuccessReqTimestamp = now
					lastSuccessTcaseIdx = tcaseIdx
				}
				mux.Unlock()
			}
			wg.Done()
		}(i)
	}

	// wait for all of them to finish
	wg.Wait()

	// make sure at least one update request succeeded
	require.GreaterOrEqual(t, lastSuccessReqTimestamp, int64(0))
	require.GreaterOrEqual(t, lastSuccessTcaseIdx, 0)

	// build the final Dgraph schema
	finalDgraphSchema := fmt.Sprintf(`{
    "schema": [
		%s,
		{
            "predicate": "dgraph.cors",
			"type": "string",
			"list": true,
			"index": true,
      		"tokenizer": [
      		  "exact"
      		],
      		"upsert": true
		},
		{
			"predicate":"dgraph.drop.op",
			"type":"string"
		},
		{
			"predicate":"dgraph.graphql.p_query",
			"type":"string"
		},
		{
			"predicate":"dgraph.graphql.p_sha256hash",
			"type":"string",
			"index":true,
			"tokenizer":["exact"]
		},
		{
            "predicate": "dgraph.graphql.schema",
            "type": "string"
		},
		{
            "predicate": "dgraph.graphql.schema_created_at",
            "type": "datetime"
		},
        {
            "predicate": "dgraph.graphql.schema_history",
            "type": "string"
		},
        {
            "predicate": "dgraph.graphql.xid",
            "type": "string",
            "index": true,
            "tokenizer": [
                "exact"
            ],
            "upsert": true
        },
        {
            "predicate": "dgraph.type",
            "type": "string",
            "index": true,
            "tokenizer": [
                "exact"
            ],
            "list": true
        }
    ],
    "types": [
        {
            "fields": [
                {
                    "name": "A.b"
                }
            ],
            "name": "A"
        },
        {
            "fields": [
                {
                    "name": "dgraph.graphql.schema"
                },{
                    "name": "dgraph.graphql.xid"
                }
            ],
            "name": "dgraph.graphql"
        },
        {
            "fields": [
                {
                    "name": "dgraph.graphql.schema_history"
                },{
                    "name": "dgraph.graphql.schema_created_at"
                }
            ],
            "name": "dgraph.graphql.history"
		},
		{
			"fields": [
				{
					"name": "dgraph.graphql.p_query"
				},
				{
					"name": "dgraph.graphql.p_sha256hash"
				}
			],
			"name": "dgraph.graphql.persisted_query"
		}
    ]
}`, tcases[lastSuccessTcaseIdx].dgraphSchema)
	finalGraphQLSchema := tcases[lastSuccessTcaseIdx].graphQLSchema

	// now check that both the final GraphQL schema and Dgraph schema are the ones we expect
	require.Equal(t, finalGraphQLSchema, getGQLSchemaRequireId(t, groupOneAdminServer))
	require.JSONEq(t, finalDgraphSchema, getDgraphSchema(t, dg))

	// now check that there is exactly one node for GraphQL schema in Dgraph,
	// and that contains the same schema as the one we expect
	res, err := dg.NewReadOnlyTxn().Query(context.Background(), `
	query {
		gqlSchema(func: has(dgraph.graphql.schema)) {
			uid
			dgraph.graphql.schema
		}
	}`)
	require.NoError(t, err)

	var resp struct {
		GqlSchema []struct {
			Uid    string
			Schema string `json:"dgraph.graphql.schema"`
		}
	}
	require.NoError(t, json.Unmarshal(res.GetJson(), &resp))
	require.Len(t, resp.GqlSchema, 1)
	require.Equal(t, finalGraphQLSchema, resp.GqlSchema[0].Schema)
}

// TestIntrospectionQueryAfterDropAll make sure that Introspection query after drop_all doesn't give any internal error
func TestIntrospectionQueryAfterDropAll(t *testing.T) {
	// First Do the drop_all operation
	dg, err := testutil.DgraphClient(groupOnegRPC)
	require.NoError(t, err)
	testutil.DropAll(t, dg)
	// wait for a bit
	time.Sleep(time.Second)

	introspectionQuery := `
	query{
		__schema{
		   types{
			 name
		   }
		}
	}`
	introspect := &common.GraphQLParams{
		Query: introspectionQuery,
	}

	// On doing Introspection Query Now, We should get the Expected Error Message, not the Internal Error.
	introspectionResult := introspect.ExecuteAsPost(t, groupOneServer)
	require.Len(t, introspectionResult.Errors, 1)
	gotErrorMessage := introspectionResult.Errors[0].Message
	expectedErrorMessage := "Not resolving __schema. There's no GraphQL schema in Dgraph.  Use the /admin API to add a GraphQL schema"
	require.Equal(t, expectedErrorMessage, gotErrorMessage)
}

// TestUpdateGQLSchemaAfterDropAll makes sure that updating the GraphQL schema after drop_all works
func TestUpdateGQLSchemaAfterDropAll(t *testing.T) {
	updateGQLSchemaRequireNoErrors(t, `
			type A {
				b: String!
			}`, groupOneAdminServer)

	// now do drop_all
	dg, err := testutil.DgraphClient(groupOnegRPC)
	require.NoError(t, err)
	testutil.DropAll(t, dg)

	// need to wait a bit, because the update notification takes time to reach the alpha
	time.Sleep(time.Second)
	// now retrieving the GraphQL schema should report no schema
	gqlSchema := getGQLSchemaRequireId(t, groupOneAdminServer)
	require.Empty(t, gqlSchema)

	// updating the schema now should work
	schema := `
			type A {
				b: String! @id
			}`
	updateGQLSchemaRequireNoErrors(t, schema, groupOneAdminServer)
	// we should get the schema we expect
	require.Equal(t, schema, getGQLSchemaRequireId(t, groupOneAdminServer))
}

// TestGQLSchemaAfterDropData checks whether if the schema still exists after drop_data
func TestGQLSchemaAfterDropData(t *testing.T) {
	schema := `
			type A {
				b: String!
			}`
	updateGQLSchemaRequireNoErrors(t, schema, groupOneAdminServer)

	// now do drop_data
	dg, err := testutil.DgraphClient(groupOnegRPC)
	require.NoError(t, err)
	require.NoError(t, dg.Alter(context.Background(), &api.Operation{DropOp: api.Operation_DATA}))

	// lets wait a bit to be sure that the update notification has reached the alpha,
	// otherwise we are anyways gonna get the previous schema from the in-memory schema
	time.Sleep(time.Second)
	// we should still get the schema we inserted earlier
	require.Equal(t, schema, getGQLSchemaRequireId(t, groupOneAdminServer))

}

// TestSchemaHistory checks the admin schema history API working properly or not.
func TestSchemaHistory(t *testing.T) {
	// Drop all to remove all the previous schema history.
	dg, err := testutil.DgraphClient(groupOnegRPC)
	require.NoError(t, err)
	require.NoError(t, dg.Alter(context.Background(), &api.Operation{DropOp: api.Operation_DATA, RunInBackground: false}))

	// Let's get the schema. It should return empty results.
	get := &common.GraphQLParams{
		Query: `query{
			querySchemaHistory(first:10){
			  schema
			  created_at
			}
		  }`,
	}
	getResult := get.ExecuteAsPost(t, groupOneAdminServer)
	require.Nil(t, getResult.Errors)

	require.JSONEq(t, `{
		"querySchemaHistory": []
	  }`, string(getResult.Data))

	// Let's add an schema and expect the history in the history api.
	updateGQLSchemaRequireNoErrors(t, `
	type A {
		b: String!
	}`, groupOneAdminServer)
	time.Sleep(time.Second)

	getResult = get.ExecuteAsPost(t, groupOneAdminServer)
	require.Nil(t, getResult.Errors)
	type History struct {
		Schema    string `json:"schema"`
		CreatedAt string `json:"created_at"`
	}
	type schemaHistory struct {
		QuerySchemaHistory []History `json:"querySchemaHistory"`
	}
	history := schemaHistory{}
	require.NoError(t, json.Unmarshal(getResult.Data, &history))
	require.Equal(t, int(1), len(history.QuerySchemaHistory))
	require.Equal(t, history.QuerySchemaHistory[0].Schema, "\n\ttype A {\n\t\tb: String!\n\t}")

	// Let's update the same schema. But we should not get the 2 history because, we
	// are updating the same schema.
	updateGQLSchemaRequireNoErrors(t, `
	type A {
		b: String!
	}`, groupOneAdminServer)
	time.Sleep(time.Second)

	getResult = get.ExecuteAsPost(t, groupOneAdminServer)
	require.Nil(t, getResult.Errors)
	history = schemaHistory{}
	require.NoError(t, json.Unmarshal(getResult.Data, &history))
	require.Equal(t, int(1), len(history.QuerySchemaHistory))
	require.Equal(t, history.QuerySchemaHistory[0].Schema, "\n\ttype A {\n\t\tb: String!\n\t}")

	// Let's update a new schema and check the history.
	updateGQLSchemaRequireNoErrors(t, `
	type B {
		b: String!
	}`, groupOneAdminServer)
	time.Sleep(time.Second)

	getResult = get.ExecuteAsPost(t, groupOneAdminServer)
	require.Nil(t, getResult.Errors)
	history = schemaHistory{}
	require.NoError(t, json.Unmarshal(getResult.Data, &history))
	require.Equal(t, int(2), len(history.QuerySchemaHistory))
	require.Equal(t, history.QuerySchemaHistory[0].Schema, "\n\ttype B {\n\t\tb: String!\n\t}")
	require.Equal(t, history.QuerySchemaHistory[1].Schema, "\n\ttype A {\n\t\tb: String!\n\t}")

	// Check offset working properly or not.
	get = &common.GraphQLParams{
		Query: `query{
			querySchemaHistory(first:10, offset:1){
			  schema
			  created_at
			}
		  }`,
	}
	getResult = get.ExecuteAsPost(t, groupOneAdminServer)
	require.Nil(t, getResult.Errors)
	history = schemaHistory{}
	require.NoError(t, json.Unmarshal(getResult.Data, &history))
	require.Equal(t, int(1), len(history.QuerySchemaHistory))
	require.Equal(t, history.QuerySchemaHistory[0].Schema, "\n\ttype A {\n\t\tb: String!\n\t}")

	// Let's drop eveything and see whether we getting empty results are not.
	require.NoError(t, dg.Alter(context.Background(), &api.Operation{DropOp: api.Operation_DATA, RunInBackground: false}))
	getResult = get.ExecuteAsPost(t, groupOneAdminServer)
	require.Nil(t, getResult.Errors)
	require.JSONEq(t, `{
		"querySchemaHistory": []
	  }`, string(getResult.Data))
}

// verifyEmptySchema verifies that the schema is not set in the GraphQL server.
func verifyEmptySchema(t *testing.T) {
	schema := getGQLSchema(t, groupOneAdminServer)
	require.Empty(t, schema.Schema)
}

func TestGQLSchemaValidate(t *testing.T) {
	testCases := []struct {
		schema string
		errors x.GqlErrorList
		valid  bool
	}{
		{
			schema: `
				type Task @auth(
					query: { rule: "{$USERROLE: { eq: \"USER\"}}" }
				) {
					id: ID!
					name: String!
					occurrences: [TaskOccurrence] @hasInverse(field: task)
				}

				type TaskOccurrence @auth(
					query: { rule: "query { queryTaskOccurrence { task { id } } }" }
				) {
					id: ID!
					due: DateTime
					comp: DateTime
					task: Task @hasInverse(field: occurrences)
				}
			`,
			valid: true,
		},
		{
			schema: `
				type X {
					id: ID @dgraph(pred: "X.id")
					name: String
				}
				type Y {
					f1: String! @dgraph(pred:"~movie")
				}
			`,
			errors: x.GqlErrorList{{Message: "input:3: Type X; Field id: has the @dgraph directive but fields of type ID can't have the @dgraph directive."}, {Message: "input:7: Type Y; Field f1 is of type String, but reverse predicate in @dgraph directive only applies to fields with object types."}},
			valid:  false,
		},
	}

	dg, err := testutil.DgraphClient(groupOnegRPC)
	require.NoError(t, err)
	testutil.DropAll(t, dg)

	validateUrl := groupOneAdminServer + "/schema/validate"
	var response x.QueryResWithData
	for _, tcase := range testCases {
		resp, err := http.Post(validateUrl, "text/plain", bytes.NewBuffer([]byte(tcase.schema)))
		require.NoError(t, err)

		decoder := json.NewDecoder(resp.Body)
		err = decoder.Decode(&response)
		require.NoError(t, err)

		// Verify that we only validate the schema and not set it.
		verifyEmptySchema(t)

		if tcase.valid {
			require.Equal(t, resp.StatusCode, http.StatusOK)
			continue
		}
		require.Equal(t, resp.StatusCode, http.StatusBadRequest)
		require.NotNil(t, response.Errors)
		require.Equal(t, len(response.Errors), len(tcase.errors))
		for idx, err := range response.Errors {
			require.Equal(t, err.Message, tcase.errors[idx].Message)
		}
	}
}

func TestUpdateGQLSchemaFields(t *testing.T) {
	schema := `
	type Author {
		id: ID!
		name: String!
	}`

	generatedSchema, err := ioutil.ReadFile("generatedSchema.graphql")
	require.NoError(t, err)

	req := &common.GraphQLParams{
		Query: `mutation updateGQLSchema($sch: String!) {
			updateGQLSchema(input: { set: { schema: $sch }}) {
				gqlSchema {
					schema
					generatedSchema
				}
			}
		}`,
		Variables: map[string]interface{}{"sch": schema},
	}
	resp := req.ExecuteAsPost(t, groupOneAdminServer)
	require.NotNil(t, resp)
	require.Nilf(t, resp.Errors, "%s", resp.Errors)

	var updateResp struct {
		UpdateGQLSchema struct {
			GQLSchema struct {
				Schema          string
				GeneratedSchema string
			}
		}
	}
	require.NoError(t, json.Unmarshal(resp.Data, &updateResp))

	require.Equal(t, schema, updateResp.UpdateGQLSchema.GQLSchema.Schema)
	require.Equal(t, string(generatedSchema), updateResp.UpdateGQLSchema.GQLSchema.GeneratedSchema)
}

func TestIntrospection(t *testing.T) {
	// note that both the types implement the same interface and have a field called `name`, which
	// has exact same name as a field in full introspection query.
	schema := `
	interface Node {
		id: ID!
	}

	type Human implements Node {
		name: String
	}

	type Dog implements Node {
		name: String
	}`
	updateGQLSchemaRequireNoErrors(t, schema, groupOneAdminServer)
	query, err := ioutil.ReadFile("../../schema/testdata/introspection/input/full_query.graphql")
	require.NoError(t, err)

	introspectionParams := &common.GraphQLParams{Query: string(query)}
	resp := introspectionParams.ExecuteAsPost(t, groupOneServer)

	// checking that there are no errors in the response, i.e., we always get some data in the
	// introspection response.
	require.Nilf(t, resp.Errors, "%s", resp.Errors)
	require.NotEmpty(t, resp.Data)
	// TODO: we should actually compare data here, but there seems to be some issue with either the
	// introspection response or the JSON comparison. Needs deeper looking.
}

func TestDeleteSchemaAndExport(t *testing.T) {
	// first apply a schema
	schema := `
	type Person {
		name: String
	}`
	schemaResp := updateGQLSchemaReturnSchema(t, schema, groupOneAdminServer)

	// now delete it with S * * delete mutation
	dg, err := testutil.DgraphClient(groupOnegRPC)
	require.NoError(t, err)
	txn := dg.NewTxn()
	_, err = txn.Mutate(context.Background(), &api.Mutation{
		DelNquads: []byte(fmt.Sprintf("<%s> * * .", schemaResp.Id)),
	})
	require.NoError(t, err)
	require.NoError(t, txn.Commit(context.Background()))

	// running an export shouldn't give any errors
	exportReq := &common.GraphQLParams{
		Query: `mutation {
		  export(input: {format: "rdf"}) {
			exportedFiles
		  }
		}`,
	}
	exportGqlResp := exportReq.ExecuteAsPost(t, groupOneAdminServer)
	common.RequireNoGQLErrors(t, exportGqlResp)

	// applying a new schema should still work
	newSchemaResp := updateGQLSchemaReturnSchema(t, schema, groupOneAdminServer)
	// we can assert that the uid allocated to new schema isn't same as the uid for old schema
	require.NotEqual(t, schemaResp.Id, newSchemaResp.Id)
}

func updateGQLSchema(t *testing.T, schema, url string) *common.GraphQLResponse {
	var resp *common.GraphQLResponse
	for i := 0; i < 10; i++ {
		req := &common.GraphQLParams{
			Query: `mutation updateGQLSchema($sch: String!) {
			updateGQLSchema(input: { set: { schema: $sch }}) {
				gqlSchema {
					id
					schema
				}
			}
		}`,
			Variables: map[string]interface{}{"sch": schema},
		}
		resp = req.ExecuteAsPost(t, url)
		if resp == nil || strings.Contains(resp.Errors.Error(), "server not ready") {
			time.Sleep(time.Second)
			continue
		}
	}
	require.NotNil(t, resp)
	return resp
}

func updateGQLSchemaRequireNoErrors(t *testing.T, schema, url string) {
	resp := updateGQLSchema(t, schema, url)
	requireNoErrors(t, resp)
}

func updateGQLSchemaReturnSchema(t *testing.T, schema, url string) gqlSchema {
	resp := updateGQLSchema(t, schema, url)
	require.Nil(t, resp.Errors)

	var updateResp struct {
		UpdateGQLSchema struct {
			GqlSchema gqlSchema
		}
	}
	require.NoError(t, json.Unmarshal(resp.Data, &updateResp))
	return updateResp.UpdateGQLSchema.GqlSchema
}

func updateGQLSchemaConcurrent(t *testing.T, schema, url string) bool {
	res := updateGQLSchema(t, schema, url)
	err := res.Errors.Error()
	require.NotContains(t, err, worker.ErrMultipleGraphQLSchemaNodes)
	require.NotContains(t, err, worker.ErrGraphQLSchemaAlterFailed)

	return res.Errors == nil
}

type gqlSchema struct {
	Id     string
	Schema string
}

func getGQLSchema(t *testing.T, url string) gqlSchema {
	get := &common.GraphQLParams{
		Query: `query {
			getGQLSchema {
				id
				schema
			}
		}`,
	}
	getResult := get.ExecuteAsPost(t, url)
	require.Nil(t, getResult.Errors)

	var resp struct {
		GetGQLSchema gqlSchema
	}
	require.NoError(t, json.Unmarshal(getResult.Data, &resp))

	return resp.GetGQLSchema
}

func getGQLSchemaRequireId(t *testing.T, url string) string {
	schema := getGQLSchema(t, url)
	require.NotEmpty(t, schema.Id, "Got empty ID in getGQLSchema")
	return schema.Schema
}

func getDgraphSchema(t *testing.T, dg *dgo.Dgraph) string {
	resp, err := dg.NewReadOnlyTxn().Query(context.Background(), "schema {}")
	require.NoError(t, err)

	return string(resp.GetJson())
}

func runIntrospectWithRetryIfNecessary(t *testing.T, query *common.GraphQLParams, url string) *common.GraphQLResponse {
	var response *common.GraphQLResponse
	for i := 0; i < 10; i++ {
		response = query.ExecuteAsPost(t, url)
		if response.Errors == nil || !strings.Contains(response.Errors.Error(), "There's no GraphQL schema in Dgraph.") {
			return response
		}
		time.Sleep(2 * time.Second)
	}

	return response
}

func TestMain(m *testing.M) {
	err := common.CheckGraphQLStarted(common.GraphqlAdminURL)
	if err != nil {
		x.Log(err, "Waited for GraphQL test server to become available, but it never did.")
		os.Exit(1)
	}
	os.Exit(m.Run())
}<|MERGE_RESOLUTION|>--- conflicted
+++ resolved
@@ -23,11 +23,8 @@
 	"fmt"
 	"io/ioutil"
 	"net/http"
-<<<<<<< HEAD
+	"os"
 	"runtime/debug"
-=======
-	"os"
->>>>>>> 865423c7
 	"strings"
 	"sync"
 	"testing"
@@ -64,7 +61,6 @@
 // in a dgraph alpha for one group, that update should also be propagated to alpha nodes in other
 // groups.
 func TestSchemaSubscribe(t *testing.T) {
-	common.CheckGraphQLStarted(groupOneAdminServer)
 	schema := `
 	type Author {
 		id: ID!
