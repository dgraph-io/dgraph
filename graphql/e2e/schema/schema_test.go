--- conflicted
+++ resolved
@@ -387,7 +387,6 @@
 
 }
 
-<<<<<<< HEAD
 // TestSchemaHistory checks the admin schema history API working properly or not.
 func TestSchemaHistory(t *testing.T) {
 	// Drop all to remove all the previous schema history.
@@ -485,7 +484,8 @@
 	require.JSONEq(t, `{
 		"getSchemaHistory": []
 	  }`, string(getResult.Data))
-=======
+}
+
 // verifyEmptySchema verifies that the schema is not set in the GraphQL server.
 func verifyEmptySchema(t *testing.T) {
 	schema := getGQLSchema(t, groupOneAdminServer)
@@ -601,7 +601,6 @@
 
 	require.Equal(t, schema, updateResp.UpdateGQLSchema.GQLSchema.Schema)
 	require.Equal(t, string(generatedSchema), updateResp.UpdateGQLSchema.GQLSchema.GeneratedSchema)
->>>>>>> 732732bc
 }
 
 func updateGQLSchema(t *testing.T, schema, url string) *common.GraphQLResponse {
