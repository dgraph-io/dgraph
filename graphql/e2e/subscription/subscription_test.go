/*
 * Copyright 2020 Dgraph Labs, Inc. and Contributors
 *
 * Licensed under the Apache License, Version 2.0 (the "License");
 * you may not use this file except in compliance with the License.
 * You may obtain a copy of the License at
 *
 *     http://www.apache.org/licenses/LICENSE-2.0
 *
 * Unless required by applicable law or agreed to in writing, software
 * distributed under the License is distributed on an "AS IS" BASIS,
 * WITHOUT WARRANTIES OR CONDITIONS OF ANY KIND, either express or implied.
 * See the License for the specific language governing permissions and
 * limitations under the License.
 */

package subscription_test

import (
	"encoding/json"
	"fmt"
	"testing"
	"time"

	"github.com/dgraph-io/dgraph/graphql/e2e/common"
	"github.com/dgraph-io/dgraph/graphql/schema"
	"github.com/dgraph-io/dgraph/testutil"
	"github.com/stretchr/testify/require"
)

const (
	graphQLEndpoint      = "http://localhost:8180/graphql"
	subscriptionEndpoint = "ws://localhost:8180/graphql"
	adminEndpoint        = "http://localhost:8180/admin"
	groupOnegRPC         = "localhost:9180"
	sch                  = `
	type Product @withSubscription {
		productID: ID!
		name: String @search(by: [term])
		reviews: [Review] @hasInverse(field: about)
	}

	type Customer  {
		username: String! @id @search(by: [hash, regexp])
		reviews: [Review] @hasInverse(field: by)
	}

	type Review {
		id: ID!
		about: Product!
		by: Customer!
		comment: String @search(by: [fulltext])
		rating: Int @search
	}
	`
	schAuth = `
	type Todo @withSubscription @auth(
    	query: { rule: """
    		query ($USER: String!) {
    			queryTodo(filter: { owner: { eq: $USER } } ) {
    				__typename
    			}
   			}"""
     	}
   ){
        id: ID!
    	text: String! @search(by: [term])
     	owner: String! @search(by: [hash])
   }
# Dgraph.Authorization {"VerificationKey":"secret","Header":"Authorization","Namespace":"https://dgraph.io","Algo":"HS256"}
`
)

var subExp = 3 * time.Second

func TestSubscription(t *testing.T) {

	dg, err := testutil.DgraphClient(groupOnegRPC)
	require.NoError(t, err)
	testutil.DropAll(t, dg)

	add := &common.GraphQLParams{
		Query: `mutation updateGQLSchema($sch: String!) {
			updateGQLSchema(input: { set: { schema: $sch }}) {
				gqlSchema {
					schema
				}
			}
		}`,
		Variables: map[string]interface{}{"sch": sch},
	}
	addResult := add.ExecuteAsPost(t, adminEndpoint)
	require.Nil(t, addResult.Errors)
	time.Sleep(time.Second * 2)

	add = &common.GraphQLParams{
		Query: `mutation {
			addProduct(input: [
			  { name: "sanitizer"}
			]) {
			  product {
				productID
				name
			  }
			}
		  }`,
	}
	addResult = add.ExecuteAsPost(t, graphQLEndpoint)
	require.Nil(t, addResult.Errors)
<<<<<<< HEAD
	time.Sleep(time.Second)

	subscriptionClient, err := common.NewGraphQLSubscription(subscriptionEndpoint, &schema.Request{
		Query: `subscription{
			queryProduct{
=======
	resp := make(map[string]interface{})
	require.NoError(t, json.Unmarshal(addResult.Data, &resp))
	productID := resp["addProduct"].(map[string]interface{})["product"].([]interface{})[0].(map[string]interface{})["productID"].(string)
	subscriptionClient, err := common.NewGraphQLSubscription(subscriptionEndpoint, &schema.Request{
		Query: fmt.Sprintf(`subscription{
			getProduct(productID: "%s"){
>>>>>>> f24ebe7e
			  name
			}
		  }`, productID),
	}, `{}`)
	require.Nil(t, err)

	res, err := subscriptionClient.RecvMsg()
	require.NoError(t, err)

	touchedUidskey := "touched_uids"
	var subscriptionResp common.GraphQLResponse
	err = json.Unmarshal(res, &subscriptionResp)
	require.NoError(t, err)
	require.Nil(t, subscriptionResp.Errors)

	require.JSONEq(t, `{"queryProduct":[{"name":"sanitizer"}]}`, string(subscriptionResp.Data))
	require.Contains(t, subscriptionResp.Extensions, touchedUidskey)
	require.Greater(t, int(subscriptionResp.Extensions[touchedUidskey].(float64)), 0)

	// Background indexing is happening so wait till it get indexed.
	time.Sleep(time.Second * 2)

	// Update the product to get the latest update.
	add = &common.GraphQLParams{
		Query: `mutation{
			updateProduct(input:{filter:{name:{allofterms:"sanitizer"}}, set:{name:"mask"}},){
			  product{
				name
			  }
			}
		  }
		  `,
	}
	addResult = add.ExecuteAsPost(t, graphQLEndpoint)
	require.Nil(t, addResult.Errors)
	time.Sleep(time.Second)

	res, err = subscriptionClient.RecvMsg()
	require.NoError(t, err)

	// makes sure that the we have a fresh instance to unmarshal to, otherwise there may be things
	// from the previous unmarshal
	subscriptionResp = common.GraphQLResponse{}
	err = json.Unmarshal(res, &subscriptionResp)
	require.NoError(t, err)
	require.Nil(t, subscriptionResp.Errors)

	// Check the latest update.
	require.JSONEq(t, `{"queryProduct":[{"name":"mask"}]}`, string(subscriptionResp.Data))
	require.Contains(t, subscriptionResp.Extensions, touchedUidskey)
	require.Greater(t, int(subscriptionResp.Extensions[touchedUidskey].(float64)), 0)

	time.Sleep(2 * time.Second)
	// Change schema to terminate subscription..
	add = &common.GraphQLParams{
		Query: `mutation updateGQLSchema($sch: String!) {
			updateGQLSchema(input: { set: { schema: $sch }}) {
				gqlSchema {
					schema
				}
			}
		}`,
		Variables: map[string]interface{}{"sch": sch},
	}
	addResult = add.ExecuteAsPost(t, adminEndpoint)
	require.Nil(t, addResult.Errors)
	time.Sleep(time.Second)
	res, err = subscriptionClient.RecvMsg()
	require.NoError(t, err)

	require.Nil(t, res)
}

func TestSubscriptionAuth(t *testing.T) {
	dg, err := testutil.DgraphClient(groupOnegRPC)
	require.NoError(t, err)
	testutil.DropAll(t, dg)

	add := &common.GraphQLParams{
		Query: `mutation updateGQLSchema($sch: String!) {
			updateGQLSchema(input: { set: { schema: $sch }}) {
				gqlSchema {
					schema
				}
			}
		}`,
		Variables: map[string]interface{}{"sch": schAuth},
	}
	addResult := add.ExecuteAsPost(t, adminEndpoint)
	require.Nil(t, addResult.Errors)
	time.Sleep(time.Second * 2)

	metaInfo := &testutil.AuthMeta{
		PublicKey: "secret",
		Namespace: "https://dgraph.io",
		Algo:      "HS256",
		Header:    "Authorization",
	}
	metaInfo.AuthVars = map[string]interface{}{
		"USER": "jatin",
		"ROLE": "USER",
	}

	add = &common.GraphQLParams{
		Query: `mutation{
              addTodo(input: [
                 {text : "GraphQL is exciting!!",
                  owner : "jatin"}
               ])
             {
               todo{
                    text
                    owner
               }
           }
         }`,
	}

	addResult = add.ExecuteAsPost(t, graphQLEndpoint)
	require.Nil(t, addResult.Errors)
	time.Sleep(time.Second)

	jwtToken, err := metaInfo.GetSignedToken("secret", subExp)
	require.NoError(t, err)

	payload := fmt.Sprintf(`{"Authorization": "%s"}`, jwtToken)
	subscriptionClient, err := common.NewGraphQLSubscription(subscriptionEndpoint, &schema.Request{
		Query: `subscription{
			queryTodo{
                owner
                text
			}
		}`,
	}, payload)
	require.Nil(t, err)

	res, err := subscriptionClient.RecvMsg()
	require.NoError(t, err)

	var resp common.GraphQLResponse
	err = json.Unmarshal(res, &resp)
	require.NoError(t, err)

	require.Nil(t, resp.Errors)
	require.JSONEq(t, `{"queryTodo":[{"owner":"jatin","text":"GraphQL is exciting!!"}]}`,
		string(resp.Data))

	// Add a TODO for alice which should not be visible in the update because JWT belongs to
	// Jatin
	add = &common.GraphQLParams{
		Query: `mutation{
				 addTodo(input: [
					{text : "Dgraph is awesome!!",
					 owner : "alice"}
				  ])
				{
				  todo {
					   text
					   owner
				  }
			  }
			}`,
	}
	addResult = add.ExecuteAsPost(t, graphQLEndpoint)
	require.Nil(t, addResult.Errors)

	// Add another TODO for jatin which we should get in the latest update.
	add = &common.GraphQLParams{
		Query: `mutation{
	         addTodo(input: [
	            {text : "Dgraph is awesome!!",
	             owner : "jatin"}
	          ])
	        {
	          todo {
	               text
	               owner
	          }
	      }
	    }`,
	}

	addResult = add.ExecuteAsPost(t, graphQLEndpoint)
	require.Nil(t, addResult.Errors)
	time.Sleep(time.Second)

	res, err = subscriptionClient.RecvMsg()
	require.NoError(t, err)

	err = json.Unmarshal(res, &resp)
	require.NoError(t, err)
	require.Nil(t, resp.Errors)
	require.JSONEq(t, `{"queryTodo": [
	 {
	   "owner": "jatin",
	   "text": "GraphQL is exciting!!"
	 },
	{
	   "owner" : "jatin",
	   "text" : "Dgraph is awesome!!"
	}]}`, string(resp.Data))

	// Change schema to terminate subscription..
	add = &common.GraphQLParams{
		Query: `mutation updateGQLSchema($sch: String!) {
			updateGQLSchema(input: { set: { schema: $sch }}) {
				gqlSchema {
					schema
				}
			}
		}`,
		Variables: map[string]interface{}{"sch": sch},
	}
	addResult = add.ExecuteAsPost(t, adminEndpoint)
	require.Nil(t, addResult.Errors)
	time.Sleep(time.Second)

	res, err = subscriptionClient.RecvMsg()
	require.NoError(t, err)
	require.Nil(t, res)
}

func TestSubscriptionWithAuthShouldExpireWithJWT(t *testing.T) {
	dg, err := testutil.DgraphClient(groupOnegRPC)
	require.NoError(t, err)
	testutil.DropAll(t, dg)

	add := &common.GraphQLParams{
		Query: `mutation updateGQLSchema($sch: String!) {
			updateGQLSchema(input: { set: { schema: $sch }}) {
				gqlSchema {
					schema
				}
			}
		}`,
		Variables: map[string]interface{}{"sch": schAuth},
	}
	addResult := add.ExecuteAsPost(t, adminEndpoint)
	require.Nil(t, addResult.Errors)
	time.Sleep(time.Second * 2)

	metaInfo := &testutil.AuthMeta{
		PublicKey: "secret",
		Namespace: "https://dgraph.io",
		Algo:      "HS256",
		Header:    "Authorization",
	}
	metaInfo.AuthVars = map[string]interface{}{
		"USER": "bob",
		"ROLE": "USER",
	}

	add = &common.GraphQLParams{
		Query: `mutation{
              addTodo(input: [
                 {text : "GraphQL is exciting!!",
                  owner : "bob"}
               ])
             {
               todo{
                    text
                    owner
               }
           }
         }`,
	}

	addResult = add.ExecuteAsPost(t, graphQLEndpoint)
	require.Nil(t, addResult.Errors)
	time.Sleep(time.Second)

	jwtToken, err := metaInfo.GetSignedToken("secret", subExp)
	require.NoError(t, err)

	payload := fmt.Sprintf(`{"Authorization": "%s"}`, jwtToken)
	subscriptionClient, err := common.NewGraphQLSubscription(subscriptionEndpoint,
		&schema.Request{
			Query: `subscription{
			queryTodo{
                owner
                text
			}
		}`,
		}, payload)
	require.Nil(t, err)

	res, err := subscriptionClient.RecvMsg()
	require.NoError(t, err)

	var resp common.GraphQLResponse
	err = json.Unmarshal(res, &resp)
	require.NoError(t, err)

	require.Nil(t, resp.Errors)
	require.JSONEq(t, `{"queryTodo":[{"owner":"bob","text":"GraphQL is exciting!!"}]}`,
		string(resp.Data))

	// Wait for JWT to expire.
	time.Sleep(subExp)

	// Add another TODO for bob but this should not be visible as the subscription should have
	// ended.
	add = &common.GraphQLParams{
		Query: `mutation{
              addTodo(input: [
                 {text : "Dgraph is exciting!!",
                  owner : "bob"}
               ])
             {
               todo{
                    text
                    owner
               }
           }
         }`,
	}

	addResult = add.ExecuteAsPost(t, graphQLEndpoint)
	require.Nil(t, addResult.Errors)
	time.Sleep(time.Second)

	res, err = subscriptionClient.RecvMsg()
	require.NoError(t, err)
	require.Nil(t, res)
}

func TestSubscriptionAuthWithoutExpiry(t *testing.T) {
	dg, err := testutil.DgraphClient(groupOnegRPC)
	require.NoError(t, err)
	testutil.DropAll(t, dg)

	add := &common.GraphQLParams{
		Query: `mutation updateGQLSchema($sch: String!) {
			updateGQLSchema(input: { set: { schema: $sch }}) {
				gqlSchema {
					schema
				}
			}
		}`,
		Variables: map[string]interface{}{"sch": schAuth},
	}
	addResult := add.ExecuteAsPost(t, adminEndpoint)
	require.Nil(t, addResult.Errors)
	time.Sleep(time.Second * 2)

	metaInfo := &testutil.AuthMeta{
		PublicKey: "secret",
		Namespace: "https://dgraph.io",
		Algo:      "HS256",
		Header:    "Authorization",
	}
	metaInfo.AuthVars = map[string]interface{}{
		"USER": "jatin",
		"ROLE": "USER",
	}

	add = &common.GraphQLParams{
		Query: `mutation{
              addTodo(input: [
                 {text : "GraphQL is exciting!!",
                  owner : "jatin"}
               ])
             {
               todo{
                    text
                    owner
               }
           }
         }`,
	}

	addResult = add.ExecuteAsPost(t, graphQLEndpoint)
	require.Nil(t, addResult.Errors)

	jwtToken, err := metaInfo.GetSignedToken("secret", -1)
	require.NoError(t, err)

	payload := fmt.Sprintf(`{"Authorization": "%s"}`, jwtToken)
	subscriptionClient, err := common.NewGraphQLSubscription(subscriptionEndpoint, &schema.Request{
		Query: `subscription{
			queryTodo{
                owner
                text
			}
		}`,
	}, payload)
	require.Nil(t, err)

	res, err := subscriptionClient.RecvMsg()
	require.NoError(t, err)

	var resp common.GraphQLResponse
	err = json.Unmarshal(res, &resp)
	require.NoError(t, err)

	require.Nil(t, resp.Errors)
	require.JSONEq(t, `{"queryTodo":[{"owner":"jatin","text":"GraphQL is exciting!!"}]}`,
		string(resp.Data))
}

func TestSubscriptionAuth_SameQueryAndClaimsButDifferentExpiry_ShouldExpireIndependently(t *testing.T) {
	t.Skip()
	dg, err := testutil.DgraphClient(groupOnegRPC)
	require.NoError(t, err)
	testutil.DropAll(t, dg)

	add := &common.GraphQLParams{
		Query: `mutation updateGQLSchema($sch: String!) {
			updateGQLSchema(input: { set: { schema: $sch }}) {
				gqlSchema {
					schema
				}
			}
		}`,
		Variables: map[string]interface{}{"sch": schAuth},
	}
	addResult := add.ExecuteAsPost(t, adminEndpoint)
	require.Nil(t, addResult.Errors)
	time.Sleep(time.Second * 2)

	metaInfo := &testutil.AuthMeta{
		PublicKey: "secret",
		Namespace: "https://dgraph.io",
		Algo:      "HS256",
		Header:    "Authorization",
	}
	metaInfo.AuthVars = map[string]interface{}{
		"USER": "jatin",
		"ROLE": "USER",
	}

	add = &common.GraphQLParams{
		Query: `mutation{
              addTodo(input: [
                 {text : "GraphQL is exciting!!",
                  owner : "jatin"}
               ])
             {
               todo{
                    text
                    owner
               }
           }
         }`,
	}

	addResult = add.ExecuteAsPost(t, graphQLEndpoint)
	require.Nil(t, addResult.Errors)
	time.Sleep(time.Second)

	jwtToken, err := metaInfo.GetSignedToken("secret", subExp)
	require.NoError(t, err)

	// first subscription
	payload := fmt.Sprintf(`{"Authorization": "%s"}`, jwtToken)
	subscriptionClient, err := common.NewGraphQLSubscription(subscriptionEndpoint, &schema.Request{
		Query: `subscription{
			queryTodo{
                owner
                text
			}
		}`,
	}, payload)
	require.Nil(t, err)

	res, err := subscriptionClient.RecvMsg()
	require.NoError(t, err)

	var resp common.GraphQLResponse
	err = json.Unmarshal(res, &resp)
	require.NoError(t, err)
	require.Nil(t, resp.Errors)
	require.JSONEq(t, `{"queryTodo":[{"owner":"jatin","text":"GraphQL is exciting!!"}]}`,
		string(resp.Data))

	// 2nd subscription
	jwtToken, err = metaInfo.GetSignedToken("secret", 2*subExp)
	require.NoError(t, err)
	payload = fmt.Sprintf(`{"Authorization": "%s"}`, jwtToken)
	subscriptionClient1, err := common.NewGraphQLSubscription(subscriptionEndpoint, &schema.Request{
		Query: `subscription{
			queryTodo{
                owner
                text
			}
		}`,
	}, payload)
	require.Nil(t, err)

	res, err = subscriptionClient1.RecvMsg()
	require.NoError(t, err)
	err = json.Unmarshal(res, &resp)
	require.NoError(t, err)
	require.Nil(t, resp.Errors)
	require.JSONEq(t, `{"queryTodo":[{"owner":"jatin","text":"GraphQL is exciting!!"}]}`,
		string(resp.Data))

	// Wait for JWT to expire for first subscription.
	time.Sleep(subExp)

	// Add another TODO for jatin for which 1st subscription shouldn't get updates.
	add = &common.GraphQLParams{
		Query: `mutation{
	         addTodo(input: [
	            {text : "Dgraph is awesome!!",
	             owner : "jatin"}
	          ])
	        {
	          todo {
	               text
	               owner
	          }
	      }
	    }`,
	}
	addResult = add.ExecuteAsPost(t, graphQLEndpoint)
	require.Nil(t, addResult.Errors)
	time.Sleep(time.Second)

	res, err = subscriptionClient.RecvMsg()
	require.NoError(t, err)
	require.Nil(t, res) // 1st subscription should get the empty response as subscription has expired.

	time.Sleep(time.Second)
	res, err = subscriptionClient1.RecvMsg()
	require.NoError(t, err)
	err = json.Unmarshal(res, &resp)
	require.NoError(t, err)
	require.Nil(t, resp.Errors)
	// 2nd one still running and should get the  update
	require.JSONEq(t, `{"queryTodo": [
	 {
	   "owner": "jatin",
	   "text": "GraphQL is exciting!!"
	 },
	{
	   "owner" : "jatin",
	   "text" : "Dgraph is awesome!!"
	}]}`, string(resp.Data))

	// add extra delay for 2nd subscription to timeout
	time.Sleep(subExp)
	// Add another TODO for jatin for which 2nd subscription shouldn't get update.
	add = &common.GraphQLParams{
		Query: `mutation{
	         addTodo(input: [
	            {text : "Graph Database is the future!!",
	             owner : "jatin"}
	          ])
	        {
	          todo {
	               text
	               owner
	          }
	      }
	    }`,
	}
	addResult = add.ExecuteAsPost(t, graphQLEndpoint)
	require.Nil(t, addResult.Errors)
	time.Sleep(time.Second)
	res, err = subscriptionClient1.RecvMsg()
	require.NoError(t, err)
	require.Nil(t, res) // 2nd subscription should get the empty response as subscription has expired.
}

func TestSubscriptionAuth_SameQueryDifferentClaimsAndExpiry_ShouldExpireIndependently(t *testing.T) {
	t.Skip()
	dg, err := testutil.DgraphClient(groupOnegRPC)
	require.NoError(t, err)
	testutil.DropAll(t, dg)

	add := &common.GraphQLParams{
		Query: `mutation updateGQLSchema($sch: String!) {
			updateGQLSchema(input: { set: { schema: $sch }}) {
				gqlSchema {
					schema
				}
			}
		}`,
		Variables: map[string]interface{}{"sch": schAuth},
	}
	addResult := add.ExecuteAsPost(t, adminEndpoint)
	require.Nil(t, addResult.Errors)
	time.Sleep(time.Second * 2)

	metaInfo := &testutil.AuthMeta{
		PublicKey: "secret",
		Namespace: "https://dgraph.io",
		Algo:      "HS256",
		Header:    "Authorization",
	}
	metaInfo.AuthVars = map[string]interface{}{
		"USER": "jatin",
		"ROLE": "USER",
	}
	// for user jatin
	add = &common.GraphQLParams{
		Query: `mutation{
              addTodo(input: [
                 {text : "GraphQL is exciting!!",
                  owner : "jatin"}
               ])
             {
               todo{
                    text
                    owner
               }
           }
         }`,
	}

	addResult = add.ExecuteAsPost(t, graphQLEndpoint)
	require.Nil(t, addResult.Errors)
	time.Sleep(time.Second)

	jwtToken, err := metaInfo.GetSignedToken("secret", subExp)
	require.NoError(t, err)

	// first subscription
	payload := fmt.Sprintf(`{"Authorization": "%s"}`, jwtToken)
	subscriptionClient, err := common.NewGraphQLSubscription(subscriptionEndpoint, &schema.Request{
		Query: `subscription{
			queryTodo{
                owner
                text
			}
		}`,
	}, payload)
	require.Nil(t, err)

	res, err := subscriptionClient.RecvMsg()
	require.NoError(t, err)

	var resp common.GraphQLResponse
	err = json.Unmarshal(res, &resp)
	require.NoError(t, err)

	require.Nil(t, resp.Errors)
	require.JSONEq(t, `{"queryTodo":[{"owner":"jatin","text":"GraphQL is exciting!!"}]}`,
		string(resp.Data))

	// for user pawan
	add = &common.GraphQLParams{
		Query: `mutation{
              addTodo(input: [
                 {text : "GraphQL is exciting!!",
                  owner : "pawan"}
               ])
             {
               todo {
                    text
                    owner
               }
           }
         }`,
	}

	addResult = add.ExecuteAsPost(t, graphQLEndpoint)
	require.Nil(t, addResult.Errors)
	time.Sleep(time.Second)

	// 2nd subscription
	metaInfo.AuthVars["USER"] = "pawan"
	jwtToken, err = metaInfo.GetSignedToken("secret", 2*subExp)
	require.NoError(t, err)
	payload = fmt.Sprintf(`{"Authorization": "%s"}`, jwtToken)
	subscriptionClient1, err := common.NewGraphQLSubscription(subscriptionEndpoint, &schema.Request{
		Query: `subscription{
			queryTodo{
                owner
                text
			}
		}`,
	}, payload)
	require.Nil(t, err)

	res, err = subscriptionClient1.RecvMsg()
	require.NoError(t, err)

	err = json.Unmarshal(res, &resp)
	require.NoError(t, err)

	require.Nil(t, resp.Errors)
	require.JSONEq(t, `{"queryTodo":[{"owner":"pawan","text":"GraphQL is exciting!!"}]}`,
		string(resp.Data))

	// Wait for JWT to expire for 1st subscription.
	time.Sleep(subExp)

	// Add another TODO for jatin for which 1st subscription shouldn't get updates.
	add = &common.GraphQLParams{
		Query: `mutation{
	         addTodo(input: [
	            {text : "Dgraph is awesome!!",
	             owner : "jatin"}
	          ])
	        {
	          todo {
	               text
	               owner
	          }
	      }
	    }`,
	}
	addResult = add.ExecuteAsPost(t, graphQLEndpoint)
	require.Nil(t, addResult.Errors)
	require.NoError(t, err)
	time.Sleep(time.Second)
	// 1st subscription should get the empty response as subscription has expired
	res, err = subscriptionClient.RecvMsg()
	require.NoError(t, err)
	require.Nil(t, res)

	// Add another TODO for pawan which we should get in the latest update of 2nd subscription.
	add = &common.GraphQLParams{
		Query: `mutation{
	         addTodo(input: [
	            {text : "Dgraph is awesome!!",
	             owner : "pawan"}
	          ])
	        {
	          todo {
	               text
	               owner
	          }
	      }
	    }`,
	}
	addResult = add.ExecuteAsPost(t, graphQLEndpoint)
	require.Nil(t, addResult.Errors)
	time.Sleep(time.Second)
	res, err = subscriptionClient1.RecvMsg()
	require.NoError(t, err)
	err = json.Unmarshal(res, &resp)
	require.NoError(t, err)
	require.Nil(t, resp.Errors)
	// 2nd one still running and should get the  update
	require.JSONEq(t, `{"queryTodo": [
	 {
	   "owner": "pawan",
	   "text": "GraphQL is exciting!!"
	 },
	{
	   "owner" : "pawan",
	   "text" : "Dgraph is awesome!!"
	}]}`, string(resp.Data))

	// add delay for 2nd subscription  to timeout
	// Wait for JWT to expire.
	time.Sleep(subExp)
	// Add another TODO for pawan for which 2nd subscription shouldn't get updates.
	add = &common.GraphQLParams{
		Query: `mutation{
	         addTodo(input: [
	            {text : "Graph Database is the future!!",
	             owner : "pawan"}
	          ])
	        {
	          todo {
	               text
	               owner
	          }
	      }
	    }`,
	}

	addResult = add.ExecuteAsPost(t, graphQLEndpoint)
	require.Nil(t, addResult.Errors)
	time.Sleep(time.Second)

	// 2nd subscription should get the empty response as subscription has expired
	res, err = subscriptionClient1.RecvMsg()
	require.NoError(t, err)
	require.Nil(t, res)
}

func TestSubscriptionAuthHeaderCaseInsensitive(t *testing.T) {
	dg, err := testutil.DgraphClient(groupOnegRPC)
	require.NoError(t, err)
	testutil.DropAll(t, dg)

	add := &common.GraphQLParams{
		Query: `mutation updateGQLSchema($sch: String!) {
			updateGQLSchema(input: { set: { schema: $sch }}) {
				gqlSchema {
					schema
				}
			}
		}`,
		Variables: map[string]interface{}{"sch": schAuth},
	}
	addResult := add.ExecuteAsPost(t, adminEndpoint)
	require.Nil(t, addResult.Errors)
	time.Sleep(time.Second * 2)

	metaInfo := &testutil.AuthMeta{
		PublicKey: "secret",
		Namespace: "https://dgraph.io",
		Algo:      "HS256",
		Header:    "authorization",
	}
	metaInfo.AuthVars = map[string]interface{}{
		"USER": "jatin",
		"ROLE": "USER",
	}

	add = &common.GraphQLParams{
		Query: `mutation{
              addTodo(input: [
                 {text : "GraphQL is exciting!!",
                  owner : "jatin"}
               ])
             {
               todo{
                    text
                    owner
               }
           }
         }`,
	}

	addResult = add.ExecuteAsPost(t, graphQLEndpoint)
	require.Nil(t, addResult.Errors)

	jwtToken, err := metaInfo.GetSignedToken("secret", 10*time.Second)
	require.NoError(t, err)

	payload := fmt.Sprintf(`{"Authorization": "%s"}`, jwtToken)
	subscriptionClient, err := common.NewGraphQLSubscription(subscriptionEndpoint, &schema.Request{
		Query: `subscription{
			queryTodo{
                owner
                text
			}
		}`,
	}, payload)
	require.Nil(t, err)

	res, err := subscriptionClient.RecvMsg()
	require.NoError(t, err)

	var resp common.GraphQLResponse
	err = json.Unmarshal(res, &resp)
	require.NoError(t, err)

	require.Nil(t, resp.Errors)
	require.JSONEq(t, `{"queryTodo":[{"owner":"jatin","text":"GraphQL is exciting!!"}]}`,
		string(resp.Data))
}<|MERGE_RESOLUTION|>--- conflicted
+++ resolved
@@ -107,23 +107,14 @@
 	}
 	addResult = add.ExecuteAsPost(t, graphQLEndpoint)
 	require.Nil(t, addResult.Errors)
-<<<<<<< HEAD
 	time.Sleep(time.Second)
 
 	subscriptionClient, err := common.NewGraphQLSubscription(subscriptionEndpoint, &schema.Request{
 		Query: `subscription{
 			queryProduct{
-=======
-	resp := make(map[string]interface{})
-	require.NoError(t, json.Unmarshal(addResult.Data, &resp))
-	productID := resp["addProduct"].(map[string]interface{})["product"].([]interface{})[0].(map[string]interface{})["productID"].(string)
-	subscriptionClient, err := common.NewGraphQLSubscription(subscriptionEndpoint, &schema.Request{
-		Query: fmt.Sprintf(`subscription{
-			getProduct(productID: "%s"){
->>>>>>> f24ebe7e
 			  name
 			}
-		  }`, productID),
+		  }`,
 	}, `{}`)
 	require.Nil(t, err)
 
@@ -522,7 +513,6 @@
 }
 
 func TestSubscriptionAuth_SameQueryAndClaimsButDifferentExpiry_ShouldExpireIndependently(t *testing.T) {
-	t.Skip()
 	dg, err := testutil.DgraphClient(groupOnegRPC)
 	require.NoError(t, err)
 	testutil.DropAll(t, dg)
@@ -687,7 +677,6 @@
 }
 
 func TestSubscriptionAuth_SameQueryDifferentClaimsAndExpiry_ShouldExpireIndependently(t *testing.T) {
-	t.Skip()
 	dg, err := testutil.DgraphClient(groupOnegRPC)
 	require.NoError(t, err)
 	testutil.DropAll(t, dg)
@@ -827,7 +816,6 @@
 	}
 	addResult = add.ExecuteAsPost(t, graphQLEndpoint)
 	require.Nil(t, addResult.Errors)
-	require.NoError(t, err)
 	time.Sleep(time.Second)
 	// 1st subscription should get the empty response as subscription has expired
 	res, err = subscriptionClient.RecvMsg()
