-
  name: "Add mutation with variables"
  gqlmutation: |
    mutation addAuthor($auth: AddAuthorInput!) {
      addAuthor(input: [$auth]) {
        author {
          name
        }
      }
    }
  gqlvariables: |
    { "auth":
      { "name": "A.N. Author",
        "dob": "2000-01-01",
        "posts": []
      }
    }
  explanation: "A uid and type should get injected and all data transformed to
    underlying Dgraph edge names"
  dgmutations:
    - setjson: |
        { "uid":"_:Author1",
          "dgraph.type":["Author"],
          "Author.name":"A.N. Author",
          "Author.dob":"2000-01-01",
          "Author.posts":[]
        }

-
  name: "Add multiple mutation with variables"
  gqlmutation: |
    mutation addAuthor($auth: [AddAuthorInput!]!) {
      addAuthor(input: $auth) {
        author {
          name
        }
      }
    }
  gqlvariables: |
    { "auth": [
      { "name": "A.N. Author"
      },
      { "name": "Different Author"
      }
      ]
    }
  explanation: "A uid and type should get injected and all data transformed to
    underlying Dgraph edge names"
  dgmutations:
    - setjson: |
        { "uid":"_:Author1",
          "dgraph.type":["Author"],
          "Author.name":"A.N. Author"
        }
    - setjson: |
        { "uid":"_:Author2",
          "dgraph.type":["Author"],
          "Author.name":"Different Author"
        }

-
  name: "Add Mutation with embedded value"
  gqlmutation: |
    mutation addAuthor {
      addAuthor(input: [{ name: "A.N. Author", posts: []}]) {
        author {
          name
        }
      }
    }
  explanation: "The input should be used for the mutation, with a uid and type getting
    injected and all data transformed to underlying Dgraph edge names"
  dgmutations:
    - setjson: |
        { "uid":"_:Author1",
          "dgraph.type":["Author"],
          "Author.name":"A.N. Author",
          "Author.posts":[]
        }

-
  name: "Add Mutation with mixed vars and embedded value"
  gqlmutation: |
    mutation addAuthor($name: String!) {
      addAuthor(input: [{ name: $name, posts: []}]) {
        author {
          name
        }
      }
    }
  gqlvariables: |
    { "name":  "A.N. Author" }
  explanation: "The input and variables should be used for the mutation, with a uid and type
    getting injected and all data transformed to underlying Dgraph edge names"
  dgmutations:
    - setjson: |
        { "uid":"_:Author1",
          "dgraph.type":["Author"],
          "Author.name":"A.N. Author",
          "Author.posts":[]
        }

-
  name: "Add Multiple Mutations with embedded value"
  gqlmutation: |
    mutation addAuthor {
      addAuthor(input: [{ name: "A.N. Author", posts: []}, {name: "Different Author", posts: []}]) {
        author {
          name
        }
      }
    }
  explanation: "The input should be used for the mutation, with a uid and type getting
    injected and all data transformed to underlying Dgraph edge names"
  dgmutations:
    - setjson: |
        { "uid":"_:Author1",
          "dgraph.type":["Author"],
          "Author.name":"A.N. Author",
          "Author.posts":[]
        }
    - setjson: |
        { "uid":"_:Author2",
          "dgraph.type":["Author"],
          "Author.name":"Different Author",
          "Author.posts":[]
        }

-
  name: "Add mutation with reference"
  gqlmutation: |
    mutation addAuthor($auth: AddAuthorInput!) {
      addAuthor(input: [$auth]) {
        author {
          name
        }
      }
    }
  gqlvariables: |
    { "auth":
      { "name": "A.N. Author",
        "country": { "id": "0x123" },
        "posts": []
      }
    }
  explanation: "The reference to country should get transformed to 'uid' for the
    Dgraph JSON mutation"
  dgquery: |-
    query {
      Country2 as Country2(func: uid(0x123)) @filter(type(Country)) {
        uid
      }
    }
  dgmutations:
    - setjson: |
        { "uid":"_:Author1",
          "dgraph.type":["Author"],
          "Author.name":"A.N. Author",
          "Author.country": { "uid": "0x123" },
          "Author.posts":[]
        }
      cond: "@if(eq(len(Country2), 1))"

-
  name: "Add mutation with invalid reference"
  gqlmutation: |
    mutation addAuthor($auth: AddAuthorInput!) {
      addAuthor(input: [$auth]) {
        author {
          name
        }
      }
    }
  gqlvariables: |
    { "auth":
      { "name": "A.N. Author",
        "country": { "id": "HI!" },
        "posts": []
      }
    }
  explanation: "A reference must be a valid UID"
  error:
    { "message":
      "failed to rewrite mutation payload because ID argument (HI!) was not able to be parsed" }

-
  name: "Add mutation with inverse reference"
  gqlmutation: |
    mutation addPost($post: AddPostInput!) {
      addPost(input: [$post]) {
        post {
          postID
        }
      }
    }
  gqlvariables: |
    { "post":
      { "title": "Exciting post",
        "text": "A really good post",
        "author": { "id": "0x2" }
      }
    }
  explanation: "The reference to the author node should be transformed to include
    a new 'posts' edge."
  dgquery: |-
    query {
      Author2 as Author2(func: uid(0x2)) @filter(type(Author)) {
        uid
      }
    }
  dgmutations:
    - setjson: |
        { "uid" : "_:Post1",
          "dgraph.type" : ["Post"],
          "Post.title" : "Exciting post",
          "Post.text" : "A really good post",
          "Post.author": {
            "uid" : "0x2",
            "Author.posts" : [ { "uid": "_:Post1" } ]
          }
        }
      cond: "@if(eq(len(Author2), 1))"

-
  name: "Add mutation for a type that implements an interface"
  gqlmutation: |
    mutation addHuman($human: AddHumanInput!) {
      addHuman(input: [$human]) {
        human {
          name
          dob
          female
        }
      }
    }
  gqlvariables: |
    { "human":
      { "name": "Bob",
        "dob": "2000-01-01",
        "female": true,
        "ename": "employee no. 1"
      }
    }
  explanation: "The mutation should get rewritten with correct edges from the interface."
  dgmutations:
    - setjson: |
        { "uid" : "_:Human1",
          "Character.name": "Bob",
          "Employee.ename": "employee no. 1",
          "Human.dob": "2000-01-01",
          "Human.female": true,
          "dgraph.type": ["Human", "Character", "Employee"]
        }

-
  name: "Add mutation using xid code"
  gqlmutation: |
    mutation addState($input: AddStateInput!) {
      addState(input: [$input]) {
        state {
          name
        }
      }
    }
  gqlvariables: |
    { "input":
      {
        "code": "nsw",
        "name": "NSW",
        "country": { "id": "0x12" }
      }
    }
  explanation: "The add mutation should get rewritten into a Dgraph upsert mutation"
  dgquery: |-
    query {
      State1 as State1(func: eq(State.code, "nsw")) @filter(type(State)) {
        uid
      }
      Country2 as Country2(func: uid(0x12)) @filter(type(Country)) {
        uid
      }
    }
  dgmutations:
    - setjson: |
        { "uid" : "_:State1",
          "dgraph.type": ["State"],
          "State.name": "NSW",
          "State.code": "nsw",
          "State.country": {
            "uid": "0x12",
            "Country.states": [ { "uid": "_:State1" } ]
          }
        }
      cond: "@if(eq(len(State1), 0) AND eq(len(Country2), 1))"

-
  name: "Add mutation using code on type which also has an ID field"
  gqlmutation: |
    mutation addEditor($input: AddEditorInput!) {
      addEditor(input: [$input]) {
        editor {
          name
        }
      }
    }
  gqlvariables: |
    { "input":
      {
        "code": "editor",
        "name": "A.N. Editor"
      }
    }
  explanation: "The add mutation should get rewritten into a Dgraph upsert mutation"
  dgquery: |-
    query {
      Editor1 as Editor1(func: eq(Editor.code, "editor")) @filter(type(Editor)) {
        uid
      }
    }
  dgmutations:
    - setjson: |
        { "uid" : "_:Editor1",
          "dgraph.type": ["Editor"],
          "Editor.name": "A.N. Editor",
          "Editor.code": "editor"
        }
      cond: "@if(eq(len(Editor1), 0))"

-
  name: "Deep add mutation"
  gqlmutation: |
    mutation addAuthor($author: AddAuthorInput!) {
      addAuthor(input: [$author]) {
        author {
          id
        }
      }
    }
  gqlvariables: |
    { "author":
      { "name": "A.N. Author",
        "dob": "2000-01-01",
        "posts": [
          {
            "title": "New post",
            "text": "A really new post"
          }
        ]
      }
    }
  dgmutations:
    - setjson: |
        { "uid" : "_:Author1",
          "dgraph.type" : [ "Author" ],
          "Author.name": "A.N. Author",
          "Author.dob": "2000-01-01",
          "Author.posts": [
            {
              "uid": "_:Post2",
              "dgraph.type" : [ "Post" ],
              "Post.title" : "New post",
              "Post.text" : "A really new post",
              "Post.author": {
                "uid" : "_:Author1"
              }
            }
          ]
        }

-
  name: "Deep add multiple mutation"
  gqlmutation: |
    mutation addAuthor($author: [AddAuthorInput!]!) {
      addAuthor(input: $author) {
        author {
          id
        }
      }
    }
  gqlvariables: |
    { "author": [
      { "name": "A.N. Author",
        "dob": "2000-01-01",
        "posts": [
          {
            "title": "New post",
            "text": "A really new post"
          }
        ]
      },
      { "name": "Different Author",
        "dob": "2000-01-01",
        "posts": [
          {
            "title": "New New post",
            "text": "A wonderful post"
          }
        ]
      }]
    }
  dgmutations:
    - setjson: |
        { "uid" : "_:Author1",
          "dgraph.type" : [ "Author" ],
          "Author.name": "A.N. Author",
          "Author.dob": "2000-01-01",
          "Author.posts": [
            {
              "uid": "_:Post2",
              "dgraph.type" : [ "Post" ],
              "Post.title" : "New post",
              "Post.text" : "A really new post",
              "Post.author": {
                "uid" : "_:Author1"
              }
            }
          ]
        }
    - setjson: |
        { "uid" : "_:Author3",
          "dgraph.type" : [ "Author" ],
          "Author.name": "Different Author",
          "Author.dob": "2000-01-01",
          "Author.posts": [
            {
              "uid": "_:Post4",
              "dgraph.type" : [ "Post" ],
              "Post.title" : "New New post",
              "Post.text" : "A wonderful post",
              "Post.author": {
                "uid" : "_:Author3"
              }
            }
          ]
        }

-
  name: "Deep add with existing"
  gqlmutation: |
    mutation addAuthor($author: AddAuthorInput!) {
      addAuthor(input: [$author]) {
        author {
          id
        }
      }
    }
  gqlvariables: |
    { "author":
      { "name": "A.N. Author",
        "dob": "2000-01-01",
        "posts": [
          {
            "title": "New post",
            "text": "A really new post"
          },
          {
            "postID": "0x123",
            "title": "Old post",
            "text": "A really old post"
          }
        ]
      }
    }
  dgquery: |-
    query {
      Post3 as Post3(func: uid(0x123)) @filter(type(Post)) {
        uid
      }
      var(func: uid(Post3)) {
        Author4 as Post.author
      }
    }
  dgmutations:
    - setjson: |
        { "uid": "_:Author1",
          "dgraph.type": [ "Author" ],
          "Author.name": "A.N. Author",
          "Author.dob": "2000-01-01",
          "Author.posts": [
            {
              "uid": "_:Post2",
              "dgraph.type": [ "Post" ],
              "Post.title": "New post",
              "Post.text": "A really new post",
              "Post.author": {
                "uid": "_:Author1"
              }
            },
            {
              "uid": "0x123",
              "Post.author": {
                "uid": "_:Author1"
              }
            }
          ]
        }
      deletejson: |
        [
          {
            "uid": "uid(Author4)",
            "Author.posts": [{"uid": "uid(Post3)"}]
          }
        ]
      cond: "@if(eq(len(Post3), 1))"

-
  name: "Deep add multiple with existing"
  gqlmutation: |
    mutation addAuthor($author: [AddAuthorInput!]!) {
      addAuthor(input: $author) {
        author {
          id
        }
      }
    }
  gqlvariables: |
    { "author": [
      { "name": "A.N. Author",
        "dob": "2000-01-01",
        "posts": [
          {
            "title": "New post",
            "text": "A really new post"
          },
          {
            "postID": "0x123",
            "title": "Old post",
            "text": "A really old post"
          }
        ]
      },
      { "name": "Different Author",
        "dob": "2000-01-01",
        "posts": [
          {
            "title": "New new post",
            "text": "A wonderful post"
          },
          {
            "postID": "0x124",
            "title": "Another Old post",
            "text": "Another old post text"
          }
        ]
      }]
    }
  dgquery: |-
    query {
      Post3 as Post3(func: uid(0x123)) @filter(type(Post)) {
        uid
      }
      var(func: uid(Post3)) {
        Author4 as Post.author
      }
      Post7 as Post7(func: uid(0x124)) @filter(type(Post)) {
        uid
      }
      var(func: uid(Post7)) {
        Author8 as Post.author
      }
    }
  dgmutations:
    - setjson: |
        { "uid": "_:Author1",
          "dgraph.type": [ "Author" ],
          "Author.name": "A.N. Author",
          "Author.dob": "2000-01-01",
          "Author.posts": [
            {
              "uid": "_:Post2",
              "dgraph.type": [ "Post" ],
              "Post.title": "New post",
              "Post.text": "A really new post",
              "Post.author": {
                "uid": "_:Author1"
              }
            },
            {
              "uid": "0x123",
              "Post.author": {
                "uid": "_:Author1"
              }
            }
          ]
        }
      deletejson: |
        [
          {
            "uid": "uid(Author4)",
            "Author.posts": [
              {
              "uid": "uid(Post3)"
              }
            ]
          }
        ]
      cond: "@if(eq(len(Post3), 1))"
    - setjson: |
        { "uid": "_:Author5",
          "dgraph.type": [ "Author" ],
          "Author.name": "Different Author",
          "Author.dob": "2000-01-01",
          "Author.posts": [
            {
              "uid": "_:Post6",
              "dgraph.type": [ "Post" ],
              "Post.title": "New new post",
              "Post.text": "A wonderful post",
              "Post.author": {
                "uid": "_:Author5"
              }
            },
            {
              "uid": "0x124",
              "Post.author": {
                "uid": "_:Author5"
              }
            }
          ]
        }
      deletejson: |
        [
          {
            "uid": "uid(Author8)",
            "Author.posts": [
              {
              "uid": "uid(Post7)"
              }
            ]
          }
        ]
      cond: "@if(eq(len(Post7), 1))"

-
  name: "Deep add with two existing"
  gqlmutation: |
    mutation addAuthor($author: AddAuthorInput!) {
      addAuthor(input: [$author]) {
        author {
          id
        }
      }
    }
  gqlvariables: |
    { "author":
      { "name": "A.N. Author",
        "dob": "2000-01-01",
        "posts": [
          {
            "postID": "0x123",
            "title": "Old post",
            "text": "A really old post"
          },
          {
            "postID": "0x456"
          }
        ]
      }
    }
  dgquery: |-
    query {
      Post2 as Post2(func: uid(0x123)) @filter(type(Post)) {
        uid
      }
      var(func: uid(Post2)) {
        Author3 as Post.author
      }
      Post4 as Post4(func: uid(0x456)) @filter(type(Post)) {
        uid
      }
      var(func: uid(Post4)) {
        Author5 as Post.author
      }
    }
  dgmutations:
    - setjson: |
        { "uid": "_:Author1",
          "dgraph.type": [ "Author" ],
          "Author.name": "A.N. Author",
          "Author.dob": "2000-01-01",
          "Author.posts": [
            {
              "uid": "0x123",
              "Post.author": {
                "uid": "_:Author1"
              }
            },
            {
              "uid": "0x456",
              "Post.author": {
                "uid": "_:Author1"
              }
            }
          ]
        }
      deletejson: |
        [
          {
            "uid": "uid(Author3)",
            "Author.posts": [{"uid": "uid(Post2)"}]
          },
          {
            "uid": "uid(Author5)",
            "Author.posts": [{"uid": "uid(Post4)"}]
          }
        ]
      cond: "@if(eq(len(Post2), 1) AND eq(len(Post4), 1))"

-
  name: "Deep add with null"
  gqlmutation: |
    mutation addAuthor($author: AddAuthorInput!) {
      addAuthor(input: [$author]) {
        author {
          id
        }
      }
    }
  gqlvariables: |
    { "author":
      { "name": "A.N. Author",
        "dob": "2000-01-01",
        "posts": [
          {
            "postID": null,
            "title": "New post",
            "text": "A really new post"
          }
        ]
      }
    }
  dgmutations:
    - setjson: |
        { "uid" : "_:Author1",
          "dgraph.type" : [ "Author" ],
          "Author.name": "A.N. Author",
          "Author.dob": "2000-01-01",
          "Author.posts": [
            {
              "uid": "_:Post2",
              "dgraph.type" : [ "Post" ],
              "Post.title" : "New post",
              "Post.text" : "A really new post",
              "Post.author": {
                "uid" : "_:Author1"
              }
            }
          ]
        }

-
  name: "Add three deep"
  gqlmutation: |
    mutation addAuthor($author: AddAuthorInput!) {
      addAuthor(input: [$author]) {
        author {
          id
        }
      }
    }
  gqlvariables: |
    { "author":
      { "name": "A.N. Author",
        "dob": "2000-01-01",
        "posts": [
          {
            "title": "Exciting post",
            "text": "A really good post",
            "category": {
              "name": "New Category"
            }
          }
        ]
      }
    }
  dgmutations:
    - setjson: |
        { "uid": "_:Author1",
          "dgraph.type": [ "Author" ],
          "Author.name": "A.N. Author",
          "Author.dob": "2000-01-01",
          "Author.posts": [
            {
              "uid": "_:Post2",
              "dgraph.type": [ "Post" ],
              "Post.title": "Exciting post",
              "Post.text": "A really good post",
              "Post.author": {
                "uid": "_:Author1"
              },
              "Post.category": {
                "uid": "_:Category3",
                "dgraph.type": [ "Category" ],
                "Category.name": "New Category",
                "Category.posts": [
                  { "uid": "_:Post2" }
                ]
              }
            }
          ]
        }

-
  name: "Add mutation with deep xid choices"
  gqlmutation: |
    mutation addCountry($input: AddCountryInput!) {
      addCountry(input: [$input]) {
        country {
          name
        }
      }
    }
  gqlvariables: |
    { "input":
      {
        "name": "Dgraph Land",
        "states": [ {
          "code": "dg",
          "name": "Dgraph"
        } ]
      }
    }
  explanation: "The add mutation has two options depending on if dg exists"
  dgquery: |-
    query {
      State2 as State2(func: eq(State.code, "dg")) @filter(type(State)) {
        uid
      }
      var(func: uid(State2)) {
        Country3 as State.country
      }
    }
  dgmutations:
    - setjson: |
        {
          "uid": "_:Country1",
          "dgraph.type": ["Country"],
          "Country.name": "Dgraph Land",
          "Country.states": [ {
            "uid": "_:State2",
            "dgraph.type": ["State"],
            "State.code": "dg",
            "State.name": "Dgraph",
            "State.country": {
              "uid": "_:Country1"
            }
          } ]
        }
      cond: "@if(eq(len(State2), 0))"
    - setjson: |
        {
          "uid": "_:Country1",
          "dgraph.type": ["Country"],
          "Country.name": "Dgraph Land",
          "Country.states": [ {
            "uid": "uid(State2)",
            "State.country": {
              "uid": "_:Country1"
            }
          } ]
        }
      deletejson: |
        [
          {
            "uid": "uid(Country3)",
            "Country.states": [{"uid": "uid(State2)"}]
          }
        ]
      cond: "@if(eq(len(State2), 1))"

-
  name: "Add mutation with deep xid that must be reference"
  gqlmutation: |
    mutation addCountry($input: AddCountryInput!) {
      addCountry(input: [$input]) {
        country {
          name
        }
      }
    }
  gqlvariables: |
    { "input":
      {
        "name": "Dgraph Land",
        "states": [ {
          "code": "dg"
        } ]
      }
    }
  explanation: "The add mutation has only one option because the state isn't a valid create
    because it's missing required field name"
  dgquery: |-
    query {
      State2 as State2(func: eq(State.code, "dg")) @filter(type(State)) {
        uid
      }
      var(func: uid(State2)) {
        Country3 as State.country
      }
    }
  dgmutations:
    - setjson: |
        {
          "uid": "_:Country1",
          "dgraph.type": ["Country"],
          "Country.name": "Dgraph Land",
          "Country.states": [ {
            "uid": "uid(State2)",
            "State.country": {
              "uid": "_:Country1"
            }
          } ]
        }
      deletejson: |
        [
          {
            "uid": "uid(Country3)",
            "Country.states": [{"uid": "uid(State2)"}]
          }
        ]
      cond: "@if(eq(len(State2), 1))"

-
<<<<<<< HEAD
  name: "Add mutation with reverse predicate"
  gqlmutation: |
    mutation addMovieDirector($dir: AddMovieDirectorInput!) {
      addMovieDirector(input: [$dir]) {
        moviedirector {
          id
=======
  name: "deprecated fields can be mutated"
  gqlmutation: |
    mutation addCategory($cat: AddCategoryInput!) {
      addCategory(input: [$cat]) {
        category {
          name
          iAmDeprecated
>>>>>>> 4f25b1fe
        }
      }
    }
  gqlvariables: |
<<<<<<< HEAD
    { "dir":
      { "name": "Steven Spielberg",
        "directed": [{ "id": "0x2" }]
      }
    }
  explanation: "The reference to the directed.movies edge node should not add a new movie edge."
  dgquery: |-
    query {
      Movie2 as Movie2(func: uid(0x2)) @filter(type(Movie)) {
        uid
=======
    { "cat":
      { "name": "A Category",
        "iAmDeprecated": "but I can be written to"
>>>>>>> 4f25b1fe
      }
    }
  dgmutations:
    - setjson: |
<<<<<<< HEAD
        { "uid" : "_:MovieDirector1",
          "dgraph.type" : ["MovieDirector"],
          "MovieDirector.name" : "Steven Spielberg",
          "directed.movies": [{
            "uid" : "0x2"
          }]
        }
      cond: "@if(eq(len(Movie2), 1))"
=======
        { "uid": "_:Category1",
          "dgraph.type": ["Category"],
          "Category.name": "A Category",
          "Category.iAmDeprecated": "but I can be written to"
        }
>>>>>>> 4f25b1fe
<|MERGE_RESOLUTION|>--- conflicted
+++ resolved
@@ -920,48 +920,48 @@
         ]
       cond: "@if(eq(len(State2), 1))"
 
--
-<<<<<<< HEAD
+
+-
+  name: "deprecated fields can be mutated"
+  gqlmutation: |
+    mutation addCategory($cat: AddCategoryInput!) {
+      addCategory(input: [$cat]) {
+        category {
+          name
+          iAmDeprecated
+        }
+      }
+    }
+  gqlvariables: |
+    { "cat":
+      { "name": "A Category",
+        "iAmDeprecated": "but I can be written to"
+      }
+    }
+  dgmutations:
+    - setjson: |
+        { "uid": "_:Category1",
+          "dgraph.type": ["Category"],
+          "Category.name": "A Category",
+          "Category.iAmDeprecated": "but I can be written to"
+        }
+
+-
   name: "Add mutation with reverse predicate"
   gqlmutation: |
     mutation addMovieDirector($dir: AddMovieDirectorInput!) {
       addMovieDirector(input: [$dir]) {
         moviedirector {
           id
-=======
-  name: "deprecated fields can be mutated"
-  gqlmutation: |
-    mutation addCategory($cat: AddCategoryInput!) {
-      addCategory(input: [$cat]) {
-        category {
-          name
-          iAmDeprecated
->>>>>>> 4f25b1fe
-        }
-      }
-    }
-  gqlvariables: |
-<<<<<<< HEAD
+  gqlvariables: |
     { "dir":
       { "name": "Steven Spielberg",
         "directed": [{ "id": "0x2" }]
       }
     }
   explanation: "The reference to the directed.movies edge node should not add a new movie edge."
-  dgquery: |-
-    query {
-      Movie2 as Movie2(func: uid(0x2)) @filter(type(Movie)) {
-        uid
-=======
-    { "cat":
-      { "name": "A Category",
-        "iAmDeprecated": "but I can be written to"
->>>>>>> 4f25b1fe
-      }
-    }
-  dgmutations:
-    - setjson: |
-<<<<<<< HEAD
+  dgmutations:
+    - setjson: |
         { "uid" : "_:MovieDirector1",
           "dgraph.type" : ["MovieDirector"],
           "MovieDirector.name" : "Steven Spielberg",
@@ -970,10 +970,4 @@
           }]
         }
       cond: "@if(eq(len(Movie2), 1))"
-=======
-        { "uid": "_:Category1",
-          "dgraph.type": ["Category"],
-          "Category.name": "A Category",
-          "Category.iAmDeprecated": "but I can be written to"
-        }
->>>>>>> 4f25b1fe
+
