--- conflicted
+++ resolved
@@ -1,13 +1,8 @@
 -
   name: "Add mutation with variables"
   gqlmutation: |
-<<<<<<< HEAD
     mutation addAuthor($auth: AddAuthorInput!) {
-      addAuthor(input: $auth) {
-=======
-    mutation addAuthor($auth: AuthorInput!) {
       addAuthor(input: [$auth]) {
->>>>>>> d9cdf646
         author {
           name
         }
@@ -33,7 +28,7 @@
 -
   name: "Add multiple mutation with variables"
   gqlmutation: |
-    mutation addAuthor($auth: [AuthorInput!]!) {
+    mutation addAuthor($auth: [AddAuthorInput!]!) {
       addAuthor(input: $auth) {
         author {
           name
@@ -133,13 +128,8 @@
 -
   name: "Add mutation with reference"
   gqlmutation: |
-<<<<<<< HEAD
     mutation addAuthor($auth: AddAuthorInput!) {
-      addAuthor(input: $auth) {
-=======
-    mutation addAuthor($auth: AuthorInput!) {
       addAuthor(input: [$auth]) {
->>>>>>> d9cdf646
         author {
           name
         }
@@ -173,13 +163,8 @@
 -
   name: "Add mutation with invalid reference"
   gqlmutation: |
-<<<<<<< HEAD
     mutation addAuthor($auth: AddAuthorInput!) {
-      addAuthor(input: $auth) {
-=======
-    mutation addAuthor($auth: AuthorInput!) {
       addAuthor(input: [$auth]) {
->>>>>>> d9cdf646
         author {
           name
         }
@@ -200,13 +185,8 @@
 -
   name: "Add mutation with inverse reference"
   gqlmutation: |
-<<<<<<< HEAD
     mutation addPost($post: AddPostInput!) {
-      addPost(input: $post) {
-=======
-    mutation addPost($post: PostInput!) {
       addPost(input: [$post]) {
->>>>>>> d9cdf646
         post {
           postID
         }
@@ -243,13 +223,8 @@
 -
   name: "Add mutation for a type that implements an interface"
   gqlmutation: |
-<<<<<<< HEAD
     mutation addHuman($human: AddHumanInput!) {
-      addHuman(input: $human) {
-=======
-    mutation addHuman($human: HumanInput!) {
       addHuman(input: [$human]) {
->>>>>>> d9cdf646
         human {
           name
           dob
@@ -279,13 +254,8 @@
 -
   name: "Add mutation using xid code"
   gqlmutation: |
-<<<<<<< HEAD
     mutation addState($input: AddStateInput!) {
-      addState(input: $input) {
-=======
-    mutation addState($input: StateInput!) {
       addState(input: [$input]) {
->>>>>>> d9cdf646
         state {
           name
         }
@@ -325,13 +295,8 @@
 -
   name: "Add mutation using code on type which also has an ID field"
   gqlmutation: |
-<<<<<<< HEAD
     mutation addEditor($input: AddEditorInput!) {
-      addEditor(input: $input) {
-=======
-    mutation addEditor($input: EditorInput!) {
       addEditor(input: [$input]) {
->>>>>>> d9cdf646
         editor {
           name
         }
@@ -363,13 +328,8 @@
 -
   name: "Deep add mutation"
   gqlmutation: |
-<<<<<<< HEAD
     mutation addAuthor($author: AddAuthorInput!) {
-      addAuthor(input: $author) {
-=======
-    mutation addAuthor($author: AuthorInput!) {
       addAuthor(input: [$author]) {
->>>>>>> d9cdf646
         author {
           id
         }
@@ -409,7 +369,7 @@
 -
   name: "Deep add multiple mutation"
   gqlmutation: |
-    mutation addAuthor($author: [AuthorInput!]!) {
+    mutation addAuthor($author: [AddAuthorInput!]!) {
       addAuthor(input: $author) {
         author {
           id
@@ -476,13 +436,8 @@
 -
   name: "Deep add with existing"
   gqlmutation: |
-<<<<<<< HEAD
     mutation addAuthor($author: AddAuthorInput!) {
-      addAuthor(input: $author) {
-=======
-    mutation addAuthor($author: AuthorInput!) {
       addAuthor(input: [$author]) {
->>>>>>> d9cdf646
         author {
           id
         }
@@ -540,7 +495,7 @@
 -
   name: "Deep add multiple with existing"
   gqlmutation: |
-    mutation addAuthor($author: [AuthorInput!]!) {
+    mutation addAuthor($author: [AddAuthorInput!]!) {
       addAuthor(input: $author) {
         author {
           id
@@ -640,13 +595,8 @@
 -
   name: "Deep add with two existing"
   gqlmutation: |
-<<<<<<< HEAD
     mutation addAuthor($author: AddAuthorInput!) {
-      addAuthor(input: $author) {
-=======
-    mutation addAuthor($author: AuthorInput!) {
       addAuthor(input: [$author]) {
->>>>>>> d9cdf646
         author {
           id
         }
@@ -703,13 +653,8 @@
 -
   name: "Deep add with null"
   gqlmutation: |
-<<<<<<< HEAD
     mutation addAuthor($author: AddAuthorInput!) {
-      addAuthor(input: $author) {
-=======
-    mutation addAuthor($author: AuthorInput!) {
       addAuthor(input: [$author]) {
->>>>>>> d9cdf646
         author {
           id
         }
@@ -750,13 +695,8 @@
 -
   name: "Add three deep"
   gqlmutation: |
-<<<<<<< HEAD
     mutation addAuthor($author: AddAuthorInput!) {
-      addAuthor(input: $author) {
-=======
-    mutation addAuthor($author: AuthorInput!) {
       addAuthor(input: [$author]) {
->>>>>>> d9cdf646
         author {
           id
         }
@@ -807,13 +747,8 @@
 -
   name: "Add mutation with deep xid choices"
   gqlmutation: |
-<<<<<<< HEAD
     mutation addCountry($input: AddCountryInput!) {
-      addCountry(input: $input) {
-=======
-    mutation addCountry($input: CountryInput!) {
       addCountry(input: [$input]) {
->>>>>>> d9cdf646
         country {
           name
         }
@@ -870,13 +805,8 @@
 -
   name: "Add mutation with deep xid that must be reference"
   gqlmutation: |
-<<<<<<< HEAD
     mutation addCountry($input: AddCountryInput!) {
-      addCountry(input: $input) {
-=======
-    mutation addCountry($input: CountryInput!) {
       addCountry(input: [$input]) {
->>>>>>> d9cdf646
         country {
           name
         }
