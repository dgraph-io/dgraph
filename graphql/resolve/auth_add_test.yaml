--- conflicted
+++ resolved
@@ -1022,11 +1022,7 @@
     { "ComplexLog1": "0x123" }
   skipauth: true
 
-<<<<<<< HEAD
-- name: "Adding Type with having Auth on interfaces successfully."
-=======
 - name: "Adding nodes for a Type that inherits Auth rules from an interfaces successfully."
->>>>>>> 172ed2d1
   gqlquery: |
     mutation addQuestion($question: [AddQuestionInput!]!) {
       addQuestion(input: $question) {
@@ -1073,13 +1069,8 @@
       }
     }
   authjson: |
-<<<<<<< HEAD
-    {"Question": [ {"uid": "0x123"}], "Author": [{"uid": "0x456"}]}
-- name: "Adding Type with having Auth on interfaces failed."
-=======
     {"Question": [ {"uid": "0x123"}]}
 - name: "Adding node for a Type that inherits auth rules from an interface fails."
->>>>>>> 172ed2d1
   gqlquery: |
     mutation addQuestion($question: [AddQuestionInput!]!) {
       addQuestion(input: $question) {
@@ -1130,19 +1121,11 @@
   error: 
     { "message": "mutation failed because authorization failed"}
 
-<<<<<<< HEAD
-- name: "Add type with Having RBAC rule on interface successfully"
-  gqlquery: | 
-    mutation addFbPost($post: [AddFbPostInput!]!){
-      addFbPost(input: $post){
-        fbPost{
-=======
 - name: "Add type with having RBAC rule on interface successfully"
   gqlquery: | 
     mutation addFbPost($post: [AddFbPostInput!]!){
       addFbPost(input: $post){
         fbPost {
->>>>>>> 172ed2d1
           text
           author {
             name
@@ -1180,11 +1163,7 @@
       }
     }
   authjson: |
-<<<<<<< HEAD
-    {"FbPost": [ {"uid": "0x123"}], "Author": [{"uid": "0x456"}]}
-=======
     {"FbPost": [ {"uid": "0x123"}]}
->>>>>>> 172ed2d1
 
 - name: "Add type with Having RBAC rule on interface failed"
   gqlquery: | 
