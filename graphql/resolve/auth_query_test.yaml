--- conflicted
+++ resolved
@@ -1894,16 +1894,10 @@
         Mission.startDate : Mission.startDate
         dgraph.uid : uid
       }
-<<<<<<< HEAD
-      _EntityRoot as var(func: uid(Mission1), orderasc: Mission.id) @filter(uid(MissionAuth2))
-      Mission1 as var(func: eq(Mission.id, "0x1", "0x2", "0x3")) @filter(type(Mission))
-      MissionAuth2 as var(func: uid(Mission1)) @filter(eq(Mission.supervisorName, "user")) @cascade {
-=======
-      _EntityRoot as var(func: uid(Mission_1)) @filter(uid(Mission_Auth2))
+      _EntityRoot as var(func: uid(Mission_1), orderasc: Mission.id) @filter(uid(Mission_Auth2))
       Mission_1 as var(func: eq(Mission.id, "0x1", "0x2", "0x3")) @filter(type(Mission))
       Mission_Auth2 as var(func: uid(Mission_1)) @filter(eq(Mission.supervisorName, "user")) @cascade {
->>>>>>> 74ff7cd0
-        Mission.id : Mission.id
+      Mission.id : Mission.id
       }
     }
 - name: "Entities query with top level RBAC rule true and level 1 query auth rule"
@@ -1930,13 +1924,8 @@
         }
         dgraph.uid : uid
       }
-<<<<<<< HEAD
-      _EntityRoot as var(func: uid(Astronaut4), orderasc: Astronaut.id)
-      Astronaut4 as var(func: eq(Astronaut.id, "0x1", "0x2", "0x3")) @filter(type(Astronaut))
-=======
-      _EntityRoot as var(func: uid(Astronaut_4))
+      _EntityRoot as var(func: uid(Astronaut_4), orderasc: Astronaut.id)
       Astronaut_4 as var(func: eq(Astronaut.id, "0x1", "0x2", "0x3")) @filter(type(Astronaut))
->>>>>>> 74ff7cd0
       var(func: uid(_EntityRoot)) {
         Mission_2 as Astronaut.missions
       }
@@ -1983,13 +1972,8 @@
         dgraph.type
         dgraph.uid : uid
       }
-<<<<<<< HEAD
-      _EntityRoot as var(func: uid(Astronaut3), orderasc: Astronaut.id)
-      Astronaut3 as var(func: eq(Astronaut.id, "0x1", "0x2", "0x3")) @filter(type(Astronaut))
-=======
-      _EntityRoot as var(func: uid(Astronaut_3))
+      _EntityRoot as var(func: uid(Astronaut_3), orderasc: Astronaut.id)
       Astronaut_3 as var(func: eq(Astronaut.id, "0x1", "0x2", "0x3")) @filter(type(Astronaut))
->>>>>>> 74ff7cd0
     }
 
 -
