/*
 * Copyright 2019 Dgraph Labs, Inc. and Contributors
 *
 * Licensed under the Apache License, Version 2.0 (the "License");
 * you may not use this file except in compliance with the License.
 * You may obtain a copy of the License at
 *
 *     http://www.apache.org/licenses/LICENSE-2.0
 *
 * Unless required by applicable law or agreed to in writing, software
 * distributed under the License is distributed on an "AS IS" BASIS,
 * WITHOUT WARRANTIES OR CONDITIONS OF ANY KIND, either express or implied.
 * See the License for the specific language governing permissions and
 * limitations under the License.
 */

package resolve

import (
	"context"
<<<<<<< HEAD
	"fmt"
	dgoapi "github.com/dgraph-io/dgo/v2/protos/api"
=======

	dgoapi "github.com/dgraph-io/dgo/v200/protos/api"
>>>>>>> 36ae3788
	"github.com/dgraph-io/dgraph/gql"
	"github.com/dgraph-io/dgraph/graphql/schema"
	"github.com/dgraph-io/dgraph/x"
	otrace "go.opencensus.io/trace"
)

// Mutations come in like this with variables:
//
// mutation themutation($post: PostInput!) {
//   addPost(input: $post) { ... some query ...}
// }
// - with variable payload
// { "post":
//   { "title": "My Post",
//     "author": { authorID: 0x123 },
//     ...
//   }
// }
//
//
// Or, like this with the payload in the mutation arguments
//
// mutation themutation {
//   addPost(input: { title: ... }) { ... some query ...}
// }
//
//
// Either way we build up a Dgraph json mutation to add the object
//
// For now, all mutations are only 1 level deep (cause of how we build the
// input objects) and only create a single node (again cause of inputs)

// A MutationResolver can resolve a single mutation.
type MutationResolver interface {
	Resolve(ctx context.Context, mutation schema.Mutation) (*Resolved, bool)
}

// A MutationRewriter can transform a GraphQL mutation into a Dgraph mutation and
// can build a Dgraph gql.GraphQuery to follow a GraphQL mutation.
//
// Mutations come in like:
//
// mutation addAuthor($auth: AuthorInput!) {
//   addAuthor(input: $auth) {
// 	   author {
// 	     id
// 	     name
// 	   }
//   }
// }
//
// Where `addAuthor(input: $auth)` implies a mutation that must get run - written
// to a Dgraph mutation by Rewrite.  The GraphQL following `addAuthor(...)`implies
// a query to run and return the newly created author, so the
// mutation query rewriting is dependent on the context set up by the result of
// the mutation.
type MutationRewriter interface {
	// Rewrite rewrites GraphQL mutation m into a Dgraph mutation - that could
	// be as simple as a single DelNquads, or could be a Dgraph upsert mutation
	// with a query and multiple mutations guarded by conditions.
	Rewrite(m schema.Mutation) (*gql.GraphQuery, []*dgoapi.Mutation, error)

	// FromMutationResult takes a GraphQL mutation and the results of a Dgraph
	// mutation and constructs a Dgraph query.  It's used to find the return
	// value from a GraphQL mutation - i.e. we've run the mutation indicated by m
	// now we need to query Dgraph to satisfy all the result fields in m.
	FromMutationResult(
		m schema.Mutation,
		assigned map[string]string,
		result map[string]interface{}) (*gql.GraphQuery, error)
}

// A MutationExecutor can execute a mutation and returns the assigned map, the
// mutated map and any errors.
type MutationExecutor interface {
	// Mutate performs the actual mutation and returns a map of newly assigned nodes,
	// a map of variable->[]uid from upsert mutations and any errors.  If an error
	// occurs, that indicates that the mutation failed in some way significant enough
	// way as to not continue procissing this mutation or others in the same request.
	Mutate(
		ctx context.Context,
		query *gql.GraphQuery,
		mutations []*dgoapi.Mutation) (map[string]string, map[string]interface{}, error)
}

// MutationResolverFunc is an adapter that allows to build a MutationResolver from
// a function.  Based on the http.HandlerFunc pattern.
type MutationResolverFunc func(ctx context.Context, mutation schema.Mutation) (*Resolved, bool)

// MutationExecutionFunc is an adapter that allows us to compose mutation execution and build a
// MutationExecuter from a function.  Based on the http.HandlerFunc pattern.
type MutationExecutionFunc func(
	ctx context.Context,
	query *gql.GraphQuery,
	mutations []*dgoapi.Mutation) (map[string]string, map[string][]string, error)

// Resolve calls mr(ctx, mutation)
func (mr MutationResolverFunc) Resolve(
	ctx context.Context,
	mutation schema.Mutation) (*Resolved, bool) {

	return mr(ctx, mutation)
}

// Mutate calls me(ctx, query, mutations)
func (me MutationExecutionFunc) Mutate(
	ctx context.Context,
	query *gql.GraphQuery,
	mutations []*dgoapi.Mutation) (map[string]string, map[string][]string, error) {
	return me(ctx, query, mutations)
}

// NewMutationResolver creates a new mutation resolver.  The resolver runs the pipeline:
// 1) rewrite the mutation using mr (return error if failed)
// 2) execute the mutation with me (return error if failed)
// 3) write a query for the mutation with mr (return error if failed)
// 4) execute the query with qe (return error if failed)
// 5) process the result with rc
func NewMutationResolver(
	mr MutationRewriter,
	qe QueryExecutor,
	me MutationExecutor,
	mc MutationCompleter) MutationResolver {
	return &mutationResolver{
		mutationRewriter: mr,
		queryExecutor:    qe,
		mutationExecutor: me,
		resultCompleter:  mc,
	}
}

// mutationResolver can resolve a single GraphQL mutation field
type mutationResolver struct {
	mutationRewriter MutationRewriter
	queryExecutor    QueryExecutor
	mutationExecutor MutationExecutor
<<<<<<< HEAD
	resultCompleter  MutationCompleter

	numUids int
=======
	resultCompleter  ResultCompleter
>>>>>>> 36ae3788
}

func (mr *mutationResolver) Resolve(
	ctx context.Context, mutation schema.Mutation) (*Resolved, bool) {

	span := otrace.FromContext(ctx)
	stop := x.SpanTimer(span, "resolveMutation")
	defer stop()
	if span != nil {
		span.Annotatef(nil, "mutation alias: [%s] type: [%s]", mutation.Alias(),
			mutation.MutationType())
	}

<<<<<<< HEAD
	res, success, err := mr.rewriteAndExecute(ctx, mutation)

	completed, err := mr.resultCompleter.Complete(ctx, mutation, mr.numUids, res, err)

	return &Resolved{
		Data: completed,
		Err:  err,
	}, success
=======
	resolved, success := mr.rewriteAndExecute(ctx, mutation)
	mr.resultCompleter.Complete(ctx, resolved)
	return resolved, success
>>>>>>> 36ae3788
}

func getNumUids(m schema.Mutation, a map[string]string, r map[string]interface{}) int {
	switch m.MutationType() {
	case schema.AddMutation:
		return len(a)
	default:
		mutated := extractMutated(r, m.ResponseName())
		return len(mutated)
	}
}

func (mr *mutationResolver) rewriteAndExecute(
	ctx context.Context,
	mutation schema.Mutation) (*Resolved, bool) {

	query, mutations, err := mr.mutationRewriter.Rewrite(mutation)

	emptyResult := func(err error) *Resolved {
		return &Resolved{
			Data:  map[string]interface{}{mutation.ResponseName(): nil},
			Field: mutation,
			Err:   err,
		}
	}

	if err != nil {
		return emptyResult(schema.GQLWrapf(err, "couldn't rewrite mutation %s", mutation.Name())),
			resolverFailed
	}

	assigned, result, err := mr.mutationExecutor.Mutate(ctx, query, mutations)
	if err != nil {
		gqlErr := schema.GQLWrapLocationf(
			err, mutation.Location(), "mutation %s failed", mutation.Name())
		return emptyResult(gqlErr), resolverFailed

	}

	numUids := getNumUids(mutation, assigned, result)
	dgQuery, err := mr.mutationRewriter.FromMutationResult(mutation, assigned, result)
	errs := schema.GQLWrapf(err, "couldn't rewrite query for mutation %s", mutation.Name())

	if dgQuery == nil && err != nil {
		return emptyResult(errs), resolverFailed
	}

	resp, err := mr.queryExecutor.Query(ctx, dgQuery)
	errs = schema.AppendGQLErrs(errs, schema.GQLWrapf(err,
		"couldn't rewrite query for mutation %s", mutation.Name()))

	resolved := completeDgraphResult(ctx, mutation.QueryField(), resp, errs)
	if resolved.Data == nil && resolved.Err != nil {
		return &Resolved{
			Data: map[string]interface{}{
				mutation.ResponseName(): map[string]interface{}{
					schema.NumUid:                        numUids,
					schema.Typename:                      mutation.TypeName,
					mutation.QueryField().ResponseName(): nil,
				}},
			Field: mutation,
			Err:   err,
		}, resolverSucceeded
	}

	if resolved.Data == nil {
		resolved.Data = map[string]interface{}{}
	}

	dgRes := resolved.Data.(map[string]interface{})
	dgRes[schema.NumUid] = numUids
	dgRes[schema.Typename] = mutation.Type().Name()
	resolved.Data = map[string]interface{}{mutation.ResponseName(): dgRes}

	resolved.Field = mutation
	return resolved, resolverSucceeded
}

func deleteCompletion() CompletionFunc {
	return CompletionFunc(func(ctx context.Context, resolved *Resolved) {
		if fld, ok := resolved.Data.(map[string]interface{}); ok {
			if rsp, ok := fld[resolved.Field.ResponseName()].(map[string]interface{}); ok {
				rsp["msg"] = "Deleted"
			}
		}
	})
}<|MERGE_RESOLUTION|>--- conflicted
+++ resolved
@@ -18,13 +18,8 @@
 
 import (
 	"context"
-<<<<<<< HEAD
-	"fmt"
-	dgoapi "github.com/dgraph-io/dgo/v2/protos/api"
-=======
 
 	dgoapi "github.com/dgraph-io/dgo/v200/protos/api"
->>>>>>> 36ae3788
 	"github.com/dgraph-io/dgraph/gql"
 	"github.com/dgraph-io/dgraph/graphql/schema"
 	"github.com/dgraph-io/dgraph/x"
@@ -147,12 +142,12 @@
 	mr MutationRewriter,
 	qe QueryExecutor,
 	me MutationExecutor,
-	mc MutationCompleter) MutationResolver {
+	rc ResultCompleter) MutationResolver {
 	return &mutationResolver{
 		mutationRewriter: mr,
 		queryExecutor:    qe,
 		mutationExecutor: me,
-		resultCompleter:  mc,
+		resultCompleter:  rc,
 	}
 }
 
@@ -161,13 +156,7 @@
 	mutationRewriter MutationRewriter
 	queryExecutor    QueryExecutor
 	mutationExecutor MutationExecutor
-<<<<<<< HEAD
-	resultCompleter  MutationCompleter
-
-	numUids int
-=======
 	resultCompleter  ResultCompleter
->>>>>>> 36ae3788
 }
 
 func (mr *mutationResolver) Resolve(
@@ -181,20 +170,9 @@
 			mutation.MutationType())
 	}
 
-<<<<<<< HEAD
-	res, success, err := mr.rewriteAndExecute(ctx, mutation)
-
-	completed, err := mr.resultCompleter.Complete(ctx, mutation, mr.numUids, res, err)
-
-	return &Resolved{
-		Data: completed,
-		Err:  err,
-	}, success
-=======
 	resolved, success := mr.rewriteAndExecute(ctx, mutation)
 	mr.resultCompleter.Complete(ctx, resolved)
 	return resolved, success
->>>>>>> 36ae3788
 }
 
 func getNumUids(m schema.Mutation, a map[string]string, r map[string]interface{}) int {
@@ -234,7 +212,6 @@
 
 	}
 
-	numUids := getNumUids(mutation, assigned, result)
 	dgQuery, err := mr.mutationRewriter.FromMutationResult(mutation, assigned, result)
 	errs := schema.GQLWrapf(err, "couldn't rewrite query for mutation %s", mutation.Name())
 
@@ -245,14 +222,21 @@
 	resp, err := mr.queryExecutor.Query(ctx, dgQuery)
 	errs = schema.AppendGQLErrs(errs, schema.GQLWrapf(err,
 		"couldn't rewrite query for mutation %s", mutation.Name()))
+
+	numUidsField := mutation.NumUidsField()
+	numUidsFieldRespName := schema.NumUid
+	numUids := 0
+	if numUidsField != nil {
+		numUidsFieldRespName = numUidsField.ResponseName()
+		numUids = getNumUids(mutation, assigned, result)
+	}
 
 	resolved := completeDgraphResult(ctx, mutation.QueryField(), resp, errs)
 	if resolved.Data == nil && resolved.Err != nil {
 		return &Resolved{
 			Data: map[string]interface{}{
 				mutation.ResponseName(): map[string]interface{}{
-					schema.NumUid:                        numUids,
-					schema.Typename:                      mutation.TypeName,
+					numUidsFieldRespName:                 numUids,
 					mutation.QueryField().ResponseName(): nil,
 				}},
 			Field: mutation,
@@ -265,8 +249,7 @@
 	}
 
 	dgRes := resolved.Data.(map[string]interface{})
-	dgRes[schema.NumUid] = numUids
-	dgRes[schema.Typename] = mutation.Type().Name()
+	dgRes[numUidsFieldRespName] = numUids
 	resolved.Data = map[string]interface{}{mutation.ResponseName(): dgRes}
 
 	resolved.Field = mutation
