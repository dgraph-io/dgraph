/*
 * Copyright 2019 Dgraph Labs, Inc. and Contributors
 *
 * Licensed under the Apache License, Version 2.0 (the "License");
 * you may not use this file except in compliance with the License.
 * You may obtain a copy of the License at
 *
 *     http://www.apache.org/licenses/LICENSE-2.0
 *
 * Unless required by applicable law or agreed to in writing, software
 * distributed under the License is distributed on an "AS IS" BASIS,
 * WITHOUT WARRANTIES OR CONDITIONS OF ANY KIND, either express or implied.
 * See the License for the specific language governing permissions and
 * limitations under the License.
 */

package resolve

import (
	"context"
	"fmt"
	"sort"
	"strconv"

	"github.com/dgraph-io/dgraph/gql"
	"github.com/dgraph-io/dgraph/graphql/authorization"
	"github.com/dgraph-io/dgraph/graphql/schema"
	"github.com/dgraph-io/dgraph/protos/pb"
	"github.com/pkg/errors"
)

type queryRewriter struct{}

type authRewriter struct {
	authVariables map[string]interface{}
	isWritingAuth bool
	// `filterByUid` is used to when we have to rewrite top level query with uid function. The
	// variable name is passed in `varName`. If true it will rewrite as following:
	// queryType(uid(varName)) {
	// Once such case is when we perform query in delete mutation.
	filterByUid bool
	selector    func(t schema.Type) *schema.RuleNode
	varGen      *VariableGenerator
	varName     string
	// `parentVarName` is used to link a query with it's previous level.
	parentVarName string
	// `hasAuthRules` indicates if any of fields in the complete query hierarchy has auth rules.
	hasAuthRules bool
	// `hasCascade` indicates if any of fields in the complete query hierarchy has cascade directive.
	hasCascade bool
}

// NewQueryRewriter returns a new QueryRewriter.
func NewQueryRewriter() QueryRewriter {
	return &queryRewriter{}
}

func hasAuthRules(field schema.Field, authRw *authRewriter) bool {
	rn := authRw.selector(field.Type())
	if rn != nil {
		return true
	}

	for _, childField := range field.SelectionSet() {
		if authRules := hasAuthRules(childField, authRw); authRules {
			return true
		}
	}
	return false
}

func hasCascadeDirective(field schema.Field) bool {
	if c := field.Cascade(); c != nil {
		return true
	}

	for _, childField := range field.SelectionSet() {
		if res := hasCascadeDirective(childField); res {
			return true
		}
	}
	return false
}

// Rewrite rewrites a GraphQL query into a Dgraph GraphQuery.
func (qr *queryRewriter) Rewrite(
	ctx context.Context,
	gqlQuery schema.Query) (*gql.GraphQuery, error) {

	if gqlQuery.Type().InterfaceImplHasAuthRules() {
		return &gql.GraphQuery{Attr: gqlQuery.ResponseName() + "()"}, nil
	}

	authVariables, _ := ctx.Value(authorization.AuthVariables).(map[string]interface{})

	if authVariables == nil {
		customClaims, err := authorization.ExtractCustomClaims(ctx)
		if err != nil {
			return nil, err
		}
		authVariables = customClaims.AuthVariables
	}

	authRw := &authRewriter{
		authVariables: authVariables,
		varGen:        NewVariableGenerator(),
		selector:      queryAuthSelector,
		parentVarName: gqlQuery.Type().Name() + "Root",
	}
	authRw.hasAuthRules = hasAuthRules(gqlQuery, authRw)
	authRw.hasCascade = hasCascadeDirective(gqlQuery)

	switch gqlQuery.QueryType() {
	case schema.GetQuery:

		// TODO: The only error that can occur in query rewriting is if an ID argument
		// can't be parsed as a uid: e.g. the query was something like:
		//
		// getT(id: "HI") { ... }
		//
		// But that's not a rewriting error!  It should be caught by validation
		// way up when the query first comes in.  All other possible problems with
		// the query are caught by validation.
		// ATM, I'm not sure how to hook into the GraphQL validator to get that to happen
		xid, uid, err := gqlQuery.IDArgValue()
		if err != nil {
			return nil, err
		}

		dgQuery := rewriteAsGet(gqlQuery, uid, xid, authRw)
		return dgQuery, nil

	case schema.FilterQuery:
		return rewriteAsQuery(gqlQuery, authRw), nil
	case schema.PasswordQuery:
		return passwordQuery(gqlQuery, authRw)
	default:
		return nil, errors.Errorf("unimplemented query type %s", gqlQuery.QueryType())
	}
}

func passwordQuery(m schema.Query, authRw *authRewriter) (*gql.GraphQuery, error) {
	xid, uid, err := m.IDArgValue()
	if err != nil {
		return nil, err
	}

	dgQuery := rewriteAsGet(m, uid, xid, authRw)

	queriedType := m.Type()
	name := queriedType.PasswordField().Name()
	predicate := queriedType.DgraphPredicate(name)
	password := m.ArgValue(name).(string)

	op := &gql.GraphQuery{
		Attr:   "checkPwd",
		Func:   dgQuery.Func,
		Filter: dgQuery.Filter,
		Children: []*gql.GraphQuery{{
			Var: "pwd",
			Attr: fmt.Sprintf(`checkpwd(%s, "%s")`, predicate,
				password),
		}},
	}

	ft := &gql.FilterTree{
		Op: "and",
		Child: []*gql.FilterTree{{
			Func: &gql.Function{
				Name: "eq",
				Args: []gql.Arg{
					{
						Value: "val(pwd)",
					},
					{
						Value: "1",
					},
				},
			},
		}},
	}

	if dgQuery.Filter != nil {
		ft.Child = append(ft.Child, dgQuery.Filter)
	}

	dgQuery.Filter = ft

	qry := &gql.GraphQuery{
		Children: []*gql.GraphQuery{dgQuery, op},
	}

	return qry, nil
}

func intersection(a, b []uint64) []uint64 {
	m := make(map[uint64]bool)
	var c []uint64

	for _, item := range a {
		m[item] = true
	}

	for _, item := range b {
		if _, ok := m[item]; ok {
			c = append(c, item)
		}
	}

	return c
}

// addUID adds UID for every node that we query. Otherwise we can't tell the
// difference in a query result between a node that's missing and a node that's
// missing a single value.  E.g. if we are asking for an Author and only the
// 'text' of all their posts e.g. getAuthor(id: 0x123) { posts { text } }
// If the author has 10 posts but three of them have a title, but no text,
// then Dgraph would just return 7 posts.  And we'd have no way of knowing if
// there's only 7 posts, or if there's more that are missing 'text'.
// But, for GraphQL, we want to know about those missing values.
func addUID(dgQuery *gql.GraphQuery) {
	if len(dgQuery.Children) == 0 {
		return
	}
	hasUid := false
	for _, c := range dgQuery.Children {
		if c.Attr == "uid" {
			hasUid = true
		}
		addUID(c)
	}

	// If uid was already requested by the user then we don't need to add it again.
	if hasUid {
		return
	}
	uidChild := &gql.GraphQuery{
		Attr:  "uid",
		Alias: "dgraph.uid",
	}
	dgQuery.Children = append(dgQuery.Children, uidChild)
}

func rewriteAsQueryByIds(field schema.Field, uids []uint64, authRw *authRewriter) *gql.GraphQuery {
	rbac := authRw.evaluateStaticRules(field.Type())
	dgQuery := &gql.GraphQuery{
		Attr: field.Name(),
	}

	if rbac == schema.Negative {
		dgQuery.Attr = dgQuery.Attr + "()"
		return dgQuery
	}

	dgQuery.Func = &gql.Function{
		Name: "uid",
		UID:  uids,
	}

	if ids := idFilter(extractQueryFilter(field), field.Type().IDField()); ids != nil {
		addUIDFunc(dgQuery, intersection(ids, uids))
	}

	addArgumentsToField(dgQuery, field)
	selectionAuth := addSelectionSetFrom(dgQuery, field, authRw)
	addUID(dgQuery)
	addCascadeDirective(dgQuery, field)

	dgQuery = authRw.addAuthQueries(field.Type(), dgQuery, rbac)

	if len(selectionAuth) > 0 {
		dgQuery = &gql.GraphQuery{Children: append([]*gql.GraphQuery{dgQuery}, selectionAuth...)}
	}

	return dgQuery
}

// addArgumentsToField adds various different arguments to a field, such as
// filter, order, pagination and selection set.
func addArgumentsToField(dgQuery *gql.GraphQuery, field schema.Field) {
	filter, _ := field.ArgValue("filter").(map[string]interface{})
	addFilter(dgQuery, field.Type(), filter)
	addOrder(dgQuery, field)
	addPagination(dgQuery, field)
}

func addFilterToField(dgQuery *gql.GraphQuery, field schema.Field) {
	filter, _ := field.ArgValue("filter").(map[string]interface{})
	addFilter(dgQuery, field.Type(), filter)
}

func addTopLevelTypeFilter(query *gql.GraphQuery, field schema.Field) {
	if query.Attr != "" {
		addTypeFilter(query, field.Type())
		return
	}

	var rootQuery *gql.GraphQuery
	for _, q := range query.Children {
		if q.Attr == field.Name() {
			rootQuery = q
			break
		}
		for _, cq := range q.Children {
			if cq.Attr == field.Name() {
				rootQuery = cq
				break
			}
		}
	}

	if rootQuery != nil {
		addTypeFilter(rootQuery, field.Type())
	}
}

func rewriteAsGet(
	field schema.Field,
	uid uint64,
	xid *string,
	auth *authRewriter) *gql.GraphQuery {

	var dgQuery *gql.GraphQuery
	rbac := auth.evaluateStaticRules(field.Type())
	if rbac == schema.Negative {
		return &gql.GraphQuery{Attr: field.ResponseName() + "()"}
	}

	if xid == nil {
		dgQuery = rewriteAsQueryByIds(field, []uint64{uid}, auth)

		// Add the type filter to the top level get query. When the auth has been written into the
		// query the top level get query may be present in query's children.
		addTopLevelTypeFilter(dgQuery, field)
		return dgQuery
	}

	xidArgName := field.XIDArg()
	eqXidFunc := &gql.Function{
		Name: "eq",
		Args: []gql.Arg{
			{Value: xidArgName},
			{Value: maybeQuoteArg("eq", *xid)},
		},
	}

	if uid > 0 {
		dgQuery = &gql.GraphQuery{
			Attr: field.Name(),
			Func: &gql.Function{
				Name: "uid",
				UID:  []uint64{uid},
			},
		}
		dgQuery.Filter = &gql.FilterTree{
			Func: eqXidFunc,
		}

	} else {
		dgQuery = &gql.GraphQuery{
			Attr: field.Name(),
			Func: eqXidFunc,
		}
	}
	selectionAuth := addSelectionSetFrom(dgQuery, field, auth)
	addUID(dgQuery)
	addTypeFilter(dgQuery, field.Type())
	addCascadeDirective(dgQuery, field)

	dgQuery = auth.addAuthQueries(field.Type(), dgQuery, rbac)

	if len(selectionAuth) > 0 {
		dgQuery = &gql.GraphQuery{Children: append([]*gql.GraphQuery{dgQuery}, selectionAuth...)}
	}

	return dgQuery
}

func rewriteAsQuery(field schema.Field, authRw *authRewriter) *gql.GraphQuery {
	rbac := authRw.evaluateStaticRules(field.Type())
	dgQuery := &gql.GraphQuery{
		Attr: field.Name(),
	}

	if rbac == schema.Negative {
		dgQuery.Attr = dgQuery.Attr + "()"
		return dgQuery
	}

	if authRw != nil && (authRw.isWritingAuth || authRw.filterByUid) && (authRw.varName != "" || authRw.parentVarName != "") {
		// When rewriting auth rules, they always start like
		//   Todo2 as var(func: uid(Todo1)) @cascade {
		// Where Todo1 is the variable generated from the filter of the field
		// we are adding auth to.

		authRw.addVariableUIDFunc(dgQuery)
		// This is executed when querying while performing delete mutation request since
		// in case of delete mutation we already have variable `MutationQueryVar` at root level.
		if authRw.filterByUid {
			// Since the variable is only added at the top level we reset the `authRW` variables.
			authRw.varName = ""
			authRw.filterByUid = false
		}
	} else if ids := idFilter(extractQueryFilter(field), field.Type().IDField()); ids != nil {
		addUIDFunc(dgQuery, ids)
	} else {
		addTypeFunc(dgQuery, field.Type().DgraphName())
	}

	addArgumentsToField(dgQuery, field)
	selectionAuth := addSelectionSetFrom(dgQuery, field, authRw)
	addUID(dgQuery)
	addCascadeDirective(dgQuery, field)

	dgQuery = authRw.addAuthQueries(field.Type(), dgQuery, rbac)

	if len(selectionAuth) > 0 {
		dgQuery = &gql.GraphQuery{Children: append([]*gql.GraphQuery{dgQuery}, selectionAuth...)}
	}

	return dgQuery
}

func (authRw *authRewriter) writingAuth() bool {
	return authRw != nil && authRw.isWritingAuth

}

// addAuthQueries takes a field and the GraphQuery that has so far been constructed for
// the field and builds any auth queries that are need to restrict the result to only
// the nodes authorized to be queried, returning a new graphQuery that does the
// original query and the auth.
func (authRw *authRewriter) addAuthQueries(
	typ schema.Type,
	dgQuery *gql.GraphQuery,
	rbacEval schema.RuleResult) *gql.GraphQuery {

	// There's no need to recursively inject auth queries into other auth queries, so if
	// we are already generating an auth query, there's nothing to add.
	if authRw == nil || authRw.isWritingAuth {
		return dgQuery
	}

	authRw.varName = authRw.varGen.Next(typ, "", "", authRw.isWritingAuth)

	fldAuthQueries, filter := authRw.rewriteAuthQueries(typ)
	if len(fldAuthQueries) == 0 && !authRw.hasAuthRules {
		return dgQuery
	}

	if rbacEval != schema.Uncertain {
		fldAuthQueries = nil
		filter = nil
	}

	// build a query like
	//   Todo1 as var(func: ... ) @filter(...)
	// that has the filter from the user query in it.  This is then used as
	// the starting point for both the user query and the auth query.
	//
	// We already have the query, so just copy it and modify the original
	varQry := &gql.GraphQuery{
		Var:    authRw.varName,
		Attr:   "var",
		Func:   dgQuery.Func,
		Filter: dgQuery.Filter,
	}

	rootQry := &gql.GraphQuery{
		Var:  authRw.parentVarName,
		Attr: "var",
		Func: &gql.Function{
			Name: "uid",
			Args: []gql.Arg{{Value: authRw.varName}},
		},
		Filter: filter,
	}

	dgQuery.Filter = nil

	// The user query starts from the var query generated above and is filtered
	// by the the filter generated from auth processing, so now we build
	//   queryTodo(func: uid(Todo1)) @filter(...auth-queries...) { ... }
	dgQuery.Func = &gql.Function{
		Name: "uid",
		Args: []gql.Arg{{Value: authRw.parentVarName}},
	}

	// The final query that includes the user's filter and auth processsing is thus like
	//
	// queryTodo(func: uid(Todo1)) @filter(uid(Todo2) AND uid(Todo3)) { ... }
	// Todo1 as var(func: ... ) @filter(...)
	// Todo2 as var(func: uid(Todo1)) @cascade { ...auth query 1... }
	// Todo3 as var(func: uid(Todo1)) @cascade { ...auth query 2... }
	return &gql.GraphQuery{Children: append([]*gql.GraphQuery{dgQuery, rootQry, varQry}, fldAuthQueries...)}
}

func (authRw *authRewriter) addVariableUIDFunc(q *gql.GraphQuery) {
	varName := authRw.parentVarName
	if authRw.varName != "" {
		varName = authRw.varName
	}

	q.Func = &gql.Function{
		Name: "uid",
		Args: []gql.Arg{{Value: varName}},
	}
}

func queryAuthSelector(t schema.Type) *schema.RuleNode {
	auth := t.AuthRules()
	if auth == nil || auth.Rules == nil {
		return nil
	}

	return auth.Rules.Query
}

func (authRw *authRewriter) rewriteAuthQueries(typ schema.Type) ([]*gql.GraphQuery, *gql.FilterTree) {
	if authRw == nil || authRw.isWritingAuth {
		return nil, nil
	}

	return (&authRewriter{
		authVariables: authRw.authVariables,
		varGen:        authRw.varGen,
		isWritingAuth: true,
		varName:       authRw.varName,
		selector:      authRw.selector,
		parentVarName: authRw.parentVarName,
		hasAuthRules:  authRw.hasAuthRules,
	}).rewriteRuleNode(typ, authRw.selector(typ))
}

func (authRw *authRewriter) evaluateStaticRules(typ schema.Type) schema.RuleResult {
	if authRw == nil || authRw.isWritingAuth {
		return schema.Uncertain
	}

	rn := authRw.selector(typ)
	return rn.EvaluateStatic(authRw.authVariables)
}

func (authRw *authRewriter) rewriteRuleNode(
	typ schema.Type,
	rn *schema.RuleNode) ([]*gql.GraphQuery, *gql.FilterTree) {

	if typ == nil || rn == nil {
		return nil, nil
	}

	nodeList := func(
		typ schema.Type,
		rns []*schema.RuleNode) ([]*gql.GraphQuery, []*gql.FilterTree) {

		var qrys []*gql.GraphQuery
		var filts []*gql.FilterTree
		for _, orRn := range rns {
			q, f := authRw.rewriteRuleNode(typ, orRn)
			qrys = append(qrys, q...)
			if f != nil {
				filts = append(filts, f)
			}
		}
		return qrys, filts
	}

	switch {
	case len(rn.And) > 0:
		qrys, filts := nodeList(typ, rn.And)
		if len(filts) == 0 {
			return qrys, nil
		}
		if len(filts) == 1 {
			return qrys, filts[0]
		}
		return qrys, &gql.FilterTree{
			Op:    "and",
			Child: filts,
		}
	case len(rn.Or) > 0:
		qrys, filts := nodeList(typ, rn.Or)
		if len(filts) == 0 {
			return qrys, nil
		}
		if len(filts) == 1 {
			return qrys, filts[0]
		}
		return qrys, &gql.FilterTree{
			Op:    "or",
			Child: filts,
		}
	case rn.Not != nil:
		qrys, filter := authRw.rewriteRuleNode(typ, rn.Not)
		if filter == nil {
			return qrys, nil
		}
		return qrys, &gql.FilterTree{
			Op:    "not",
			Child: []*gql.FilterTree{filter},
		}
	case rn.Rule != nil:
		if rn.EvaluateStatic(authRw.authVariables) == schema.Negative {
			return nil, nil
		}

		// create a copy of the auth query that's specialized for the values from the JWT
		qry := rn.Rule.AuthFor(typ, authRw.authVariables)

		// build
		// Todo2 as var(func: uid(Todo1)) @cascade { ...auth query 1... }
		varName := authRw.varGen.Next(typ, "", "", authRw.isWritingAuth)
		r1 := rewriteAsQuery(qry, authRw)
		r1.Var = varName
		r1.Attr = "var"
		r1.Cascade = append(r1.Cascade, "__all__")

		return []*gql.GraphQuery{r1}, &gql.FilterTree{
			Func: &gql.Function{
				Name: "uid",
				Args: []gql.Arg{{Value: varName}},
			},
		}
	}
	return nil, nil
}

func addTypeFilter(q *gql.GraphQuery, typ schema.Type) {
	thisFilter := &gql.FilterTree{
		Func: &gql.Function{
			Name: "type",
			Args: []gql.Arg{{Value: typ.DgraphName()}},
		},
	}
	addToFilterTree(q, thisFilter)
}

func addToFilterTree(q *gql.GraphQuery, filter *gql.FilterTree) {
	if q.Filter == nil {
		q.Filter = filter
	} else {
		q.Filter = &gql.FilterTree{
			Op:    "and",
			Child: []*gql.FilterTree{q.Filter, filter},
		}
	}
}

func addUIDFunc(q *gql.GraphQuery, uids []uint64) {
	q.Func = &gql.Function{
		Name: "uid",
		UID:  uids,
	}
}

func addTypeFunc(q *gql.GraphQuery, typ string) {
	q.Func = &gql.Function{
		Name: "type",
		Args: []gql.Arg{{Value: typ}},
	}
}

// addSelectionSetFrom adds all the selections from field into q, and returns a list
// of extra queries needed to satisfy auth requirements
func addSelectionSetFrom(
	q *gql.GraphQuery,
	field schema.Field,
	auth *authRewriter) []*gql.GraphQuery {

	var authQueries []*gql.GraphQuery

	// Only add dgraph.type as a child if this field is an interface type and has some children.
	// dgraph.type would later be used in completeObject as different objects in the resulting
	// JSON would return different fields based on their concrete type.
	selSet := field.SelectionSet()
	if len(selSet) > 0 {
		if field.InterfaceType() {
			q.Children = append(q.Children, &gql.GraphQuery{
				Attr: "dgraph.type",
			})

		} else if !auth.writingAuth() &&
			len(selSet) == 1 &&
			selSet[0].Name() == schema.Typename {
			q.Children = append(q.Children, &gql.GraphQuery{
				//we don't need this for auth queries because they are added by us used for internal purposes.
				// Querying it for them would just add an overhead which we can avoid.
				Attr:  "uid",
				Alias: "dgraph.uid",
			})
		}
	}

	// These fields might not have been requested by the user directly as part of the query but
	// are required in the body template for other fields requested within the query. We must
	// fetch them from Dgraph.
	requiredFields := make(map[string]bool)
	// addedFields is a map from field name to bool
	addedFields := make(map[string]bool)
	// fieldAdded is a map from field's dgraph alias to bool
	fieldAdded := make(map[string]bool)
	for _, f := range field.SelectionSet() {
		hasCustom, rf := f.HasCustomDirective()
		if hasCustom {
			for k := range rf {
				requiredFields[k] = true
			}
			// This field is resolved through a custom directive so its selection set doesn't need
			// to be part of query rewriting.
			continue
		}
		// We skip typename because we can generate the information from schema or
		// dgraph.type depending upon if the type is interface or not. For interface type
		// we always query dgraph.type and can pick up the value from there.
		if f.Skip() || !f.Include() || f.Name() == schema.Typename {
			continue
		}

		// skip if we have already added a query for this field in DQL. It helps make sure that if
		// a field is being asked twice or more, each time with a new alias, then we only add it
		// once in DQL query.
		if _, ok := fieldAdded[f.DgraphAlias()]; ok {
			continue
		}
		fieldAdded[f.DgraphAlias()] = true

		child := &gql.GraphQuery{
			Alias: f.DgraphAlias(),
		}

		if f.Type().Name() == schema.IDType {
			child.Attr = "uid"
		} else {
			child.Attr = f.DgraphPredicate()
		}

		filter, _ := f.ArgValue("filter").(map[string]interface{})
		addFilter(child, f.Type(), filter)
		addOrder(child, f)
		addPagination(child, f)
		addCascadeDirective(child, f)
		rbac := auth.evaluateStaticRules(f.Type())

		// Since the recursion processes the query in bottom up way, we store the state of the so
		// that we can restore it later.
		var parentVarName, parentQryName string
		if len(f.SelectionSet()) > 0 && !auth.isWritingAuth && auth.hasAuthRules {
			parentVarName = auth.parentVarName
			parentQryName = auth.varGen.Next(f.Type(), "", "", auth.isWritingAuth)
			auth.parentVarName = parentQryName
			auth.varName = parentQryName
		}

		var selectionAuth []*gql.GraphQuery
		if !f.Type().IsPoint() {
			selectionAuth = addSelectionSetFrom(child, f, auth)
		}
		addedFields[f.Name()] = true

		if len(f.SelectionSet()) > 0 && !auth.isWritingAuth && auth.hasAuthRules {
			// Restore the state after processing is done.
			auth.parentVarName = parentVarName
			auth.varName = parentQryName
		}

		if rbac == schema.Positive || rbac == schema.Uncertain {
			q.Children = append(q.Children, child)
		}

		var fieldAuth []*gql.GraphQuery
		var authFilter *gql.FilterTree
		if rbac == schema.Negative && auth.hasAuthRules && auth.hasCascade && !auth.isWritingAuth {
			// If RBAC rules are evaluated to Negative but we have cascade directive we continue
			// to write the query and add a dummy filter that doesn't return anything.
			// Example: AdminTask5 as var(func: uid())
			q.Children = append(q.Children, child)
			varName := auth.varGen.Next(f.Type(), "", "", auth.isWritingAuth)
			fieldAuth = append(fieldAuth, &gql.GraphQuery{
				Var:  varName,
				Attr: "var",
				Func: &gql.Function{
					Name: "uid",
				},
			})
			authFilter = &gql.FilterTree{
				Func: &gql.Function{
					Name: "uid",
					Args: []gql.Arg{{Value: varName}},
				},
			}
			rbac = schema.Positive
		} else if rbac == schema.Negative {
			// If RBAC rules are evaluated to Negative, we don't write queries for deeper levels.
			// Hence we don't need to do any further processing for this field.
			continue
		}

		// If RBAC rules are evaluated to `Uncertain` then we add the Auth rules.
		if rbac == schema.Uncertain {
			fieldAuth, authFilter = auth.rewriteAuthQueries(f.Type())
		}

		if authFilter != nil {
			if child.Filter == nil {
				child.Filter = authFilter
			} else {
				child.Filter = &gql.FilterTree{
					Op:    "and",
					Child: []*gql.FilterTree{child.Filter, authFilter},
				}
			}
		}

		if len(f.SelectionSet()) > 0 && !auth.isWritingAuth && auth.hasAuthRules {
			// This adds the following query.
			//	var(func: uid(Ticket)) {
			//		User as Ticket.assignedTo
			//	}
			// where `Ticket` is the nodes selected at parent level and `User` is the nodes we
			// need on the current level.
			parentQry := &gql.GraphQuery{
				Func: &gql.Function{
					Name: "uid",
					Args: []gql.Arg{{Value: auth.parentVarName}},
				},
				Attr:     "var",
				Children: []*gql.GraphQuery{{Attr: f.DgraphPredicate(), Var: parentQryName}},
			}

			// This query aggregates all filters and auth rules and is used by root query to filter
			// the final nodes for the current level.
			// User6 as var(func: uid(User2), orderasc: ...) @filter((eq(User.username, "User1") AND (...Auth Filter))))
			filtervarName := auth.varGen.Next(f.Type(), "", "", auth.isWritingAuth)
			selectionQry := &gql.GraphQuery{
				Var:  filtervarName,
				Attr: "var",
				Func: &gql.Function{
					Name: "uid",
					Args: []gql.Arg{{Value: parentQryName}},
				},
			}

			addFilterToField(selectionQry, f)
			selectionQry.Filter = child.Filter
			authQueries = append(authQueries, parentQry, selectionQry)
			child.Filter = &gql.FilterTree{
				Func: &gql.Function{
					Name: "uid",
					Args: []gql.Arg{{Value: filtervarName}},
				},
			}
		}
		authQueries = append(authQueries, selectionAuth...)
		authQueries = append(authQueries, fieldAuth...)
	}

	// Sort the required fields before adding them to q.Children so that the query produced after
	// rewriting has a predictable order.
	rfset := make([]string, 0, len(requiredFields))
	for fname := range requiredFields {
		rfset = append(rfset, fname)
	}
	sort.Strings(rfset)

	// Add fields required by other custom fields which haven't already been added as a
	// child to be fetched from Dgraph.
	for _, fname := range rfset {
		if _, ok := addedFields[fname]; !ok {
			f := field.Type().Field(fname)
			child := &gql.GraphQuery{
				Alias: f.DgraphAlias(),
			}

			if f.Type().Name() == schema.IDType {
				child.Attr = "uid"
			} else {
				child.Attr = f.DgraphPredicate()
			}
			q.Children = append(q.Children, child)
		}
	}

	return authQueries
}

func addOrder(q *gql.GraphQuery, field schema.Field) {
	orderArg := field.ArgValue("order")
	order, ok := orderArg.(map[string]interface{})
	for ok {
		ascArg := order["asc"]
		descArg := order["desc"]
		thenArg := order["then"]

		if asc, ok := ascArg.(string); ok {
			q.Order = append(q.Order,
				&pb.Order{Attr: field.Type().DgraphPredicate(asc)})
		} else if desc, ok := descArg.(string); ok {
			q.Order = append(q.Order,
				&pb.Order{Attr: field.Type().DgraphPredicate(desc), Desc: true})
		}

		order, ok = thenArg.(map[string]interface{})
	}
}

func addPagination(q *gql.GraphQuery, field schema.Field) {
	q.Args = make(map[string]string)

	first := field.ArgValue("first")
	if first != nil {
		q.Args["first"] = fmt.Sprintf("%v", first)
	}

	offset := field.ArgValue("offset")
	if offset != nil {
		q.Args["offset"] = fmt.Sprintf("%v", offset)
	}
}

func addCascadeDirective(q *gql.GraphQuery, field schema.Field) {
	q.Cascade = field.Cascade()
}

func convertIDs(idsSlice []interface{}) []uint64 {
	ids := make([]uint64, 0, len(idsSlice))
	for _, id := range idsSlice {
		uid, err := strconv.ParseUint(id.(string), 0, 64)
		if err != nil {
			// Skip sending the is part of the query to Dgraph.
			continue
		}
		ids = append(ids, uid)
	}
	return ids
}

func extractQueryFilter(f schema.Field) map[string]interface{} {
	filter, _ := f.ArgValue("filter").(map[string]interface{})
	return filter
}

func idFilter(filter map[string]interface{}, idField schema.FieldDefinition) []uint64 {
	if filter == nil || idField == nil {
		return nil
	}

	idsFilter := filter[idField.Name()]
	if idsFilter == nil {
		return nil
	}
	idsSlice := idsFilter.([]interface{})
	return convertIDs(idsSlice)
}

func addFilter(q *gql.GraphQuery, typ schema.Type, filter map[string]interface{}) {
	if len(filter) == 0 {
		return
	}

	// There are two cases here.
	// 1. It could be the case of a filter at root.  In this case we would have added a uid
	// function at root. Lets delete the ids key so that it isn't added in the filter.
	// Also, we need to add a dgraph.type filter.
	// 2. This could be a deep filter. In that case we don't need to do anything special.
	idField := typ.IDField()
	idName := ""
	if idField != nil {
		idName = idField.Name()
	}

	_, hasIDsFilter := filter[idName]
	filterAtRoot := hasIDsFilter && q.Func != nil && q.Func.Name == "uid"
	if filterAtRoot {
		// If id was present as a filter,
		delete(filter, idName)
	}
	q.Filter = buildFilter(typ, filter)
	if filterAtRoot {
		addTypeFilter(q, typ)
	}
}

// buildFilter builds a Dgraph gql.FilterTree from a GraphQL 'filter' arg.
//
// All the 'filter' args built by the GraphQL layer look like
// filter: { title: { anyofterms: "GraphQL" }, ... }
// or
// filter: { title: { anyofterms: "GraphQL" }, isPublished: true, ... }
// or
// filter: { title: { anyofterms: "GraphQL" }, and: { not: { ... } } }
// etc
//
// typ is the GraphQL type we are filtering on, and is needed to turn for example
// title (the GraphQL field) into Post.title (to Dgraph predicate).
//
// buildFilter turns any one filter object into a conjunction
// eg:
// filter: { title: { anyofterms: "GraphQL" }, isPublished: true }
// into:
// @filter(anyofterms(Post.title, "GraphQL") AND eq(Post.isPublished, true))
//
// Filters with `or:` and `not:` get translated to Dgraph OR and NOT.
//
// TODO: There's cases that don't make much sense like
// filter: { or: { title: { anyofterms: "GraphQL" } } }
// ATM those will probably generate junk that might cause a Dgraph error.  And
// bubble back to the user as a GraphQL error when the query fails. Really,
// they should fail query validation and never get here.
func buildFilter(typ schema.Type, filter map[string]interface{}) *gql.FilterTree {

	var ands []*gql.FilterTree
	var or *gql.FilterTree
	// Get a stable ordering so we generate the same thing each time.
	var keys []string
	for key := range filter {
		keys = append(keys, key)
	}
	sort.Strings(keys)

	// Each key in filter is either "and", "or", "not" or the field name it
	// applies to such as "title" in: `title: { anyofterms: "GraphQL" }``
	for _, field := range keys {
		switch field {

		// In 'and', 'or' and 'not' cases, filter[field] must be a map[string]interface{}
		// or it would have failed GraphQL validation - e.g. 'filter: { and: 10 }'
		// would have failed validation.

		case "and":
			// title: { anyofterms: "GraphQL" }, and: { ... }
			//                       we are here ^^
			// ->
			// @filter(anyofterms(Post.title, "GraphQL") AND ... )
			ft := buildFilter(typ, filter[field].(map[string]interface{}))
			ands = append(ands, ft)
		case "or":
			// title: { anyofterms: "GraphQL" }, or: { ... }
			//                       we are here ^^
			// ->
			// @filter(anyofterms(Post.title, "GraphQL") OR ... )
			or = buildFilter(typ, filter[field].(map[string]interface{}))
		case "not":
			// title: { anyofterms: "GraphQL" }, not: { isPublished: true}
			//                       we are here ^^
			// ->
			// @filter(anyofterms(Post.title, "GraphQL") AND NOT eq(Post.isPublished, true))
			not := buildFilter(typ, filter[field].(map[string]interface{}))
			ands = append(ands,
				&gql.FilterTree{
					Op:    "not",
					Child: []*gql.FilterTree{not},
				})
		default:
			// It's a base case like:
			// title: { anyofterms: "GraphQL" } ->  anyofterms(Post.title: "GraphQL")

			switch dgFunc := filter[field].(type) {
			case map[string]interface{}:
				// title: { anyofterms: "GraphQL" } ->  anyofterms(Post.title, "GraphQL")
				// OR
				// numLikes: { le: 10 } -> le(Post.numLikes, 10)

				fn, val := first(dgFunc)
<<<<<<< HEAD
				args := []gql.Arg{
					{Value: typ.DgraphPredicate(field)},
				}
				switch fn {
				// in takes List of Scalars as argument, for eg:
				// code : { in: {"abc", "def", "ghi"} } -> eq(State.code,"abc","def","ghi")
				case "in":
					// No need to check for List types as this would pass GraphQL validation
					// if val was not list
					vals := val.([]interface{})
					fn = "eq"

					for _, v := range vals {
						args = append(args, gql.Arg{Value: maybeQuoteArg(fn, v)})
					}

				default:
					args = append(args, gql.Arg{Value: maybeQuoteArg(fn, val)})
				}
				ands = append(ands, &gql.FilterTree{
					Func: &gql.Function{
						Name: fn,
						Args: args,
					},
				})
=======
				switch fn {
				case "near":
					//  For Geo type we have `near` filter which is written as follows:
					// { near: { distance: 33.33, coordinate: { latitude: 11.11, longitude: 22.22 } } }
					geoParams := val.(map[string]interface{})
					distance := geoParams["distance"]

					coordinate, _ := geoParams["coordinate"].(map[string]interface{})
					lat := coordinate["latitude"]
					long := coordinate["longitude"]

					args := []gql.Arg{
						{Value: typ.DgraphPredicate(field)},
						{Value: fmt.Sprintf("[%v,%v]", long, lat)},
						{Value: fmt.Sprintf("%v", distance)},
					}

					ands = append(ands, &gql.FilterTree{
						Func: &gql.Function{
							Name: fn,
							Args: args,
						},
					})
				default:
					ands = append(ands, &gql.FilterTree{
						Func: &gql.Function{
							Name: fn,
							Args: []gql.Arg{
								{Value: typ.DgraphPredicate(field)},
								{Value: maybeQuoteArg(fn, val)},
							},
						},
					})
				}
>>>>>>> b6a90600
			case []interface{}:
				// ids: [ 0x123, 0x124 ] -> uid(0x123, 0x124)
				ids := convertIDs(dgFunc)
				ands = append(ands, &gql.FilterTree{
					Func: &gql.Function{
						Name: "uid",
						UID:  ids,
					},
				})
			case interface{}:
				// has: comments -> has(Post.comments)
				// OR
				// isPublished: true -> eq(Post.isPublished, true)
				// OR an enum case
				// postType: Question -> eq(Post.postType, "Question")
				switch field {
				case "has":
					fieldName := fmt.Sprintf("%v", dgFunc)
					ands = append(ands, &gql.FilterTree{
						Func: &gql.Function{
							Name: field,
							Args: []gql.Arg{
								{Value: typ.DgraphPredicate(fieldName)},
							},
						},
					})

				default:
					fn := "eq"
					ands = append(ands, &gql.FilterTree{
						Func: &gql.Function{
							Name: fn,
							Args: []gql.Arg{
								{Value: typ.DgraphPredicate(field)},
								{Value: fmt.Sprintf("%v", dgFunc)},
							},
						},
					})
				}
			}
		}
	}

	var andFt *gql.FilterTree
	if len(ands) == 1 {
		andFt = ands[0]
	} else if len(ands) > 1 {
		andFt = &gql.FilterTree{
			Op:    "and",
			Child: ands,
		}
	}

	if or == nil {
		return andFt
	}

	return &gql.FilterTree{
		Op:    "or",
		Child: []*gql.FilterTree{andFt, or},
	}
}

func maybeQuoteArg(fn string, arg interface{}) string {
	switch arg := arg.(type) {
	case string: // dateTime also parsed as string
		if fn == "regexp" {
			return arg
		}
		return fmt.Sprintf("%q", arg)
	default:
		return fmt.Sprintf("%v", arg)
	}
}

// fst returns the first element it finds in a map - we bump into lots of one-element
// maps like { "anyofterms": "GraphQL" }.  fst helps extract that single mapping.
func first(aMap map[string]interface{}) (string, interface{}) {
	for key, val := range aMap {
		return key, val
	}
	return "", nil
}<|MERGE_RESOLUTION|>--- conflicted
+++ resolved
@@ -1061,7 +1061,6 @@
 				// numLikes: { le: 10 } -> le(Post.numLikes, 10)
 
 				fn, val := first(dgFunc)
-<<<<<<< HEAD
 				args := []gql.Arg{
 					{Value: typ.DgraphPredicate(field)},
 				}
@@ -1077,8 +1076,21 @@
 					for _, v := range vals {
 						args = append(args, gql.Arg{Value: maybeQuoteArg(fn, v)})
 					}
-
-				default:
+          
+				case "near":
+					//  For Geo type we have `near` filter which is written as follows:
+					// { near: { distance: 33.33, coordinate: { latitude: 11.11, longitude: 22.22 } } }
+					geoParams := val.(map[string]interface{})
+					distance := geoParams["distance"]
+
+					coordinate, _ := geoParams["coordinate"].(map[string]interface{})
+					lat := coordinate["latitude"]
+					long := coordinate["longitude"]
+
+          args = append(args, gql.Arg{Value: fmt.Sprintf("[%v,%v]", long, lat)})
+          args = append(args, gql.Arg{Value: fmt.Sprintf("%v", distance)})
+
+        default:
 					args = append(args, gql.Arg{Value: maybeQuoteArg(fn, val)})
 				}
 				ands = append(ands, &gql.FilterTree{
@@ -1086,43 +1098,7 @@
 						Name: fn,
 						Args: args,
 					},
-				})
-=======
-				switch fn {
-				case "near":
-					//  For Geo type we have `near` filter which is written as follows:
-					// { near: { distance: 33.33, coordinate: { latitude: 11.11, longitude: 22.22 } } }
-					geoParams := val.(map[string]interface{})
-					distance := geoParams["distance"]
-
-					coordinate, _ := geoParams["coordinate"].(map[string]interface{})
-					lat := coordinate["latitude"]
-					long := coordinate["longitude"]
-
-					args := []gql.Arg{
-						{Value: typ.DgraphPredicate(field)},
-						{Value: fmt.Sprintf("[%v,%v]", long, lat)},
-						{Value: fmt.Sprintf("%v", distance)},
-					}
-
-					ands = append(ands, &gql.FilterTree{
-						Func: &gql.Function{
-							Name: fn,
-							Args: args,
-						},
-					})
-				default:
-					ands = append(ands, &gql.FilterTree{
-						Func: &gql.Function{
-							Name: fn,
-							Args: []gql.Arg{
-								{Value: typ.DgraphPredicate(field)},
-								{Value: maybeQuoteArg(fn, val)},
-							},
-						},
-					})
-				}
->>>>>>> b6a90600
+				})  
 			case []interface{}:
 				// ids: [ 0x123, 0x124 ] -> uid(0x123, 0x124)
 				ids := convertIDs(dgFunc)
