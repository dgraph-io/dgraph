/*
 * Copyright 2019 Dgraph Labs, Inc. and Contributors
 *
 * Licensed under the Apache License, Version 2.0 (the "License");
 * you may not use this file except in compliance with the License.
 * You may obtain a copy of the License at
 *
 *     http://www.apache.org/licenses/LICENSE-2.0
 *
 * Unless required by applicable law or agreed to in writing, software
 * distributed under the License is distributed on an "AS IS" BASIS,
 * WITHOUT WARRANTIES OR CONDITIONS OF ANY KIND, either express or implied.
 * See the License for the specific language governing permissions and
 * limitations under the License.
 */

package resolve

import (
	"context"
	"fmt"
	"sort"
	"strconv"

	"github.com/dgraph-io/dgraph/gql"
	"github.com/dgraph-io/dgraph/graphql/authorization"
	"github.com/dgraph-io/dgraph/graphql/schema"
	"github.com/dgraph-io/dgraph/protos/pb"
	"github.com/pkg/errors"
)

type queryRewriter struct{}

type authRewriter struct {
	authVariables map[string]interface{}
	isWritingAuth bool
	selector      func(t schema.Type) *schema.RuleNode
	varGen        *VariableGenerator
	varName       string
}

// NewQueryRewriter returns a new QueryRewriter.
func NewQueryRewriter() QueryRewriter {
	return &queryRewriter{}
}

// Rewrite rewrites a GraphQL query into a Dgraph GraphQuery.
func (qr *queryRewriter) Rewrite(
	ctx context.Context,
	gqlQuery schema.Query) (*gql.GraphQuery, error) {

	authVariables, err := authorization.ExtractAuthVariables(ctx)
	if err != nil {
		return nil, err
	}

	authRw := &authRewriter{
		authVariables: authVariables,
		varGen:        NewVariableGenerator(),
		selector:      queryAuthSelector,
	}

	switch gqlQuery.QueryType() {
	case schema.GetQuery:

		// TODO: The only error that can occur in query rewriting is if an ID argument
		// can't be parsed as a uid: e.g. the query was something like:
		//
		// getT(id: "HI") { ... }
		//
		// But that's not a rewriting error!  It should be caught by validation
		// way up when the query first comes in.  All other possible problems with
		// the query are caught by validation.
		// ATM, I'm not sure how to hook into the GraphQL validator to get that to happen
		xid, uid, err := gqlQuery.IDArgValue()
		if err != nil {
			return nil, err
		}

		dgQuery := rewriteAsGet(gqlQuery, uid, xid, authRw)
		return dgQuery, nil

	case schema.FilterQuery:
		return rewriteAsQuery(gqlQuery, authRw), nil
	case schema.PasswordQuery:
		return passwordQuery(gqlQuery, authRw)
	default:
		return nil, errors.Errorf("unimplemented query type %s", gqlQuery.QueryType())
	}
}

func passwordQuery(m schema.Query, authRw *authRewriter) (*gql.GraphQuery, error) {
	xid, uid, err := m.IDArgValue()
	if err != nil {
		return nil, err
	}

	dgQuery := rewriteAsGet(m, uid, xid, authRw)

	queriedType := m.Type()
	name := queriedType.PasswordField().Name()
	predicate := queriedType.DgraphPredicate(name)
	password := m.ArgValue(name).(string)

	op := &gql.GraphQuery{
		Attr:   "checkPwd",
		Func:   dgQuery.Func,
		Filter: dgQuery.Filter,
		Children: []*gql.GraphQuery{{
			Var: "pwd",
			Attr: fmt.Sprintf(`checkpwd(%s, "%s")`, predicate,
				password),
		}},
	}

	ft := &gql.FilterTree{
		Op: "and",
		Child: []*gql.FilterTree{{
			Func: &gql.Function{
				Name: "eq",
				Args: []gql.Arg{
					{
						Value: "val(pwd)",
					},
					{
						Value: "1",
					},
				},
			},
		}},
	}

	if dgQuery.Filter != nil {
		ft.Child = append(ft.Child, dgQuery.Filter)
	}

	dgQuery.Filter = ft

	qry := &gql.GraphQuery{
		Children: []*gql.GraphQuery{dgQuery, op},
	}

	return qry, nil
}

func intersection(a, b []uint64) []uint64 {
	m := make(map[uint64]bool)
	var c []uint64

	for _, item := range a {
		m[item] = true
	}

	for _, item := range b {
		if _, ok := m[item]; ok {
			c = append(c, item)
		}
	}

	return c
}

// addUID adds UID for every node that we query. Otherwise we can't tell the
// difference in a query result between a node that's missing and a node that's
// missing a single value.  E.g. if we are asking for an Author and only the
// 'text' of all their posts e.g. getAuthor(id: 0x123) { posts { text } }
// If the author has 10 posts but three of them have a title, but no text,
// then Dgraph would just return 7 posts.  And we'd have no way of knowing if
// there's only 7 posts, or if there's more that are missing 'text'.
// But, for GraphQL, we want to know about those missing values.
func addUID(dgQuery *gql.GraphQuery) {
	if len(dgQuery.Children) == 0 {
		return
	}
	hasUid := false
	for _, c := range dgQuery.Children {
		if c.Attr == "uid" {
			hasUid = true
		}
		addUID(c)
	}

	// If uid was already requested by the user then we don't need to add it again.
	if hasUid {
		return
	}
	uidChild := &gql.GraphQuery{
		Attr:  "uid",
		Alias: "dgraph.uid",
	}
	dgQuery.Children = append(dgQuery.Children, uidChild)
}

func rewriteAsQueryByIds(field schema.Field, uids []uint64, authRw *authRewriter) *gql.GraphQuery {
	rbac := authRw.evaluateRBAC(field)
	dgQuery := &gql.GraphQuery{
<<<<<<< HEAD
		Attr: field.Name(),
		Func: &gql.Function{
			Name: "uid",
			UID:  uids,
		},
=======
		Attr: field.ResponseName(),
	}

	if rbac == schema.Negative {
		dgQuery.Attr = dgQuery.Attr + "()"
		return dgQuery
	}

	dgQuery.Func = &gql.Function{
		Name: "uid",
		UID:  uids,
>>>>>>> 5890a6c4
	}

	if ids := idFilter(field, field.Type().IDField()); ids != nil {
		addUIDFunc(dgQuery, intersection(ids, uids))
	}

	addArgumentsToField(dgQuery, field)
	selectionAuth := addSelectionSetFrom(dgQuery, field, authRw)
	addUID(dgQuery)

	if rbac == schema.Uncertain {
		dgQuery = authRw.addAuthQueries(field.Type(), dgQuery)
	}

	if len(selectionAuth) > 0 {
		dgQuery = &gql.GraphQuery{Children: append([]*gql.GraphQuery{dgQuery}, selectionAuth...)}
	}

	return dgQuery
}

// addArgumentsToField adds various different arguments to a field, such as
// filter, order, pagination and selection set.
func addArgumentsToField(dgQuery *gql.GraphQuery, field schema.Field) {
	filter, _ := field.ArgValue("filter").(map[string]interface{})
	addFilter(dgQuery, field.Type(), filter)
	addOrder(dgQuery, field)
	addPagination(dgQuery, field)
}

func rewriteAsGet(
	field schema.Field,
	uid uint64,
	xid *string,
	auth *authRewriter) *gql.GraphQuery {

	var dgQuery *gql.GraphQuery
	rbac := auth.evaluateRBAC(field)
	if rbac == schema.Negative {
		return &gql.GraphQuery{}
	}

	if xid == nil {
		dgQuery = rewriteAsQueryByIds(field, []uint64{uid}, auth)

		// If the top level query is the named get, put the type filter there, otherwise
		// auth has been written into the query, then there will be a blank top level
		// and multiple children, of which the second is the actual get
		if dgQuery.Attr != "" {
			addTypeFilter(dgQuery, field.Type())
		} else {
			addTypeFilter(dgQuery.Children[1], field.Type())
		}

		return dgQuery

	}

	xidArgName := field.XIDArg()
	eqXidFunc := &gql.Function{
		Name: "eq",
		Args: []gql.Arg{
			{Value: xidArgName},
			{Value: maybeQuoteArg("eq", *xid)},
		},
	}

	if uid > 0 {
		dgQuery = &gql.GraphQuery{
			Attr: field.Name(),
			Func: &gql.Function{
				Name: "uid",
				UID:  []uint64{uid},
			},
		}
		dgQuery.Filter = &gql.FilterTree{
			Func: eqXidFunc,
		}

	} else {
		dgQuery = &gql.GraphQuery{
			Attr: field.Name(),
			Func: eqXidFunc,
		}
	}
	selectionAuth := addSelectionSetFrom(dgQuery, field, auth)
	addUID(dgQuery)
	addTypeFilter(dgQuery, field.Type())

	if rbac == schema.Uncertain {
		dgQuery = auth.addAuthQueries(field.Type(), dgQuery)
	}

	if len(selectionAuth) > 0 {
		dgQuery = &gql.GraphQuery{Children: append([]*gql.GraphQuery{dgQuery}, selectionAuth...)}
	}

	return dgQuery
}

func rewriteAsQuery(field schema.Field, authRw *authRewriter) *gql.GraphQuery {
	rbac := authRw.evaluateRBAC(field)
	dgQuery := &gql.GraphQuery{
		Attr: field.Name(),
	}

	if rbac == schema.Negative {
		dgQuery.Attr = dgQuery.Attr + "()"
		return dgQuery
	}

	if authRw != nil && authRw.isWritingAuth && authRw.varName != "" {
		// When rewriting auth rules, they always start like
		//   Todo2 as var(func: uid(Todo1)) @cascade {
		// Where Todo1 is the variable generated from the filter of the field
		// we are adding auth to.
		//
		// TODO: Currently this only applies at the top level.  This means auth queries
		// from the top level query/get are as efficient as the original query (because
		// they start from the uid(Todo1) of the user query) ... however auth queries
		// on deeper fields will start like `func: type(Todo)`, that's ok for building
		// the feature and getting all the testing in place, but we should improve this so
		// that the internal auth queries start from exactly the possible nodes that the
		// internal field is considering.
		authRw.addVariableUIDFunc(dgQuery)
	} else if ids := idFilter(field, field.Type().IDField()); ids != nil {
		addUIDFunc(dgQuery, ids)
	} else {
		addTypeFunc(dgQuery, field.Type().DgraphName())
	}

	addArgumentsToField(dgQuery, field)
	selectionAuth := addSelectionSetFrom(dgQuery, field, authRw)
	addUID(dgQuery)

	if rbac == schema.Uncertain {
		dgQuery = authRw.addAuthQueries(field.Type(), dgQuery)
	}

	if len(selectionAuth) > 0 {
		dgQuery = &gql.GraphQuery{Children: append([]*gql.GraphQuery{dgQuery}, selectionAuth...)}
	}

	return dgQuery
}

// addAuthQueries takes a field and the GraphQuery that has so far been constructed for
// the field and builds any auth queries that are need to restrict the result to only
// the nodes authorized to be queried, returning a new graphQuery that does the
// original query and the auth.
func (authRw *authRewriter) addAuthQueries(
	typ schema.Type,
	dgQuery *gql.GraphQuery) *gql.GraphQuery {

	// There's no need to recursively inject auth queries into other auth queries, so if
	// we are already generating an auth query, there's nothing to add.
	if authRw == nil || authRw.isWritingAuth {
		return dgQuery
	}

	authRw.varName = authRw.varGen.Next(typ, "", "")

	fldAuthQueries, filter := authRw.rewriteAuthQueries(typ)
	if len(fldAuthQueries) == 0 {
		return dgQuery
	}

	// build a query like
	//   Todo1 as var(func: ... ) @filter(...)
	// that has the filter from the user query in it.  This is then used as
	// the starting point for both the user query and the auth query.
	//
	// We already have the query, so just copy it and modify the original
	varQry := &gql.GraphQuery{
		Var:    authRw.varName,
		Attr:   "var",
		Func:   dgQuery.Func,
		Filter: dgQuery.Filter,
	}

	// The user query starts from the var query generated above and is filtered
	// by the the filter generated from auth processing, so now we build
	//   queryTodo(func: uid(Todo1)) @filter(...auth-queries...) { ... }
	dgQuery.Func = &gql.Function{
		Name: "uid",
		Args: []gql.Arg{{Value: authRw.varName}},
	}
	dgQuery.Filter = filter

	// The final query that includes the user's filter and auth processsing is thus like
	//
	// queryTodo(func: uid(Todo1)) @filter(uid(Todo2) AND uid(Todo3)) { ... }
	// Todo1 as var(func: ... ) @filter(...)
	// Todo2 as var(func: uid(Todo1)) @cascade { ...auth query 1... }
	// Todo3 as var(func: uid(Todo1)) @cascade { ...auth query 2... }
	return &gql.GraphQuery{Children: append([]*gql.GraphQuery{dgQuery, varQry}, fldAuthQueries...)}
}

func (authRw *authRewriter) addVariableUIDFunc(q *gql.GraphQuery) {
	q.Func = &gql.Function{
		Name: "uid",
		Args: []gql.Arg{{Value: authRw.varName}},
	}
}

func queryAuthSelector(t schema.Type) *schema.RuleNode {
	auth := t.AuthRules()
	if auth == nil || auth.Rules == nil {
		return nil
	}

	return auth.Rules.Query
}

func (authRw *authRewriter) rewriteAuthQueries(typ schema.Type) ([]*gql.GraphQuery, *gql.FilterTree) {
	if authRw == nil || authRw.isWritingAuth {
		return nil, nil
	}

	return (&authRewriter{
		authVariables: authRw.authVariables,
		varGen:        authRw.varGen,
		isWritingAuth: true,
		varName:       authRw.varName,
		selector:      authRw.selector,
	}).rewriteRuleNode(typ, authRw.selector(typ))
}

func (authRw *authRewriter) evaluateRBAC(f schema.Field) schema.RuleResult {
	if authRw == nil || authRw.isWritingAuth {
		return schema.Uncertain
	}

	typ := f.Type()
	rn := authRw.selector(typ)
	return rn.EvaluateRBACRules(authRw.authVariables)
}

func (authRw *authRewriter) rewriteRuleNode(
	typ schema.Type,
	rn *schema.RuleNode) ([]*gql.GraphQuery, *gql.FilterTree) {

	if typ == nil || rn == nil {
		return nil, nil
	}

	nodeList := func(
		typ schema.Type,
		rns []*schema.RuleNode) ([]*gql.GraphQuery, []*gql.FilterTree) {

		var qrys []*gql.GraphQuery
		var filts []*gql.FilterTree
		for _, orRn := range rns {
			q, f := authRw.rewriteRuleNode(typ, orRn)
			qrys = append(qrys, q...)
			if f != nil {
				filts = append(filts, f)
			}
		}
		return qrys, filts
	}

	switch {
	case len(rn.And) > 0:
		qrys, filts := nodeList(typ, rn.And)
		if len(filts) == 0 {
			return qrys, nil
		}
		if len(filts) == 1 {
			return qrys, filts[0]
		}
		return qrys, &gql.FilterTree{
			Op:    "and",
			Child: filts,
		}
	case len(rn.Or) > 0:
		qrys, filts := nodeList(typ, rn.Or)
		if len(filts) == 0 {
			return qrys, nil
		}
		if len(filts) == 1 {
			return qrys, filts[0]
		}
		return qrys, &gql.FilterTree{
			Op:    "or",
			Child: filts,
		}
	case rn.Not != nil:
		qrys, filter := authRw.rewriteRuleNode(typ, rn.Not)
		if filter == nil {
			return qrys, nil
		}
		return qrys, &gql.FilterTree{
			Op:    "not",
			Child: []*gql.FilterTree{filter},
		}
	case rn.Rule != nil:
		// create a copy of the auth query that's specialized for the values from the JWT
		qry := rn.Rule.AuthFor(typ, authRw.authVariables)

		// build
		// Todo2 as var(func: uid(Todo1)) @cascade { ...auth query 1... }
		varName := authRw.varGen.Next(typ, "", "")
		r1 := rewriteAsQuery(qry, authRw)
		r1.Var = varName
		r1.Attr = "var"
		r1.Cascade = true

		return []*gql.GraphQuery{r1}, &gql.FilterTree{
			Func: &gql.Function{
				Name: "uid",
				Args: []gql.Arg{{Value: varName}},
			},
		}
	}
	return nil, nil
}

func addTypeFilter(q *gql.GraphQuery, typ schema.Type) {
	thisFilter := &gql.FilterTree{
		Func: &gql.Function{
			Name: "type",
			Args: []gql.Arg{{Value: typ.DgraphName()}},
		},
	}

	if q.Filter == nil {
		q.Filter = thisFilter
	} else {
		q.Filter = &gql.FilterTree{
			Op:    "and",
			Child: []*gql.FilterTree{q.Filter, thisFilter},
		}
	}
}

func addUIDFunc(q *gql.GraphQuery, uids []uint64) {
	q.Func = &gql.Function{
		Name: "uid",
		UID:  uids,
	}
}

func addTypeFunc(q *gql.GraphQuery, typ string) {
	q.Func = &gql.Function{
		Name: "type",
		Args: []gql.Arg{{Value: typ}},
	}

}

// addSelectionSetFrom adds all the selections from field into q, and returns a list
// of extra queries needed to satisfy auth requirements
func addSelectionSetFrom(
	q *gql.GraphQuery,
	field schema.Field,
	auth *authRewriter) []*gql.GraphQuery {

	var authQueries []*gql.GraphQuery

	// Only add dgraph.type as a child if this field is an interface type and has some children.
	// dgraph.type would later be used in completeObject as different objects in the resulting
	// JSON would return different fields based on their concrete type.
	if field.InterfaceType() && len(field.SelectionSet()) > 0 {
		q.Children = append(q.Children, &gql.GraphQuery{
			Attr: "dgraph.type",
		})
	}

	// These fields might not have been requested by the user directly as part of the query but
	// are required in the body template for other fields requested within the query. We must
	// fetch them from Dgraph.
	requiredFields := make(map[string]bool)
	addedFields := make(map[string]bool)
	for _, f := range field.SelectionSet() {
		hasCustom, rf := f.HasCustomDirective()
		if hasCustom {
			for k := range rf {
				requiredFields[k] = true
			}
			// This field is resolved through a custom directive so its selection set doesn't need
			// to be part of query rewriting.
			continue
		}
		// We skip typename because we can generate the information from schema or
		// dgraph.type depending upon if the type is interface or not. For interface type
		// we always query dgraph.type and can pick up the value from there.
		if f.Skip() || !f.Include() || f.Name() == schema.Typename {
			continue
		}

		child := &gql.GraphQuery{}

		child.Alias = f.Name()

		if f.Type().Name() == schema.IDType {
			child.Attr = "uid"
		} else {
			child.Attr = f.DgraphPredicate()
		}

		filter, _ := f.ArgValue("filter").(map[string]interface{})
		addFilter(child, f.Type(), filter)
		addOrder(child, f)
		addPagination(child, f)
		rbac := auth.evaluateRBAC(f)

		selectionAuth := addSelectionSetFrom(child, f, auth)
		addedFields[f.Name()] = true

		if rbac == schema.Positive || rbac == schema.Uncertain {
			q.Children = append(q.Children, child)
		}

		if rbac != schema.Uncertain {
			continue
		}

		fieldAuth, authFilter := auth.rewriteAuthQueries(f.Type())
		authQueries = append(authQueries, selectionAuth...)
		authQueries = append(authQueries, fieldAuth...)
		if authFilter != nil {
			if child.Filter == nil {
				child.Filter = authFilter
			} else {
				child.Filter = &gql.FilterTree{
					Op:    "and",
					Child: []*gql.FilterTree{child.Filter, authFilter},
				}
			}
		}
	}

	// Sort the required fields before adding them to q.Children so that the query produced after
	// rewriting has a predictable order.
	rfset := make([]string, 0, len(requiredFields))
	for fname := range requiredFields {
		rfset = append(rfset, fname)
	}
	sort.Strings(rfset)

	// Add fields required by other custom fields which haven't already been added as a
	// child to be fetched from Dgraph.
	for _, fname := range rfset {
		if _, ok := addedFields[fname]; !ok {
			f := field.Type().Field(fname)
			child := &gql.GraphQuery{}
			child.Alias = f.Name()

			if f.Type().Name() == schema.IDType {
				child.Attr = "uid"
			} else {
				child.Attr = field.Type().DgraphPredicate(fname)
			}
			q.Children = append(q.Children, child)
		}
	}

	return authQueries
}

func addOrder(q *gql.GraphQuery, field schema.Field) {
	orderArg := field.ArgValue("order")
	order, ok := orderArg.(map[string]interface{})
	for ok {
		ascArg := order["asc"]
		descArg := order["desc"]
		thenArg := order["then"]

		if asc, ok := ascArg.(string); ok {
			q.Order = append(q.Order,
				&pb.Order{Attr: field.Type().DgraphPredicate(asc)})
		} else if desc, ok := descArg.(string); ok {
			q.Order = append(q.Order,
				&pb.Order{Attr: field.Type().DgraphPredicate(desc), Desc: true})
		}

		order, ok = thenArg.(map[string]interface{})
	}
}

func addPagination(q *gql.GraphQuery, field schema.Field) {
	q.Args = make(map[string]string)

	first := field.ArgValue("first")
	if first != nil {
		q.Args["first"] = fmt.Sprintf("%v", first)
	}

	offset := field.ArgValue("offset")
	if offset != nil {
		q.Args["offset"] = fmt.Sprintf("%v", offset)
	}
}

func convertIDs(idsSlice []interface{}) []uint64 {
	ids := make([]uint64, 0, len(idsSlice))
	for _, id := range idsSlice {
		uid, err := strconv.ParseUint(id.(string), 0, 64)
		if err != nil {
			// Skip sending the is part of the query to Dgraph.
			continue
		}
		ids = append(ids, uid)
	}
	return ids
}

func idFilter(field schema.Field, idField schema.FieldDefinition) []uint64 {
	filter, ok := field.ArgValue("filter").(map[string]interface{})
	if !ok || idField == nil {
		return nil
	}

	idsFilter := filter[idField.Name()]
	if idsFilter == nil {
		return nil
	}
	idsSlice := idsFilter.([]interface{})
	return convertIDs(idsSlice)
}

func addFilter(q *gql.GraphQuery, typ schema.Type, filter map[string]interface{}) {
	if len(filter) == 0 {
		return
	}

	// There are two cases here.
	// 1. It could be the case of a filter at root.  In this case we would have added a uid
	// function at root. Lets delete the ids key so that it isn't added in the filter.
	// Also, we need to add a dgraph.type filter.
	// 2. This could be a deep filter. In that case we don't need to do anything special.
	idField := typ.IDField()
	idName := ""
	if idField != nil {
		idName = idField.Name()
	}

	_, hasIDsFilter := filter[idName]
	filterAtRoot := hasIDsFilter && q.Func != nil && q.Func.Name == "uid"
	if filterAtRoot {
		// If id was present as a filter,
		delete(filter, idName)
	}
	q.Filter = buildFilter(typ, filter)
	if filterAtRoot {
		addTypeFilter(q, typ)
	}
}

// buildFilter builds a Dgraph gql.FilterTree from a GraphQL 'filter' arg.
//
// All the 'filter' args built by the GraphQL layer look like
// filter: { title: { anyofterms: "GraphQL" }, ... }
// or
// filter: { title: { anyofterms: "GraphQL" }, isPublished: true, ... }
// or
// filter: { title: { anyofterms: "GraphQL" }, and: { not: { ... } } }
// etc
//
// typ is the GraphQL type we are filtering on, and is needed to turn for example
// title (the GraphQL field) into Post.title (to Dgraph predicate).
//
// buildFilter turns any one filter object into a conjunction
// eg:
// filter: { title: { anyofterms: "GraphQL" }, isPublished: true }
// into:
// @filter(anyofterms(Post.title, "GraphQL") AND eq(Post.isPublished, true))
//
// Filters with `or:` and `not:` get translated to Dgraph OR and NOT.
//
// TODO: There's cases that don't make much sense like
// filter: { or: { title: { anyofterms: "GraphQL" } } }
// ATM those will probably generate junk that might cause a Dgraph error.  And
// bubble back to the user as a GraphQL error when the query fails. Really,
// they should fail query validation and never get here.
func buildFilter(typ schema.Type, filter map[string]interface{}) *gql.FilterTree {

	var ands []*gql.FilterTree
	var or *gql.FilterTree

	// Get a stable ordering so we generate the same thing each time.
	var keys []string
	for key := range filter {
		keys = append(keys, key)
	}
	sort.Strings(keys)

	// Each key in filter is either "and", "or", "not" or the field name it
	// applies to such as "title" in: `title: { anyofterms: "GraphQL" }``
	for _, field := range keys {
		switch field {

		// In 'and', 'or' and 'not' cases, filter[field] must be a map[string]interface{}
		// or it would have failed GraphQL validation - e.g. 'filter: { and: 10 }'
		// would have failed validation.

		case "and":
			// title: { anyofterms: "GraphQL" }, and: { ... }
			//                       we are here ^^
			// ->
			// @filter(anyofterms(Post.title, "GraphQL") AND ... )
			ft := buildFilter(typ, filter[field].(map[string]interface{}))
			ands = append(ands, ft)
		case "or":
			// title: { anyofterms: "GraphQL" }, or: { ... }
			//                       we are here ^^
			// ->
			// @filter(anyofterms(Post.title, "GraphQL") OR ... )
			or = buildFilter(typ, filter[field].(map[string]interface{}))
		case "not":
			// title: { anyofterms: "GraphQL" }, not: { isPublished: true}
			//                       we are here ^^
			// ->
			// @filter(anyofterms(Post.title, "GraphQL") AND NOT eq(Post.isPublished, true))
			not := buildFilter(typ, filter[field].(map[string]interface{}))
			ands = append(ands,
				&gql.FilterTree{
					Op:    "not",
					Child: []*gql.FilterTree{not},
				})
		default:
			// It's a base case like:
			// title: { anyofterms: "GraphQL" } ->  anyofterms(Post.title: "GraphQL")

			switch dgFunc := filter[field].(type) {
			case map[string]interface{}:
				// title: { anyofterms: "GraphQL" } ->  anyofterms(Post.title, "GraphQL")
				// OR
				// numLikes: { le: 10 } -> le(Post.numLikes, 10)
				fn, val := first(dgFunc)
				ands = append(ands, &gql.FilterTree{
					Func: &gql.Function{
						Name: fn,
						Args: []gql.Arg{
							{Value: typ.DgraphPredicate(field)},
							{Value: maybeQuoteArg(fn, val)},
						},
					},
				})
			case []interface{}:
				// ids: [ 0x123, 0x124 ] -> uid(0x123, 0x124)
				ids := convertIDs(dgFunc)
				ands = append(ands, &gql.FilterTree{
					Func: &gql.Function{
						Name: "uid",
						UID:  ids,
					},
				})
			case interface{}:
				// isPublished: true -> eq(Post.isPublished, true)
				// OR an enum case
				// postType: Question -> eq(Post.postType, "Question")
				fn := "eq"
				ands = append(ands, &gql.FilterTree{
					Func: &gql.Function{
						Name: fn,
						Args: []gql.Arg{
							{Value: typ.DgraphPredicate(field)},
							{Value: fmt.Sprintf("%v", dgFunc)},
						},
					},
				})
			}
		}
	}

	var andFt *gql.FilterTree
	if len(ands) == 1 {
		andFt = ands[0]
	} else if len(ands) > 1 {
		andFt = &gql.FilterTree{
			Op:    "and",
			Child: ands,
		}
	}

	if or == nil {
		return andFt
	}

	return &gql.FilterTree{
		Op:    "or",
		Child: []*gql.FilterTree{andFt, or},
	}
}

func maybeQuoteArg(fn string, arg interface{}) string {
	switch arg := arg.(type) {
	case string: // dateTime also parsed as string
		if fn == "regexp" {
			return arg
		}
		return fmt.Sprintf("%q", arg)
	default:
		return fmt.Sprintf("%v", arg)
	}
}

// fst returns the first element it finds in a map - we bump into lots of one-element
// maps like { "anyofterms": "GraphQL" }.  fst helps extract that single mapping.
func first(aMap map[string]interface{}) (string, interface{}) {
	for key, val := range aMap {
		return key, val
	}
	return "", nil
}<|MERGE_RESOLUTION|>--- conflicted
+++ resolved
@@ -194,14 +194,7 @@
 func rewriteAsQueryByIds(field schema.Field, uids []uint64, authRw *authRewriter) *gql.GraphQuery {
 	rbac := authRw.evaluateRBAC(field)
 	dgQuery := &gql.GraphQuery{
-<<<<<<< HEAD
 		Attr: field.Name(),
-		Func: &gql.Function{
-			Name: "uid",
-			UID:  uids,
-		},
-=======
-		Attr: field.ResponseName(),
 	}
 
 	if rbac == schema.Negative {
@@ -212,7 +205,6 @@
 	dgQuery.Func = &gql.Function{
 		Name: "uid",
 		UID:  uids,
->>>>>>> 5890a6c4
 	}
 
 	if ids := idFilter(field, field.Type().IDField()); ids != nil {
