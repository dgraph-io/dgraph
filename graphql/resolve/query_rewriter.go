/*
 * Copyright 2019 Dgraph Labs, Inc. and Contributors
 *
 * Licensed under the Apache License, Version 2.0 (the "License");
 * you may not use this file except in compliance with the License.
 * You may obtain a copy of the License at
 *
 *     http://www.apache.org/licenses/LICENSE-2.0
 *
 * Unless required by applicable law or agreed to in writing, software
 * distributed under the License is distributed on an "AS IS" BASIS,
 * WITHOUT WARRANTIES OR CONDITIONS OF ANY KIND, either express or implied.
 * See the License for the specific language governing permissions and
 * limitations under the License.
 */

package resolve

import (
	"context"
	"fmt"
	"sort"
	"strconv"

	"github.com/dgraph-io/dgraph/gql"
	"github.com/dgraph-io/dgraph/graphql/authorization"
	"github.com/dgraph-io/dgraph/graphql/schema"
	"github.com/dgraph-io/dgraph/protos/pb"
	"github.com/pkg/errors"
)

type queryRewriter struct{}

type authRewriter struct {
	authVariables map[string]interface{}
	isWritingAuth bool
	// `filterByUid` is used to when we have to rewrite top level query with uid function. The
	// variable name is passed in `varName`. If true it will rewrite as following:
	// queryType(uid(varName)) {
	// Once such case is when we perform query in delete mutation.
	filterByUid bool
	selector    func(t schema.Type) *schema.RuleNode
	varGen      *VariableGenerator
	varName     string
	// `parentVarName` is used to link a query with it's previous level.
	parentVarName string
	// `hasAuthRules` indicates if any of fields in the complete query hierarchy has auth rules.
	hasAuthRules bool
	// `hasCascade` indicates if any of fields in the complete query hierarchy has cascade directive.
	hasCascade bool
}

// NewQueryRewriter returns a new QueryRewriter.
func NewQueryRewriter() QueryRewriter {
	return &queryRewriter{}
}

func hasAuthRules(field schema.Field, authRw *authRewriter) bool {
	rn := authRw.selector(field.Type())
	if rn != nil {
		return true
	}

	for _, childField := range field.SelectionSet() {
		if authRules := hasAuthRules(childField, authRw); authRules {
			return true
		}
	}
	return false
}

func hasCascadeDirective(field schema.Field) bool {
	if c := field.Cascade(); c != nil {
		return true
	}

	for _, childField := range field.SelectionSet() {
		if res := hasCascadeDirective(childField); res {
			return true
		}
	}
	return false
}

// Rewrite rewrites a GraphQL query into a Dgraph GraphQuery.
func (qr *queryRewriter) Rewrite(
	ctx context.Context,
	gqlQuery schema.Query) (*gql.GraphQuery, error) {

	if gqlQuery.Type().InterfaceImplHasAuthRules() {
		return &gql.GraphQuery{Attr: gqlQuery.ResponseName() + "()"}, nil
	}

	authVariables, _ := ctx.Value(authorization.AuthVariables).(map[string]interface{})

	if authVariables == nil {
		customClaims, err := authorization.ExtractCustomClaims(ctx)
		if err != nil {
			return nil, err
		}
		authVariables = customClaims.AuthVariables
	}

	authRw := &authRewriter{
		authVariables: authVariables,
		varGen:        NewVariableGenerator(),
		selector:      queryAuthSelector,
		parentVarName: gqlQuery.Type().Name() + "Root",
	}
	authRw.hasAuthRules = hasAuthRules(gqlQuery, authRw)
	authRw.hasCascade = hasCascadeDirective(gqlQuery)

	switch gqlQuery.QueryType() {
	case schema.GetQuery:

		// TODO: The only error that can occur in query rewriting is if an ID argument
		// can't be parsed as a uid: e.g. the query was something like:
		//
		// getT(id: "HI") { ... }
		//
		// But that's not a rewriting error!  It should be caught by validation
		// way up when the query first comes in.  All other possible problems with
		// the query are caught by validation.
		// ATM, I'm not sure how to hook into the GraphQL validator to get that to happen
		xid, uid, err := gqlQuery.IDArgValue()
		if err != nil {
			return nil, err
		}

		dgQuery := rewriteAsGet(gqlQuery, uid, xid, authRw)
		return dgQuery, nil

	case schema.FilterQuery:
		return rewriteAsQuery(gqlQuery, authRw), nil
	case schema.PasswordQuery:
		return passwordQuery(gqlQuery, authRw)
	default:
		return nil, errors.Errorf("unimplemented query type %s", gqlQuery.QueryType())
	}
}

func passwordQuery(m schema.Query, authRw *authRewriter) (*gql.GraphQuery, error) {
	xid, uid, err := m.IDArgValue()
	if err != nil {
		return nil, err
	}

	dgQuery := rewriteAsGet(m, uid, xid, authRw)

	queriedType := m.Type()
	name := queriedType.PasswordField().Name()
	predicate := queriedType.DgraphPredicate(name)
	password := m.ArgValue(name).(string)

	op := &gql.GraphQuery{
		Attr:   "checkPwd",
		Func:   dgQuery.Func,
		Filter: dgQuery.Filter,
		Children: []*gql.GraphQuery{{
			Var: "pwd",
			Attr: fmt.Sprintf(`checkpwd(%s, "%s")`, predicate,
				password),
		}},
	}

	ft := &gql.FilterTree{
		Op: "and",
		Child: []*gql.FilterTree{{
			Func: &gql.Function{
				Name: "eq",
				Args: []gql.Arg{
					{
						Value: "val(pwd)",
					},
					{
						Value: "1",
					},
				},
			},
		}},
	}

	if dgQuery.Filter != nil {
		ft.Child = append(ft.Child, dgQuery.Filter)
	}

	dgQuery.Filter = ft

	qry := &gql.GraphQuery{
		Children: []*gql.GraphQuery{dgQuery, op},
	}

	return qry, nil
}

func intersection(a, b []uint64) []uint64 {
	m := make(map[uint64]bool)
	var c []uint64

	for _, item := range a {
		m[item] = true
	}

	for _, item := range b {
		if _, ok := m[item]; ok {
			c = append(c, item)
		}
	}

	return c
}

// addUID adds UID for every node that we query. Otherwise we can't tell the
// difference in a query result between a node that's missing and a node that's
// missing a single value.  E.g. if we are asking for an Author and only the
// 'text' of all their posts e.g. getAuthor(id: 0x123) { posts { text } }
// If the author has 10 posts but three of them have a title, but no text,
// then Dgraph would just return 7 posts.  And we'd have no way of knowing if
// there's only 7 posts, or if there's more that are missing 'text'.
// But, for GraphQL, we want to know about those missing values.
func addUID(dgQuery *gql.GraphQuery) {
	if len(dgQuery.Children) == 0 {
		return
	}
	hasUid := false
	for _, c := range dgQuery.Children {
		if c.Attr == "uid" {
			hasUid = true
		}
		addUID(c)
	}

	// If uid was already requested by the user then we don't need to add it again.
	if hasUid {
		return
	}
	uidChild := &gql.GraphQuery{
		Attr:  "uid",
		Alias: "dgraph.uid",
	}
	dgQuery.Children = append(dgQuery.Children, uidChild)
}

func rewriteAsQueryByIds(field schema.Field, uids []uint64, authRw *authRewriter) *gql.GraphQuery {
	rbac := authRw.evaluateStaticRules(field.Type())
	dgQuery := &gql.GraphQuery{
		Attr: field.Name(),
	}

	if rbac == schema.Negative {
		dgQuery.Attr = dgQuery.Attr + "()"
		return dgQuery
	}

	dgQuery.Func = &gql.Function{
		Name: "uid",
		UID:  uids,
	}

	if ids := idFilter(extractQueryFilter(field), field.Type().IDField()); ids != nil {
		addUIDFunc(dgQuery, intersection(ids, uids))
	}

	addArgumentsToField(dgQuery, field)
	selectionAuth := addSelectionSetFrom(dgQuery, field, authRw)
	addUID(dgQuery)
	addCascadeDirective(dgQuery, field)

	dgQuery = authRw.addAuthQueries(field.Type(), dgQuery, rbac)

	if len(selectionAuth) > 0 {
		dgQuery = &gql.GraphQuery{Children: append([]*gql.GraphQuery{dgQuery}, selectionAuth...)}
	}

	return dgQuery
}

// addArgumentsToField adds various different arguments to a field, such as
// filter, order and pagination.
func addArgumentsToField(dgQuery *gql.GraphQuery, field schema.Field) {
	filter, _ := field.ArgValue("filter").(map[string]interface{})
	_ = addFilter(dgQuery, field.Type(), filter)
	addOrder(dgQuery, field)
	addPagination(dgQuery, field)
}

func addFilterToField(dgQuery *gql.GraphQuery, field schema.Field) {
	filter, _ := field.ArgValue("filter").(map[string]interface{})
	_ = addFilter(dgQuery, field.Type(), filter)
}

func addTopLevelTypeFilter(query *gql.GraphQuery, field schema.Field) {
	if query.Attr != "" {
		addTypeFilter(query, field.Type())
		return
	}

	var rootQuery *gql.GraphQuery
	for _, q := range query.Children {
		if q.Attr == field.Name() {
			rootQuery = q
			break
		}
		for _, cq := range q.Children {
			if cq.Attr == field.Name() {
				rootQuery = cq
				break
			}
		}
	}

	if rootQuery != nil {
		addTypeFilter(rootQuery, field.Type())
	}
}

func rewriteAsGet(
	field schema.Field,
	uid uint64,
	xid *string,
	auth *authRewriter) *gql.GraphQuery {

	var dgQuery *gql.GraphQuery
	rbac := auth.evaluateStaticRules(field.Type())
	if rbac == schema.Negative {
		return &gql.GraphQuery{Attr: field.ResponseName() + "()"}
	}

	if xid == nil {
		dgQuery = rewriteAsQueryByIds(field, []uint64{uid}, auth)

		// Add the type filter to the top level get query. When the auth has been written into the
		// query the top level get query may be present in query's children.
		addTopLevelTypeFilter(dgQuery, field)
		return dgQuery
	}

	xidArgName := field.XIDArg()
	eqXidFunc := &gql.Function{
		Name: "eq",
		Args: []gql.Arg{
			{Value: xidArgName},
			{Value: maybeQuoteArg("eq", *xid)},
		},
	}

	if uid > 0 {
		dgQuery = &gql.GraphQuery{
			Attr: field.Name(),
			Func: &gql.Function{
				Name: "uid",
				UID:  []uint64{uid},
			},
		}
		dgQuery.Filter = &gql.FilterTree{
			Func: eqXidFunc,
		}

	} else {
		dgQuery = &gql.GraphQuery{
			Attr: field.Name(),
			Func: eqXidFunc,
		}
	}
	selectionAuth := addSelectionSetFrom(dgQuery, field, auth)
	addUID(dgQuery)
	addTypeFilter(dgQuery, field.Type())
	addCascadeDirective(dgQuery, field)

	dgQuery = auth.addAuthQueries(field.Type(), dgQuery, rbac)

	if len(selectionAuth) > 0 {
		dgQuery = &gql.GraphQuery{Children: append([]*gql.GraphQuery{dgQuery}, selectionAuth...)}
	}

	return dgQuery
}

func rewriteAsQuery(field schema.Field, authRw *authRewriter) *gql.GraphQuery {
	rbac := authRw.evaluateStaticRules(field.Type())
	dgQuery := &gql.GraphQuery{
		Attr: field.Name(),
	}

	if rbac == schema.Negative {
		dgQuery.Attr = dgQuery.Attr + "()"
		return dgQuery
	}

	if authRw != nil && (authRw.isWritingAuth || authRw.filterByUid) && (authRw.varName != "" || authRw.parentVarName != "") {
		// When rewriting auth rules, they always start like
		//   Todo2 as var(func: uid(Todo1)) @cascade {
		// Where Todo1 is the variable generated from the filter of the field
		// we are adding auth to.

		authRw.addVariableUIDFunc(dgQuery)
		// This is executed when querying while performing delete mutation request since
		// in case of delete mutation we already have variable `MutationQueryVar` at root level.
		if authRw.filterByUid {
			// Since the variable is only added at the top level we reset the `authRW` variables.
			authRw.varName = ""
			authRw.filterByUid = false
		}
	} else if ids := idFilter(extractQueryFilter(field), field.Type().IDField()); ids != nil {
		addUIDFunc(dgQuery, ids)
	} else {
		addTypeFunc(dgQuery, field.Type().DgraphName())
	}

	addArgumentsToField(dgQuery, field)
	selectionAuth := addSelectionSetFrom(dgQuery, field, authRw)
	addUID(dgQuery)
	addCascadeDirective(dgQuery, field)

	dgQuery = authRw.addAuthQueries(field.Type(), dgQuery, rbac)

	if len(selectionAuth) > 0 {
		dgQuery = &gql.GraphQuery{Children: append([]*gql.GraphQuery{dgQuery}, selectionAuth...)}
	}

	return dgQuery
}

func (authRw *authRewriter) writingAuth() bool {
	return authRw != nil && authRw.isWritingAuth

}

// addAuthQueries takes a field and the GraphQuery that has so far been constructed for
// the field and builds any auth queries that are need to restrict the result to only
// the nodes authorized to be queried, returning a new graphQuery that does the
// original query and the auth.
func (authRw *authRewriter) addAuthQueries(
	typ schema.Type,
	dgQuery *gql.GraphQuery,
	rbacEval schema.RuleResult) *gql.GraphQuery {

	// There's no need to recursively inject auth queries into other auth queries, so if
	// we are already generating an auth query, there's nothing to add.
	if authRw == nil || authRw.isWritingAuth {
		return dgQuery
	}

	authRw.varName = authRw.varGen.Next(typ, "", "", authRw.isWritingAuth)

	fldAuthQueries, filter := authRw.rewriteAuthQueries(typ)
	if len(fldAuthQueries) == 0 && !authRw.hasAuthRules {
		return dgQuery
	}

	if rbacEval != schema.Uncertain {
		fldAuthQueries = nil
		filter = nil
	}

	// build a query like
	//   Todo1 as var(func: ... ) @filter(...)
	// that has the filter from the user query in it.  This is then used as
	// the starting point for both the user query and the auth query.
	//
	// We already have the query, so just copy it and modify the original
	varQry := &gql.GraphQuery{
		Var:    authRw.varName,
		Attr:   "var",
		Func:   dgQuery.Func,
		Filter: dgQuery.Filter,
	}

	rootQry := &gql.GraphQuery{
		Var:  authRw.parentVarName,
		Attr: "var",
		Func: &gql.Function{
			Name: "uid",
			Args: []gql.Arg{{Value: authRw.varName}},
		},
		Filter: filter,
	}

	dgQuery.Filter = nil

	// The user query starts from the var query generated above and is filtered
	// by the the filter generated from auth processing, so now we build
	//   queryTodo(func: uid(Todo1)) @filter(...auth-queries...) { ... }
	dgQuery.Func = &gql.Function{
		Name: "uid",
		Args: []gql.Arg{{Value: authRw.parentVarName}},
	}

	// The final query that includes the user's filter and auth processsing is thus like
	//
	// queryTodo(func: uid(Todo1)) @filter(uid(Todo2) AND uid(Todo3)) { ... }
	// Todo1 as var(func: ... ) @filter(...)
	// Todo2 as var(func: uid(Todo1)) @cascade { ...auth query 1... }
	// Todo3 as var(func: uid(Todo1)) @cascade { ...auth query 2... }
	return &gql.GraphQuery{Children: append([]*gql.GraphQuery{dgQuery, rootQry, varQry}, fldAuthQueries...)}
}

func (authRw *authRewriter) addVariableUIDFunc(q *gql.GraphQuery) {
	varName := authRw.parentVarName
	if authRw.varName != "" {
		varName = authRw.varName
	}

	q.Func = &gql.Function{
		Name: "uid",
		Args: []gql.Arg{{Value: varName}},
	}
}

func queryAuthSelector(t schema.Type) *schema.RuleNode {
	auth := t.AuthRules()
	if auth == nil || auth.Rules == nil {
		return nil
	}

	return auth.Rules.Query
}

func (authRw *authRewriter) rewriteAuthQueries(typ schema.Type) ([]*gql.GraphQuery, *gql.FilterTree) {
	if authRw == nil || authRw.isWritingAuth {
		return nil, nil
	}

	return (&authRewriter{
		authVariables: authRw.authVariables,
		varGen:        authRw.varGen,
		isWritingAuth: true,
		varName:       authRw.varName,
		selector:      authRw.selector,
		parentVarName: authRw.parentVarName,
		hasAuthRules:  authRw.hasAuthRules,
	}).rewriteRuleNode(typ, authRw.selector(typ))
}

func (authRw *authRewriter) evaluateStaticRules(typ schema.Type) schema.RuleResult {
	if authRw == nil || authRw.isWritingAuth {
		return schema.Uncertain
	}

	rn := authRw.selector(typ)
	return rn.EvaluateStatic(authRw.authVariables)
}

func (authRw *authRewriter) rewriteRuleNode(
	typ schema.Type,
	rn *schema.RuleNode) ([]*gql.GraphQuery, *gql.FilterTree) {

	if typ == nil || rn == nil {
		return nil, nil
	}

	nodeList := func(
		typ schema.Type,
		rns []*schema.RuleNode) ([]*gql.GraphQuery, []*gql.FilterTree) {

		var qrys []*gql.GraphQuery
		var filts []*gql.FilterTree
		for _, orRn := range rns {
			q, f := authRw.rewriteRuleNode(typ, orRn)
			qrys = append(qrys, q...)
			if f != nil {
				filts = append(filts, f)
			}
		}
		return qrys, filts
	}

	switch {
	case len(rn.And) > 0:
		qrys, filts := nodeList(typ, rn.And)
		if len(filts) == 0 {
			return qrys, nil
		}
		if len(filts) == 1 {
			return qrys, filts[0]
		}
		return qrys, &gql.FilterTree{
			Op:    "and",
			Child: filts,
		}
	case len(rn.Or) > 0:
		qrys, filts := nodeList(typ, rn.Or)
		if len(filts) == 0 {
			return qrys, nil
		}
		if len(filts) == 1 {
			return qrys, filts[0]
		}
		return qrys, &gql.FilterTree{
			Op:    "or",
			Child: filts,
		}
	case rn.Not != nil:
		qrys, filter := authRw.rewriteRuleNode(typ, rn.Not)
		if filter == nil {
			return qrys, nil
		}
		return qrys, &gql.FilterTree{
			Op:    "not",
			Child: []*gql.FilterTree{filter},
		}
	case rn.Rule != nil:
		if rn.EvaluateStatic(authRw.authVariables) == schema.Negative {
			return nil, nil
		}

		// create a copy of the auth query that's specialized for the values from the JWT
		qry := rn.Rule.AuthFor(typ, authRw.authVariables)

		// build
		// Todo2 as var(func: uid(Todo1)) @cascade { ...auth query 1... }
		varName := authRw.varGen.Next(typ, "", "", authRw.isWritingAuth)
		r1 := rewriteAsQuery(qry, authRw)
		r1.Var = varName
		r1.Attr = "var"
		r1.Cascade = append(r1.Cascade, "__all__")

		return []*gql.GraphQuery{r1}, &gql.FilterTree{
			Func: &gql.Function{
				Name: "uid",
				Args: []gql.Arg{{Value: varName}},
			},
		}
	}
	return nil, nil
}

func addTypeFilter(q *gql.GraphQuery, typ schema.Type) {
	thisFilter := &gql.FilterTree{
		Func: buildTypeFunc(typ.DgraphName()),
	}
	addToFilterTree(q, thisFilter)
}

func addToFilterTree(q *gql.GraphQuery, filter *gql.FilterTree) {
	if q.Filter == nil {
		q.Filter = filter
	} else {
		q.Filter = &gql.FilterTree{
			Op:    "and",
			Child: []*gql.FilterTree{q.Filter, filter},
		}
	}
}

func addUIDFunc(q *gql.GraphQuery, uids []uint64) {
	q.Func = &gql.Function{
		Name: "uid",
		UID:  uids,
	}
}

func addTypeFunc(q *gql.GraphQuery, typ string) {
	q.Func = buildTypeFunc(typ)
}

func buildTypeFunc(typ string) *gql.Function {
	return &gql.Function{
		Name: "type",
		Args: []gql.Arg{{Value: typ}},
	}
}

// addSelectionSetFrom adds all the selections from field into q, and returns a list
// of extra queries needed to satisfy auth requirements
func addSelectionSetFrom(
	q *gql.GraphQuery,
	field schema.Field,
	auth *authRewriter) []*gql.GraphQuery {

	var authQueries []*gql.GraphQuery

	selSet := field.SelectionSet()
	if len(selSet) > 0 {
		// Only add dgraph.type as a child if this field is an abstract type and has some children.
		// dgraph.type would later be used in completeObject as different objects in the resulting
		// JSON would return different fields based on their concrete type.
		if field.AbstractType() {
			q.Children = append(q.Children, &gql.GraphQuery{
				Attr: "dgraph.type",
			})

		} else if !auth.writingAuth() &&
			len(selSet) == 1 &&
			selSet[0].Name() == schema.Typename {
			q.Children = append(q.Children, &gql.GraphQuery{
				//we don't need this for auth queries because they are added by us used for internal purposes.
				// Querying it for them would just add an overhead which we can avoid.
				Attr:  "uid",
				Alias: "dgraph.uid",
			})
		}
	}

	// These fields might not have been requested by the user directly as part of the query but
	// are required in the body template for other fields requested within the query. We must
	// fetch them from Dgraph.
	requiredFields := make(map[string]bool)
	// addedFields is a map from field name to bool
	addedFields := make(map[string]bool)
	// fieldAdded is a map from field's dgraph alias to bool
	fieldAdded := make(map[string]bool)
	for _, f := range field.SelectionSet() {
		hasCustom, rf := f.HasCustomDirective()
		if hasCustom {
			for k := range rf {
				requiredFields[k] = true
			}
			// This field is resolved through a custom directive so its selection set doesn't need
			// to be part of query rewriting.
			continue
		}
		// We skip typename because we can generate the information from schema or
		// dgraph.type depending upon if the type is interface or not. For interface type
		// we always query dgraph.type and can pick up the value from there.
		if f.Skip() || !f.Include() || f.Name() == schema.Typename {
			continue
		}

		child := &gql.GraphQuery{
			Alias: f.DgraphAlias(),
		}

		if f.Type().Name() == schema.IDType {
			child.Attr = "uid"
		} else {
			child.Attr = f.DgraphPredicate()
		}

		filter, _ := f.ArgValue("filter").(map[string]interface{})
		// if this field has been filtered out by the filter, then don't add it in DQL query
		if includeField := addFilter(child, f.Type(), filter); !includeField {
			continue
		}
		addOrder(child, f)
		addPagination(child, f)
		// TODO: check if cascade should be handled specially on the union field
		addCascadeDirective(child, f)
		rbac := auth.evaluateStaticRules(f.Type())

		// Since the recursion processes the query in bottom up way, we store the state of the so
		// that we can restore it later.
		var parentVarName, parentQryName string
		if len(f.SelectionSet()) > 0 && !auth.isWritingAuth && auth.hasAuthRules {
			parentVarName = auth.parentVarName
			parentQryName = auth.varGen.Next(f.Type(), "", "", auth.isWritingAuth)
			auth.parentVarName = parentQryName
			auth.varName = parentQryName
		}

		var selectionAuth []*gql.GraphQuery
		if !f.Type().IsPoint() {
			selectionAuth = addSelectionSetFrom(child, f, auth)
		}

		if len(f.SelectionSet()) > 0 && !auth.isWritingAuth && auth.hasAuthRules {
			// Restore the state after processing is done.
			auth.parentVarName = parentVarName
			auth.varName = parentQryName
		}

		// skip if we have already added a query for this field in DQL. It helps make sure that if
		// a field is being asked twice or more, each time with a new alias, then we only add it
		// once in DQL query.
		if _, ok := fieldAdded[f.DgraphAlias()]; ok {
			continue
		}
		fieldAdded[f.DgraphAlias()] = true
		addedFields[f.Name()] = true

		if rbac == schema.Positive || rbac == schema.Uncertain {
			q.Children = append(q.Children, child)
		}

		var fieldAuth []*gql.GraphQuery
		var authFilter *gql.FilterTree
		if rbac == schema.Negative && auth.hasAuthRules && auth.hasCascade && !auth.isWritingAuth {
			// If RBAC rules are evaluated to Negative but we have cascade directive we continue
			// to write the query and add a dummy filter that doesn't return anything.
			// Example: AdminTask5 as var(func: uid())
			q.Children = append(q.Children, child)
			varName := auth.varGen.Next(f.Type(), "", "", auth.isWritingAuth)
			fieldAuth = append(fieldAuth, &gql.GraphQuery{
				Var:  varName,
				Attr: "var",
				Func: &gql.Function{
					Name: "uid",
				},
			})
			authFilter = &gql.FilterTree{
				Func: &gql.Function{
					Name: "uid",
					Args: []gql.Arg{{Value: varName}},
				},
			}
			rbac = schema.Positive
		} else if rbac == schema.Negative {
			// If RBAC rules are evaluated to Negative, we don't write queries for deeper levels.
			// Hence we don't need to do any further processing for this field.
			continue
		}

		// If RBAC rules are evaluated to `Uncertain` then we add the Auth rules.
		if rbac == schema.Uncertain {
			fieldAuth, authFilter = auth.rewriteAuthQueries(f.Type())
		}

		if authFilter != nil {
			if child.Filter == nil {
				child.Filter = authFilter
			} else {
				child.Filter = &gql.FilterTree{
					Op:    "and",
					Child: []*gql.FilterTree{child.Filter, authFilter},
				}
			}
		}

		if len(f.SelectionSet()) > 0 && !auth.isWritingAuth && auth.hasAuthRules {
			// This adds the following query.
			//	var(func: uid(Ticket)) {
			//		User as Ticket.assignedTo
			//	}
			// where `Ticket` is the nodes selected at parent level and `User` is the nodes we
			// need on the current level.
			parentQry := &gql.GraphQuery{
				Func: &gql.Function{
					Name: "uid",
					Args: []gql.Arg{{Value: auth.parentVarName}},
				},
				Attr:     "var",
				Children: []*gql.GraphQuery{{Attr: f.DgraphPredicate(), Var: parentQryName}},
			}

			// This query aggregates all filters and auth rules and is used by root query to filter
			// the final nodes for the current level.
			// User6 as var(func: uid(User2), orderasc: ...) @filter((eq(User.username, "User1") AND (...Auth Filter))))
			filtervarName := auth.varGen.Next(f.Type(), "", "", auth.isWritingAuth)
			selectionQry := &gql.GraphQuery{
				Var:  filtervarName,
				Attr: "var",
				Func: &gql.Function{
					Name: "uid",
					Args: []gql.Arg{{Value: parentQryName}},
				},
			}

			addFilterToField(selectionQry, f)
			selectionQry.Filter = child.Filter
			authQueries = append(authQueries, parentQry, selectionQry)
			child.Filter = &gql.FilterTree{
				Func: &gql.Function{
					Name: "uid",
					Args: []gql.Arg{{Value: filtervarName}},
				},
			}
		}
		authQueries = append(authQueries, selectionAuth...)
		authQueries = append(authQueries, fieldAuth...)
	}

	// Sort the required fields before adding them to q.Children so that the query produced after
	// rewriting has a predictable order.
	rfset := make([]string, 0, len(requiredFields))
	for fname := range requiredFields {
		rfset = append(rfset, fname)
	}
	sort.Strings(rfset)

	// Add fields required by other custom fields which haven't already been added as a
	// child to be fetched from Dgraph.
	for _, fname := range rfset {
		if _, ok := addedFields[fname]; !ok {
			f := field.Type().Field(fname)
			child := &gql.GraphQuery{
				Alias: f.DgraphAlias(),
			}

			if f.Type().Name() == schema.IDType {
				child.Attr = "uid"
			} else {
				child.Attr = f.DgraphPredicate()
			}
			q.Children = append(q.Children, child)
		}
	}

	return authQueries
}

func addOrder(q *gql.GraphQuery, field schema.Field) {
	orderArg := field.ArgValue("order")
	order, ok := orderArg.(map[string]interface{})
	for ok {
		ascArg := order["asc"]
		descArg := order["desc"]
		thenArg := order["then"]

		if asc, ok := ascArg.(string); ok {
			q.Order = append(q.Order,
				&pb.Order{Attr: field.Type().DgraphPredicate(asc)})
		} else if desc, ok := descArg.(string); ok {
			q.Order = append(q.Order,
				&pb.Order{Attr: field.Type().DgraphPredicate(desc), Desc: true})
		}

		order, ok = thenArg.(map[string]interface{})
	}
}

func addPagination(q *gql.GraphQuery, field schema.Field) {
	q.Args = make(map[string]string)

	first := field.ArgValue("first")
	if first != nil {
		q.Args["first"] = fmt.Sprintf("%v", first)
	}

	offset := field.ArgValue("offset")
	if offset != nil {
		q.Args["offset"] = fmt.Sprintf("%v", offset)
	}
}

func addCascadeDirective(q *gql.GraphQuery, field schema.Field) {
	q.Cascade = field.Cascade()
}

func convertIDs(idsSlice []interface{}) []uint64 {
	ids := make([]uint64, 0, len(idsSlice))
	for _, id := range idsSlice {
		uid, err := strconv.ParseUint(id.(string), 0, 64)
		if err != nil {
			// Skip sending the is part of the query to Dgraph.
			continue
		}
		ids = append(ids, uid)
	}
	return ids
}

func extractQueryFilter(f schema.Field) map[string]interface{} {
	filter, _ := f.ArgValue("filter").(map[string]interface{})
	return filter
}

func idFilter(filter map[string]interface{}, idField schema.FieldDefinition) []uint64 {
	if filter == nil || idField == nil {
		return nil
	}

	idsFilter := filter[idField.Name()]
	if idsFilter == nil {
		return nil
	}
	idsSlice := idsFilter.([]interface{})
	return convertIDs(idsSlice)
}

// addFilter adds a filter to the input DQL query. It returns false if the field for which the
// filter was specified should not be included in the DQL query.
func addFilter(q *gql.GraphQuery, typ schema.Type, filter map[string]interface{}) bool {
	if len(filter) == 0 {
		return true
	}

	// There are two cases here.
	// 1. It could be the case of a filter at root.  In this case we would have added a uid
	// function at root. Lets delete the ids key so that it isn't added in the filter.
	// Also, we need to add a dgraph.type filter.
	// 2. This could be a deep filter. In that case we don't need to do anything special.
	idField := typ.IDField()
	idName := ""
	if idField != nil {
		idName = idField.Name()
	}

	_, hasIDsFilter := filter[idName]
	filterAtRoot := hasIDsFilter && q.Func != nil && q.Func.Name == "uid"
	if filterAtRoot {
		// If id was present as a filter,
		delete(filter, idName)
	}

	if typ.IsUnion() {
		if filter, includeField := buildUnionFilter(typ, filter); includeField {
			q.Filter = filter
		} else {
			return false
		}
	} else {
		q.Filter = buildFilter(typ, filter)
	}
	if filterAtRoot {
		addTypeFilter(q, typ)
	}
	return true
}

// buildFilter builds a Dgraph gql.FilterTree from a GraphQL 'filter' arg.
//
// All the 'filter' args built by the GraphQL layer look like
// filter: { title: { anyofterms: "GraphQL" }, ... }
// or
// filter: { title: { anyofterms: "GraphQL" }, isPublished: true, ... }
// or
// filter: { title: { anyofterms: "GraphQL" }, and: { not: { ... } } }
// etc
//
// typ is the GraphQL type we are filtering on, and is needed to turn for example
// title (the GraphQL field) into Post.title (to Dgraph predicate).
//
// buildFilter turns any one filter object into a conjunction
// eg:
// filter: { title: { anyofterms: "GraphQL" }, isPublished: true }
// into:
// @filter(anyofterms(Post.title, "GraphQL") AND eq(Post.isPublished, true))
//
// Filters with `or:` and `not:` get translated to Dgraph OR and NOT.
//
// TODO: There's cases that don't make much sense like
// filter: { or: { title: { anyofterms: "GraphQL" } } }
// ATM those will probably generate junk that might cause a Dgraph error.  And
// bubble back to the user as a GraphQL error when the query fails. Really,
// they should fail query validation and never get here.
func buildFilter(typ schema.Type, filter map[string]interface{}) *gql.FilterTree {

	var ands []*gql.FilterTree
	var or *gql.FilterTree
	// Get a stable ordering so we generate the same thing each time.
	var keys []string
	for key := range filter {
		keys = append(keys, key)
	}
	sort.Strings(keys)

	// Each key in filter is either "and", "or", "not" or the field name it
	// applies to such as "title" in: `title: { anyofterms: "GraphQL" }``
	for _, field := range keys {
		if filter[field] == nil {
			continue
		}
		switch field {

		// In 'and', 'or' and 'not' cases, filter[field] must be a map[string]interface{}
		// or it would have failed GraphQL validation - e.g. 'filter: { and: 10 }'
		// would have failed validation.

		case "and":
			// title: { anyofterms: "GraphQL" }, and: { ... }
			//                       we are here ^^
			// ->
			// @filter(anyofterms(Post.title, "GraphQL") AND ... )
			ft := buildFilter(typ, filter[field].(map[string]interface{}))
			ands = append(ands, ft)
		case "or":
			// title: { anyofterms: "GraphQL" }, or: { ... }
			//                       we are here ^^
			// ->
			// @filter(anyofterms(Post.title, "GraphQL") OR ... )
			or = buildFilter(typ, filter[field].(map[string]interface{}))
		case "not":
			// title: { anyofterms: "GraphQL" }, not: { isPublished: true}
			//                       we are here ^^
			// ->
			// @filter(anyofterms(Post.title, "GraphQL") AND NOT eq(Post.isPublished, true))
			not := buildFilter(typ, filter[field].(map[string]interface{}))
			ands = append(ands,
				&gql.FilterTree{
					Op:    "not",
					Child: []*gql.FilterTree{not},
				})
		default:
			// It's a base case like:
			// title: { anyofterms: "GraphQL" } ->  anyofterms(Post.title: "GraphQL")

			switch dgFunc := filter[field].(type) {
			case map[string]interface{}:
				// title: { anyofterms: "GraphQL" } ->  anyofterms(Post.title, "GraphQL")
				// OR
				// numLikes: { le: 10 } -> le(Post.numLikes, 10)

				fn, val := first(dgFunc)
				args := []gql.Arg{
					{Value: typ.DgraphPredicate(field)},
				}
				switch fn {
				// in takes List of Scalars as argument, for eg:
				// code : { in: {"abc", "def", "ghi"} } -> eq(State.code,"abc","def","ghi")
				case "in":
					// No need to check for List types as this would pass GraphQL validation
					// if val was not list
					vals := val.([]interface{})
					fn = "eq"

					for _, v := range vals {
						args = append(args, gql.Arg{Value: maybeQuoteArg(fn, v)})
					}
<<<<<<< HEAD

=======
>>>>>>> 345b6d1e
				case "near":
					//  For Geo type we have `near` filter which is written as follows:
					// { near: { distance: 33.33, coordinate: { latitude: 11.11, longitude: 22.22 } } }
					geoParams := val.(map[string]interface{})
					distance := geoParams["distance"]

					coordinate, _ := geoParams["coordinate"].(map[string]interface{})
					lat := coordinate["latitude"]
					long := coordinate["longitude"]
					args = append(args, gql.Arg{Value: fmt.Sprintf("[%v,%v]", long, lat)},
						gql.Arg{Value: fmt.Sprintf("%v", distance)})

<<<<<<< HEAD
					args = append(args, gql.Arg{Value: fmt.Sprintf("[%v,%v]", long, lat)})
					args = append(args, gql.Arg{Value: fmt.Sprintf("%v", distance)})

=======
>>>>>>> 345b6d1e
				default:
					args = append(args, gql.Arg{Value: maybeQuoteArg(fn, val)})
				}
				ands = append(ands, &gql.FilterTree{
					Func: &gql.Function{
						Name: fn,
						Args: args,
					},
				})
			case []interface{}:
				// ids: [ 0x123, 0x124 ] -> uid(0x123, 0x124)
				ids := convertIDs(dgFunc)
				ands = append(ands, &gql.FilterTree{
					Func: &gql.Function{
						Name: "uid",
						UID:  ids,
					},
				})
			case interface{}:
				// has: comments -> has(Post.comments)
				// OR
				// isPublished: true -> eq(Post.isPublished, true)
				// OR an enum case
				// postType: Question -> eq(Post.postType, "Question")
				switch field {
				case "has":
					fieldName := fmt.Sprintf("%v", dgFunc)
					ands = append(ands, &gql.FilterTree{
						Func: &gql.Function{
							Name: field,
							Args: []gql.Arg{
								{Value: typ.DgraphPredicate(fieldName)},
							},
						},
					})

				default:
					fn := "eq"
					ands = append(ands, &gql.FilterTree{
						Func: &gql.Function{
							Name: fn,
							Args: []gql.Arg{
								{Value: typ.DgraphPredicate(field)},
								{Value: fmt.Sprintf("%v", dgFunc)},
							},
						},
					})
				}
			}
		}
	}

	var andFt *gql.FilterTree
	if len(ands) == 1 {
		andFt = ands[0]
	} else if len(ands) > 1 {
		andFt = &gql.FilterTree{
			Op:    "and",
			Child: ands,
		}
	}

	if or == nil {
		return andFt
	}

	return &gql.FilterTree{
		Op:    "or",
		Child: []*gql.FilterTree{andFt, or},
	}
}

func buildUnionFilter(typ schema.Type, filter map[string]interface{}) (*gql.FilterTree, bool) {
	memberTypesList, ok := filter["memberTypes"].([]interface{})
	// if memberTypes was specified to be an empty list like: { memberTypes: [], ...},
	// then we don't need to include the field, on which the filter was specified, in the query.
	if ok && len(memberTypesList) == 0 {
		return nil, false
	}

	ft := &gql.FilterTree{
		Op: "or",
	}

	// now iterate over the filtered member types for this union and build FilterTree for them
	for _, memberType := range typ.UnionMembers(memberTypesList) {
		memberTypeFilter, _ := filter[schema.CamelCase(memberType.Name())+"Filter"].(map[string]interface{})
		var memberTypeFt *gql.FilterTree
		if len(memberTypeFilter) == 0 {
			// if the filter for a member type wasn't specified, was null, or was specified as {};
			// then we need to query all nodes of that member type for the field on which the filter
			// was specified.
			memberTypeFt = &gql.FilterTree{Func: buildTypeFunc(memberType.DgraphName())}
		} else {
			// else we need to query only the nodes which match the filter for that member type
			memberTypeFt = &gql.FilterTree{
				Op: "and",
				Child: []*gql.FilterTree{
					{Func: buildTypeFunc(memberType.DgraphName())},
					buildFilter(memberType, memberTypeFilter),
				},
			}
		}
		ft.Child = append(ft.Child, memberTypeFt)
	}

	// return true because we want to include the field with filter in query
	return ft, true
}

func maybeQuoteArg(fn string, arg interface{}) string {
	switch arg := arg.(type) {
	case string: // dateTime also parsed as string
		if fn == "regexp" {
			return arg
		}
		return fmt.Sprintf("%q", arg)
	default:
		return fmt.Sprintf("%v", arg)
	}
}

// fst returns the first element it finds in a map - we bump into lots of one-element
// maps like { "anyofterms": "GraphQL" }.  fst helps extract that single mapping.
func first(aMap map[string]interface{}) (string, interface{}) {
	for key, val := range aMap {
		return key, val
	}
	return "", nil
}<|MERGE_RESOLUTION|>--- conflicted
+++ resolved
@@ -1096,10 +1096,6 @@
 					for _, v := range vals {
 						args = append(args, gql.Arg{Value: maybeQuoteArg(fn, v)})
 					}
-<<<<<<< HEAD
-
-=======
->>>>>>> 345b6d1e
 				case "near":
 					//  For Geo type we have `near` filter which is written as follows:
 					// { near: { distance: 33.33, coordinate: { latitude: 11.11, longitude: 22.22 } } }
@@ -1109,15 +1105,10 @@
 					coordinate, _ := geoParams["coordinate"].(map[string]interface{})
 					lat := coordinate["latitude"]
 					long := coordinate["longitude"]
+
 					args = append(args, gql.Arg{Value: fmt.Sprintf("[%v,%v]", long, lat)},
 						gql.Arg{Value: fmt.Sprintf("%v", distance)})
 
-<<<<<<< HEAD
-					args = append(args, gql.Arg{Value: fmt.Sprintf("[%v,%v]", long, lat)})
-					args = append(args, gql.Arg{Value: fmt.Sprintf("%v", distance)})
-
-=======
->>>>>>> 345b6d1e
 				default:
 					args = append(args, gql.Arg{Value: maybeQuoteArg(fn, val)})
 				}
