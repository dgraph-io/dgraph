- name: "eq filter with null value get translated into NOT(has) filter"
  gqlquery: |
    query {
      queryState(filter: {code: {eq: null}}) {
        code
        name
      }
    }
  dgquery: |-
    query {
      queryState(func: type(State)) @filter(NOT (has(State.code))) {
        State.code : State.code
        State.name : State.name
        dgraph.uid : uid
      }
    }

- name: "le filter with null value doesn't get translated"
  gqlquery: |
    query {
      queryCountry(filter: {name: {le: null}}) {
        name
      }
    }
  dgquery: |-
    query {
      queryCountry(func: type(Country)) {
        Country.name : Country.name
        dgraph.uid : uid
      }
    }

- name: "in filter on string type"
  gqlquery: |
    query {
      queryState(filter: {code: {in: ["abc", "def", "ghi"]}}) {
        code
        name
      }
    }
  dgquery: |-
    query {
      queryState(func: type(State)) @filter(eq(State.code, "abc", "def", "ghi")) {
        State.code : State.code
        State.name : State.name
        dgraph.uid : uid
      }
    }

- name: "in filter on float type"
  gqlquery: |
    query {
      queryAuthor(filter: {reputation: {in: [10.3, 12.6, 13.6]}}) {
        name
        dob
      }
    }
  dgquery: |-
    query {
      queryAuthor(func: type(Author)) @filter(eq(Author.reputation, "10.3", "12.6", "13.6")) {
        Author.name : Author.name
        Author.dob : Author.dob
        dgraph.uid : uid
      }
    }

- name: "in filter on datetime type"
  gqlquery: |
    query {
      queryAuthor(filter: {dob: {in: ["2001-01-01", "2002-02-01"]}}) {
        name
        reputation
      }
    }
  dgquery: |-
    query {
      queryAuthor(func: type(Author)) @filter(eq(Author.dob, "2001-01-01", "2002-02-01")) {
        Author.name : Author.name
        Author.reputation : Author.reputation
        dgraph.uid : uid
      }
    }

- name: "in filter on int type"
  gqlquery: |
    query {
      queryPost(filter: {numLikes: {in: [10, 15, 100]}}) {
        title
      }
    }
  dgquery: |-
    query {
      queryPost(func: type(Post)) @filter(eq(Post.numLikes, 10, 15, 100)) {
        Post.title : Post.title
        dgraph.uid : uid
      }
    }
- name: "in filter on field which is of enum type"
  gqlquery: |
    query{
      queryVerification(filter: {prevStatus: {in: [ACTIVE, DEACTIVATED]}}){
        name
        prevStatus
      }
    }
  dgquery: |-
    query {
      queryVerification(func: type(Verification)) @filter(eq(Verification.prevStatus, "ACTIVE", "DEACTIVATED")) {
        Verification.name : Verification.name
        Verification.prevStatus : Verification.prevStatus
        dgraph.uid : uid
      }
    }

- name: "in filter on field which is a List of enum type"
  gqlquery: |
    query{
      queryVerification(filter: {status: {in: [ACTIVE, DEACTIVATED]}}){
        name
        status
      }
    }
  dgquery: |-
    query {
      queryVerification(func: type(Verification)) @filter(eq(Verification.status, "ACTIVE", "DEACTIVATED")) {
        Verification.name : Verification.name
        Verification.status : Verification.status
        dgraph.uid : uid
      }
    }

- name: "eq filter on field which is a List of enum type"
  gqlquery: |
    query{
      queryVerification(filter: {status: {eq: ACTIVE}}){
        name
        status
      }
    }
  dgquery: |-
    query {
      queryVerification(func: type(Verification)) @filter(eq(Verification.status, "ACTIVE")) {
        Verification.name : Verification.name
        Verification.status : Verification.status
        dgraph.uid : uid
      }
    }

- name: "le filter on field which is a List of enum type"
  gqlquery: |
    query{
      queryVerification(filter: {status: {le: INACTIVE}}){
        name
        status
      }
    }
  dgquery: |-
    query {
      queryVerification(func: type(Verification)) @filter(le(Verification.status, "INACTIVE")) {
        Verification.name : Verification.name
        Verification.status : Verification.status
        dgraph.uid : uid
      }
    }
- name: "Point query near filter"
  gqlquery: |
    query {
      queryHotel(filter: { location: { near: { distance: 33.33, coordinate: { latitude: 11.11, longitude: 22.22} } } }) {
        name
        location {
          latitude
          longitude
        }
      }
    }
  dgquery: |-
    query {
      queryHotel(func: type(Hotel)) @filter(near(Hotel.location, [22.22,11.11], 33.33)) {
        Hotel.name : Hotel.name
        Hotel.location : Hotel.location
        dgraph.uid : uid
      }
    }

- name: "Point query within filter"
  gqlquery: |
    query {
      queryHotel(filter: { location: { within: { polygon: { coordinates: [ { points: [{ latitude: 11.11, longitude: 22.22}, { latitude: 15.15, longitude: 16.16} , { latitude: 20.20, longitude: 21.21} ]}, { points: [{ latitude: 11.18, longitude: 22.28}, { latitude: 15.18, longitude: 16.18} , { latitude: 20.28, longitude: 21.28}]} ] } } } }) {
        name
        location {
          latitude
          longitude
        }
      }
    }
  dgquery: |-
    query {
      queryHotel(func: type(Hotel)) @filter(within(Hotel.location, [[[22.22,11.11],[16.16,15.15],[21.21,20.2]],[[22.28,11.18],[16.18,15.18],[21.28,20.28]]])) {
        Hotel.name : Hotel.name
        Hotel.location : Hotel.location
        dgraph.uid : uid
      }
    }

- name: "Polygon query near filter"
  gqlquery: |
    query {
      queryHotel(filter: { area: { near: { distance: 33.33, coordinate: { latitude: 11.11, longitude: 22.22} } } }) {
        name
        area {
          coordinates {
            points {
              latitude
              longitude
            }
          }
        }
      }
    }
  dgquery: |-
    query {
      queryHotel(func: type(Hotel)) @filter(near(Hotel.area, [22.22,11.11], 33.33)) {
        Hotel.name : Hotel.name
        Hotel.area : Hotel.area
        dgraph.uid : uid
      }
    }

- name: "Polygon query within filter"
  gqlquery: |
    query {
      queryHotel(filter: { area: { within: { polygon: { coordinates: [ { points: [{ latitude: 11.11, longitude: 22.22}, { latitude: 15.15, longitude: 16.16} , { latitude: 20.20, longitude: 21.21} ]}, { points: [{ latitude: 11.18, longitude: 22.28}, { latitude: 15.18, longitude: 16.18} , { latitude: 20.28, longitude: 21.28}]} ] } } } }) {
        name
        area {
          coordinates {
            points {
              latitude
              longitude
            }
          }
        }
      }
    }
  dgquery: |-
    query {
      queryHotel(func: type(Hotel)) @filter(within(Hotel.area, [[[22.22,11.11],[16.16,15.15],[21.21,20.2]],[[22.28,11.18],[16.18,15.18],[21.28,20.28]]])) {
        Hotel.name : Hotel.name
        Hotel.area : Hotel.area
        dgraph.uid : uid
      }
    }

- name: "Polygon query contains polygon filter"
  gqlquery: |
    query {
      queryHotel(filter: { area: { contains: { polygon: { coordinates: [ { points: [{ latitude: 11.11, longitude: 22.22}, { latitude: 15.15, longitude: 16.16} , { latitude: 20.20, longitude: 21.21} ]}, { points: [{ latitude: 11.18, longitude: 22.28}, { latitude: 15.18, longitude: 16.18} , { latitude: 20.28, longitude: 21.28}]} ] } } } }) {
        name
        area {
          coordinates {
            points {
              latitude
              longitude
            }
          }
        }
      }
    }
  dgquery: |-
    query {
      queryHotel(func: type(Hotel)) @filter(contains(Hotel.area, [[[22.22,11.11],[16.16,15.15],[21.21,20.2]],[[22.28,11.18],[16.18,15.18],[21.28,20.28]]])) {
        Hotel.name : Hotel.name
        Hotel.area : Hotel.area
        dgraph.uid : uid
      }
    }

- name: "Polygon query contains point filter"
  gqlquery: |
    query {
      queryHotel(filter: { area: { contains: { point: { latitude: 11.11, longitude: 22.22}} } }) {
        name
        area {
          coordinates {
            points {
              latitude
              longitude
            }
          }
        }
      }
    }
  dgquery: |-
    query {
      queryHotel(func: type(Hotel)) @filter(contains(Hotel.area, [22.22,11.11])) {
        Hotel.name : Hotel.name
        Hotel.area : Hotel.area
        dgraph.uid : uid
      }
    }

- name: "Polygon query intersect polygon filter"
  gqlquery: |
    query {
      queryHotel(filter: {
        area: {
          intersects: {
            polygon: {
              coordinates: [{
                points: [{
                  latitude: 11.11,
                  longitude: 22.22
                }, {
                  latitude: 15.15,
                  longitude: 16.16
                }, {
                  latitude: 20.20,
                  longitude: 21.21
                }]
              }, {
                points: [{
                  latitude: 11.18,
                  longitude: 22.28
                }, {
                  latitude: 15.18,
                  longitude: 16.18
                }, {
                  latitude: 20.28,
                  longitude: 21.28
                }]
              }]
            }
          }
        }
      }) {
        name
        area {
          coordinates {
            points {
              latitude
              longitude
            }
          }
        }
      }
    }
  dgquery: |-
    query {
      queryHotel(func: type(Hotel)) @filter(intersects(Hotel.area, [[[22.22,11.11],[16.16,15.15],[21.21,20.2]],[[22.28,11.18],[16.18,15.18],[21.28,20.28]]])) {
        Hotel.name : Hotel.name
        Hotel.area : Hotel.area
        dgraph.uid : uid
      }
    }

- name: "Polygon query intersect multi-polygon filter"
  gqlquery: |
    query {
      queryHotel(filter: {
        area: {
          intersects: {
            multiPolygon: {
              polygons: [{
                coordinates: [{
                  points: [{
                    latitude: 11.11,
                    longitude: 22.22
                  }, {
                    latitude: 15.15,
                    longitude: 16.16
                  }, {
                    latitude: 20.20,
                    longitude: 21.21
                  }]
                }, {
                  points: [{
                    latitude: 11.18,
                    longitude: 22.28
                  }, {
                    latitude: 15.18,
                    longitude: 16.18
                  }, {
                    latitude: 20.28,
                    longitude: 21.28
                  }]
                }]
              }, {
                coordinates: [{
                  points: [{
                    latitude: 91.11,
                    longitude: 92.22
                  }, {
                    latitude: 15.15,
                    longitude: 16.16
                  }, {
                    latitude: 20.20,
                    longitude: 21.21
                  }]
                }, {
                  points: [{
                    latitude: 11.18,
                    longitude: 22.28
                  }, {
                    latitude: 15.18,
                    longitude: 16.18
                  }, {
                    latitude: 20.28,
                    longitude: 21.28
                  }]
                }]
              }]
            }
          }
        }
      }) {
        name
        area {
          coordinates {
            points {
              latitude
              longitude
            }
          }
        }
      }
    }
  dgquery: |-
    query {
      queryHotel(func: type(Hotel)) @filter(intersects(Hotel.area, [[[[22.22,11.11],[16.16,15.15],[21.21,20.2]],[[22.28,11.18],[16.18,15.18],[21.28,20.28]]],[[[92.22,91.11],[16.16,15.15],[21.21,20.2]],[[22.28,11.18],[16.18,15.18],[21.28,20.28]]]])) {
        Hotel.name : Hotel.name
        Hotel.area : Hotel.area
        dgraph.uid : uid
      }
    }

- name: "MultiPolygon query near filter"
  gqlquery: |
    query {
      queryHotel(filter: { branches: { near: { distance: 33.33, coordinate: { latitude: 11.11, longitude: 22.22} } } }) {
        name
        branches {
          polygons {
            coordinates {
              points {
                latitude
                longitude
              }
            }
          }
        }
      }
    }
  dgquery: |-
    query {
      queryHotel(func: type(Hotel)) @filter(near(Hotel.branches, [22.22,11.11], 33.33)) {
        Hotel.name : Hotel.name
        Hotel.branches : Hotel.branches
        dgraph.uid : uid
      }
    }

- name: "MultiPolygon query within filter"
  gqlquery: |
    query {
      queryHotel(filter: { branches: { within: { polygon: { coordinates: [ { points: [{ latitude: 11.11, longitude: 22.22}, { latitude: 15.15, longitude: 16.16} , { latitude: 20.20, longitude: 21.21} ]}, { points: [{ latitude: 11.18, longitude: 22.28}, { latitude: 15.18, longitude: 16.18} , { latitude: 20.28, longitude: 21.28}]} ] } } } }) {
        name
        branches {
          polygons {
            coordinates {
              points {
                latitude
                longitude
              }
            }
          }
        }
      }
    }
  dgquery: |-
    query {
      queryHotel(func: type(Hotel)) @filter(within(Hotel.branches, [[[22.22,11.11],[16.16,15.15],[21.21,20.2]],[[22.28,11.18],[16.18,15.18],[21.28,20.28]]])) {
        Hotel.name : Hotel.name
        Hotel.branches : Hotel.branches
        dgraph.uid : uid
      }
    }

- name: "MultiPolygon query contains polygon filter"
  gqlquery: |
    query {
      queryHotel(filter: { branches: { contains: { polygon: { coordinates: [ { points: [{ latitude: 11.11, longitude: 22.22}, { latitude: 15.15, longitude: 16.16} , { latitude: 20.20, longitude: 21.21} ]}, { points: [{ latitude: 11.18, longitude: 22.28}, { latitude: 15.18, longitude: 16.18} , { latitude: 20.28, longitude: 21.28}]} ] } } } }) {
        name
        branches {
          polygons {
            coordinates {
              points {
                latitude
                longitude
              }
            }
          }
        }
      }
    }
  dgquery: |-
    query {
      queryHotel(func: type(Hotel)) @filter(contains(Hotel.branches, [[[22.22,11.11],[16.16,15.15],[21.21,20.2]],[[22.28,11.18],[16.18,15.18],[21.28,20.28]]])) {
        Hotel.name : Hotel.name
        Hotel.branches : Hotel.branches
        dgraph.uid : uid
      }
    }

- name: "MultiPolygon query contains point filter"
  gqlquery: |
    query {
      queryHotel(filter: { branches: { contains: { point: { latitude: 11.11, longitude: 22.22}} } }) {
        name
        branches {
          polygons {
            coordinates {
              points {
                latitude
                longitude
              }
            }
          }
        }
      }
    }
  dgquery: |-
    query {
      queryHotel(func: type(Hotel)) @filter(contains(Hotel.branches, [22.22,11.11])) {
        Hotel.name : Hotel.name
        Hotel.branches : Hotel.branches
        dgraph.uid : uid
      }
    }

- name: "MultiPolygon query intersect polygon filter"
  gqlquery: |
    query {
      queryHotel(filter: {
        branches: {
          intersects: {
            polygon: {
              coordinates: [{
                points: [{
                  latitude: 11.11,
                  longitude: 22.22
                }, {
                  latitude: 15.15,
                  longitude: 16.16
                }, {
                  latitude: 20.20,
                  longitude: 21.21
                }]
              }, {
                points: [{
                  latitude: 11.18,
                  longitude: 22.28
                }, {
                  latitude: 15.18,
                  longitude: 16.18
                }, {
                  latitude: 20.28,
                  longitude: 21.28
                }]
              }]
            }
          }
        }
      }) {
        name
        branches {
          polygons {
            coordinates {
              points {
                latitude
                longitude
              }
            }
          }
        }
      }
    }
  dgquery: |-
    query {
      queryHotel(func: type(Hotel)) @filter(intersects(Hotel.branches, [[[22.22,11.11],[16.16,15.15],[21.21,20.2]],[[22.28,11.18],[16.18,15.18],[21.28,20.28]]])) {
        Hotel.name : Hotel.name
        Hotel.branches : Hotel.branches
        dgraph.uid : uid
      }
    }

- name: "MultiPolygon query intersect multi-polygon filter"
  gqlquery: |
    query {
      queryHotel(filter: {
        branches: {
          intersects: {
            multiPolygon: {
              polygons: [{
                coordinates: [{
                  points: [{
                    latitude: 11.11,
                    longitude: 22.22
                  }, {
                    latitude: 15.15,
                    longitude: 16.16
                  }, {
                    latitude: 20.20,
                    longitude: 21.21
                  }]
                }, {
                  points: [{
                    latitude: 11.18,
                    longitude: 22.28
                  }, {
                    latitude: 15.18,
                    longitude: 16.18
                  }, {
                    latitude: 20.28,
                    longitude: 21.28
                  }]
                }]
              }, {
                coordinates: [{
                  points: [{
                    latitude: 91.11,
                    longitude: 92.22
                  }, {
                    latitude: 15.15,
                    longitude: 16.16
                  }, {
                    latitude: 20.20,
                    longitude: 21.21
                  }]
                }, {
                  points: [{
                    latitude: 11.18,
                    longitude: 22.28
                  }, {
                    latitude: 15.18,
                    longitude: 16.18
                  }, {
                    latitude: 20.28,
                    longitude: 21.28
                  }]
                }]
              }]
            }
          }
        }
      }) {
        name
        branches {
          polygons {
            coordinates {
              points {
                latitude
                longitude
              }
            }
          }
        }
      }
    }
  dgquery: |-
    query {
      queryHotel(func: type(Hotel)) @filter(intersects(Hotel.branches, [[[[22.22,11.11],[16.16,15.15],[21.21,20.2]],[[22.28,11.18],[16.18,15.18],[21.28,20.28]]],[[[92.22,91.11],[16.16,15.15],[21.21,20.2]],[[22.28,11.18],[16.18,15.18],[21.28,20.28]]]])) {
        Hotel.name : Hotel.name
        Hotel.branches : Hotel.branches
        dgraph.uid : uid
      }
    }

- name: "ID query"
  gqlquery: |
    query {
      getAuthor(id: "0x1") {
        name
      }
    }
  dgquery: |-
    query {
      getAuthor(func: uid(0x1)) @filter(type(Author)) {
        Author.name : Author.name
        dgraph.uid : uid
      }
    }

- name: "Alias isn't ignored in query rewriting - get"
  gqlquery: |
    query {
      author : getAuthor(id: "0x1") {
        anAlias : name
        postAlias : posts {
          titleAlias : title
        }
      }
    }
  dgquery: |-
    query {
      getAuthor(func: uid(0x1)) @filter(type(Author)) {
        Author.anAlias : Author.name
        Author.postAlias : Author.posts {
          Post.titleAlias : Post.title
          dgraph.uid : uid
        }
        dgraph.uid : uid
      }
    }

- name: "Alias isn't ignored in query rewriting - query"
  gqlquery: |
    query {
      author : queryAuthor {
        anAlias : name
        postAlias : posts {
          titleAlias : title
        }
      }
    }
  dgquery: |-
    query {
      queryAuthor(func: type(Author)) {
        Author.anAlias : Author.name
        Author.postAlias : Author.posts {
          Post.titleAlias : Post.title
          dgraph.uid : uid
        }
        dgraph.uid : uid
      }
    }

- name: "ID field gets transformed to uid"
  gqlquery: |
    query {
      getAuthor(id: "0x1") {
        id
        name
      }
    }
  dgquery: |-
    query {
      getAuthor(func: uid(0x1)) @filter(type(Author)) {
        Author.id : uid
        Author.name : Author.name
      }
    }

- name: "ID query with depth"
  gqlquery: |
    query {
      getAuthor(id: "0x1") {
        name
        posts {
          title
          text
        }
      }
    }
  dgquery: |-
    query {
      getAuthor(func: uid(0x1)) @filter(type(Author)) {
        Author.name : Author.name
        Author.posts : Author.posts {
          Post.title : Post.title
          Post.text : Post.text
          dgraph.uid : uid
        }
        dgraph.uid : uid
      }
    }

- name: "ID query deep"
  gqlquery: |
    query {
      getAuthor(id: "0x1") {
        name
        posts {
          title
          text
          author {
            id
            name
          }
        }
      }
    }
  dgquery: |-
    query {
      getAuthor(func: uid(0x1)) @filter(type(Author)) {
        Author.name : Author.name
        Author.posts : Author.posts {
          Post.title : Post.title
          Post.text : Post.text
          Post.author : Post.author {
            Author.id : uid
            Author.name : Author.name
          }
          dgraph.uid : uid
        }
        dgraph.uid : uid
      }
    }

- name: "Query with no args is query for everything of that type"
  gqlquery: |
    query {
      queryAuthor {
        name
      }
    }
  dgquery: |-
    query {
      queryAuthor(func: type(Author)) {
        Author.name : Author.name
        dgraph.uid : uid
      }
    }

- name: "Filter gets rewritten as @filter"
  gqlquery: |
    query {
      queryAuthor(filter: { name: { eq: "A. N. Author" } }) {
        name
      }
    }
  dgquery: |-
    query {
      queryAuthor(func: type(Author)) @filter(eq(Author.name, "A. N. Author")) {
        Author.name : Author.name
        dgraph.uid : uid
      }
    }

- name: "Filter connectives with null values gets skipped "
  gqlquery: |
    query {
      queryAuthor(filter: { name: { eq: "A. N. Author" },not:null }) {
        name
      }
    }
  dgquery: |-
    query {
      queryAuthor(func: type(Author)) @filter(eq(Author.name, "A. N. Author")) {
        Author.name : Author.name
        dgraph.uid : uid
      }
    }

- name: "Query with has Filter"
  gqlquery: |
    query {
      queryTeacher(filter: {has: subject}) {
        name
      }
    }
  dgquery: |-
    query {
      queryTeacher(func: type(Teacher)) @filter(has(Teacher.subject)) {
        Teacher.name : People.name
        dgraph.uid : uid
      }
    }

- name: "has Filter with not"
  gqlquery: |
    query {
      queryTeacher(filter: { not : {has: subject } }) {
        name
      }
    }
  dgquery: |-
    query {
      queryTeacher(func: type(Teacher)) @filter(NOT (has(Teacher.subject))) {
        Teacher.name : People.name
        dgraph.uid : uid
      }
    }

- name: "has Filter with and"
  gqlquery: |
    query {
      queryTeacher(filter: {has: subject, and: {has: teaches } }  ) {
        name
      }
    }
  dgquery: |-
    query {
      queryTeacher(func: type(Teacher)) @filter((has(Teacher.teaches) AND has(Teacher.subject))) {
        Teacher.name : People.name
        dgraph.uid : uid
      }
    }

- name: "has Filter on list of fields"
  gqlquery: |
    query {
      queryTeacher(filter: {has: [subject, teaches ] } ) {
        name
      }
    }
  dgquery: |-
    query {
      queryTeacher(func: type(Teacher)) @filter((has(Teacher.subject) AND has(Teacher.teaches))) {
        Teacher.name : People.name
        dgraph.uid : uid
      }
    }
- name: "Query Has Filter on type which has neither ID field nor any search argument"
  gqlquery: |
    query {
      queryNode(filter: {has: name}){
        name
      }
    }
  dgquery: |-
    query {
      queryNode(func: type(Node)) @filter(has(Node.name)) {
        Node.name : Node.name
        dgraph.uid : uid
      }
    }
- name: "Filters in same input object implies AND"
  gqlquery: |
    query {
      queryAuthor(filter: { name: { eq: "A. N. Author" }, dob: { le: "2001-01-01" }, reputation: { gt: 2.5 } } ) {
        name
      }
    }
  dgquery: |-
    query {
      queryAuthor(func: type(Author)) @filter((le(Author.dob, "2001-01-01") AND eq(Author.name, "A. N. Author") AND gt(Author.reputation, "2.5"))) {
        Author.name : Author.name
        dgraph.uid : uid
      }
    }

- name: "Filter with nested 'and'"
  gqlquery: |
    query {
      queryAuthor(filter: { name: { eq: "A. N. Author" }, and: { dob: { le: "2001-01-01" }, and: { reputation: { gt: 2.5 } } } } ) {
        name
      }
    }
  dgquery: |-
    query {
      queryAuthor(func: type(Author)) @filter(((gt(Author.reputation, "2.5") AND le(Author.dob, "2001-01-01")) AND eq(Author.name, "A. N. Author"))) {
        Author.name : Author.name
        dgraph.uid : uid
      }
    }

- name: "has Filter with nested 'and'"
  gqlquery: |
    query {
      queryAuthor(filter: { name: { eq: "A. N. Author" }, and: { dob: { le: "2001-01-01" }, and: { has: country } } } ) {
        name
      }
    }
  dgquery: |-
    query {
      queryAuthor(func: type(Author)) @filter(((has(Author.country) AND le(Author.dob, "2001-01-01")) AND eq(Author.name, "A. N. Author"))) {
        Author.name : Author.name
        dgraph.uid : uid
      }
    }

- name: "Filter with 'or'"
  gqlquery: |
    query {
      queryAuthor(filter: { name: { eq: "A. N. Author" }, or: { dob: { le: "2001-01-01" } } } ) {
        name
      }
    }
  dgquery: |-
    query {
      queryAuthor(func: type(Author)) @filter((eq(Author.name, "A. N. Author") OR (le(Author.dob, "2001-01-01")))) {
        Author.name : Author.name
        dgraph.uid : uid
      }
    }

- name: "Filter with 'or' array"
  gqlquery: |
    query {
      queryAuthor(filter: { or: [ { name: { eq: "A. N. Author" } }, { dob: { le: "2001-01-01" } }] } ) {
        name
      }
    }
  dgquery: |-
    query {
      queryAuthor(func: type(Author)) @filter((eq(Author.name, "A. N. Author") OR le(Author.dob, "2001-01-01"))) {
        Author.name : Author.name
        dgraph.uid : uid
      }
    }

- name: "Filter with 'or' object"
  gqlquery: |
    query {
      queryAuthor(filter: { or: { name: { eq: "A. N. Author" } }} ) {
        name
      }
    }
  dgquery: |-
    query {
      queryAuthor(func: type(Author)) @filter((eq(Author.name, "A. N. Author"))) {
        Author.name : Author.name
        dgraph.uid : uid
      }
    }


- name: "Filter with implied and as well as 'or'"
  gqlquery: |
    query {
      queryAuthor(filter: { name: { eq: "A. N. Author" }, reputation: { gt: 2.5 }, or: { dob: { le: "2001-01-01" } } } ) {
        name
      }
    }
  dgquery: |-
    query {
      queryAuthor(func: type(Author)) @filter(((eq(Author.name, "A. N. Author") AND gt(Author.reputation, "2.5")) OR (le(Author.dob, "2001-01-01")))) {
        Author.name : Author.name
        dgraph.uid : uid
      }
    }

- name: "Filter with implied and nested in 'or'"
  gqlquery: |
    query {
      queryAuthor(filter: { name: { eq: "A. N. Author" }, or: { reputation: { gt: 2.5 }, dob: { le: "2001-01-01" } } } ) {
        name
      }
    }
  dgquery: |-
    query {
      queryAuthor(func: type(Author)) @filter((eq(Author.name, "A. N. Author") OR ((le(Author.dob, "2001-01-01") AND gt(Author.reputation, "2.5"))))) {
        Author.name : Author.name
        dgraph.uid : uid
      }
    }

- name: "Filter nested 'or'"
  gqlquery: |
    query {
      queryAuthor(filter: { name: { eq: "A. N. Author" }, or: { reputation: { gt: 2.5 }, or: { dob: { le: "2001-01-01" } } } } ) {
        name
      }
    }
  dgquery: |-
    query {
      queryAuthor(func: type(Author)) @filter((eq(Author.name, "A. N. Author") OR ((gt(Author.reputation, "2.5") OR (le(Author.dob, "2001-01-01")))))) {
        Author.name : Author.name
        dgraph.uid : uid
      }
    }

- name: "Filter with 'not"
  gqlquery: |
    query {
      queryAuthor(filter: { not: { reputation: { gt: 2.5 } } } ) {
        name
      }
    }
  dgquery: |-
    query {
      queryAuthor(func: type(Author)) @filter(NOT (gt(Author.reputation, "2.5"))) {
        Author.name : Author.name
        dgraph.uid : uid
      }
    }

- name: "Filter with first"
  gqlquery: |
    query {
      queryAuthor(filter: { name: { eq: "A. N. Author" } }, first: 10) {
        name
      }
    }
  dgquery: |-
    query {
      queryAuthor(func: type(Author), first: 10) @filter(eq(Author.name, "A. N. Author")) {
        Author.name : Author.name
        dgraph.uid : uid
      }
    }

- name: "Filter with first and offset"
  gqlquery: |
    query {
      queryAuthor(filter: { name: { eq: "A. N. Author" } }, first: 10, offset: 10) {
        name
      }
    }
  dgquery: |-
    query {
      queryAuthor(func: type(Author), first: 10, offset: 10) @filter(eq(Author.name, "A. N. Author")) {
        Author.name : Author.name
        dgraph.uid : uid
      }
    }

- name: "Filter with order asc"
  gqlquery: |
    query {
      queryAuthor(filter: { name: { eq: "A. N. Author" } }, order: { asc: reputation }) {
        name
      }
    }
  dgquery: |-
    query {
      queryAuthor(func: type(Author), orderasc: Author.reputation) @filter(eq(Author.name, "A. N. Author")) {
        Author.name : Author.name
        dgraph.uid : uid
      }
    }

- name: "Filter with order desc"
  gqlquery: |
    query {
      queryAuthor(filter: { name: { eq: "A. N. Author" } }, order: { desc: reputation }) {
        name
      }
    }
  dgquery: |-
    query {
      queryAuthor(func: type(Author), orderdesc: Author.reputation) @filter(eq(Author.name, "A. N. Author")) {
        Author.name : Author.name
        dgraph.uid : uid
      }
    }


- name: "Filter with nested order"
  gqlquery: |
    query {
      queryAuthor(filter: { name: { eq: "A. N. Author" } }, order: { desc: reputation, then: { asc: dob } }) {
        name
      }
    }
  dgquery: |-
    query {
      queryAuthor(func: type(Author), orderdesc: Author.reputation, orderasc: Author.dob) @filter(eq(Author.name, "A. N. Author")) {
        Author.name : Author.name
        dgraph.uid : uid
      }
    }

- name: "Filter with order, first and offset"
  gqlquery: |
    query {
      queryAuthor(filter: { name: { eq: "A. N. Author" } }, order: { desc: reputation }, first: 10, offset: 10) {
        name
      }
    }
  dgquery: |-
    query {
      queryAuthor(func: type(Author), orderdesc: Author.reputation, first: 10, offset: 10) @filter(eq(Author.name, "A. N. Author")) {
        Author.name : Author.name
        dgraph.uid : uid
      }
    }

- name: "Deep filter"
  gqlquery: |
    query {
      queryAuthor {
        name
        posts(filter: { title: { anyofterms: "GraphQL" } }) {
          title
        }
      }
    }
  dgquery: |-
    query {
      queryAuthor(func: type(Author)) {
        Author.name : Author.name
        Author.posts : Author.posts @filter(anyofterms(Post.title, "GraphQL")) {
          Post.title : Post.title
          dgraph.uid : uid
        }
        dgraph.uid : uid
      }
    }


- name: "Deep filter with has filter"
  gqlquery: |
    query {
      queryAuthor {
        name
        posts(filter: { has : tags }) {
          title
        }
      }
    }
  dgquery: |-
    query {
      queryAuthor(func: type(Author)) {
        Author.name : Author.name
        Author.posts : Author.posts @filter(has(Post.tags)) {
          Post.title : Post.title
          dgraph.uid : uid
        }
        dgraph.uid : uid
      }
    }
- name: "Deep filter with has filter on list of fields"
  gqlquery: |
    query {
      queryAuthor {
        name
        posts(filter: { has : [tags, text] }) {
          title
        }
      }
    }
  dgquery: |-
    query {
      queryAuthor(func: type(Author)) {
        Author.name : Author.name
        Author.posts : Author.posts @filter((has(Post.tags) AND has(Post.text))) {
          Post.title : Post.title
          dgraph.uid : uid
        }
        dgraph.uid : uid
      }
    }

- name: "Deep filter with has and other filters"
  gqlquery: |
    query {
      queryAuthor {
        name
        posts(filter:{ title : {anyofterms: "GRAPHQL"} , and : { has : tags } } ) {
          title
        }
      }
    }
  dgquery: |-
    query {
      queryAuthor(func: type(Author)) {
        Author.name : Author.name
        Author.posts : Author.posts @filter((has(Post.tags) AND anyofterms(Post.title, "GRAPHQL"))) {
          Post.title : Post.title
          dgraph.uid : uid
        }
        dgraph.uid : uid
      }
    }
- name: "Deep filter with first"
  gqlquery: |
    query {
      queryAuthor {
        name
        posts(filter: { title: { anyofterms: "GraphQL" } }, first: 10) {
          title
        }
      }
    }
  dgquery: |-
    query {
      queryAuthor(func: type(Author)) {
        Author.name : Author.name
        Author.posts : Author.posts @filter(anyofterms(Post.title, "GraphQL")) (first: 10) {
          Post.title : Post.title
          dgraph.uid : uid
        }
        dgraph.uid : uid
      }
    }

- name: "Deep filter with order, first and offset"
  gqlquery: |
    query {
      queryAuthor {
        name
        posts(filter: { title: { anyofterms: "GraphQL" } }, order: { asc: numLikes }, first: 10, offset: 10) {
          title
        }
      }
    }
  dgquery: |-
    query {
      queryAuthor(func: type(Author)) {
        Author.name : Author.name
        Author.posts : Author.posts @filter(anyofterms(Post.title, "GraphQL")) (orderasc: Post.numLikes, first: 10, offset: 10) {
          Post.title : Post.title
          dgraph.uid : uid
        }
        dgraph.uid : uid
      }
    }

- name: "Deep filter with multiple order, first and offset"
  gqlquery: |
    query {
      queryAuthor {
        name
        posts(filter: { title: { anyofterms: "GraphQL" } }, order: { asc: numLikes, then: { desc: title } }, first: 10, offset: 10) {
          title
        }
      }
    }
  dgquery: |-
    query {
      queryAuthor(func: type(Author)) {
        Author.name : Author.name
        Author.posts : Author.posts @filter(anyofterms(Post.title, "GraphQL")) (orderasc: Post.numLikes, orderdesc: Post.title, first: 10, offset: 10) {
          Post.title : Post.title
          dgraph.uid : uid
        }
        dgraph.uid : uid
      }
    }

- name: "Float with large exponentiation"
  gqlquery: |
    query {
      queryAuthor(filter:{ reputation: { gt: 123456789.113 } }) {
        name
      }
    }
  dgquery: |-
    query {
      queryAuthor(func: type(Author)) @filter(gt(Author.reputation, "1.23456789113e+08")) {
        Author.name : Author.name
        dgraph.uid : uid
      }
    }

- name: "All Float filters work"
  gqlquery: |
    query {
      queryAuthor(filter: { reputation: { gt: 1.1 }, or: { reputation: { ge: 1.1 }, or: { reputation: { lt: 1.1 }, or: { reputation: { le: 1.1 }, or: { reputation: { eq: 1.1 } } } } } } ) {
        name
      }
    }
  dgquery: |-
    query {
      queryAuthor(func: type(Author)) @filter((gt(Author.reputation, "1.1") OR ((ge(Author.reputation, "1.1") OR ((lt(Author.reputation, "1.1") OR ((le(Author.reputation, "1.1") OR (eq(Author.reputation, "1.1")))))))))) {
        Author.name : Author.name
        dgraph.uid : uid
      }
    }

- name: "All DateTime filters work"
  gqlquery: |
    query {
      queryAuthor(filter: { dob: { gt: "2000-01-01" }, or: { dob: { ge: "2000-01-01" }, or: { dob: { lt: "2000-01-01" }, or: { dob: { le: "2000-01-01" }, or: { dob: { eq: "2000-01-01" } } } } } } ) {
        name
      }
    }
  dgquery: |-
    query {
      queryAuthor(func: type(Author)) @filter((gt(Author.dob, "2000-01-01") OR ((ge(Author.dob, "2000-01-01") OR ((lt(Author.dob, "2000-01-01") OR ((le(Author.dob, "2000-01-01") OR (eq(Author.dob, "2000-01-01")))))))))) {
        Author.name : Author.name
        dgraph.uid : uid
      }
    }

- name: "All Int filters work"
  gqlquery: |
    query {
      queryPost(filter: { numLikes: { gt: 10 }, or: { numLikes: { ge: 10 }, or: { numLikes: { lt: 10 }, or: { numLikes: { le: 10 }, or: { numLikes: { eq: 10 } } } } } } ) {
        title
      }
    }
  dgquery: |-
    query {
      queryPost(func: type(Post)) @filter((gt(Post.numLikes, 10) OR ((ge(Post.numLikes, 10) OR ((lt(Post.numLikes, 10) OR ((le(Post.numLikes, 10) OR (eq(Post.numLikes, 10)))))))))) {
        Post.title : Post.title
        dgraph.uid : uid
      }
    }

- name: "All String hash filters work"
  gqlquery: |
    query {
      queryAuthor(filter: { name: { eq: "A. N. Author" } } ) {
        name
      }
    }
  dgquery: |-
    query {
      queryAuthor(func: type(Author)) @filter(eq(Author.name, "A. N. Author")) {
        Author.name : Author.name
        dgraph.uid : uid
      }
    }

- name: "All String exact filters work"
  gqlquery: |
    query {
      queryCountry(filter: { name: { gt: "AAA" }, or: { name: { ge: "AAA" }, or: { name: { lt: "AAA" }, or: { name: { le: "AAA" }, or: { name: { eq: "AAA" } } } } } } ) {
        name
      }
    }
  dgquery: |-
    query {
      queryCountry(func: type(Country)) @filter((gt(Country.name, "AAA") OR ((ge(Country.name, "AAA") OR ((lt(Country.name, "AAA") OR ((le(Country.name, "AAA") OR (eq(Country.name, "AAA")))))))))) {
        Country.name : Country.name
        dgraph.uid : uid
      }
    }

- name: "All String exact filters work with an array for OR"
  gqlquery: |
    query {
      queryCountry(filter: { name: { gt: "AAA" }, or: [{ name: { ge: "AAA" }}, { name: { lt: "AAA" }}, { name: { le: "AAA" }}, { name: { eq: "AAA" } }] }) {
        name
      }
    }
  dgquery: |-
    query {
      queryCountry(func: type(Country)) @filter((gt(Country.name, "AAA") OR (ge(Country.name, "AAA") OR lt(Country.name, "AAA") OR le(Country.name, "AAA") OR eq(Country.name, "AAA")))) {
        Country.name : Country.name
        dgraph.uid : uid
      }
    }

- name: "All String exact filters work with an array for AND"
  gqlquery: |
    query {
      queryCountry(filter: { name: { gt: "AAA" }, and: [{ name: { ge: "AAA" }}, { name: { lt: "AAA" }}, { name: { le: "AAA" }}, { name: { eq: "AAA" } }] }) {
        name
      }
    }
  dgquery: |-
    query {
      queryCountry(func: type(Country)) @filter((ge(Country.name, "AAA") AND lt(Country.name, "AAA") AND le(Country.name, "AAA") AND eq(Country.name, "AAA") AND gt(Country.name, "AAA"))) {
        Country.name : Country.name
        dgraph.uid : uid
      }
    }


- name: "Represent (A OR B) AND (C OR D)"
  gqlquery: |
    query {
      queryCountry(filter: { and: [{ name: { gt: "AAA" }, or: { name: { lt: "XXX" }}}, { name: { gt : "CCC" }, or: { name: { lt: "MMM" }}}] }) {
        name
      }
    }
  dgquery: |-
    query {
      queryCountry(func: type(Country)) @filter(((gt(Country.name, "AAA") OR (lt(Country.name, "XXX"))) AND (gt(Country.name, "CCC") OR (lt(Country.name, "MMM"))))) {
        Country.name : Country.name
        dgraph.uid : uid
      }
    }

- name: "All String term filters work"
  gqlquery: |
    query {
      queryPost(filter: { title: { anyofterms: "GraphQL"}, or: { title: { allofterms: "GraphQL" } } } ) {
        title
      }
    }
  dgquery: |-
    query {
      queryPost(func: type(Post)) @filter((anyofterms(Post.title, "GraphQL") OR (allofterms(Post.title, "GraphQL")))) {
        Post.title : Post.title
        dgraph.uid : uid
      }
    }


- name: "All String fulltext filters work"
  gqlquery: |
    query {
      queryPost(filter: { text: { anyoftext: "GraphQL"}, or: { text: { alloftext: "GraphQL" } } } ) {
        title
      }
    }
  dgquery: |-
    query {
      queryPost(func: type(Post)) @filter((anyoftext(Post.text, "GraphQL") OR (alloftext(Post.text, "GraphQL")))) {
        Post.title : Post.title
        dgraph.uid : uid
      }
    }

- name: "All String regexp filters work"
  gqlquery: |
    query {
      queryCountry(filter: { name: { regexp: "/.*ust.*/" }}) {
        name
      }
    }
  dgquery: |-
    query {
      queryCountry(func: type(Country)) @filter(regexp(Country.name, /.*ust.*/)) {
        Country.name : Country.name
        dgraph.uid : uid
      }
    }

- name: "Aggregate Query"
  gqlquery: |
    query {
      aggregateCountry(filter: { name: { regexp: "/.*ust.*/" }}) {
        count
        cnt : count
        nameMin
        nm : nameMin
        nameMax
      }
    }
  dgquery: |-
    query {
      aggregateCountry() {
        CountryAggregateResult.count : max(val(countVar))
        CountryAggregateResult.cnt : max(val(countVar))
        CountryAggregateResult.nameMin : min(val(nameVar))
        CountryAggregateResult.nm : min(val(nameVar))
        CountryAggregateResult.nameMax : max(val(nameVar))
      }
      var(func: type(Country)) @filter(regexp(Country.name, /.*ust.*/)) {
        countVar as count(uid)
        nameVar as Country.name
      }
    }

- name: "Skip directive"
  gqlquery: |
    query ($skipTrue: Boolean!, $skipFalse: Boolean!) {
      getAuthor(id: "0x1") {
        name @skip(if: $skipFalse)
        posts @skip(if: $skipTrue) {
          title
          text
        }
      }
    }
  gqlvariables: |
    {
        "skipTrue": true,
        "skipFalse": false
    }
  dgquery: |-
    query {
      getAuthor(func: uid(0x1)) @filter(type(Author)) {
        Author.name : Author.name
        dgraph.uid : uid
      }
    }

- name: "Include directive"
  gqlquery: |
    query ($includeTrue: Boolean!, $includeFalse: Boolean!) {
      queryAuthor {
        name @include(if: $includeTrue)
        posts(filter: { title: { anyofterms: "GraphQL" } }) @include(if: $includeFalse) {
          title
        }
      }
    }

  gqlvariables: |
    {
        "includeTrue": true,
        "includeFalse": false
    }
  dgquery: |-
    query {
      queryAuthor(func: type(Author)) {
        Author.name : Author.name
        dgraph.uid : uid
      }
    }

- name: "Include only fields for which skip is !false or include is true"
  variables:
    includeFalse: false
    includeTrue: true
    skipFalse: false
    skipTrue: true
  gqlquery: |
    query ($includeFalse: Boolean!, $skipTrue: Boolean!, $includeTrue: Boolean!,
      $skipFalse: Boolean!) {
      queryAuthor {
        dob @include(if: $includeFalse) @skip(if: $skipFalse)
        reputation @include(if: $includeFalse) @skip(if: $skipTrue)
        name @include(if: $includeTrue) @skip(if: $skipFalse)
        posts(filter: { title: { anyofterms: "GraphQL" } }, first: 10) @include(if: $includeTrue)
          @skip(if: $skipTrue) {
          title
          tags
        }
      }
    }
  gqlvariables: |
    {
        "includeTrue": true,
        "includeFalse": false,
        "skipTrue": true,
        "skipFalse": false
    }
  dgquery: |-
    query {
      queryAuthor(func: type(Author)) {
        Author.name : Author.name
        dgraph.uid : uid
      }
    }

- name: "Cascade directive on get query"
  gqlquery: |
    query {
      getAuthor(id: "0x1") @cascade {
        dob
        posts {
          text
        }
      }
    }
  dgquery: |-
    query {
      getAuthor(func: uid(0x1)) @filter(type(Author)) @cascade {
        Author.dob : Author.dob
        Author.posts : Author.posts {
          Post.text : Post.text
          dgraph.uid : uid
        }
        dgraph.uid : uid
      }
    }

- name: "Cascade directive on filter query"
  gqlquery: |
    query {
      queryAuthor @cascade {
        dob
        posts {
          text
        }
      }
    }
  dgquery: |-
    query {
      queryAuthor(func: type(Author)) @cascade {
        Author.dob : Author.dob
        Author.posts : Author.posts {
          Post.text : Post.text
          dgraph.uid : uid
        }
        dgraph.uid : uid
      }
    }

- name: "Cascade directive on query field"
  gqlquery: |
    query {
      queryAuthor {
        dob
        posts @cascade {
          text
        }
      }
    }
  dgquery: |-
    query {
      queryAuthor(func: type(Author)) {
        Author.dob : Author.dob
        Author.posts : Author.posts @cascade {
          Post.text : Post.text
          dgraph.uid : uid
        }
        dgraph.uid : uid
      }
    }

- name: "Cascade directive on root query and query field"
  gqlquery: |
    query {
      queryAuthor @cascade {
        dob
        posts @cascade {
          text
        }
      }
    }
  dgquery: |-
    query {
      queryAuthor(func: type(Author)) @cascade {
        Author.dob : Author.dob
        Author.posts : Author.posts @cascade {
          Post.text : Post.text
          dgraph.uid : uid
        }
        dgraph.uid : uid
      }
    }

- name: "Parameterized Cascade directive on filter query"
  gqlquery: |
    query {
      queryAuthor @cascade(fields:["dob"]) {
        dob
        name
        posts {
          text
        }
      }
    }
  dgquery: |-
    query {
      queryAuthor(func: type(Author)) @cascade(Author.dob) {
        Author.dob : Author.dob
        Author.name : Author.name
        Author.posts : Author.posts {
          Post.text : Post.text
          dgraph.uid : uid
        }
        dgraph.uid : uid
      }
    }

- name: "Parameterized Cascade directive on get query"
  gqlquery: |
    query {
      getAuthor(id: "0x1") @cascade(fields:["dob"]) {
        dob
        name
        posts {
          text
        }
      }
    }
  dgquery: |-
    query {
      getAuthor(func: uid(0x1)) @filter(type(Author)) @cascade(Author.dob) {
        Author.dob : Author.dob
        Author.name : Author.name
        Author.posts : Author.posts {
          Post.text : Post.text
          dgraph.uid : uid
        }
        dgraph.uid : uid
      }
    }

- name: "Parameterized Cascade directive on query field"
  gqlquery: |
    query {
      queryAuthor {
        dob
        posts @cascade(fields:["text"]) {
          text
          title
        }
      }
    }
  dgquery: |-
    query {
      queryAuthor(func: type(Author)) {
        Author.dob : Author.dob
        Author.posts : Author.posts @cascade(Post.text) {
          Post.text : Post.text
          Post.title : Post.title
          dgraph.uid : uid
        }
        dgraph.uid : uid
      }
    }

- name: "Parameterized Cascade directive on root and query field"
  gqlquery: |
    query {
      queryAuthor @cascade(fields:["dob"]) {
        dob
        reputation
        posts @cascade(fields:["text","title","postID"]) {
          text
          title
        }
      }
    }
  dgquery: |-
    query {
      queryAuthor(func: type(Author)) @cascade(Author.dob) {
        Author.dob : Author.dob
        Author.reputation : Author.reputation
        Author.posts : Author.posts @cascade(Post.text, Post.title, uid) {
          Post.text : Post.text
          Post.title : Post.title
          dgraph.uid : uid
        }
        dgraph.uid : uid
      }
    }

- name: "Parameterized Cascade directive with multiple parameters on root and query field"
  gqlquery: |
    query {
      queryAuthor @cascade(fields:["dob","reputation","id"]) {
        dob
        reputation
        posts @cascade(fields:["text","title"]) {
          text
          title
        }
      }
    }
  dgquery: |-
    query {
      queryAuthor(func: type(Author)) @cascade(Author.dob, Author.reputation, uid) {
        Author.dob : Author.dob
        Author.reputation : Author.reputation
        Author.posts : Author.posts @cascade(Post.text, Post.title) {
          Post.text : Post.text
          Post.title : Post.title
          dgraph.uid : uid
        }
        dgraph.uid : uid
      }
    }

- name: "Parameterized Cascade directive with argument at outer level which is not present in inner level "
  gqlquery: |
    query {
      queryAuthor @cascade(fields:["dob"]) {
        dob
        reputation
        posts  {
          text
          title
        }
      }
    }
  dgquery: |-
    query {
      queryAuthor(func: type(Author)) @cascade(Author.dob) {
        Author.dob : Author.dob
        Author.reputation : Author.reputation
        Author.posts : Author.posts {
          Post.text : Post.text
          Post.title : Post.title
          dgraph.uid : uid
        }
        dgraph.uid : uid
      }
    }

- name: "parameterized cascade with interface implementation Human"
  gqlquery: |
    query {
      queryHuman @cascade(fields:["id","name","ename","dob"]) {
        id
        name
        ename
        dob
        female
      }
    }
  dgquery: |-
    query {
      queryHuman(func: type(Human)) @cascade(uid, Character.name, Employee.ename, Human.dob) {
        Human.id : uid
        Human.name : Character.name
        Human.ename : Employee.ename
        Human.dob : Human.dob
        Human.female : Human.female
      }
    }

- name: "parameterized cascade with interface Character"
  gqlquery: |
    query {
      queryCharacter @cascade(fields:["id","name"]) {
        id
        name
      }
    }
  dgquery: |-
    query {
      queryCharacter(func: type(Character)) @cascade(uid, Character.name) {
        dgraph.type
        Character.id : uid
        Character.name : Character.name
      }
    }

- name: "Parameterized Cascade directive on root and nested field using variables"
  gqlquery: |
    query($fieldsRoot:[String],$fieldsDeep:[String]) {
      queryAuthor @cascade(fields: $fieldsRoot) {
        dob
        reputation
        posts @cascade(fields: $fieldsDeep) {
          text
          title
        }
      }
    }
  gqlvariables: |
    {
        "fieldsRoot": [
            "dob",
            "reputation"
        ],
        "fieldsDeep": [
            "text"
        ]
    }
  dgquery: |-
    query {
      queryAuthor(func: type(Author)) @cascade(Author.dob, Author.reputation) {
        Author.dob : Author.dob
        Author.reputation : Author.reputation
        Author.posts : Author.posts @cascade(Post.text) {
          Post.text : Post.text
          Post.title : Post.title
          dgraph.uid : uid
        }
        dgraph.uid : uid
      }
    }

- name: "getHuman which implements an interface"
  gqlquery: |
    query {
      getHuman(id: "0x1") {
        id
        name
        ename
        dob
        female
      }
    }
  dgquery: |-
    query {
      getHuman(func: uid(0x1)) @filter(type(Human)) {
        Human.id : uid
        Human.name : Character.name
        Human.ename : Employee.ename
        Human.dob : Human.dob
        Human.female : Human.female
      }
    }

- name: "queryHuman which implements an interface"
  gqlquery: |
    query {
      queryHuman {
        id
        name
        ename
        dob
        female
      }
    }
  dgquery: |-
    query {
      queryHuman(func: type(Human)) {
        Human.id : uid
        Human.name : Character.name
        Human.ename : Employee.ename
        Human.dob : Human.dob
        Human.female : Human.female
      }
    }

- name: "Get Query on interface whose implementation contains Auth rules."
  gqlquery: |
    query {
      getX(id: "0x1") {
        username
        age
      }
    }
  dgquery: |-
    query {
      getX()
    }

- name: "Query on interface whose implementation contains Auth rules."
  gqlquery: |
    query {
      queryX {
        username
        age
      }
    }
  dgquery: |-
    query {
      queryX()
    }

- name: "filter with order for type which implements an interface"
  gqlquery: |
    query {
      queryHuman (filter: { name: { anyofterms: "GraphQL" } }, order: { asc: ename }) {
        id
        name
        ename
        dob
      }
    }
  dgquery: |-
    query {
      queryHuman(func: type(Human), orderasc: Employee.ename) @filter(anyofterms(Character.name, "GraphQL")) {
        Human.id : uid
        Human.name : Character.name
        Human.ename : Employee.ename
        Human.dob : Human.dob
      }
    }

- name: "queryCharacter with fragment for human"
  gqlquery: |
    query {
      queryCharacter {
        id
        name
        ... on Human {
          female
          ename
        }
      }
    }
  dgquery: |-
    query {
      queryCharacter(func: type(Character)) {
        dgraph.type
        Character.id : uid
        Character.name : Character.name
        Human.female : Human.female
        Human.ename : Employee.ename
      }
    }

- name: "queryCharacter with fragment on multiple types"
  gqlquery: |
    query {
      queryCharacter {
        id
        name
        ... on Human {
          female
          ename
        }
        ... on Director {
          movies
        }
      }
    }
  dgquery: |-
    query {
      queryCharacter(func: type(Character)) {
        dgraph.type
        Character.id : uid
        Character.name : Character.name
        Human.female : Human.female
        Human.ename : Employee.ename
        Director.movies : Director.movies
      }
    }

- name: "fragment on interface implemented by type which implements multiple interfaces in query on some other interface"
  gqlquery: |
    query {
      queryCharacter {
        id
        name
        ... on Employee {
            ename
        }
        ... on Human {
            female
        }
      }
    }
  dgquery: |-
    query {
      queryCharacter(func: type(Character)) {
        dgraph.type
        Character.id : uid
        Character.name : Character.name
        Employee.ename : Employee.ename
        Human.female : Human.female
      }
    }

- name: "Filter with id uses uid func at root."
  gqlquery: |
    query {
      queryAuthor(filter: { id: ["0x1", "0x2"], and: { name: { eq: "A. N. Author" } }}) {
        name
      }
    }
  dgquery: |-
    query {
      queryAuthor(func: uid(0x1, 0x2)) @filter((eq(Author.name, "A. N. Author") AND type(Author))) {
        Author.name : Author.name
        dgraph.uid : uid
      }
    }

- name: "Between filter"
  gqlquery: |
    query {
      queryPost(filter: { numLikes: { between : { min :10, max: 20 }}}) {
        title
        text
      }
    }
  dgquery: |-
    query {
      queryPost(func: type(Post)) @filter(between(Post.numLikes, 10, 20)) {
        Post.title : Post.title
        Post.text : Post.text
        dgraph.uid : uid
      }
    }

- name: "deep Between filter"
  gqlquery: |
    query{
      queryAuthor(filter: {reputation: {between: {min:6.0, max: 7.2}}}){
        name
        reputation
        posts(filter: {numLikes: {between: {min: 10, max: 100}}}){
          title
          numLikes
        }
      }
    }
  dgquery: |-
    query {
      queryAuthor(func: type(Author)) @filter(between(Author.reputation, "6", "7.2")) {
        Author.name : Author.name
        Author.reputation : Author.reputation
        Author.posts : Author.posts @filter(between(Post.numLikes, 10, 100)) {
          Post.title : Post.title
          Post.numLikes : Post.numLikes
          dgraph.uid : uid
        }
        dgraph.uid : uid
      }
    }

- name: "Filter with id inside and argument doesn't use uid func at root."
  gqlquery: |
    query {
      queryAuthor(filter: { name: { eq: "A. N. Author" }, and: { id: ["0x1", "0x2"] }}) {
        name
      }
    }
  dgquery: |-
    query {
      queryAuthor(func: type(Author)) @filter((uid(0x1, 0x2) AND eq(Author.name, "A. N. Author"))) {
        Author.name : Author.name
        dgraph.uid : uid
      }
    }

- name: "Filter with id and not translates correctly.."
  gqlquery: |
    query {
      queryAuthor(filter: { not: { id: ["0x1", "0x2"] }}) {
        name
      }
    }
  dgquery: |-
    query {
      queryAuthor(func: type(Author)) @filter(NOT (uid(0x1, 0x2))) {
        Author.name : Author.name
        dgraph.uid : uid
      }
    }

- name: "Deep filter with id"
  gqlquery: |
    query {
      queryAuthor {
        name
        posts(filter: { postID: ["0x1", "0x2"], and: { title: { anyofterms: "GraphQL" } }}) {
          title
        }
      }
    }
  dgquery: |-
    query {
      queryAuthor(func: type(Author)) {
        Author.name : Author.name
        Author.posts : Author.posts @filter((anyofterms(Post.title, "GraphQL") AND uid(0x1, 0x2))) {
          Post.title : Post.title
          dgraph.uid : uid
        }
        dgraph.uid : uid
      }
    }

- name: "Deep filter with id in not key"
  gqlquery: |
    query {
      queryAuthor {
        name
        posts(filter: { title: { anyofterms: "GraphQL" }, not: { postID: ["0x1", "0x2"] } }) {
          title
        }
      }
    }
  dgquery: |-
    query {
      queryAuthor(func: type(Author)) {
        Author.name : Author.name
        Author.posts : Author.posts @filter((NOT (uid(0x1, 0x2)) AND anyofterms(Post.title, "GraphQL"))) {
          Post.title : Post.title
          dgraph.uid : uid
        }
        dgraph.uid : uid
      }
    }

- name: "Pagination and Order at root node with UID."
  gqlquery: |
    query {
      queryAuthor(filter: { id: ["0x1", "0x2"] }, order: {asc: name}, first: 0, offset: 1 ) {
        name
      }
    }
  dgquery: |-
    query {
      queryAuthor(func: uid(0x1, 0x2), orderasc: Author.name, first: 0, offset: 1) @filter(type(Author)) {
        Author.name : Author.name
        dgraph.uid : uid
      }
    }

- name: "Order at root node with UID."
  gqlquery: |
    query {
      queryAuthor(filter: { id: ["0x1", "0x2"] }, order: {asc: name}) {
        name
      }
    }
  dgquery: |-
    query {
      queryAuthor(func: uid(0x1, 0x2), orderasc: Author.name) @filter(type(Author)) {
        Author.name : Author.name
        dgraph.uid : uid
      }
    }

- name: "Order at root node without UID."
  gqlquery: |
    query {
      queryAuthor(order: {asc: name}) {
        name
      }
    }
  dgquery: |-
    query {
      queryAuthor(func: type(Author), orderasc: Author.name) {
        Author.name : Author.name
        dgraph.uid : uid
      }
    }

- name: "Order and Pagination at root node without UID."
  gqlquery: |
    query {
      queryAuthor(order: {asc: name}, first: 2, offset: 3) {
        name
      }
    }
  dgquery: |-
    query {
      queryAuthor(func: type(Author), orderasc: Author.name, first: 2, offset: 3) {
        Author.name : Author.name
        dgraph.uid : uid
      }
    }


- name: "Filter with no valid id construct the right query with type func at root."
  gqlquery: |
    query {
      queryAuthor(filter: { id: ["alice", "bob"], and: { name: { eq: "A. N. Author" } }}) {
        name
      }
    }
  dgquery: |-
    query {
      queryAuthor(func: uid()) @filter((eq(Author.name, "A. N. Author") AND type(Author))) {
        Author.name : Author.name
        dgraph.uid : uid
      }
    }

- name: "Filter with id only includes valid id in dgquery."
  gqlquery: |
    query {
      queryAuthor(filter: { id: ["0x1", "bob"], and: { name: { eq: "A. N. Author" } }}) {
        name
      }
    }
  dgquery: |-
    query {
      queryAuthor(func: uid(0x1)) @filter((eq(Author.name, "A. N. Author") AND type(Author))) {
        Author.name : Author.name
        dgraph.uid : uid
      }
    }

- name: "Get editor without supplying anything"
  gqlquery: |
    query {
      getEditor {
        name
      }
    }
  dgquery: |-
    query {
      getEditor(func: uid(0x0)) @filter(type(Editor)) {
        Editor.name : Editor.name
        dgraph.uid : uid
      }
    }

- name: "Get editor using code"
  gqlquery: |
    query {
      getEditor(code: "tolstoy") {
        name
      }
    }
  dgquery: |-
    query {
      getEditor(func: eq(Editor.code, "tolstoy")) @filter(type(Editor)) {
        Editor.name : Editor.name
        dgraph.uid : uid
      }
    }

- name: "Get editor using both code and id"
  gqlquery: |
    query {
      getEditor(code: "tolstoy", id: "0x1") {
        name
      }
    }
  dgquery: |-
    query {
      getEditor(func: uid(0x1)) @filter(((eq(Editor.code, "tolstoy")) AND type(Editor))) {
        Editor.name : Editor.name
        dgraph.uid : uid
      }
    }

- name: "Get with XID where no ID in type"
  gqlquery: |
    query {
      getState(code: "NSW") {
        name
      }
    }
  dgquery: |-
    query {
      getState(func: eq(State.code, "NSW")) @filter(type(State)) {
        State.name : State.name
        dgraph.uid : uid
      }
    }

- name: "Query editor using code"
  gqlquery: |
    query {
      queryEditor(filter: { code: { eq: "editor" }, and: { name: { eq: "A. N. Editor" }}}) {
        name
      }
    }
  dgquery: |-
    query {
      queryEditor(func: type(Editor)) @filter((eq(Editor.name, "A. N. Editor") AND eq(Editor.code, "editor"))) {
        Editor.name : Editor.name
        dgraph.uid : uid
      }
    }

- name: "Query editor using code and uid"
  gqlquery: |
    query {
      queryEditor(filter: { id: ["0x1"], and: { code: { eq: "editor"}}}) {
        name
      }
    }
  dgquery: |-
    query {
      queryEditor(func: uid(0x1)) @filter((eq(Editor.code, "editor") AND type(Editor))) {
        Editor.name : Editor.name
        dgraph.uid : uid
      }
    }

- name: "Query along reverse edge is converted appropriately"
  gqlquery: |
    query {
      queryMovie {
        name
        director {
          name
        }
      }
    }
  dgquery: |-
    query {
      queryMovie(func: type(Movie)) {
        Movie.name : Movie.name
        Movie.director : ~directed.movies @filter(type(MovieDirector)) {
          MovieDirector.name : MovieDirector.name
          dgraph.uid : uid
        }
        dgraph.uid : uid
      }
    }

- name: "deprecated fields can be queried"
  gqlquery: |
    query {
      queryCategory {
        iAmDeprecated
      }
    }

  dgquery: |-
    query {
      queryCategory(func: type(Category)) {
        Category.iAmDeprecated : Category.iAmDeprecated
        dgraph.uid : uid
      }
    }

- name: "Password query"
  gqlquery: |
    query {
      checkUserPassword(name: "user1", pwd: "Password") {
        name
      }
    }
  dgquery: |-
    query {
      checkUserPassword(func: eq(User.name, "user1")) @filter((eq(val(pwd), 1) AND type(User))) {
        User.name : User.name
        dgraph.uid : uid
      }
      checkPwd(func: eq(User.name, "user1")) @filter(type(User)) {
        pwd as checkpwd(User.pwd, "Password")
      }
    }

- name: "Password query with alias"
  gqlquery: |
    query {
      verify : checkUserPassword(name: "user1", pwd: "Password") {
        name
      }
    }
  dgquery: |-
    query {
      checkUserPassword(func: eq(User.name, "user1")) @filter((eq(val(pwd), 1) AND type(User))) {
        User.name : User.name
        dgraph.uid : uid
      }
      checkPwd(func: eq(User.name, "user1")) @filter(type(User)) {
        pwd as checkpwd(User.pwd, "Password")
      }
    }

- name: "Rewrite without custom fields"
  gqlquery: |
    query {
      getComment(id: "0x1") {
        author
        title
        content
        ups
        relatedUsers {
          name
        }
      }
    }
  dgquery: |-
    query {
      getComment(func: uid(0x1)) @filter(type(Comment)) {
        Comment.author : Comment.author
        Comment.title : Comment.title
        Comment.ups : Comment.ups
        Comment.id : uid
        Comment.url : Comment.url
      }
    }

- name: "Include fields needed by custom directive"
  gqlquery: |
    query {
      getComment(id: "0x1") {
        content
        relatedUsers {
          name
        }
      }
    }
  dgquery: |-
    query {
      getComment(func: uid(0x1)) @filter(type(Comment)) {
        Comment.author : Comment.author
        Comment.id : uid
        Comment.url : Comment.url
      }
    }
- name: "Rewrite without custom fields deep"
  gqlquery: |-
    query {
      getPost(postID: "0x1") {
        postID
        comments {
          id
          author
          title
          content
          ups
          url
          relatedUsers {
            name
          }
        }
      }
    }
  dgquery: |-
    query {
      getPost(func: uid(0x1)) @filter(type(Post)) {
        Post.postID : uid
        Post.comments : Post.comments {
          Comment.id : uid
          Comment.author : Comment.author
          Comment.title : Comment.title
          Comment.ups : Comment.ups
          Comment.url : Comment.url
        }
      }
    }
- name: "Include fields needed by custom directive deep"
  gqlquery: |-
    query {
      getPost(postID: "0x1") {
        postID
        comments {
          author
          title
          content
          ups
          relatedUsers {
            name
          }
        }
      }
    }
  dgquery: |-
    query {
      getPost(func: uid(0x1)) @filter(type(Post)) {
        Post.postID : uid
        Post.comments : Post.comments {
          Comment.author : Comment.author
          Comment.title : Comment.title
          Comment.ups : Comment.ups
          Comment.id : uid
          Comment.url : Comment.url
        }
      }
    }
- name: "getType by id should work"
  gqlquery: |-
    query {
      getTweets(id: "1286891968727982081") {
        score
        id
      }
    }
  dgquery: |-
    query {
      getTweets(func: eq(Tweets.id, "1286891968727982081")) @filter(type(Tweets)) {
        Tweets.score : Tweets.score
        Tweets.id : Tweets.id
        dgraph.uid : uid
      }
    }

- name: "querying a inbuiltType field multiple times with different aliases adds it multiple times in rewriting"
  gqlquery: |-
    query {
      queryThingOne {
        i1: id
        i2: id
        name
        n: name
        n1: name
      }
    }
  dgquery: |-
    query {
      queryThingOne(func: type(ThingOne)) {
        ThingOne.i1 : uid
        ThingOne.i2 : uid
        ThingOne.name : Thing.name
        ThingOne.n : Thing.name
        ThingOne.n1 : Thing.name
      }
    }

- name: "querying an Enum type field multiple times with different aliases adds it multiple times in rewriting"
  gqlquery: |-
    query {
      queryPost {
        title
        p1: postType
        p2: postType
      }
    }
  dgquery: |-
    query {
      queryPost(func: type(Post)) {
        Post.title : Post.title
        Post.p1 : Post.postType
        Post.p2 : Post.postType
        dgraph.uid : uid
      }
    }
- name: "querying a non-inbuiltType field multiple times with different aliases should reflect in rewriting"
  gqlquery: |-
    query {
      queryAuthor {
        name
        p1: posts(filter: {isPublished: true}){
          title
          text
        }
        p2: posts(filter: {isPublished: false}){
          title
          text
        }
      }
    }
  dgquery: |-
    query {
      queryAuthor(func: type(Author)) {
        Author.name : Author.name
        Author.p1 : Author.posts @filter(eq(Post.isPublished, true)) {
          Post.title : Post.title
          Post.text : Post.text
          dgraph.uid : uid
        }
        Author.p2 : Author.posts @filter(eq(Post.isPublished, false)) {
          Post.title : Post.title
          Post.text : Post.text
          dgraph.uid : uid
        }
        dgraph.uid : uid
      }
    }

- name: "querying  field multiple times with different aliases and same filters"
  gqlquery: |-
    query {
      queryAuthor {
        name
        p1: posts(filter: {isPublished: true}){
          title
          text
        }
        p2: posts(filter: {isPublished: true}){
          title
          text
        }
      }
    }
  dgquery: |-
    query {
      queryAuthor(func: type(Author)) {
        Author.name : Author.name
        Author.p1 : Author.posts @filter(eq(Post.isPublished, true)) {
          Post.title : Post.title
          Post.text : Post.text
          dgraph.uid : uid
        }
        Author.p2 : Author.posts @filter(eq(Post.isPublished, true)) {
          Post.title : Post.title
          Post.text : Post.text
          dgraph.uid : uid
        }
        dgraph.uid : uid
      }
    }
- name: "Query with Same Alias"
  gqlquery: |-
    query {
      queryAuthor {
        name
        p1: posts(filter: {isPublished: true}){
          title
          text
        }
        p1: posts(filter: {isPublished: false}){
          title
          text
        }
      }
    }
  dgquery: |-
    query {
      queryAuthor(func: type(Author)) {
        Author.name : Author.name
        Author.p1 : Author.posts @filter(eq(Post.isPublished, true)) {
          Post.title : Post.title
          Post.text : Post.text
          dgraph.uid : uid
        }
        dgraph.uid : uid
      }
    }
- name: "Aggregate Query with multiple aliases"
  gqlquery: |
    query{
      queryAuthor{
        postsAggregate{
          count
        }
        p1: postsAggregate(filter: {tags: {gt: "abc"}}){
          count
        }
        p2: postsAggregate(filter: {tags: {le: "xyz"}}){
          count
        }
      }
    }
  dgquery: |-
    query {
      queryAuthor(func: type(Author)) {
        PostAggregateResult.count_Author.postsAggregate : count(Author.posts)
        PostAggregateResult.count_Author.p1 : count(Author.posts) @filter(gt(Post.tags, "abc"))
        PostAggregateResult.count_Author.p2 : count(Author.posts) @filter(le(Post.tags, "xyz"))
        dgraph.uid : uid
      }
    }

- name: "query with fragments inside interface"
  gqlquery: |-
    query {
      queryThing {
        __typename
        ... on ThingOne {
          id
          name
          color
          prop
          usedBy
        }
        ... thingTwoFrag
      }
    }
    fragment thingTwoFrag on ThingTwo {
      id
      name
      color
      prop
      owner
    }
  dgquery: |-
    query {
      queryThing(func: type(Thing)) {
        dgraph.type
        ThingOne.id : uid
        ThingOne.name : Thing.name
        ThingOne.color : ThingOne.color
        ThingOne.prop : prop
        ThingOne.usedBy : ThingOne.usedBy
        ThingTwo.id : uid
        ThingTwo.name : Thing.name
        ThingTwo.color : ThingTwo.color
        ThingTwo.prop : prop
        ThingTwo.owner : ThingTwo.owner
      }
    }

- name: "query only __typename in fragments inside interface"
  gqlquery: |-
    query {
      queryThing {
        ... on ThingOne {
          __typename
        }
        ... on ThingTwo {
          __typename
        }
      }
    }
  dgquery: |-
    query {
      queryThing(func: type(Thing)) {
        dgraph.type
        dgraph.uid : uid
      }
    }

- name: "query only __typename in fragment inside object"
  gqlquery: |-
    query {
      queryThingOne {
        ... on ThingOne {
          __typename
        }
      }
    }
  dgquery: |-
    query {
      queryThingOne(func: type(ThingOne)) {
        dgraph.uid : uid
      }
    }

- name: "query union field - with fragment on interface implemented by member-types"
  gqlquery: |-
    query {
      queryHome {
        address
        members {
          ... on Animal {
            category
          }
          ... on Dog {
            breed
          }
          ... on Parrot {
            repeatsWords
          }
          ... on Human {
            name
            dob
          }
        }
      }
    }
  dgquery: |-
    query {
      queryHome(func: type(Home)) {
        Home.address : Home.address
        Home.members : Home.members {
          dgraph.type
          Animal.category : Animal.category
          Dog.breed : Dog.breed
          Parrot.repeatsWords : Parrot.repeatsWords
          Human.name : Character.name
          Human.dob : Human.dob
          dgraph.uid : uid
        }
        dgraph.uid : uid
      }
    }

- name: "query union field - with repeated field in member-types"
  gqlquery: |-
    query {
      queryHome {
        members {
          ... on Dog {
            category
            breed
          }
          ... on Plant {
            breed
          }
        }
      }
    }
  dgquery: |-
    query {
      queryHome(func: type(Home)) {
        Home.members : Home.members {
          dgraph.type
          Dog.category : Animal.category
          Dog.breed : Dog.breed
          Plant.breed : Plant.breed
          dgraph.uid : uid
        }
        dgraph.uid : uid
      }
    }

- name: "query union field - with arguments on union field"
  gqlquery: |-
    query {
      queryHome {
        members(filter: {
            memberTypes: [Dog, Parrot]
            dogFilter:  {
              breed: { allofterms: "German Shepherd"}
            }
          }
          first: 5
          offset: 10
        ) {
          ... on Dog {
            id
          }
          ... on Parrot {
            repeatsWords
          }
        }
      }
    }
  dgquery: |-
    query {
      queryHome(func: type(Home)) {
        Home.members : Home.members @filter(((type(Dog) AND allofterms(Dog.breed, "German Shepherd")) OR type(Parrot))) (first: 5, offset: 10) {
          dgraph.type
          Dog.id : uid
          Parrot.repeatsWords : Parrot.repeatsWords
        }
        dgraph.uid : uid
      }
    }

- name: "query union field - memberTypes is empty list"
  gqlquery: |-
    query {
      queryHome {
        members(filter: {
          memberTypes: []
          dogFilter:  {
            breed: { allofterms: "German Shepherd"}
          }
        }) {
          ... on Dog {
            id
          }
          ... on Parrot {
            repeatsWords
          }
        }
      }
    }
  dgquery: |-
    query {
      queryHome(func: type(Home))
    }

- name: "query union field - memberTypes isn't specified"
  gqlquery: |-
    query {
      queryHome {
        members(filter: {
          dogFilter:  {
            breed: { allofterms: "German Shepherd"}
          }
        }) {
          ... on Dog {
            id
          }
        }
      }
    }
  dgquery: |-
    query {
      queryHome(func: type(Home)) {
        Home.members : Home.members @filter(((type(Dog) AND allofterms(Dog.breed, "German Shepherd")) OR type(Parrot) OR type(Human) OR type(Plant))) {
          dgraph.type
          Dog.id : uid
        }
        dgraph.uid : uid
      }
    }

- name: "query union field - memberTypes contains all the types"
  gqlquery: |-
    query {
      queryHome {
        members(filter: {
          memberTypes: [Dog, Human, Parrot, Plant]
          dogFilter:  {
            breed: { allofterms: "German Shepherd"}
          }
        }) {
          ... on Dog {
            id
          }
        }
      }
    }
  dgquery: |-
    query {
      queryHome(func: type(Home)) {
        Home.members : Home.members @filter(((type(Dog) AND allofterms(Dog.breed, "German Shepherd")) OR type(Human) OR type(Parrot) OR type(Plant))) {
          dgraph.type
          Dog.id : uid
        }
        dgraph.uid : uid
      }
    }

- name: "Count query at child level"
  gqlquery: |
    query {
      queryCountry {
        nm : name
        ag : statesAggregate {
          cnt : count
        }
      }
    }
  dgquery: |-
    query {
      queryCountry(func: type(Country)) {
        Country.nm : Country.name
        StateAggregateResult.cnt_Country.ag : count(Country.states)
        dgraph.uid : uid
      }
    }

- name: "Aggregate query at child level with filter and multiple aggregate fields"
  gqlquery: |
    query {
      queryCountry {
        nm : name
        ag : statesAggregate {
          nMin : nameMin
          nMax : nameMax
        }
        statesAggregate(filter: { code: { eq: "state code" } }) {
          cnt : count
          cnt2 : count
          nMin : nameMin
          nameMin
          nMax : nameMax
          cMin : capitalMin
        }
      }
    }
  dgquery: |-
    query {
      queryCountry(func: type(Country)) {
        Country.nm : Country.name
        Country.ag : Country.states {
          Country.ag_nameVar as State.name
          dgraph.uid : uid
        }
        StateAggregateResult.nMin_Country.ag : min(val(Country.ag_nameVar))
        StateAggregateResult.nMax_Country.ag : max(val(Country.ag_nameVar))
        Country.statesAggregate : Country.states @filter(eq(State.code, "state code")) {
          Country.statesAggregate_nameVar as State.name
          Country.statesAggregate_capitalVar as State.capital
          dgraph.uid : uid
        }
        StateAggregateResult.cnt_Country.statesAggregate : count(Country.states) @filter(eq(State.code, "state code"))
        StateAggregateResult.cnt2_Country.statesAggregate : count(Country.states) @filter(eq(State.code, "state code"))
        StateAggregateResult.nMin_Country.statesAggregate : min(val(Country.statesAggregate_nameVar))
        StateAggregateResult.nameMin_Country.statesAggregate : min(val(Country.statesAggregate_nameVar))
        StateAggregateResult.nMax_Country.statesAggregate : max(val(Country.statesAggregate_nameVar))
        StateAggregateResult.cMin_Country.statesAggregate : min(val(Country.statesAggregate_capitalVar))
        dgraph.uid : uid
      }
    }

- name: "Count query at child level with filter"
  gqlquery: |
    query {
      queryCountry {
        nm : name
        ag : statesAggregate(filter: { code: { eq: "state code" } }) {
          cnt : count
        }
        st : states {
          capital
        }
      }
    }
  dgquery: |-
    query {
      queryCountry(func: type(Country)) {
        Country.nm : Country.name
        StateAggregateResult.cnt_Country.ag : count(Country.states) @filter(eq(State.code, "state code"))
        Country.st : Country.states {
          State.capital : State.capital
          dgraph.uid : uid
        }
        dgraph.uid : uid
      }
    }

- name: "Deep child level get query with count"
  gqlquery: |
    query {
      getAuthor(id: "0x1") {
        nm : name
        country {
          ag : statesAggregate(filter: { code: { eq: "state code" } }) {
            count
          }
        }
      }
    }
  dgquery: |-
    query {
      getAuthor(func: uid(0x1)) @filter(type(Author)) {
        Author.nm : Author.name
        Author.country : Author.country {
          StateAggregateResult.count_Country.ag : count(Country.states) @filter(eq(State.code, "state code"))
          dgraph.uid : uid
        }
        dgraph.uid : uid
      }
    }

- name: "Aggregate Query with Sum and Avg"
  gqlquery: |
    query {
      aggregateTweets() {
        count
        scoreMin
        scoreMax
        scoreAvg
        scoreSum
      }
    }
  dgquery: |-
    query {
      aggregateTweets() {
        TweetsAggregateResult.count : max(val(countVar))
        TweetsAggregateResult.scoreMin : min(val(scoreVar))
        TweetsAggregateResult.scoreMax : max(val(scoreVar))
        TweetsAggregateResult.scoreAvg : avg(val(scoreVar))
        TweetsAggregateResult.scoreSum : sum(val(scoreVar))
      }
      var(func: type(Tweets)) {
        countVar as count(uid)
        scoreVar as Tweets.score
      }
    }

- name: "query using single ID in filter"
  gqlquery: |
    query {
      queryAuthor(filter:{id: "0x1"}) {
        name
        }
      }
  dgquery: |-
    query {
      queryAuthor(func: uid(0x1)) @filter(type(Author)) {
        Author.name : Author.name
        dgraph.uid : uid
      }
    }

- name: "entities query for extended type having @key field of ID type"
  gqlquery: |
    query {
      _entities(representations: [{__typename: "Astronaut", id: "0x1" },{__typename: "Astronaut", id: "0x2" }]) {
        ... on Astronaut {
          missions {
            designation
          }
        }
      }
    }
  dgquery: |-
    query {
      _entities(func: eq(Astronaut.id, "0x1", "0x2"), orderasc: Astronaut.id) @filter(type(Astronaut)) {
        dgraph.type
        Astronaut.missions : Astronaut.missions {
          Mission.designation : Mission.designation
          dgraph.uid : uid
        }
        dgraph.uid : uid
      }
    }

- name: "entities query for extended type having @key field of string type with @id directive"
  gqlquery: |
    query {
      _entities(representations: [{__typename: "SpaceShip", id: "0x1" },{__typename: "SpaceShip", id: "0x2" }]) {
        ... on SpaceShip {
          missions {
            designation
          }
        }
      }
    }
  dgquery: |-
    query {
      _entities(func: eq(SpaceShip.id, "0x1", "0x2"), orderasc: SpaceShip.id) @filter(type(SpaceShip)) {
        dgraph.type
        SpaceShip.missions : SpaceShip.missions {
          Mission.designation : Mission.designation
          dgraph.uid : uid
        }
        dgraph.uid : uid
      }
    }

- name: "get query with multiple @id and an ID field"
  gqlquery: |
    query {
    	getBook(id: "0x1", title: "GraphQL", ISBN: "001HB") {
    		id
    		title
    		ISBN
    		author {
    			name
    		}
    	}
    }
  dgquery: |-
    query {
      getBook(func: uid(0x1)) @filter(((eq(Book.ISBN, "001HB") AND eq(Book.title, "GraphQL")) AND type(Book))) {
        Book.id : uid
        Book.title : Book.title
        Book.ISBN : Book.ISBN
        Book.author : Book.author {
          author.name : author.name
          dgraph.uid : uid
        }
      }
    }

- name: "get query with multiple @id fields "
  gqlquery: |
    query {
    	getBook(title: "GraphQL", ISBN: "001HB") {
    		id
    		title
    		ISBN
    		author {
              name
            }
    	}
    }
  dgquery: |-
    query {
      getBook(func: eq(Book.ISBN, "001HB")) @filter(((eq(Book.title, "GraphQL")) AND type(Book))) {
        Book.id : uid
        Book.title : Book.title
        Book.ISBN : Book.ISBN
        Book.author : Book.author {
          author.name : author.name
          dgraph.uid : uid
        }
      }
    }

- name: "query language tag fields with filter and order"
  gqlquery: |
    query {
       queryPerson(filter:{or:[{name:{eq:"Alice"}},{nameHi:{eq:"ऐलिस"}},{nameZh:{eq:"爱丽丝"}},{name_Untag_AnyLang:{eq:"Alice"}}]}, order: { asc: nameHi })
      {
        name
        nameZh
        nameHi
        nameHiZh
        nameHi_Zh_Untag
        name_Untag_AnyLang
      }
    }
  dgquery: |-
    query {
      queryPerson(func: type(Person), orderasc: Person.name@hi) @filter((eq(Person.name, "Alice") OR eq(Person.name@hi, "ऐलिस") OR eq(Person.name@zh, "爱丽丝") OR eq(Person.name@., "Alice"))) {
        Person.name : Person.name
        Person.nameZh : Person.name@zh
        Person.nameHi : Person.name@hi
        Person.nameHiZh : Person.name@hi:zh
        Person.nameHi_Zh_Untag : Person.name@hi:zh:.
        Person.name_Untag_AnyLang : Person.name@.
        dgraph.uid : uid
      }
    }

<<<<<<< HEAD
- name: "get query on interface with @id field having interface argument set"
  gqlquery: |
    query {
      getMember(refID: "101") {
        refID
        name
        fineAccumulated
        ... on SportsMember {
          plays
=======
-
  name: "Query fields linked to reverse predicates in Dgraph"
  gqlquery: |
    query {
      queryLinkX(filter:{f9:{eq: "Alice"}}) {
        f1(filter: {f6: {eq: "Eve"}}) {
          f6
        }
        f2(filter: {f7: {eq: "Bob"}}) {
          f7
        }
        f1Aggregate(filter: {f6: {eq: "Eve"}}) {
          count
          f6Max
        }
        f2Aggregate(filter: {f7: {eq: "Bob"}}) {
          count
          f7Min
>>>>>>> 17435010
        }
      }
    }
  dgquery: |-
    query {
<<<<<<< HEAD
      getMember(func: eq(Member.refID, "101")) @filter(type(Member)) {
        dgraph.type
        Member.refID : Member.refID
        Member.name : Member.name
        Member.fineAccumulated : Member.fineAccumulated
        SportsMember.plays : SportsMember.plays
=======
      queryLinkX(func: type(LinkX)) @filter(eq(LinkX.f9, "Alice")) {
        LinkX.f1 : ~link @filter((eq(LinkY.f6, "Eve") AND type(LinkY))) {
          LinkY.f6 : LinkY.f6
          dgraph.uid : uid
        }
        LinkX.f2 : ~link @filter((eq(LinkZ.f7, "Bob") AND type(LinkZ))) {
          LinkZ.f7 : LinkZ.f7
          dgraph.uid : uid
        }
        LinkX.f1Aggregate : ~link @filter((eq(LinkY.f6, "Eve") AND type(LinkY))) {
          LinkX.f1Aggregate_f6Var as LinkY.f6
          dgraph.uid : uid
        }
        LinkYAggregateResult.count_LinkX.f1Aggregate : count(~link) @filter((eq(LinkY.f6, "Eve") AND type(LinkY)))
        LinkYAggregateResult.f6Max_LinkX.f1Aggregate : max(val(LinkX.f1Aggregate_f6Var))
        LinkX.f2Aggregate : ~link @filter((eq(LinkZ.f7, "Bob") AND type(LinkZ))) {
          LinkX.f2Aggregate_f7Var as LinkZ.f7
          dgraph.uid : uid
        }
        LinkZAggregateResult.count_LinkX.f2Aggregate : count(~link) @filter((eq(LinkZ.f7, "Bob") AND type(LinkZ)))
        LinkZAggregateResult.f7Min_LinkX.f2Aggregate : min(val(LinkX.f2Aggregate_f7Var))
>>>>>>> 17435010
        dgraph.uid : uid
      }
    }<|MERGE_RESOLUTION|>--- conflicted
+++ resolved
@@ -3280,7 +3280,53 @@
       }
     }
 
-<<<<<<< HEAD
+- name: "Query fields linked to reverse predicates in Dgraph"
+  gqlquery: |
+    query {
+      queryLinkX(filter:{f9:{eq: "Alice"}}) {
+        f1(filter: {f6: {eq: "Eve"}}) {
+          f6
+        }
+        f2(filter: {f7: {eq: "Bob"}}) {
+          f7
+        }
+        f1Aggregate(filter: {f6: {eq: "Eve"}}) {
+          count
+          f6Max
+        }
+        f2Aggregate(filter: {f7: {eq: "Bob"}}) {
+          count
+          f7Min
+        }
+      }
+    }
+  dgquery: |-
+    query {
+      queryLinkX(func: type(LinkX)) @filter(eq(LinkX.f9, "Alice")) {
+        LinkX.f1 : ~link @filter((eq(LinkY.f6, "Eve") AND type(LinkY))) {
+          LinkY.f6 : LinkY.f6
+          dgraph.uid : uid
+        }
+        LinkX.f2 : ~link @filter((eq(LinkZ.f7, "Bob") AND type(LinkZ))) {
+          LinkZ.f7 : LinkZ.f7
+          dgraph.uid : uid
+        }
+        LinkX.f1Aggregate : ~link @filter((eq(LinkY.f6, "Eve") AND type(LinkY))) {
+          LinkX.f1Aggregate_f6Var as LinkY.f6
+          dgraph.uid : uid
+        }
+        LinkYAggregateResult.count_LinkX.f1Aggregate : count(~link) @filter((eq(LinkY.f6, "Eve") AND type(LinkY)))
+        LinkYAggregateResult.f6Max_LinkX.f1Aggregate : max(val(LinkX.f1Aggregate_f6Var))
+        LinkX.f2Aggregate : ~link @filter((eq(LinkZ.f7, "Bob") AND type(LinkZ))) {
+          LinkX.f2Aggregate_f7Var as LinkZ.f7
+          dgraph.uid : uid
+        }
+        LinkZAggregateResult.count_LinkX.f2Aggregate : count(~link) @filter((eq(LinkZ.f7, "Bob") AND type(LinkZ)))
+        LinkZAggregateResult.f7Min_LinkX.f2Aggregate : min(val(LinkX.f2Aggregate_f7Var))
+        dgraph.uid : uid
+      }
+    }
+
 - name: "get query on interface with @id field having interface argument set"
   gqlquery: |
     query {
@@ -3290,61 +3336,17 @@
         fineAccumulated
         ... on SportsMember {
           plays
-=======
--
-  name: "Query fields linked to reverse predicates in Dgraph"
-  gqlquery: |
-    query {
-      queryLinkX(filter:{f9:{eq: "Alice"}}) {
-        f1(filter: {f6: {eq: "Eve"}}) {
-          f6
-        }
-        f2(filter: {f7: {eq: "Bob"}}) {
-          f7
-        }
-        f1Aggregate(filter: {f6: {eq: "Eve"}}) {
-          count
-          f6Max
-        }
-        f2Aggregate(filter: {f7: {eq: "Bob"}}) {
-          count
-          f7Min
->>>>>>> 17435010
-        }
-      }
-    }
-  dgquery: |-
-    query {
-<<<<<<< HEAD
+        }
+      }
+    }
+  dgquery: |-
+    query {
       getMember(func: eq(Member.refID, "101")) @filter(type(Member)) {
         dgraph.type
         Member.refID : Member.refID
         Member.name : Member.name
         Member.fineAccumulated : Member.fineAccumulated
         SportsMember.plays : SportsMember.plays
-=======
-      queryLinkX(func: type(LinkX)) @filter(eq(LinkX.f9, "Alice")) {
-        LinkX.f1 : ~link @filter((eq(LinkY.f6, "Eve") AND type(LinkY))) {
-          LinkY.f6 : LinkY.f6
-          dgraph.uid : uid
-        }
-        LinkX.f2 : ~link @filter((eq(LinkZ.f7, "Bob") AND type(LinkZ))) {
-          LinkZ.f7 : LinkZ.f7
-          dgraph.uid : uid
-        }
-        LinkX.f1Aggregate : ~link @filter((eq(LinkY.f6, "Eve") AND type(LinkY))) {
-          LinkX.f1Aggregate_f6Var as LinkY.f6
-          dgraph.uid : uid
-        }
-        LinkYAggregateResult.count_LinkX.f1Aggregate : count(~link) @filter((eq(LinkY.f6, "Eve") AND type(LinkY)))
-        LinkYAggregateResult.f6Max_LinkX.f1Aggregate : max(val(LinkX.f1Aggregate_f6Var))
-        LinkX.f2Aggregate : ~link @filter((eq(LinkZ.f7, "Bob") AND type(LinkZ))) {
-          LinkX.f2Aggregate_f7Var as LinkZ.f7
-          dgraph.uid : uid
-        }
-        LinkZAggregateResult.count_LinkX.f2Aggregate : count(~link) @filter((eq(LinkZ.f7, "Bob") AND type(LinkZ)))
-        LinkZAggregateResult.f7Min_LinkX.f2Aggregate : min(val(LinkX.f2Aggregate_f7Var))
->>>>>>> 17435010
         dgraph.uid : uid
       }
     }