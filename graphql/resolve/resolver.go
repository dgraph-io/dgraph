/*
 * Copyright 2019 Dgraph Labs, Inc. and Contributors
 *
 * Licensed under the Apache License, Version 2.0 (the "License");
 * you may not use this file except in compliance with the License.
 * You may obtain a copy of the License at
 *
 *     http://www.apache.org/licenses/LICENSE-2.0
 *
 * Unless required by applicable law or agreed to in writing, software
 * distributed under the License is distributed on an "AS IS" BASIS,
 * WITHOUT WARRANTIES OR CONDITIONS OF ANY KIND, either express or implied.
 * See the License for the specific language governing permissions and
 * limitations under the License.
 */

package resolve

import (
	"context"
	"encoding/json"
	"net/http"
	"sort"
	"strings"
	"sync"
	"time"

	dgoapi "github.com/dgraph-io/dgo/v200/protos/api"
	"github.com/dgraph-io/dgraph/edgraph"
	"github.com/dgraph-io/dgraph/graphql/api"
	"github.com/dgraph-io/dgraph/graphql/dgraph"
	"github.com/dgraph-io/dgraph/x"
	"github.com/pkg/errors"
	otrace "go.opencensus.io/trace"

	"github.com/golang/glog"

	"github.com/dgraph-io/dgraph/graphql/schema"
)

type resolveCtxKey string

const (
	methodResolve = "RequestResolver.Resolve"

	resolveStartTime resolveCtxKey = "resolveStartTime"

	resolverFailed    = false
	resolverSucceeded = true

	ErrInternal = "Internal error"
)

// A ResolverFactory finds the right resolver for a query/mutation.
type ResolverFactory interface {
	queryResolverFor(query schema.Query) QueryResolver
	mutationResolverFor(mutation schema.Mutation) MutationResolver

	// WithQueryResolver adds a new query resolver.  Each time query name is resolved
	// resolver is called to create a new instance of a QueryResolver to resolve the
	// query.
	WithQueryResolver(name string, resolver func(schema.Query) QueryResolver) ResolverFactory

	// WithMutationResolver adds a new query resolver.  Each time mutation name is resolved
	// resolver is called to create a new instance of a MutationResolver to resolve the
	// mutation.
	WithMutationResolver(
		name string, resolver func(schema.Mutation) MutationResolver) ResolverFactory

	// WithConventionResolvers adds a set of our convention based resolvers to the
	// factory.  The registration happens only once.
	WithConventionResolvers(s schema.Schema, fns *ResolverFns) ResolverFactory

	// WithQueryMiddlewareConfig adds the configuration to use to apply middlewares before resolving
	// queries. The config should be a mapping of the name of query to its middlewares.
	WithQueryMiddlewareConfig(config map[string]QueryMiddlewares) ResolverFactory

	// WithMutationMiddlewareConfig adds the configuration to use to apply middlewares before
	// resolving mutations. The config should be a mapping of the name of mutation to its
	// middlewares.
	WithMutationMiddlewareConfig(config map[string]MutationMiddlewares) ResolverFactory

	// WithSchemaIntrospection adds schema introspection capabilities to the factory.
	// So __schema and __type queries can be resolved.
	WithSchemaIntrospection() ResolverFactory
}

// A ResultCompleter can take a []byte slice representing an intermediate result
// in resolving field and applies a completion step.
type ResultCompleter interface {
	Complete(ctx context.Context, resolved *Resolved)
}

// RequestResolver can process GraphQL requests and write GraphQL JSON responses.
// A schema.Request may contain any number of queries or mutations (never both).
// RequestResolver.Resolve() resolves all of them by finding the resolved answers
// of the component queries/mutations and joining into a single schema.Response.
type RequestResolver struct {
	schema    schema.Schema
	resolvers ResolverFactory
}

// A resolverFactory is the main implementation of ResolverFactory.  It stores a
// map of all the resolvers that have been registered and returns a resolver that
// just returns errors if it's asked for a resolver for a field that it doesn't
// know about.
type resolverFactory struct {
	sync.RWMutex
	queryResolvers    map[string]func(schema.Query) QueryResolver
	mutationResolvers map[string]func(schema.Mutation) MutationResolver

	queryMiddlewareConfig    map[string]QueryMiddlewares
	mutationMiddlewareConfig map[string]MutationMiddlewares

	// returned if the factory gets asked for resolver for a field that it doesn't
	// know about.
	queryError    QueryResolverFunc
	mutationError MutationResolverFunc
}

// ResolverFns is a convenience struct for passing blocks of rewriters and executors.
type ResolverFns struct {
	Qrw QueryRewriter
	Arw func() MutationRewriter
	Urw func() MutationRewriter
	Drw MutationRewriter
	Ex  DgraphExecutor
}

// dgraphExecutor is an implementation of both QueryExecutor and MutationExecutor
// that proxies query/mutation resolution through Query method in dgraph server.
type dgraphExecutor struct {
	dg *dgraph.DgraphEx
}

// adminExecutor is an implementation of both QueryExecutor and MutationExecutor
// that proxies query resolution through Query method in dgraph server, and
// it doesn't require authorization. Currently it's only used for querying
// gqlschema during init.
type adminExecutor struct {
	dg *dgraph.DgraphEx
}

// A Resolved is the result of resolving a single field - generally a query or mutation.
type Resolved struct {
	Data       []byte
	Field      schema.Field
	Err        error
	Extensions *schema.Extensions
}

// CompletionFunc is an adapter that allows us to compose completions and build a
// ResultCompleter from a function.  Based on the http.HandlerFunc pattern.
type CompletionFunc func(ctx context.Context, resolved *Resolved)

// Complete calls cf(ctx, resolved)
func (cf CompletionFunc) Complete(ctx context.Context, resolved *Resolved) {
	cf(ctx, resolved)
}

// NewDgraphExecutor builds a DgraphExecutor for proxying requests through dgraph.
func NewDgraphExecutor() DgraphExecutor {
	return newDgraphExecutor(&dgraph.DgraphEx{})
}

func newDgraphExecutor(dg *dgraph.DgraphEx) DgraphExecutor {
	return &dgraphExecutor{dg: dg}
}

// NewAdminExecutor builds a DgraphExecutor for proxying requests through dgraph.
func NewAdminExecutor() DgraphExecutor {
	return &adminExecutor{dg: &dgraph.DgraphEx{}}
}

func (aex *adminExecutor) Execute(ctx context.Context, req *dgoapi.Request, field schema.Field) (
	*dgoapi.Response, error) {
	ctx = context.WithValue(ctx, edgraph.Authorize, false)
	return aex.dg.Execute(ctx, req, field)
}

func (aex *adminExecutor) CommitOrAbort(ctx context.Context,
	tc *dgoapi.TxnContext) (*dgoapi.TxnContext, error) {
	return aex.dg.CommitOrAbort(ctx, tc)
}

func (de *dgraphExecutor) Execute(ctx context.Context, req *dgoapi.Request, field schema.Field) (
	*dgoapi.Response, error) {
	return de.dg.Execute(ctx, req, field)
}

func (de *dgraphExecutor) CommitOrAbort(ctx context.Context,
	tc *dgoapi.TxnContext) (*dgoapi.TxnContext, error) {
	return de.dg.CommitOrAbort(ctx, tc)
}

func (rf *resolverFactory) WithQueryResolver(
	name string, resolver func(schema.Query) QueryResolver) ResolverFactory {
	rf.Lock()
	defer rf.Unlock()
	rf.queryResolvers[name] = resolver
	return rf
}

func (rf *resolverFactory) WithMutationResolver(
	name string, resolver func(schema.Mutation) MutationResolver) ResolverFactory {
	rf.Lock()
	defer rf.Unlock()
	rf.mutationResolvers[name] = resolver
	return rf
}

func (rf *resolverFactory) WithSchemaIntrospection() ResolverFactory {
	return rf.
		WithQueryResolver("__schema",
			func(q schema.Query) QueryResolver {
				return QueryResolverFunc(resolveIntrospection)
			}).
		WithQueryResolver("__type",
			func(q schema.Query) QueryResolver {
				return QueryResolverFunc(resolveIntrospection)
			}).
		WithQueryResolver("__typename",
			func(q schema.Query) QueryResolver {
				return QueryResolverFunc(resolveIntrospection)
			}).
		WithMutationResolver("__typename",
			func(m schema.Mutation) MutationResolver {
				return MutationResolverFunc(func(ctx context.Context, m schema.Mutation) (*Resolved, bool) {
					return DataResult(m, map[string]interface{}{"__typename": "Mutation"}, nil),
						resolverSucceeded
				})
			})
}

func (rf *resolverFactory) WithConventionResolvers(
	s schema.Schema, fns *ResolverFns) ResolverFactory {

	queries := append(s.Queries(schema.GetQuery), s.Queries(schema.FilterQuery)...)
	queries = append(queries, s.Queries(schema.PasswordQuery)...)
	queries = append(queries, s.Queries(schema.AggregateQuery)...)
	for _, q := range queries {
		rf.WithQueryResolver(q, func(q schema.Query) QueryResolver {
			return NewQueryResolver(fns.Qrw, fns.Ex)
		})
	}

	for _, q := range s.Queries(schema.EntitiesQuery) {
		rf.WithQueryResolver(q, func(q schema.Query) QueryResolver {
			return NewEntitiesQueryResolver(fns.Qrw, fns.Ex)
		})
	}

	for _, q := range s.Queries(schema.HTTPQuery) {
		rf.WithQueryResolver(q, func(q schema.Query) QueryResolver {
			return NewHTTPQueryResolver(nil)
		})
	}

	for _, q := range s.Queries(schema.DQLQuery) {
		rf.WithQueryResolver(q, func(q schema.Query) QueryResolver {
			// DQL queries don't need any QueryRewriter
			return NewCustomDQLQueryResolver(fns.Ex)
		})
	}

	for _, m := range s.Mutations(schema.AddMutation) {
		rf.WithMutationResolver(m, func(m schema.Mutation) MutationResolver {
			return NewDgraphResolver(fns.Arw(), fns.Ex)
		})
	}

	for _, m := range s.Mutations(schema.UpdateMutation) {
		rf.WithMutationResolver(m, func(m schema.Mutation) MutationResolver {
			return NewDgraphResolver(fns.Urw(), fns.Ex)
		})
	}

	for _, m := range s.Mutations(schema.DeleteMutation) {
		rf.WithMutationResolver(m, func(m schema.Mutation) MutationResolver {
			return NewDgraphResolver(fns.Drw, fns.Ex)
		})
	}

	for _, m := range s.Mutations(schema.HTTPMutation) {
		rf.WithMutationResolver(m, func(m schema.Mutation) MutationResolver {
			return NewHTTPMutationResolver(nil)
		})
	}

	return rf
}

func (rf *resolverFactory) WithQueryMiddlewareConfig(
	config map[string]QueryMiddlewares) ResolverFactory {
	if len(config) != 0 {
		rf.queryMiddlewareConfig = config
	}
	return rf
}

func (rf *resolverFactory) WithMutationMiddlewareConfig(
	config map[string]MutationMiddlewares) ResolverFactory {
	if len(config) != 0 {
		rf.mutationMiddlewareConfig = config
	}
	return rf
}

// NewResolverFactory returns a ResolverFactory that resolves requests via
// query/mutation rewriting and execution through Dgraph.  If the factory gets asked
// to resolve a query/mutation it doesn't know how to rewrite, it uses
// the queryError/mutationError to build an error result.
func NewResolverFactory(
	queryError QueryResolverFunc, mutationError MutationResolverFunc) ResolverFactory {

	return &resolverFactory{
		queryResolvers:    make(map[string]func(schema.Query) QueryResolver),
		mutationResolvers: make(map[string]func(schema.Mutation) MutationResolver),

		queryMiddlewareConfig:    make(map[string]QueryMiddlewares),
		mutationMiddlewareConfig: make(map[string]MutationMiddlewares),

		queryError:    queryError,
		mutationError: mutationError,
	}
}

// entitiesCompletion transform the result of the `_entities` query.
// It changes the order of the result to the order of keyField in the
// `_representations` argument.
func entitiesQueryCompletion(ctx context.Context, resolved *Resolved) {
	// return if Data is not present
	if len(resolved.Data) == 0 {
		return
	}
	query, ok := resolved.Field.(schema.Query)
	if !ok {
		// this function shouldn't be called for anything other than a query
		return
	}

	var data map[string][]interface{}
	err := schema.Unmarshal(resolved.Data, &data)
	if err != nil {
		resolved.Err = schema.AppendGQLErrs(resolved.Err, err)
		return
	}

	// fetch the keyFieldValueList from the query arguments.
	repr, err := query.RepresentationsArg()
	if err != nil {
		resolved.Err = schema.AppendGQLErrs(resolved.Err, err)
		return
	}
	keyFieldType := repr.KeyField.Type().Name()

	// store the index of the keyField Values present in the argument in a map.
	// key in the map is of type interface because there are multiple types like String,
	// Int, Int64 allowed as @id. There could be duplicate keys in the representations
	// so the value of map is a list of integers containing all the indices for a key.
	indexMap := make(map[interface{}][]int)
	uniqueKeyList := make([]interface{}, 0)
	for i, key := range repr.KeyVals {
		indexMap[key] = append(indexMap[key], i)
	}

	// Create a list containing unique keys and then sort in ascending order because this
	// will be the order in which the data is received.
	// for eg: for keys: {1, 2, 4, 1, 3} is converted into {1, 2, 4, 3} and then {1, 2, 3, 4}
	// this will be the order of received data from the dgraph.
	for k := range indexMap {
		uniqueKeyList = append(uniqueKeyList, k)
	}
	sort.Slice(uniqueKeyList, func(i, j int) bool {
		switch val := uniqueKeyList[i].(type) {
		case string:
			return val < uniqueKeyList[j].(string)
		case json.Number:
			switch keyFieldType {
			case "Int", "Int64":
				val1, _ := val.Int64()
				val2, _ := uniqueKeyList[j].(json.Number).Int64()
				return val1 < val2
			case "Float":
				val1, _ := val.Float64()
				val2, _ := uniqueKeyList[j].(json.Number).Float64()
				return val1 < val2
			}
		case int64:
			return val < uniqueKeyList[j].(int64)
		case float64:
			return val < uniqueKeyList[j].(float64)
		}
		return false
	})

	// create the new output according to the index of the keyFields present in the argument.
	entitiesQryResp := data["_entities"]

	// if `entitiesQueryResp` contains less number of elements than the number of unique keys
	// which is because the object related to certain key is not present in the dgraph.
	// This will end into an error at the Gateway, so no need to order the result here.
	if len(entitiesQryResp) < len(uniqueKeyList) {
		return
	}

	// Reorder the output response according to the order of the keys in the representations argument.
	output := make([]interface{}, len(repr.KeyVals))
	for i, key := range uniqueKeyList {
		for _, idx := range indexMap[key] {
			output[idx] = entitiesQryResp[i]
		}
	}

	// replace the result obtained from the dgraph and marshal back.
	data["_entities"] = output
	resolved.Data, err = json.Marshal(data)
	if err != nil {
		resolved.Err = schema.AppendGQLErrs(resolved.Err, err)
	}

}

// noopCompletion just passes back it's result and err arguments
func noopCompletion(ctx context.Context, resolved *Resolved) {}

func (rf *resolverFactory) queryResolverFor(query schema.Query) QueryResolver {
	rf.RLock()
	defer rf.RUnlock()
	mws := rf.queryMiddlewareConfig[query.Name()]
	if resolver, ok := rf.queryResolvers[query.Name()]; ok {
		return mws.Then(resolver(query))
	}
	return rf.queryError
}

func (rf *resolverFactory) mutationResolverFor(mutation schema.Mutation) MutationResolver {
	rf.RLock()
	defer rf.RUnlock()
	mws := rf.mutationMiddlewareConfig[mutation.Name()]
	if resolver, ok := rf.mutationResolvers[mutation.Name()]; ok {
		return mws.Then(resolver(mutation))
	}
	return rf.mutationError
}

// New creates a new RequestResolver.
func New(s schema.Schema, resolverFactory ResolverFactory) *RequestResolver {
	return &RequestResolver{
		schema:    s,
		resolvers: resolverFactory,
	}
}

// Resolve processes r.GqlReq and returns a GraphQL response.
// r.GqlReq should be set with a request before Resolve is called
// and a schema and backend Dgraph should have been added.
// Resolve records any errors in the response's error field.
func (r *RequestResolver) Resolve(ctx context.Context, gqlReq *schema.Request) (resp *schema.Response) {
	span := otrace.FromContext(ctx)
	stop := x.SpanTimer(span, methodResolve)
	defer stop()

	if r == nil {
		glog.Errorf("Call to Resolve with nil RequestResolver")
		return schema.ErrorResponse(errors.New(ErrInternal))
	}

	if r.schema == nil {
		glog.Errorf("Call to Resolve with no schema")
		return schema.ErrorResponse(errors.New(ErrInternal))
	}

	startTime := time.Now()
	resp = &schema.Response{
		Extensions: &schema.Extensions{
			Tracing: &schema.Trace{
				Version:   1,
				StartTime: startTime.Format(time.RFC3339Nano),
			},
		},
	}
	// Panic Handler for mutation. This ensures that the mutation which causes panic
	// gets logged in Alpha logs. This panic handler overrides the default Panic Handler
	// used in recoveryHandler in admin/http.go
	defer api.PanicHandler(
		func(err error) {
			resp.Errors = schema.AsGQLErrors(schema.AppendGQLErrs(resp.Errors, err))
		}, gqlReq.Query)

	defer func() {
		endTime := time.Now()
		resp.Extensions.Tracing.EndTime = endTime.Format(time.RFC3339Nano)
		resp.Extensions.Tracing.Duration = endTime.Sub(startTime).Nanoseconds()
	}()
	ctx = context.WithValue(ctx, resolveStartTime, startTime)

	// Pass in GraphQL @auth information
	ctx, err := r.schema.Meta().AuthMeta().AttachAuthorizationJwt(ctx, gqlReq.Header)
	if err != nil {
		resp.Errors = schema.AsGQLErrors(err)
		return
	}

	ctx = x.AttachJWTNamespace(ctx)
	op, err := r.schema.Operation(gqlReq)
	if err != nil {
		resp.Errors = schema.AsGQLErrors(err)
		return
	}

	if glog.V(3) {
		// don't log the introspection queries they are sent too frequently
		// by GraphQL dev tools
		if !op.IsQuery() ||
			(op.IsQuery() && !strings.HasPrefix(op.Queries()[0].Name(), "__")) {
			b, err := json.Marshal(gqlReq.Variables)
			if err != nil {
				glog.Infof("Failed to marshal variables for logging : %s", err)
			}
			glog.Infof("Resolving GQL request: \n%s\nWith Variables: \n%s\n",
				gqlReq.Query, string(b))
		}
	}

	// resolveQueries will resolve user's queries.
	resolveQueries := func() {
		// Queries run in parallel and are independent of each other: e.g.
		// an error in one query, doesn't affect the others.

		var wg sync.WaitGroup
		allResolved := make([]*Resolved, len(op.Queries()))

		for i, q := range op.Queries() {
			wg.Add(1)

			go func(q schema.Query, storeAt int) {
				defer wg.Done()
				defer api.PanicHandler(
					func(err error) {
						allResolved[storeAt] = &Resolved{
							Data:  nil,
							Field: q,
							Err:   err,
						}
					}, gqlReq.Query)
				allResolved[storeAt] = r.resolvers.queryResolverFor(q).Resolve(ctx, q)
			}(q, i)
		}
		wg.Wait()

		// The GraphQL data response needs to be written in the same order as the
		// queries in the request.
		for _, res := range allResolved {
			// Errors and data in the same response is valid.  Both WithError and
			// AddData handle nil cases.
			addResult(resp, res)

		}
	}
	// A single request can contain either queries or mutations - not both.
	// GraphQL validation on the request would have caught that error case
	// before we get here.  At this point, we know it's valid, it's passed
	// GraphQL validation and any additional validation we've added.  So here,
	// we can just execute it.
	switch {
	case op.IsQuery():
		if op.CacheControl() != "" {
			resp.Header = make(map[string][]string)
			resp.Header.Set(schema.CacheControlHeader, op.CacheControl())
			resp.Header.Set("Vary", "Accept-Encoding")
		}
		resolveQueries()
	case op.IsMutation():
		// A mutation operation can contain any number of mutation fields.  Those should be executed
		// serially.
		// (spec https://graphql.github.io/graphql-spec/June2018/#sec-Normal-and-Serial-Execution)
		//
		// The spec is ambiguous about what to do in the case of errors during that serial execution
		// - apparently deliberately so; see this comment from Lee Byron:
		// https://github.com/graphql/graphql-spec/issues/277#issuecomment-385588590
		// and clarification
		// https://github.com/graphql/graphql-spec/pull/438
		//
		// A reasonable interpretation of that is to stop a list of mutations after the first error -
		// which seems like the natural semantics and is what we enforce here.
		allSuccessful := true

		for _, m := range op.Mutations() {
			if !allSuccessful {
				resp.WithError(x.GqlErrorf(
					"Mutation %s was not executed because of a previous error.",
					m.ResponseName()).
					WithLocations(m.Location()).
					WithPath([]interface{}{m.ResponseName()}))

				continue
			}

			var res *Resolved
			res, allSuccessful = r.resolvers.mutationResolverFor(m).Resolve(ctx, m)
			addResult(resp, res)
		}
	case op.IsSubscription():
		resolveQueries()
	}

	return resp
}

// ValidateSubscription will check the given subscription query is valid or not.
func (r *RequestResolver) ValidateSubscription(req *schema.Request) error {
	op, err := r.schema.Operation(req)
	if err != nil {
		return err
	}

	if !op.IsSubscription() {
		return errors.New("given GraphQL operation is not a subscription")
	}

	for _, q := range op.Queries() {
		for _, field := range q.SelectionSet() {
			if err := validateCustomFieldsRecursively(field); err != nil {
				return err
			}
		}
	}
	return nil
}

func (r *RequestResolver) Schema() schema.Schema {
	return r.schema
}

// validateCustomFieldsRecursively will return err if the given field is custom or any of its
// children is type of a custom field.
func validateCustomFieldsRecursively(field schema.Field) error {
	if field.IsCustomHTTP() {
		return x.GqlErrorf("Custom field `%s` is not supported in graphql subscription",
			field.Name()).WithLocations(field.Location())
	}
	for _, f := range field.SelectionSet() {
		err := validateCustomFieldsRecursively(f)
		if err != nil {
			return err
		}
	}
	return nil
}

func addResult(resp *schema.Response, res *Resolved) {
	// Errors should report the "path" into the result where the error was found.
	//
	// The definition of a path in a GraphQL error is here:
	// https://graphql.github.io/graphql-spec/June2018/#sec-Errors
	// For a query like (assuming field f is of a list type and g is a scalar type):
	// - q { f { g } }
	// a path to the 3rd item in the f list would look like:
	// - [ "q", "f", 2, "g" ]
	if res.Data == nil && !res.Field.Type().Nullable() {
		// According to GraphQL spec, out of all the queries in the request, if any one query
		// returns null but expected return type is non-nullable then we set root data to null.
		resp.SetDataNull()
	} else {
		resp.AddData(res.Data)
	}

	resp.WithError(res.Err)
	resp.MergeExtensions(res.Extensions)
}

<<<<<<< HEAD
// noopCompletion just passes back it's result and err arguments
func noopCompletion(ctx context.Context, resolved *Resolved) {}

// Once a result has been returned from Dgraph, that result needs to be worked
// through for two main reasons:
//
// 1) (null insertion)
//    Where an edge was requested in a query, but isn't in the store, Dgraph just
//    won't return an edge for that in the results.  But GraphQL wants those as
//    "null" in the result.  And then we need to inspect those nulls via pt (2)
//
// 2) (error propagation)
//    The schema is a contract with consumers.  So if there's an `f: T!` in the
//    schema, that says: "this API never returns a null f".  If f turned out null
//    in the results, then returning null would break the contract.  GraphQL specifies
//    a set of rules about how to propagate and record those errors.
//
//    The basic intuition is that if we asked for something that's nullable and we
//    got back a null/error, then that's fine, just set it to null.  But if we asked
//    for something non-nullable and got a null/error, then the object we are building
//    is in an error state, and we should propagate that up to it's parent, and so
//    on, until we reach a nullable field, or the top level.
//
// The completeXYZ() functions below essentially covers the value completion alg from
// https://graphql.github.io/graphql-spec/June2018/#sec-Value-Completion.
// see also: error propagation
// https://graphql.github.io/graphql-spec/June2018/#sec-Errors-and-Non-Nullability
// and the spec requirements for response
// https://graphql.github.io/graphql-spec/June2018/#sec-Response.
//
// There's three basic types to consider here: GraphQL object types (equals json
// objects in the result), list types (equals lists of objects or scalars), and
// values (either scalar values, lists or objects).
//
// So the algorithm is a three way mutual recursion between those types.
//
// That works like this... if part of the json result from Dgraph
// looked like:
//
// {
//   "name": "A name"
//   "friends": [
//     { "name": "Friend 1"},
//     { "name": "Friend 2", "friends": [...] }
//   ]
// }
//
// Then, schematically, the recursion tree would look like:
//
// completeObject ( {
//   "name": completeValue("A name")
//   "friends": completeValue( completeList([
//     completeValue (completeObject ({ "name": completeValue ("Friend 1")} )),
//     completeValue (completeObject ({
//                           "name": completeValue("Friend 2"),
//                           "friends": completeValue ( completeList([ completeObject(..), ..]) } )
//

// completeDgraphResult starts the recursion with field as the top level GraphQL
// query and dgResult as the matching full Dgraph result.  Always returns a valid
// JSON []byte of the form
//   { "query-name": null }
// if there's no result, or
//   { "query-name": ... }
// if there is a result.
//
// Returned errors are generally lists of errors resulting from the value completion
// algorithm that may emit multiple errors
func completeDgraphResult(
	ctx context.Context,
	field schema.Field,
	dgResult []byte,
	e error) *Resolved {

	span := trace.FromContext(ctx)
	stop := x.SpanTimer(span, "completeDgraphResult")
	defer stop()

	// We need an initial case in the alg because Dgraph always returns a list
	// result no matter what.
	//
	// If the query was for a non-list type, that needs to be corrected:
	//
	//   { "q":[{ ... }] }  --->  { "q":{ ... } }
	//
	// Also, if the query found nothing at all, that needs correcting too:
	//
	//    { }  --->  { "q": null }

	nullResponse := func(err error) *Resolved {
		return &Resolved{
			Data:  nil,
			Field: field,
			Err:   err,
		}
	}

	dgraphError := func() *Resolved {
		glog.Errorf("Could not process Dgraph result : \n%s", string(dgResult))
		return nullResponse(
			x.GqlErrorf("Couldn't process the result from Dgraph.  " +
				"This probably indicates a bug in Dgraph. Please let us know by filing an issue.").
				WithLocations(field.Location()))
	}

	if len(dgResult) == 0 {
		return nullResponse(e)
	}

	errs := schema.AsGQLErrors(e)

	// Dgraph should only return {} or a JSON object.  Also,
	// GQL type checking should ensure query results are only object types
	// https://graphql.github.io/graphql-spec/June2018/#sec-Query
	// So we are only building object results.
	var valToComplete map[string]interface{}
	d := json.NewDecoder(bytes.NewBuffer(dgResult))
	d.UseNumber()
	err := d.Decode(&valToComplete)
	if err != nil {
		glog.Errorf("%+v \n Dgraph result :\n%s\n",
			errors.Wrap(err, "failed to unmarshal Dgraph query result"),
			string(dgResult))
		return nullResponse(
			schema.GQLWrapLocationf(err, field.Location(), "couldn't unmarshal Dgraph result"))
	}

	switch val := valToComplete[field.DgraphAlias()].(type) {
	case []interface{}:
		if field.Type().ListType() == nil {
			// Turn Dgraph list result to single object
			// "q":[{ ... }] ---> "q":{ ... }

			var internalVal interface{}

			if len(val) > 0 {
				var ok bool
				if internalVal, ok = val[0].(map[string]interface{}); !ok {
					// This really shouldn't happen. Dgraph only returns arrays
					// of json objects.
					return dgraphError()
				}
			}

			if len(val) > 1 {
				// If we get here, then we got a list result for a query that expected
				// a single item.  That probably indicates a schema error, or maybe
				// a bug in GraphQL processing or some data corruption.
				//
				// We'll continue and just try the first item to return some data.

				glog.Errorf("Got a list of length %v from Dgraph when expecting a "+
					"one-item list.\n", len(val))

				errs = append(errs,
					x.GqlErrorf(
						"Dgraph returned a list, but %s (type %s) was expecting just one item.  "+
							"The first item in the list was used to produce the result.",
						field.Name(), field.Type().String()).WithLocations(field.Location()))
			}

			valToComplete[field.DgraphAlias()] = internalVal
		}
	case interface{}:
		// no need to error in this case, this can be returned for custom HTTP query/mutation
	default:
		if val != nil {
			return dgraphError()
		}

		// valToComplete[field.Name()] is nil, so resolving for the
		// { } ---> "q": null
		// case
	}

	// TODO: correctly handle DgraphAlias for custom field resolution, at present it uses f.Name(),
	// it should be using f.DgraphAlias() to get values from valToComplete.
	// It works ATM because there hasn't been a scenario where there are two fields with same
	// name in implementing types of an interface with @custom on some field in those types.
	err = resolveCustomFields(field.SelectionSet(), valToComplete[field.DgraphAlias()])
	if err != nil {
		errs = append(errs, schema.AsGQLErrors(err)...)
	}

	return &Resolved{
		Data:  valToComplete,
		Field: field,
		Err:   errs,
	}
}

func copyTemplate(input interface{}) (interface{}, error) {
	b, err := json.Marshal(input)
	if err != nil {
		return nil, errors.Wrapf(err, "while marshaling map input: %+v", input)
	}

	var result interface{}
	if err := json.Unmarshal(b, &result); err != nil {
		return nil, errors.Wrapf(err, "while unmarshalling into map: %s", b)
	}
	return result, nil
}

func keyNotFoundError(f schema.Field, key string) *x.GqlError {
	return x.GqlErrorf("Evaluation of custom field failed because key: %s "+
		"could not be found in the JSON response returned by external request "+
		"for field: %s within type: %s.", key, f.Name(),
		f.GetObjectName()).WithLocations(f.Location())
}

func jsonMarshalError(err error, f schema.Field, input interface{}) *x.GqlError {
	return x.GqlErrorf("Evaluation of custom field failed because json marshaling "+
		"(of: %+v) returned an error: %s for field: %s within type: %s.", input, err,
		f.Name(), f.GetObjectName()).WithLocations(f.Location())
}

func jsonUnmarshalError(err error, f schema.Field) *x.GqlError {
	return x.GqlErrorf("Evaluation of custom field failed because json unmarshaling"+
		" result of external request failed (with error: %s) for field: %s within "+
		"type: %s.", err, f.Name(), f.GetObjectName()).WithLocations(
		f.Location())
}

func externalRequestError(err error, f schema.Field) *x.GqlError {
	return x.GqlErrorf("Evaluation of custom field failed because external request"+
		" returned an error: %s for field: %s within type: %s.", err, f.Name(),
		f.GetObjectName()).WithLocations(f.Location())
}

func internalServerError(err error, f schema.Field) error {
	return schema.GQLWrapLocationf(err, f.Location(), "evaluation of custom field failed"+
		" for field: %s within type: %s.", f.Name(), f.GetObjectName())
}

type graphqlResp struct {
	Data   map[string]interface{} `json:"data,omitempty"`
	Errors x.GqlErrorList         `json:"errors,omitempty"`
}

func resolveCustomField(f schema.Field, vals []interface{}, mu *sync.RWMutex, errCh chan error) {
	defer api.PanicHandler(func(err error) {
		errCh <- internalServerError(err, f)
	})

	fconf, err := f.CustomHTTPConfig()
	if err != nil {
		errCh <- err
		return
	}

	// Here we build the input for resolving the fields which is sent as the body for the request.
	inputs := make([]interface{}, len(vals))

	graphql := fconf.RemoteGqlQueryName != ""
	// For GraphQL requests, we substitute arguments in the GraphQL query/mutation to make to
	// the remote endpoint using the values of other fields obtained from Dgraph.
	if graphql {
		requiredArgs := fconf.RequiredArgs
		for i := 0; i < len(inputs); i++ {
			vars := make(map[string]interface{})
			// vals[i] has all the values fetched for this type from Dgraph, lets copy over the
			// values required to process the remote GraphQL for the field into a new map.
			mu.RLock()
			m := vals[i].(map[string]interface{})
			for k, v := range m {
				if _, ok := requiredArgs[k]; ok {
					vars[k] = v
				}
			}
			mu.RUnlock()
			inputs[i] = vars
		}
	} else {
		for i := 0; i < len(inputs); i++ {
			if fconf.Template == nil {
				continue
			}
			temp, err := copyTemplate(*fconf.Template)
			if err != nil {
				errCh <- err
				return
			}

			mu.RLock()
			schema.SubstituteVarsInBody(&temp, vals[i].(map[string]interface{}))
			mu.RUnlock()
			inputs[i] = temp
		}
	}

	if fconf.Mode == schema.BATCH {
		var requestInput interface{}
		requestInput = inputs

		if graphql {
			body := make(map[string]interface{})
			body["query"] = fconf.RemoteGqlQuery
			body["variables"] = map[string]interface{}{fconf.GraphqlBatchModeArgument: requestInput}
			requestInput = body
		}

		b, err := json.Marshal(requestInput)
		if err != nil {
			errCh <- x.GqlErrorList{jsonMarshalError(err, f, inputs)}
			return
		}

		b, status, err := makeRequest(nil, fconf.Method, fconf.URL, string(b), fconf.ForwardHeaders)
		if err != nil {
			errCh <- x.GqlErrorList{externalRequestError(err, f)}
			return
		}

		// To collect errors from remote GraphQL endpoint and those encountered during execution.
		var errs error
		var result []interface{}
		var rerr restErr
		if graphql {
			resp := &graphqlResp{}
			err = json.Unmarshal(b, resp)
			if err != nil {
				errCh <- x.GqlErrorList{jsonUnmarshalError(err, f)}
				return
			}

			if len(resp.Errors) > 0 {
				errs = schema.AppendGQLErrs(errs, resp.Errors)
			}
			var ok bool
			result, ok = resp.Data[fconf.RemoteGqlQueryName].([]interface{})
			if !ok {
				errCh <- schema.AppendGQLErrs(errs, keyNotFoundError(f, fconf.RemoteGqlQueryName))
				return
			}
		} else {
			if status >= 200 && status < 300 {
				if err = json.Unmarshal(b, &result); err != nil {
					errCh <- x.GqlErrorList{jsonUnmarshalError(err, f)}
					return
				}
			} else {
				if err = json.Unmarshal(b, &rerr); err != nil {
					err = errors.Errorf("unexpected error with: %v", status)
					errCh <- x.GqlErrorList{externalRequestError(err, f)}
					return
				} else {
					errCh <- rerr.Errors
					return
				}
			}
		}
		if len(result) != len(vals) {
			gqlErr := x.GqlErrorf("Evaluation of custom field failed because expected result of "+
				"external request to be of size %v, got: %v for field: %s within type: %s.",
				len(vals), len(result), f.Name(), f.GetObjectName()).WithLocations(f.Location())
			errCh <- schema.AppendGQLErrs(errs, gqlErr)
			return
		}

		// Here we walk through all the objects in the array and substitute the value
		// that we got from the remote endpoint with the right key in the object.
		mu.Lock()
		for idx, val := range vals {
			val.(map[string]interface{})[f.Name()] = result[idx]
			vals[idx] = val
		}
		mu.Unlock()
		errCh <- errs
		return
	}

	// This is single mode, make calls concurrently for each input and fill in the results.
	errChan := make(chan error, len(inputs))
	for i := 0; i < len(inputs); i++ {
		go func(idx int, input interface{}) {
			defer api.PanicHandler(
				func(err error) {
					errChan <- internalServerError(err, f)
				})

			requestInput := input
			if graphql {
				body := make(map[string]interface{})
				body["query"] = fconf.RemoteGqlQuery
				body["variables"] = input
				requestInput = body
			}

			b, err := json.Marshal(requestInput)
			if err != nil {
				errChan <- x.GqlErrorList{jsonMarshalError(err, f, requestInput)}
				return
			}

			url := fconf.URL
			if !graphql {
				// For REST requests, we'll have to substitute the variables used in the URL.
				mu.RLock()
				url, err = schema.SubstituteVarsInURL(url,
					vals[idx].(map[string]interface{}))
				if err != nil {
					mu.RUnlock()
					gqlErr := x.GqlErrorf("Evaluation of custom field failed while substituting "+
						"variables into URL for remote endpoint with an error: %s for field: %s "+
						"within type: %s.", err, f.Name(),
						f.GetObjectName()).WithLocations(f.Location())
					errChan <- x.GqlErrorList{gqlErr}
					return
				}
				mu.RUnlock()
			}

			b, status, err := makeRequest(nil, fconf.Method, url, string(b), fconf.ForwardHeaders)
			if err != nil {
				errChan <- x.GqlErrorList{externalRequestError(err, f)}
				return
			}

			var result interface{}
			var rerr restErr
			var errs error
			if graphql {
				resp := &graphqlResp{}
				if err = json.Unmarshal(b, resp); err != nil {
					errChan <- x.GqlErrorList{jsonUnmarshalError(err, f)}
					return
				}

				if len(resp.Errors) > 0 {
					errs = schema.AppendGQLErrs(errs, resp.Errors)
				}
				var ok bool
				result, ok = resp.Data[fconf.RemoteGqlQueryName]
				if !ok {
					errChan <- schema.AppendGQLErrs(errs,
						keyNotFoundError(f, fconf.RemoteGqlQueryName))
					return
				}
			} else {
				if status >= 200 && status < 300 {
					if err = json.Unmarshal(b, &result); err != nil {
						errCh <- x.GqlErrorList{jsonUnmarshalError(err, f)}
						return
					}
				} else {
					if err = json.Unmarshal(b, &rerr); err != nil {
						err = errors.Errorf("unexpected error with: %v", status)
						errCh <- x.GqlErrorList{externalRequestError(err, f)}
						return
					} else {
						errCh <- rerr.Errors
						return
					}
				}
			}
			mu.Lock()
			val, ok := vals[idx].(map[string]interface{})
			if ok {
				val[f.Name()] = result
			}
			mu.Unlock()
			errChan <- errs
		}(i, inputs[i])
	}

	var errs error
	// Some of the errors can be null, so lets collect the non-null errors here.
	for i := 0; i < len(inputs); i++ {
		e := <-errChan
		if e != nil {
			errs = schema.AppendGQLErrs(errs, e)
		}
	}

	errCh <- errs
}

// resolveNestedFields resolves fields which themselves don't have the @custom directive but their
// children might
//
// queryUser {
//	 id
//	 classes {
//	   name @custom...
//   }
// }
// In the example above, resolveNestedFields would be called on classes field and vals would be the
// list of all users.
func resolveNestedFields(f schema.Field, vals []interface{}, mu *sync.RWMutex,
	errCh chan error) {
	defer api.PanicHandler(func(err error) {
		errCh <- internalServerError(err, f)
	})

	// If this field doesn't have custom directive and also doesn't have any children,
	// then there is nothing to do and we can just continue.
	if len(f.SelectionSet()) == 0 {
		errCh <- nil
		return
	}

	// Here below we do the de-duplication by walking through the result set. That is we would
	// go over vals and find the data for f to collect all unique values.
	var input []interface{}
	// node stores the pointer for a node. It is a map from id to the map for it.
	nodes := make(map[string]interface{})

	idField := f.Type().IDField()
	if idField == nil {
		idField = f.Type().XIDField()
		if idField == nil {
			// This should not happen as we only allow custom fields on types which either have
			// ID or a field with @id directive.
			errCh <- nil
			return
		}
	}

	idFieldName := idField.Name()
	castInterfaceToSlice := func(tmpVals interface{}) []interface{} {
		var fieldVals []interface{}
		switch tv := tmpVals.(type) {
		case []interface{}:
			fieldVals = tv
		case interface{}:
			fieldVals = []interface{}{tv}
		}
		return fieldVals
	}
	// Here we walk through the array and collect all unique values for this field. In the
	// example at the start of the function, we could be collecting all unique classes
	// across all users. This is where the batching happens so that we make one call per
	// field and not a separate call per user.
	mu.RLock()
	for _, v := range vals {
		val, ok := v.(map[string]interface{})
		if !ok {
			continue
		}
		tmpVals, ok := val[f.Name()]
		if !ok {
			continue
		}
		fieldVals := castInterfaceToSlice(tmpVals)
		for _, fieldVal := range fieldVals {
			fv, ok := fieldVal.(map[string]interface{})
			if !ok {
				continue
			}
			id, ok := fv[idFieldName].(string)
			if !ok {
				// If a type has a field of type ID! and it is not explicitly requested by the
				// user as part of the query, we would still have asked for it under the alias
				// dgraph.uid, so let's look for that here.
				id, ok = fv["dgraph.uid"].(string)
				if !ok {
					continue
				}
			}
			if _, ok := nodes[id]; !ok {
				input = append(input, fieldVal)
				nodes[id] = fieldVal
			}
		}
	}
	mu.RUnlock()

	if err := resolveCustomFields(f.SelectionSet(), input); err != nil {
		errCh <- err
		return
	}

	mu.Lock()
	for _, v := range vals {
		val, ok := v.(map[string]interface{})
		if !ok {
			continue
		}
		tmpVals, ok := val[f.Name()]
		if !ok {
			continue
		}
		fieldVals := castInterfaceToSlice(tmpVals)
		for idx, fieldVal := range fieldVals {
			fv, ok := fieldVal.(map[string]interface{})
			if !ok {
				continue
			}
			id, ok := fv[idFieldName].(string)
			if !ok {
				id, ok = fv["dgraph.uid"].(string)
				if !ok {
					continue
				}
			}
			// Get the pointer of the map corresponding to this id and put it at the
			// correct place.
			mval := nodes[id]
			fieldVals[idx] = mval
		}
	}
	mu.Unlock()
	errCh <- nil
}

// resolveCustomFields resolves fields with custom directive. Here is the rough algorithm that it
// follows.
// queryUser {
//	name @custom
//	age
//	school {
//		name
//		children
//		class { @custom
//			name
//			numChildren
//		}
//	}
//	cars { @custom
//		name
//	}
// }
// For fields with @custom directive
// 1. There would be one query sent to the remote endpoint.
// 2. In the above example, to fetch class all the school ids would be aggregated across different
// users deduplicated and then one query sent. The results would then be filled back appropriately.
//
// For fields without custom directive we recursively call resolveCustomFields and let it do the
// work.
// TODO - We can be smarter about this and know before processing the query if we should be making
// this recursive call upfront.
func resolveCustomFields(fields []schema.Field, data interface{}) error {
	if data == nil {
		return nil
	}

	var vals []interface{}
	switch v := data.(type) {
	case []interface{}:
		vals = v
	case interface{}:
		vals = []interface{}{v}
	}

	if len(vals) == 0 {
		return nil
	}

	// This mutex protects access to vals as it is concurrently read and written to by multiple
	// goroutines.
	mu := &sync.RWMutex{}
	errCh := make(chan error, len(fields))
	numRoutines := 0

	for _, f := range fields {
		if f.Skip() || !f.Include() {
			continue
		}

		numRoutines++
		hasCustomDirective, _ := f.HasCustomDirective()
		if !hasCustomDirective {
			go resolveNestedFields(f, vals, mu, errCh)
		} else {
			go resolveCustomField(f, vals, mu, errCh)
		}
	}

	var errs error
	for i := 0; i < numRoutines; i++ {
		if err := <-errCh; err != nil {
			errs = schema.AppendGQLErrs(errs, err)
		}
	}

	return errs
}

// completeObject builds a json GraphQL result object for the current query level.
// It returns a bracketed json object like { f1:..., f2:..., ... }.
//
// fields are all the fields from this bracketed level in the GraphQL  query, e.g:
// {
//   name
//   dob
//   friends {...}
// }
// If it's the top level of a query then it'll be the top level query name.
//
// typ is the expected type matching those fields, e.g. above that'd be something
// like the `Person` type that has fields name, dob and friends.
//
// res is the results map from Dgraph for this level of the query.  This map needn't
// contain values for all the requested fields, e.g. if there's no corresponding
// values in the store or if the query contained a filter that excluded a value.
// So res might be the map : name->"A Name", friends -> []interface{}
//
// completeObject fills out this result putting in null for any missing values
// (dob above) and applying GraphQL error propagation for any null fields that the
// schema says can't be null.
//
// Example:
//
// if the map is name->"A Name", friends -> []interface{}
//
// and "dob" is nullable then the result should be json object
// {"name": "A Name", "dob": null, "friends": ABC}
// where ABC is the result of applying completeValue to res["friends"]
//
// if "dob" were non-nullable (maybe it's type is DateTime!), then the result is
// nil and the error propagates to the enclosing level.
func completeObject(
	path []interface{},
	fields []schema.Field,
	res map[string]interface{}) ([]byte, x.GqlErrorList) {

	var errs x.GqlErrorList
	var buf bytes.Buffer
	comma := ""

	// Below map keeps track of fields which have been seen as part of
	// interface to avoid double entry in the resulting response
	seenField := make(map[string]bool)

	x.Check2(buf.WriteRune('{'))
	dgraphTypes, ok := res["dgraph.type"].([]interface{})
	for _, f := range fields {
		if f.Skip() || !f.Include() {
			continue
		}

		includeField := true
		// If typ is an interface, and dgraphTypes contains another type, then we ignore
		// fields which don't start with that type. This would happen when multiple
		// fragments (belonging to different types) are requested within a query for an interface.

		// If the dgraphPredicate doesn't start with the typ.Name(), then this field belongs to
		// a concrete type, lets check that it has inputType as the prefix, otherwise skip it.
		if len(dgraphTypes) > 0 {
			includeField = f.IncludeInterfaceField(dgraphTypes)
		}
		if _, ok := seenField[f.ResponseName()]; ok {
			includeField = false
		}
		if !includeField {
			continue
		}

		x.Check2(buf.WriteString(comma))
		x.Check2(buf.WriteRune('"'))
		x.Check2(buf.WriteString(f.ResponseName()))
		x.Check2(buf.WriteString(`": `))

		seenField[f.ResponseName()] = true

		val := res[f.DgraphAlias()]
		if f.Name() == schema.Typename {
			// From GraphQL spec:
			// https://graphql.github.io/graphql-spec/June2018/#sec-Type-Name-Introspection
			// "GraphQL supports type name introspection at any point within a query by the
			// meta‐field  __typename: String! when querying against any Object, Interface,
			// or Union. It returns the name of the object type currently being queried."

			// If we have dgraph.type information, we will use that to figure out the type
			// otherwise we will get it from the schema.
			if ok {
				val = f.TypeName(dgraphTypes)
			} else {
				val = f.GetObjectName()
			}
		}

		// Check that we should check that data should be of list type when we expect
		// f.Type().ListType() to be non-nil.
		if val != nil && f.Type().ListType() != nil {
			switch val.(type) {
			case []interface{}, []map[string]interface{}:
			default:
				// We were expecting a list but got a value which wasn't a list. Lets return an
				// error.
				return nil, x.GqlErrorList{&x.GqlError{
					Message:   errExpectedList,
					Locations: []x.Location{f.Location()},
					Path:      copyPath(path),
				}}
			}
		}
		completed, err := completeValue(append(path, f.ResponseName()), f, val)
		errs = append(errs, err...)
		if completed == nil {
			if !f.Type().Nullable() {
				return nil, errs
			}
			completed = []byte(`null`)
		}
		x.Check2(buf.Write(completed))
		comma = ", "
	}
	x.Check2(buf.WriteRune('}'))

	return buf.Bytes(), errs
}

// completeValue applies the value completion algorithm to a single value, which
// could turn out to be a list or object or scalar value.
func completeValue(
	path []interface{},
	field schema.Field,
	val interface{}) ([]byte, x.GqlErrorList) {

	switch val := val.(type) {
	case map[string]interface{}:
		switch field.Type().Name() {
		case "String", "ID", "Boolean", "Float", "Int", "Int64", "DateTime":
			return nil, x.GqlErrorList{&x.GqlError{
				Message:   errExpectedScalar,
				Locations: []x.Location{field.Location()},
				Path:      copyPath(path),
			}}
		}
		enumValues := field.EnumValues()
		if len(enumValues) > 0 {
			return nil, x.GqlErrorList{&x.GqlError{
				Message:   errExpectedScalar,
				Locations: []x.Location{field.Location()},
				Path:      copyPath(path),
			}}
		}

		return completeObject(path, field.SelectionSet(), val)
	case []interface{}:
		return completeList(path, field, val)
	case []map[string]interface{}:
		// This case is different from the []interface{} case above and is true for admin queries
		// where we built the val ourselves.
		listVal := make([]interface{}, 0, len(val))
		for _, v := range val {
			listVal = append(listVal, v)
		}
		return completeList(path, field, listVal)
	default:
		if val == nil {
			if field.Type().ListType() != nil {
				// We could choose to set this to null.  This is our decision, not
				// anything required by the GraphQL spec.
				//
				// However, if we query, for example, for a persons's friends with
				// some restrictions, and there aren't any, is that really a case to
				// set this at null and error if the list is required?  What
				// about if an person has just been added and doesn't have any friends?
				// Doesn't seem right to add null and cause error propagation.
				//
				// Seems best if we pick [], rather than null, as the list value if
				// there's nothing in the Dgraph result.
				return []byte("[]"), nil
			}

			if field.Type().Nullable() {
				return []byte("null"), nil
			}

			gqlErr := x.GqlErrorf(
				"Non-nullable field '%s' (type %s) was not present in result from Dgraph.  "+
					"GraphQL error propagation triggered.", field.Name(), field.Type()).
				WithLocations(field.Location())
			gqlErr.Path = copyPath(path)

			return nil, x.GqlErrorList{gqlErr}
		}

		// val is a scalar
		val, gqlErr := coerceScalar(val, field, path)
		if len(gqlErr) != 0 {
			return nil, gqlErr
		}

		// Can this ever error?  We can't have an unsupported type or value because
		// we just unmarshaled this val.
		b, err := json.Marshal(val)
		if err != nil {
			gqlErr := x.GqlErrorf(
				"Error marshalling value for field '%s' (type %s).  "+
					"Resolved as null (which may trigger GraphQL error propagation) ",
				field.Name(), field.Type()).
				WithLocations(field.Location())
			gqlErr.Path = copyPath(path)

			if field.Type().Nullable() {
				return []byte("null"), x.GqlErrorList{gqlErr}
			}

			return nil, x.GqlErrorList{gqlErr}
		}

		return b, nil
	}
}

// coerceScalar coerces a scalar value to field.Type() if possible according to the coercion rules
// defined in the GraphQL spec. If this is not possible, then it returns an error.
func coerceScalar(val interface{}, field schema.Field, path []interface{}) (interface{},
	x.GqlErrorList) {

	valueCoercionError := func(val interface{}) x.GqlErrorList {
		gqlErr := x.GqlErrorf(
			"Error coercing value '%+v' for field '%s' to type %s.",
			val, field.Name(), field.Type().Name()).
			WithLocations(field.Location())
		gqlErr.Path = copyPath(path)
		return x.GqlErrorList{gqlErr}
	}

	switch field.Type().Name() {
	case "String", "ID":
		switch v := val.(type) {
		case float64:
			val = strconv.FormatFloat(v, 'f', -1, 64)
		case int64:
			val = strconv.FormatInt(v, 10)
		case bool:
			val = strconv.FormatBool(v)
		case string:
		case json.Number:
			val = v.String()
		default:
			return nil, valueCoercionError(v)
		}
	case "Boolean":
		switch v := val.(type) {
		case string:
			val = len(v) > 0
		case bool:
		case json.Number:
			valFloat, _ := v.Float64()
			val = valFloat != 0
		default:
			return nil, valueCoercionError(v)
		}
	case "Int":
		switch v := val.(type) {
		case float64:
			// The spec says that we can coerce a Float value to Int, if we don't lose information.
			// See: https: //spec.graphql.org/June2018/#sec-Float
			// Lets try to see if this number could be converted to int32 without losing
			// information, otherwise return error.
			// See: https://github.com/golang/go/issues/19405 to understand why the comparison
			// should be done after double conversion.
			i32Val := int32(v)
			if v == float64(i32Val) {
				val = i32Val
			} else {
				return nil, valueCoercionError(v)
			}
		case bool:
			if v {
				val = 1
			} else {
				val = 0
			}
		case string:
			i, err := strconv.ParseFloat(v, 64)
			// An error can be encountered if we had a value that can't be fit into
			// a 64 bit floating point number..
			// Lets try to see if this number could be converted to int32 without losing
			// information, otherwise return error.
			if err != nil {
				return nil, valueCoercionError(v)
			}
			i32Val := int32(i)
			if i == float64(i32Val) {
				val = i32Val
			} else {
				return nil, valueCoercionError(v)
			}
		case int64:
			if v > math.MaxInt32 || v < math.MinInt32 {
				return nil, valueCoercionError(v)
			}
		case int:
			// numUids are added as int, so we need special handling for that.
			if v > math.MaxInt32 || v < math.MinInt32 {
				return nil, valueCoercionError(v)
			}
		case json.Number:
			// We have already checked range for int32 at input validation time.
			// So now just parse and check errors.
			i, err := strconv.ParseFloat(v.String(), 64)
			if err != nil {
				return nil, valueCoercionError(v)
			}
			i32Val := int32(i)
			if i == float64(i32Val) {
				val = i32Val
			} else {
				return nil, valueCoercionError(v)
			}
		default:
			return nil, valueCoercionError(v)
		}
	case "Int64":
		switch v := val.(type) {
		case bool:
			if v {
				val = 1
			} else {
				val = 0
			}
		case string:
			i, err := strconv.ParseInt(v, 10, 64)
			// An error can be encountered if we had a value that can't be fit into
			// a 64 bit int or because of other parsing issues.
			if err != nil {
				return nil, valueCoercionError(v)
			}
			val = i
		case int64:
			// this case is for admin, nothing to do here
		case json.Number:
			// To use whole 64-bit range for int64 without any coercing,
			// We pass int64 values as string to dgraph and parse it as integer here
			i, err := strconv.ParseInt(v.String(), 10, 64)
			if err != nil {
				return nil, valueCoercionError(v)
			}
			val = i
		default:
			return nil, valueCoercionError(v)
		}
	case "Float":
		switch v := val.(type) {
		case bool:
			if v {
				val = 1.0
			} else {
				val = 0.0
			}
		case string:
			i, err := strconv.ParseFloat(v, 64)
			// An error can be encountered if we had a value that can't be fit into
			// a 64 bit floating point number or because of other parsing issues.
			if err != nil {
				return nil, valueCoercionError(v)
			}
			val = i
		case json.Number:
			i, err := strconv.ParseFloat(v.String(), 64)
			if err != nil {
				return nil, valueCoercionError(v)
			}
			val = i
		case float64:
		default:
			return nil, valueCoercionError(v)
		}
	case "DateTime":
		switch v := val.(type) {
		case string:
			if _, err := types.ParseTime(v); err != nil {
				return nil, valueCoercionError(v)
			}
		case json.Number:
			valFloat, _ := v.Float64()
			truncated := math.Trunc(valFloat)
			if truncated == valFloat {
				// Lets interpret int values as unix timestamp.
				t := time.Unix(int64(truncated), 0).UTC()
				val = t.Format(time.RFC3339)
			} else {
				return nil, valueCoercionError(v)
			}
		default:
			return nil, valueCoercionError(v)
		}
	default:
		enumValues := field.EnumValues()
		// At this point we should only get fields which are of ENUM type, so we can return
		// an error if we don't get any enum values.
		if len(enumValues) == 0 {
			return nil, valueCoercionError(val)
		}
		switch v := val.(type) {
		case string:
			// Lets check that the enum value is valid.
			valid := false
			for _, ev := range enumValues {
				if ev == v {
					valid = true
					break
				}
			}
			if !valid {
				return nil, valueCoercionError(val)
			}
		default:
			return nil, valueCoercionError(v)
		}
	}
	return val, nil
}

// completeList applies the completion algorithm to a list field and result.
//
// field is one field from the query - which should have a list type in the
// GraphQL schema.
//
// values is the list of values found by the query for this field.
//
// completeValue() is applied to every list element, but
// the type of field can only be a scalar list like [String], or an object
// list like [Person], so schematically the final result is either
// [ completeValue("..."), completeValue("..."), ... ]
// or
// [ completeObject({...}), completeObject({...}), ... ]
// depending on the type of list.
//
// If the list has non-nullable elements (a type like [T!]) and any of those
// elements resolve to null, then the whole list is crushed to null.
func completeList(
	path []interface{},
	field schema.Field,
	values []interface{}) ([]byte, x.GqlErrorList) {

	var buf bytes.Buffer
	var errs x.GqlErrorList
	comma := ""

	if field.Type().ListType() == nil {
		// This means a bug on our part - in rewriting, schema generation,
		// or Dgraph returned something unexpected.
		//
		// Let's crush it to null so we still get something from the rest of the
		// query and log the error.
		return mismatched(path, field, values)
	}

	x.Check2(buf.WriteRune('['))
	for i, b := range values {
		r, err := completeValue(append(path, i), field, b)
		errs = append(errs, err...)
		x.Check2(buf.WriteString(comma))
		if r == nil {
			if !field.Type().ListType().Nullable() {
				// Unlike the choice in completeValue() above, where we turn missing
				// lists into [], the spec explicitly calls out:
				//  "If a List type wraps a Non-Null type, and one of the
				//  elements of that list resolves to null, then the entire list
				//  must resolve to null."
				//
				// The list gets reduced to nil, but an error recording that must
				// already be in errs.  See
				// https://graphql.github.io/graphql-spec/June2018/#sec-Errors-and-Non-Nullability
				// "If the field returns null because of an error which has already
				// been added to the "errors" list in the response, the "errors"
				// list must not be further affected."
				// The behavior is also in the examples in here:
				// https://graphql.github.io/graphql-spec/June2018/#sec-Errors
				return nil, errs
			}
			x.Check2(buf.WriteString("null"))
		} else {
			x.Check2(buf.Write(r))
		}
		comma = ", "
	}
	x.Check2(buf.WriteRune(']'))

	return buf.Bytes(), errs
}

func mismatched(
	path []interface{},
	field schema.Field,
	values []interface{}) ([]byte, x.GqlErrorList) {

	glog.Errorf("completeList() called in resolving %s (Line: %v, Column: %v), "+
		"but its type is %s.\n"+
		"That could indicate the Dgraph schema doesn't match the GraphQL schema.",
		field.Name(), field.Location().Line, field.Location().Column, field.Type().Name())

	gqlErr := &x.GqlError{
		Message:   errExpectedObject,
		Locations: []x.Location{field.Location()},
		Path:      copyPath(path),
	}

	val, errs := completeValue(path, field, nil)
	return val, append(errs, gqlErr)
}

func copyPath(path []interface{}) []interface{} {
	result := make([]interface{}, len(path))
	copy(result, path)
	return result
}

// maxPathLength finds the max length (including list indexes) of any path in the 'query' f.
// Used to pre-allocate a path buffer of the correct size before running completeObject on
// the top level query - means that we aren't reallocating slices multiple times
// during the complete* functions.
func maxPathLength(f schema.Field) int {
	childMax := 0
	for _, chld := range f.SelectionSet() {
		d := maxPathLength(chld)
		if d > childMax {
			childMax = d
		}
	}
	if f.Type().ListType() != nil {
		// It's f: [...], so add a space for field name and
		// a space for the index into the list
		return 2 + childMax
	}

	return 1 + childMax
}

=======
>>>>>>> 2949f566
// a httpResolver can resolve a single GraphQL field from an HTTP endpoint
type httpResolver struct {
	*http.Client
}

type httpQueryResolver httpResolver
type httpMutationResolver httpResolver

// NewHTTPQueryResolver creates a resolver that can resolve GraphQL query from an HTTP endpoint
func NewHTTPQueryResolver(hc *http.Client) QueryResolver {
	return &httpQueryResolver{hc}
}

// NewHTTPMutationResolver creates a resolver that resolves GraphQL mutation from an HTTP endpoint
func NewHTTPMutationResolver(hc *http.Client) MutationResolver {
	return &httpMutationResolver{hc}
}

func (hr *httpResolver) Resolve(ctx context.Context, field schema.Field) *Resolved {
	span := otrace.FromContext(ctx)
	stop := x.SpanTimer(span, "resolveHTTP")
	defer stop()

	resolved := hr.rewriteAndExecute(ctx, field)
	return resolved
}

func (hr *httpResolver) rewriteAndExecute(ctx context.Context, field schema.Field) *Resolved {
	hrc, err := field.CustomHTTPConfig()
	if err != nil {
		return EmptyResult(field, err)
	}

	// If this is a lambda field, it will always have a body template.
	// Just convert that into a lambda template.
	if field.HasLambdaDirective() {
		hrc.Template = schema.GetBodyForLambda(ctx, field, nil, hrc.Template)
	}

	fieldData, errs, hardErrs := hrc.MakeAndDecodeHTTPRequest(hr.Client, hrc.URL, hrc.Template,
		field)
	if hardErrs != nil {
		// Not using EmptyResult() here as we don't want to wrap the errors returned from remote
		// endpoints
		return &Resolved{
			Data:  field.NullResponse(),
			Field: field,
			Err:   hardErrs,
		}
	}

	return DataResult(field, map[string]interface{}{field.Name(): fieldData}, errs)
}

func (h *httpQueryResolver) Resolve(ctx context.Context, query schema.Query) *Resolved {
	return (*httpResolver)(h).Resolve(ctx, query)
}

func (h *httpMutationResolver) Resolve(ctx context.Context, mutation schema.Mutation) (*Resolved,
	bool) {
	resolved := (*httpResolver)(h).Resolve(ctx, mutation)
	return resolved, resolved.Err == nil || resolved.Err.Error() == ""
}

func EmptyResult(f schema.Field, err error) *Resolved {
	return &Resolved{
		Data:  f.NullResponse(),
		Field: f,
		Err:   schema.GQLWrapLocationf(err, f.Location(), "resolving %s failed", f.Name()),
	}
}

func DataResult(f schema.Field, data map[string]interface{}, err error) *Resolved {
	b, errs := schema.CompleteObject(f.PreAllocatePathSlice(), []schema.Field{f}, data)

	return &Resolved{
		Data:  b,
		Field: f,
		Err:   schema.AppendGQLErrs(err, errs),
	}
}

func newtimer(ctx context.Context, Duration *schema.OffsetDuration) schema.OffsetTimer {
	resolveStartTime, _ := ctx.Value(resolveStartTime).(time.Time)
	tf := schema.NewOffsetTimerFactory(resolveStartTime)
	return tf.NewOffsetTimer(Duration)
}<|MERGE_RESOLUTION|>--- conflicted
+++ resolved
@@ -670,1226 +670,6 @@
 	resp.MergeExtensions(res.Extensions)
 }
 
-<<<<<<< HEAD
-// noopCompletion just passes back it's result and err arguments
-func noopCompletion(ctx context.Context, resolved *Resolved) {}
-
-// Once a result has been returned from Dgraph, that result needs to be worked
-// through for two main reasons:
-//
-// 1) (null insertion)
-//    Where an edge was requested in a query, but isn't in the store, Dgraph just
-//    won't return an edge for that in the results.  But GraphQL wants those as
-//    "null" in the result.  And then we need to inspect those nulls via pt (2)
-//
-// 2) (error propagation)
-//    The schema is a contract with consumers.  So if there's an `f: T!` in the
-//    schema, that says: "this API never returns a null f".  If f turned out null
-//    in the results, then returning null would break the contract.  GraphQL specifies
-//    a set of rules about how to propagate and record those errors.
-//
-//    The basic intuition is that if we asked for something that's nullable and we
-//    got back a null/error, then that's fine, just set it to null.  But if we asked
-//    for something non-nullable and got a null/error, then the object we are building
-//    is in an error state, and we should propagate that up to it's parent, and so
-//    on, until we reach a nullable field, or the top level.
-//
-// The completeXYZ() functions below essentially covers the value completion alg from
-// https://graphql.github.io/graphql-spec/June2018/#sec-Value-Completion.
-// see also: error propagation
-// https://graphql.github.io/graphql-spec/June2018/#sec-Errors-and-Non-Nullability
-// and the spec requirements for response
-// https://graphql.github.io/graphql-spec/June2018/#sec-Response.
-//
-// There's three basic types to consider here: GraphQL object types (equals json
-// objects in the result), list types (equals lists of objects or scalars), and
-// values (either scalar values, lists or objects).
-//
-// So the algorithm is a three way mutual recursion between those types.
-//
-// That works like this... if part of the json result from Dgraph
-// looked like:
-//
-// {
-//   "name": "A name"
-//   "friends": [
-//     { "name": "Friend 1"},
-//     { "name": "Friend 2", "friends": [...] }
-//   ]
-// }
-//
-// Then, schematically, the recursion tree would look like:
-//
-// completeObject ( {
-//   "name": completeValue("A name")
-//   "friends": completeValue( completeList([
-//     completeValue (completeObject ({ "name": completeValue ("Friend 1")} )),
-//     completeValue (completeObject ({
-//                           "name": completeValue("Friend 2"),
-//                           "friends": completeValue ( completeList([ completeObject(..), ..]) } )
-//
-
-// completeDgraphResult starts the recursion with field as the top level GraphQL
-// query and dgResult as the matching full Dgraph result.  Always returns a valid
-// JSON []byte of the form
-//   { "query-name": null }
-// if there's no result, or
-//   { "query-name": ... }
-// if there is a result.
-//
-// Returned errors are generally lists of errors resulting from the value completion
-// algorithm that may emit multiple errors
-func completeDgraphResult(
-	ctx context.Context,
-	field schema.Field,
-	dgResult []byte,
-	e error) *Resolved {
-
-	span := trace.FromContext(ctx)
-	stop := x.SpanTimer(span, "completeDgraphResult")
-	defer stop()
-
-	// We need an initial case in the alg because Dgraph always returns a list
-	// result no matter what.
-	//
-	// If the query was for a non-list type, that needs to be corrected:
-	//
-	//   { "q":[{ ... }] }  --->  { "q":{ ... } }
-	//
-	// Also, if the query found nothing at all, that needs correcting too:
-	//
-	//    { }  --->  { "q": null }
-
-	nullResponse := func(err error) *Resolved {
-		return &Resolved{
-			Data:  nil,
-			Field: field,
-			Err:   err,
-		}
-	}
-
-	dgraphError := func() *Resolved {
-		glog.Errorf("Could not process Dgraph result : \n%s", string(dgResult))
-		return nullResponse(
-			x.GqlErrorf("Couldn't process the result from Dgraph.  " +
-				"This probably indicates a bug in Dgraph. Please let us know by filing an issue.").
-				WithLocations(field.Location()))
-	}
-
-	if len(dgResult) == 0 {
-		return nullResponse(e)
-	}
-
-	errs := schema.AsGQLErrors(e)
-
-	// Dgraph should only return {} or a JSON object.  Also,
-	// GQL type checking should ensure query results are only object types
-	// https://graphql.github.io/graphql-spec/June2018/#sec-Query
-	// So we are only building object results.
-	var valToComplete map[string]interface{}
-	d := json.NewDecoder(bytes.NewBuffer(dgResult))
-	d.UseNumber()
-	err := d.Decode(&valToComplete)
-	if err != nil {
-		glog.Errorf("%+v \n Dgraph result :\n%s\n",
-			errors.Wrap(err, "failed to unmarshal Dgraph query result"),
-			string(dgResult))
-		return nullResponse(
-			schema.GQLWrapLocationf(err, field.Location(), "couldn't unmarshal Dgraph result"))
-	}
-
-	switch val := valToComplete[field.DgraphAlias()].(type) {
-	case []interface{}:
-		if field.Type().ListType() == nil {
-			// Turn Dgraph list result to single object
-			// "q":[{ ... }] ---> "q":{ ... }
-
-			var internalVal interface{}
-
-			if len(val) > 0 {
-				var ok bool
-				if internalVal, ok = val[0].(map[string]interface{}); !ok {
-					// This really shouldn't happen. Dgraph only returns arrays
-					// of json objects.
-					return dgraphError()
-				}
-			}
-
-			if len(val) > 1 {
-				// If we get here, then we got a list result for a query that expected
-				// a single item.  That probably indicates a schema error, or maybe
-				// a bug in GraphQL processing or some data corruption.
-				//
-				// We'll continue and just try the first item to return some data.
-
-				glog.Errorf("Got a list of length %v from Dgraph when expecting a "+
-					"one-item list.\n", len(val))
-
-				errs = append(errs,
-					x.GqlErrorf(
-						"Dgraph returned a list, but %s (type %s) was expecting just one item.  "+
-							"The first item in the list was used to produce the result.",
-						field.Name(), field.Type().String()).WithLocations(field.Location()))
-			}
-
-			valToComplete[field.DgraphAlias()] = internalVal
-		}
-	case interface{}:
-		// no need to error in this case, this can be returned for custom HTTP query/mutation
-	default:
-		if val != nil {
-			return dgraphError()
-		}
-
-		// valToComplete[field.Name()] is nil, so resolving for the
-		// { } ---> "q": null
-		// case
-	}
-
-	// TODO: correctly handle DgraphAlias for custom field resolution, at present it uses f.Name(),
-	// it should be using f.DgraphAlias() to get values from valToComplete.
-	// It works ATM because there hasn't been a scenario where there are two fields with same
-	// name in implementing types of an interface with @custom on some field in those types.
-	err = resolveCustomFields(field.SelectionSet(), valToComplete[field.DgraphAlias()])
-	if err != nil {
-		errs = append(errs, schema.AsGQLErrors(err)...)
-	}
-
-	return &Resolved{
-		Data:  valToComplete,
-		Field: field,
-		Err:   errs,
-	}
-}
-
-func copyTemplate(input interface{}) (interface{}, error) {
-	b, err := json.Marshal(input)
-	if err != nil {
-		return nil, errors.Wrapf(err, "while marshaling map input: %+v", input)
-	}
-
-	var result interface{}
-	if err := json.Unmarshal(b, &result); err != nil {
-		return nil, errors.Wrapf(err, "while unmarshalling into map: %s", b)
-	}
-	return result, nil
-}
-
-func keyNotFoundError(f schema.Field, key string) *x.GqlError {
-	return x.GqlErrorf("Evaluation of custom field failed because key: %s "+
-		"could not be found in the JSON response returned by external request "+
-		"for field: %s within type: %s.", key, f.Name(),
-		f.GetObjectName()).WithLocations(f.Location())
-}
-
-func jsonMarshalError(err error, f schema.Field, input interface{}) *x.GqlError {
-	return x.GqlErrorf("Evaluation of custom field failed because json marshaling "+
-		"(of: %+v) returned an error: %s for field: %s within type: %s.", input, err,
-		f.Name(), f.GetObjectName()).WithLocations(f.Location())
-}
-
-func jsonUnmarshalError(err error, f schema.Field) *x.GqlError {
-	return x.GqlErrorf("Evaluation of custom field failed because json unmarshaling"+
-		" result of external request failed (with error: %s) for field: %s within "+
-		"type: %s.", err, f.Name(), f.GetObjectName()).WithLocations(
-		f.Location())
-}
-
-func externalRequestError(err error, f schema.Field) *x.GqlError {
-	return x.GqlErrorf("Evaluation of custom field failed because external request"+
-		" returned an error: %s for field: %s within type: %s.", err, f.Name(),
-		f.GetObjectName()).WithLocations(f.Location())
-}
-
-func internalServerError(err error, f schema.Field) error {
-	return schema.GQLWrapLocationf(err, f.Location(), "evaluation of custom field failed"+
-		" for field: %s within type: %s.", f.Name(), f.GetObjectName())
-}
-
-type graphqlResp struct {
-	Data   map[string]interface{} `json:"data,omitempty"`
-	Errors x.GqlErrorList         `json:"errors,omitempty"`
-}
-
-func resolveCustomField(f schema.Field, vals []interface{}, mu *sync.RWMutex, errCh chan error) {
-	defer api.PanicHandler(func(err error) {
-		errCh <- internalServerError(err, f)
-	})
-
-	fconf, err := f.CustomHTTPConfig()
-	if err != nil {
-		errCh <- err
-		return
-	}
-
-	// Here we build the input for resolving the fields which is sent as the body for the request.
-	inputs := make([]interface{}, len(vals))
-
-	graphql := fconf.RemoteGqlQueryName != ""
-	// For GraphQL requests, we substitute arguments in the GraphQL query/mutation to make to
-	// the remote endpoint using the values of other fields obtained from Dgraph.
-	if graphql {
-		requiredArgs := fconf.RequiredArgs
-		for i := 0; i < len(inputs); i++ {
-			vars := make(map[string]interface{})
-			// vals[i] has all the values fetched for this type from Dgraph, lets copy over the
-			// values required to process the remote GraphQL for the field into a new map.
-			mu.RLock()
-			m := vals[i].(map[string]interface{})
-			for k, v := range m {
-				if _, ok := requiredArgs[k]; ok {
-					vars[k] = v
-				}
-			}
-			mu.RUnlock()
-			inputs[i] = vars
-		}
-	} else {
-		for i := 0; i < len(inputs); i++ {
-			if fconf.Template == nil {
-				continue
-			}
-			temp, err := copyTemplate(*fconf.Template)
-			if err != nil {
-				errCh <- err
-				return
-			}
-
-			mu.RLock()
-			schema.SubstituteVarsInBody(&temp, vals[i].(map[string]interface{}))
-			mu.RUnlock()
-			inputs[i] = temp
-		}
-	}
-
-	if fconf.Mode == schema.BATCH {
-		var requestInput interface{}
-		requestInput = inputs
-
-		if graphql {
-			body := make(map[string]interface{})
-			body["query"] = fconf.RemoteGqlQuery
-			body["variables"] = map[string]interface{}{fconf.GraphqlBatchModeArgument: requestInput}
-			requestInput = body
-		}
-
-		b, err := json.Marshal(requestInput)
-		if err != nil {
-			errCh <- x.GqlErrorList{jsonMarshalError(err, f, inputs)}
-			return
-		}
-
-		b, status, err := makeRequest(nil, fconf.Method, fconf.URL, string(b), fconf.ForwardHeaders)
-		if err != nil {
-			errCh <- x.GqlErrorList{externalRequestError(err, f)}
-			return
-		}
-
-		// To collect errors from remote GraphQL endpoint and those encountered during execution.
-		var errs error
-		var result []interface{}
-		var rerr restErr
-		if graphql {
-			resp := &graphqlResp{}
-			err = json.Unmarshal(b, resp)
-			if err != nil {
-				errCh <- x.GqlErrorList{jsonUnmarshalError(err, f)}
-				return
-			}
-
-			if len(resp.Errors) > 0 {
-				errs = schema.AppendGQLErrs(errs, resp.Errors)
-			}
-			var ok bool
-			result, ok = resp.Data[fconf.RemoteGqlQueryName].([]interface{})
-			if !ok {
-				errCh <- schema.AppendGQLErrs(errs, keyNotFoundError(f, fconf.RemoteGqlQueryName))
-				return
-			}
-		} else {
-			if status >= 200 && status < 300 {
-				if err = json.Unmarshal(b, &result); err != nil {
-					errCh <- x.GqlErrorList{jsonUnmarshalError(err, f)}
-					return
-				}
-			} else {
-				if err = json.Unmarshal(b, &rerr); err != nil {
-					err = errors.Errorf("unexpected error with: %v", status)
-					errCh <- x.GqlErrorList{externalRequestError(err, f)}
-					return
-				} else {
-					errCh <- rerr.Errors
-					return
-				}
-			}
-		}
-		if len(result) != len(vals) {
-			gqlErr := x.GqlErrorf("Evaluation of custom field failed because expected result of "+
-				"external request to be of size %v, got: %v for field: %s within type: %s.",
-				len(vals), len(result), f.Name(), f.GetObjectName()).WithLocations(f.Location())
-			errCh <- schema.AppendGQLErrs(errs, gqlErr)
-			return
-		}
-
-		// Here we walk through all the objects in the array and substitute the value
-		// that we got from the remote endpoint with the right key in the object.
-		mu.Lock()
-		for idx, val := range vals {
-			val.(map[string]interface{})[f.Name()] = result[idx]
-			vals[idx] = val
-		}
-		mu.Unlock()
-		errCh <- errs
-		return
-	}
-
-	// This is single mode, make calls concurrently for each input and fill in the results.
-	errChan := make(chan error, len(inputs))
-	for i := 0; i < len(inputs); i++ {
-		go func(idx int, input interface{}) {
-			defer api.PanicHandler(
-				func(err error) {
-					errChan <- internalServerError(err, f)
-				})
-
-			requestInput := input
-			if graphql {
-				body := make(map[string]interface{})
-				body["query"] = fconf.RemoteGqlQuery
-				body["variables"] = input
-				requestInput = body
-			}
-
-			b, err := json.Marshal(requestInput)
-			if err != nil {
-				errChan <- x.GqlErrorList{jsonMarshalError(err, f, requestInput)}
-				return
-			}
-
-			url := fconf.URL
-			if !graphql {
-				// For REST requests, we'll have to substitute the variables used in the URL.
-				mu.RLock()
-				url, err = schema.SubstituteVarsInURL(url,
-					vals[idx].(map[string]interface{}))
-				if err != nil {
-					mu.RUnlock()
-					gqlErr := x.GqlErrorf("Evaluation of custom field failed while substituting "+
-						"variables into URL for remote endpoint with an error: %s for field: %s "+
-						"within type: %s.", err, f.Name(),
-						f.GetObjectName()).WithLocations(f.Location())
-					errChan <- x.GqlErrorList{gqlErr}
-					return
-				}
-				mu.RUnlock()
-			}
-
-			b, status, err := makeRequest(nil, fconf.Method, url, string(b), fconf.ForwardHeaders)
-			if err != nil {
-				errChan <- x.GqlErrorList{externalRequestError(err, f)}
-				return
-			}
-
-			var result interface{}
-			var rerr restErr
-			var errs error
-			if graphql {
-				resp := &graphqlResp{}
-				if err = json.Unmarshal(b, resp); err != nil {
-					errChan <- x.GqlErrorList{jsonUnmarshalError(err, f)}
-					return
-				}
-
-				if len(resp.Errors) > 0 {
-					errs = schema.AppendGQLErrs(errs, resp.Errors)
-				}
-				var ok bool
-				result, ok = resp.Data[fconf.RemoteGqlQueryName]
-				if !ok {
-					errChan <- schema.AppendGQLErrs(errs,
-						keyNotFoundError(f, fconf.RemoteGqlQueryName))
-					return
-				}
-			} else {
-				if status >= 200 && status < 300 {
-					if err = json.Unmarshal(b, &result); err != nil {
-						errCh <- x.GqlErrorList{jsonUnmarshalError(err, f)}
-						return
-					}
-				} else {
-					if err = json.Unmarshal(b, &rerr); err != nil {
-						err = errors.Errorf("unexpected error with: %v", status)
-						errCh <- x.GqlErrorList{externalRequestError(err, f)}
-						return
-					} else {
-						errCh <- rerr.Errors
-						return
-					}
-				}
-			}
-			mu.Lock()
-			val, ok := vals[idx].(map[string]interface{})
-			if ok {
-				val[f.Name()] = result
-			}
-			mu.Unlock()
-			errChan <- errs
-		}(i, inputs[i])
-	}
-
-	var errs error
-	// Some of the errors can be null, so lets collect the non-null errors here.
-	for i := 0; i < len(inputs); i++ {
-		e := <-errChan
-		if e != nil {
-			errs = schema.AppendGQLErrs(errs, e)
-		}
-	}
-
-	errCh <- errs
-}
-
-// resolveNestedFields resolves fields which themselves don't have the @custom directive but their
-// children might
-//
-// queryUser {
-//	 id
-//	 classes {
-//	   name @custom...
-//   }
-// }
-// In the example above, resolveNestedFields would be called on classes field and vals would be the
-// list of all users.
-func resolveNestedFields(f schema.Field, vals []interface{}, mu *sync.RWMutex,
-	errCh chan error) {
-	defer api.PanicHandler(func(err error) {
-		errCh <- internalServerError(err, f)
-	})
-
-	// If this field doesn't have custom directive and also doesn't have any children,
-	// then there is nothing to do and we can just continue.
-	if len(f.SelectionSet()) == 0 {
-		errCh <- nil
-		return
-	}
-
-	// Here below we do the de-duplication by walking through the result set. That is we would
-	// go over vals and find the data for f to collect all unique values.
-	var input []interface{}
-	// node stores the pointer for a node. It is a map from id to the map for it.
-	nodes := make(map[string]interface{})
-
-	idField := f.Type().IDField()
-	if idField == nil {
-		idField = f.Type().XIDField()
-		if idField == nil {
-			// This should not happen as we only allow custom fields on types which either have
-			// ID or a field with @id directive.
-			errCh <- nil
-			return
-		}
-	}
-
-	idFieldName := idField.Name()
-	castInterfaceToSlice := func(tmpVals interface{}) []interface{} {
-		var fieldVals []interface{}
-		switch tv := tmpVals.(type) {
-		case []interface{}:
-			fieldVals = tv
-		case interface{}:
-			fieldVals = []interface{}{tv}
-		}
-		return fieldVals
-	}
-	// Here we walk through the array and collect all unique values for this field. In the
-	// example at the start of the function, we could be collecting all unique classes
-	// across all users. This is where the batching happens so that we make one call per
-	// field and not a separate call per user.
-	mu.RLock()
-	for _, v := range vals {
-		val, ok := v.(map[string]interface{})
-		if !ok {
-			continue
-		}
-		tmpVals, ok := val[f.Name()]
-		if !ok {
-			continue
-		}
-		fieldVals := castInterfaceToSlice(tmpVals)
-		for _, fieldVal := range fieldVals {
-			fv, ok := fieldVal.(map[string]interface{})
-			if !ok {
-				continue
-			}
-			id, ok := fv[idFieldName].(string)
-			if !ok {
-				// If a type has a field of type ID! and it is not explicitly requested by the
-				// user as part of the query, we would still have asked for it under the alias
-				// dgraph.uid, so let's look for that here.
-				id, ok = fv["dgraph.uid"].(string)
-				if !ok {
-					continue
-				}
-			}
-			if _, ok := nodes[id]; !ok {
-				input = append(input, fieldVal)
-				nodes[id] = fieldVal
-			}
-		}
-	}
-	mu.RUnlock()
-
-	if err := resolveCustomFields(f.SelectionSet(), input); err != nil {
-		errCh <- err
-		return
-	}
-
-	mu.Lock()
-	for _, v := range vals {
-		val, ok := v.(map[string]interface{})
-		if !ok {
-			continue
-		}
-		tmpVals, ok := val[f.Name()]
-		if !ok {
-			continue
-		}
-		fieldVals := castInterfaceToSlice(tmpVals)
-		for idx, fieldVal := range fieldVals {
-			fv, ok := fieldVal.(map[string]interface{})
-			if !ok {
-				continue
-			}
-			id, ok := fv[idFieldName].(string)
-			if !ok {
-				id, ok = fv["dgraph.uid"].(string)
-				if !ok {
-					continue
-				}
-			}
-			// Get the pointer of the map corresponding to this id and put it at the
-			// correct place.
-			mval := nodes[id]
-			fieldVals[idx] = mval
-		}
-	}
-	mu.Unlock()
-	errCh <- nil
-}
-
-// resolveCustomFields resolves fields with custom directive. Here is the rough algorithm that it
-// follows.
-// queryUser {
-//	name @custom
-//	age
-//	school {
-//		name
-//		children
-//		class { @custom
-//			name
-//			numChildren
-//		}
-//	}
-//	cars { @custom
-//		name
-//	}
-// }
-// For fields with @custom directive
-// 1. There would be one query sent to the remote endpoint.
-// 2. In the above example, to fetch class all the school ids would be aggregated across different
-// users deduplicated and then one query sent. The results would then be filled back appropriately.
-//
-// For fields without custom directive we recursively call resolveCustomFields and let it do the
-// work.
-// TODO - We can be smarter about this and know before processing the query if we should be making
-// this recursive call upfront.
-func resolveCustomFields(fields []schema.Field, data interface{}) error {
-	if data == nil {
-		return nil
-	}
-
-	var vals []interface{}
-	switch v := data.(type) {
-	case []interface{}:
-		vals = v
-	case interface{}:
-		vals = []interface{}{v}
-	}
-
-	if len(vals) == 0 {
-		return nil
-	}
-
-	// This mutex protects access to vals as it is concurrently read and written to by multiple
-	// goroutines.
-	mu := &sync.RWMutex{}
-	errCh := make(chan error, len(fields))
-	numRoutines := 0
-
-	for _, f := range fields {
-		if f.Skip() || !f.Include() {
-			continue
-		}
-
-		numRoutines++
-		hasCustomDirective, _ := f.HasCustomDirective()
-		if !hasCustomDirective {
-			go resolveNestedFields(f, vals, mu, errCh)
-		} else {
-			go resolveCustomField(f, vals, mu, errCh)
-		}
-	}
-
-	var errs error
-	for i := 0; i < numRoutines; i++ {
-		if err := <-errCh; err != nil {
-			errs = schema.AppendGQLErrs(errs, err)
-		}
-	}
-
-	return errs
-}
-
-// completeObject builds a json GraphQL result object for the current query level.
-// It returns a bracketed json object like { f1:..., f2:..., ... }.
-//
-// fields are all the fields from this bracketed level in the GraphQL  query, e.g:
-// {
-//   name
-//   dob
-//   friends {...}
-// }
-// If it's the top level of a query then it'll be the top level query name.
-//
-// typ is the expected type matching those fields, e.g. above that'd be something
-// like the `Person` type that has fields name, dob and friends.
-//
-// res is the results map from Dgraph for this level of the query.  This map needn't
-// contain values for all the requested fields, e.g. if there's no corresponding
-// values in the store or if the query contained a filter that excluded a value.
-// So res might be the map : name->"A Name", friends -> []interface{}
-//
-// completeObject fills out this result putting in null for any missing values
-// (dob above) and applying GraphQL error propagation for any null fields that the
-// schema says can't be null.
-//
-// Example:
-//
-// if the map is name->"A Name", friends -> []interface{}
-//
-// and "dob" is nullable then the result should be json object
-// {"name": "A Name", "dob": null, "friends": ABC}
-// where ABC is the result of applying completeValue to res["friends"]
-//
-// if "dob" were non-nullable (maybe it's type is DateTime!), then the result is
-// nil and the error propagates to the enclosing level.
-func completeObject(
-	path []interface{},
-	fields []schema.Field,
-	res map[string]interface{}) ([]byte, x.GqlErrorList) {
-
-	var errs x.GqlErrorList
-	var buf bytes.Buffer
-	comma := ""
-
-	// Below map keeps track of fields which have been seen as part of
-	// interface to avoid double entry in the resulting response
-	seenField := make(map[string]bool)
-
-	x.Check2(buf.WriteRune('{'))
-	dgraphTypes, ok := res["dgraph.type"].([]interface{})
-	for _, f := range fields {
-		if f.Skip() || !f.Include() {
-			continue
-		}
-
-		includeField := true
-		// If typ is an interface, and dgraphTypes contains another type, then we ignore
-		// fields which don't start with that type. This would happen when multiple
-		// fragments (belonging to different types) are requested within a query for an interface.
-
-		// If the dgraphPredicate doesn't start with the typ.Name(), then this field belongs to
-		// a concrete type, lets check that it has inputType as the prefix, otherwise skip it.
-		if len(dgraphTypes) > 0 {
-			includeField = f.IncludeInterfaceField(dgraphTypes)
-		}
-		if _, ok := seenField[f.ResponseName()]; ok {
-			includeField = false
-		}
-		if !includeField {
-			continue
-		}
-
-		x.Check2(buf.WriteString(comma))
-		x.Check2(buf.WriteRune('"'))
-		x.Check2(buf.WriteString(f.ResponseName()))
-		x.Check2(buf.WriteString(`": `))
-
-		seenField[f.ResponseName()] = true
-
-		val := res[f.DgraphAlias()]
-		if f.Name() == schema.Typename {
-			// From GraphQL spec:
-			// https://graphql.github.io/graphql-spec/June2018/#sec-Type-Name-Introspection
-			// "GraphQL supports type name introspection at any point within a query by the
-			// meta‐field  __typename: String! when querying against any Object, Interface,
-			// or Union. It returns the name of the object type currently being queried."
-
-			// If we have dgraph.type information, we will use that to figure out the type
-			// otherwise we will get it from the schema.
-			if ok {
-				val = f.TypeName(dgraphTypes)
-			} else {
-				val = f.GetObjectName()
-			}
-		}
-
-		// Check that we should check that data should be of list type when we expect
-		// f.Type().ListType() to be non-nil.
-		if val != nil && f.Type().ListType() != nil {
-			switch val.(type) {
-			case []interface{}, []map[string]interface{}:
-			default:
-				// We were expecting a list but got a value which wasn't a list. Lets return an
-				// error.
-				return nil, x.GqlErrorList{&x.GqlError{
-					Message:   errExpectedList,
-					Locations: []x.Location{f.Location()},
-					Path:      copyPath(path),
-				}}
-			}
-		}
-		completed, err := completeValue(append(path, f.ResponseName()), f, val)
-		errs = append(errs, err...)
-		if completed == nil {
-			if !f.Type().Nullable() {
-				return nil, errs
-			}
-			completed = []byte(`null`)
-		}
-		x.Check2(buf.Write(completed))
-		comma = ", "
-	}
-	x.Check2(buf.WriteRune('}'))
-
-	return buf.Bytes(), errs
-}
-
-// completeValue applies the value completion algorithm to a single value, which
-// could turn out to be a list or object or scalar value.
-func completeValue(
-	path []interface{},
-	field schema.Field,
-	val interface{}) ([]byte, x.GqlErrorList) {
-
-	switch val := val.(type) {
-	case map[string]interface{}:
-		switch field.Type().Name() {
-		case "String", "ID", "Boolean", "Float", "Int", "Int64", "DateTime":
-			return nil, x.GqlErrorList{&x.GqlError{
-				Message:   errExpectedScalar,
-				Locations: []x.Location{field.Location()},
-				Path:      copyPath(path),
-			}}
-		}
-		enumValues := field.EnumValues()
-		if len(enumValues) > 0 {
-			return nil, x.GqlErrorList{&x.GqlError{
-				Message:   errExpectedScalar,
-				Locations: []x.Location{field.Location()},
-				Path:      copyPath(path),
-			}}
-		}
-
-		return completeObject(path, field.SelectionSet(), val)
-	case []interface{}:
-		return completeList(path, field, val)
-	case []map[string]interface{}:
-		// This case is different from the []interface{} case above and is true for admin queries
-		// where we built the val ourselves.
-		listVal := make([]interface{}, 0, len(val))
-		for _, v := range val {
-			listVal = append(listVal, v)
-		}
-		return completeList(path, field, listVal)
-	default:
-		if val == nil {
-			if field.Type().ListType() != nil {
-				// We could choose to set this to null.  This is our decision, not
-				// anything required by the GraphQL spec.
-				//
-				// However, if we query, for example, for a persons's friends with
-				// some restrictions, and there aren't any, is that really a case to
-				// set this at null and error if the list is required?  What
-				// about if an person has just been added and doesn't have any friends?
-				// Doesn't seem right to add null and cause error propagation.
-				//
-				// Seems best if we pick [], rather than null, as the list value if
-				// there's nothing in the Dgraph result.
-				return []byte("[]"), nil
-			}
-
-			if field.Type().Nullable() {
-				return []byte("null"), nil
-			}
-
-			gqlErr := x.GqlErrorf(
-				"Non-nullable field '%s' (type %s) was not present in result from Dgraph.  "+
-					"GraphQL error propagation triggered.", field.Name(), field.Type()).
-				WithLocations(field.Location())
-			gqlErr.Path = copyPath(path)
-
-			return nil, x.GqlErrorList{gqlErr}
-		}
-
-		// val is a scalar
-		val, gqlErr := coerceScalar(val, field, path)
-		if len(gqlErr) != 0 {
-			return nil, gqlErr
-		}
-
-		// Can this ever error?  We can't have an unsupported type or value because
-		// we just unmarshaled this val.
-		b, err := json.Marshal(val)
-		if err != nil {
-			gqlErr := x.GqlErrorf(
-				"Error marshalling value for field '%s' (type %s).  "+
-					"Resolved as null (which may trigger GraphQL error propagation) ",
-				field.Name(), field.Type()).
-				WithLocations(field.Location())
-			gqlErr.Path = copyPath(path)
-
-			if field.Type().Nullable() {
-				return []byte("null"), x.GqlErrorList{gqlErr}
-			}
-
-			return nil, x.GqlErrorList{gqlErr}
-		}
-
-		return b, nil
-	}
-}
-
-// coerceScalar coerces a scalar value to field.Type() if possible according to the coercion rules
-// defined in the GraphQL spec. If this is not possible, then it returns an error.
-func coerceScalar(val interface{}, field schema.Field, path []interface{}) (interface{},
-	x.GqlErrorList) {
-
-	valueCoercionError := func(val interface{}) x.GqlErrorList {
-		gqlErr := x.GqlErrorf(
-			"Error coercing value '%+v' for field '%s' to type %s.",
-			val, field.Name(), field.Type().Name()).
-			WithLocations(field.Location())
-		gqlErr.Path = copyPath(path)
-		return x.GqlErrorList{gqlErr}
-	}
-
-	switch field.Type().Name() {
-	case "String", "ID":
-		switch v := val.(type) {
-		case float64:
-			val = strconv.FormatFloat(v, 'f', -1, 64)
-		case int64:
-			val = strconv.FormatInt(v, 10)
-		case bool:
-			val = strconv.FormatBool(v)
-		case string:
-		case json.Number:
-			val = v.String()
-		default:
-			return nil, valueCoercionError(v)
-		}
-	case "Boolean":
-		switch v := val.(type) {
-		case string:
-			val = len(v) > 0
-		case bool:
-		case json.Number:
-			valFloat, _ := v.Float64()
-			val = valFloat != 0
-		default:
-			return nil, valueCoercionError(v)
-		}
-	case "Int":
-		switch v := val.(type) {
-		case float64:
-			// The spec says that we can coerce a Float value to Int, if we don't lose information.
-			// See: https: //spec.graphql.org/June2018/#sec-Float
-			// Lets try to see if this number could be converted to int32 without losing
-			// information, otherwise return error.
-			// See: https://github.com/golang/go/issues/19405 to understand why the comparison
-			// should be done after double conversion.
-			i32Val := int32(v)
-			if v == float64(i32Val) {
-				val = i32Val
-			} else {
-				return nil, valueCoercionError(v)
-			}
-		case bool:
-			if v {
-				val = 1
-			} else {
-				val = 0
-			}
-		case string:
-			i, err := strconv.ParseFloat(v, 64)
-			// An error can be encountered if we had a value that can't be fit into
-			// a 64 bit floating point number..
-			// Lets try to see if this number could be converted to int32 without losing
-			// information, otherwise return error.
-			if err != nil {
-				return nil, valueCoercionError(v)
-			}
-			i32Val := int32(i)
-			if i == float64(i32Val) {
-				val = i32Val
-			} else {
-				return nil, valueCoercionError(v)
-			}
-		case int64:
-			if v > math.MaxInt32 || v < math.MinInt32 {
-				return nil, valueCoercionError(v)
-			}
-		case int:
-			// numUids are added as int, so we need special handling for that.
-			if v > math.MaxInt32 || v < math.MinInt32 {
-				return nil, valueCoercionError(v)
-			}
-		case json.Number:
-			// We have already checked range for int32 at input validation time.
-			// So now just parse and check errors.
-			i, err := strconv.ParseFloat(v.String(), 64)
-			if err != nil {
-				return nil, valueCoercionError(v)
-			}
-			i32Val := int32(i)
-			if i == float64(i32Val) {
-				val = i32Val
-			} else {
-				return nil, valueCoercionError(v)
-			}
-		default:
-			return nil, valueCoercionError(v)
-		}
-	case "Int64":
-		switch v := val.(type) {
-		case bool:
-			if v {
-				val = 1
-			} else {
-				val = 0
-			}
-		case string:
-			i, err := strconv.ParseInt(v, 10, 64)
-			// An error can be encountered if we had a value that can't be fit into
-			// a 64 bit int or because of other parsing issues.
-			if err != nil {
-				return nil, valueCoercionError(v)
-			}
-			val = i
-		case int64:
-			// this case is for admin, nothing to do here
-		case json.Number:
-			// To use whole 64-bit range for int64 without any coercing,
-			// We pass int64 values as string to dgraph and parse it as integer here
-			i, err := strconv.ParseInt(v.String(), 10, 64)
-			if err != nil {
-				return nil, valueCoercionError(v)
-			}
-			val = i
-		default:
-			return nil, valueCoercionError(v)
-		}
-	case "Float":
-		switch v := val.(type) {
-		case bool:
-			if v {
-				val = 1.0
-			} else {
-				val = 0.0
-			}
-		case string:
-			i, err := strconv.ParseFloat(v, 64)
-			// An error can be encountered if we had a value that can't be fit into
-			// a 64 bit floating point number or because of other parsing issues.
-			if err != nil {
-				return nil, valueCoercionError(v)
-			}
-			val = i
-		case json.Number:
-			i, err := strconv.ParseFloat(v.String(), 64)
-			if err != nil {
-				return nil, valueCoercionError(v)
-			}
-			val = i
-		case float64:
-		default:
-			return nil, valueCoercionError(v)
-		}
-	case "DateTime":
-		switch v := val.(type) {
-		case string:
-			if _, err := types.ParseTime(v); err != nil {
-				return nil, valueCoercionError(v)
-			}
-		case json.Number:
-			valFloat, _ := v.Float64()
-			truncated := math.Trunc(valFloat)
-			if truncated == valFloat {
-				// Lets interpret int values as unix timestamp.
-				t := time.Unix(int64(truncated), 0).UTC()
-				val = t.Format(time.RFC3339)
-			} else {
-				return nil, valueCoercionError(v)
-			}
-		default:
-			return nil, valueCoercionError(v)
-		}
-	default:
-		enumValues := field.EnumValues()
-		// At this point we should only get fields which are of ENUM type, so we can return
-		// an error if we don't get any enum values.
-		if len(enumValues) == 0 {
-			return nil, valueCoercionError(val)
-		}
-		switch v := val.(type) {
-		case string:
-			// Lets check that the enum value is valid.
-			valid := false
-			for _, ev := range enumValues {
-				if ev == v {
-					valid = true
-					break
-				}
-			}
-			if !valid {
-				return nil, valueCoercionError(val)
-			}
-		default:
-			return nil, valueCoercionError(v)
-		}
-	}
-	return val, nil
-}
-
-// completeList applies the completion algorithm to a list field and result.
-//
-// field is one field from the query - which should have a list type in the
-// GraphQL schema.
-//
-// values is the list of values found by the query for this field.
-//
-// completeValue() is applied to every list element, but
-// the type of field can only be a scalar list like [String], or an object
-// list like [Person], so schematically the final result is either
-// [ completeValue("..."), completeValue("..."), ... ]
-// or
-// [ completeObject({...}), completeObject({...}), ... ]
-// depending on the type of list.
-//
-// If the list has non-nullable elements (a type like [T!]) and any of those
-// elements resolve to null, then the whole list is crushed to null.
-func completeList(
-	path []interface{},
-	field schema.Field,
-	values []interface{}) ([]byte, x.GqlErrorList) {
-
-	var buf bytes.Buffer
-	var errs x.GqlErrorList
-	comma := ""
-
-	if field.Type().ListType() == nil {
-		// This means a bug on our part - in rewriting, schema generation,
-		// or Dgraph returned something unexpected.
-		//
-		// Let's crush it to null so we still get something from the rest of the
-		// query and log the error.
-		return mismatched(path, field, values)
-	}
-
-	x.Check2(buf.WriteRune('['))
-	for i, b := range values {
-		r, err := completeValue(append(path, i), field, b)
-		errs = append(errs, err...)
-		x.Check2(buf.WriteString(comma))
-		if r == nil {
-			if !field.Type().ListType().Nullable() {
-				// Unlike the choice in completeValue() above, where we turn missing
-				// lists into [], the spec explicitly calls out:
-				//  "If a List type wraps a Non-Null type, and one of the
-				//  elements of that list resolves to null, then the entire list
-				//  must resolve to null."
-				//
-				// The list gets reduced to nil, but an error recording that must
-				// already be in errs.  See
-				// https://graphql.github.io/graphql-spec/June2018/#sec-Errors-and-Non-Nullability
-				// "If the field returns null because of an error which has already
-				// been added to the "errors" list in the response, the "errors"
-				// list must not be further affected."
-				// The behavior is also in the examples in here:
-				// https://graphql.github.io/graphql-spec/June2018/#sec-Errors
-				return nil, errs
-			}
-			x.Check2(buf.WriteString("null"))
-		} else {
-			x.Check2(buf.Write(r))
-		}
-		comma = ", "
-	}
-	x.Check2(buf.WriteRune(']'))
-
-	return buf.Bytes(), errs
-}
-
-func mismatched(
-	path []interface{},
-	field schema.Field,
-	values []interface{}) ([]byte, x.GqlErrorList) {
-
-	glog.Errorf("completeList() called in resolving %s (Line: %v, Column: %v), "+
-		"but its type is %s.\n"+
-		"That could indicate the Dgraph schema doesn't match the GraphQL schema.",
-		field.Name(), field.Location().Line, field.Location().Column, field.Type().Name())
-
-	gqlErr := &x.GqlError{
-		Message:   errExpectedObject,
-		Locations: []x.Location{field.Location()},
-		Path:      copyPath(path),
-	}
-
-	val, errs := completeValue(path, field, nil)
-	return val, append(errs, gqlErr)
-}
-
-func copyPath(path []interface{}) []interface{} {
-	result := make([]interface{}, len(path))
-	copy(result, path)
-	return result
-}
-
-// maxPathLength finds the max length (including list indexes) of any path in the 'query' f.
-// Used to pre-allocate a path buffer of the correct size before running completeObject on
-// the top level query - means that we aren't reallocating slices multiple times
-// during the complete* functions.
-func maxPathLength(f schema.Field) int {
-	childMax := 0
-	for _, chld := range f.SelectionSet() {
-		d := maxPathLength(chld)
-		if d > childMax {
-			childMax = d
-		}
-	}
-	if f.Type().ListType() != nil {
-		// It's f: [...], so add a space for field name and
-		// a space for the index into the list
-		return 2 + childMax
-	}
-
-	return 1 + childMax
-}
-
-=======
->>>>>>> 2949f566
 // a httpResolver can resolve a single GraphQL field from an HTTP endpoint
 type httpResolver struct {
 	*http.Client
