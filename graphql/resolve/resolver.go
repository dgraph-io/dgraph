--- conflicted
+++ resolved
@@ -330,10 +330,6 @@
 			glog.Infof("[%s] Resolving GQL request: \n%s\nWith Variables: \n%s\n",
 				reqID, gqlReq.Query, string(b))
 		}
-<<<<<<< HEAD
-		glog.Infof("Resolving GQL request: \n%s\nWith Variables: \n%s\n", gqlReq.Query, string(b))
-=======
->>>>>>> 14a522db
 	}
 
 	// A single request can contain either queries or mutations - not both.
