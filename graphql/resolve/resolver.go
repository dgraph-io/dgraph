--- conflicted
+++ resolved
@@ -237,20 +237,16 @@
 			return NewHTTPQueryResolver(&http.Client{
 				// TODO - This can be part of a config later.
 				Timeout: time.Minute,
-<<<<<<< HEAD
-			}, nil, nil, StdQueryCompletion(), false)
+			}, StdQueryCompletion(), false)
 		})
 	}
 
 	for _, q := range s.Queries(schema.GraphqlQuery) {
 		rf.WithQueryResolver(q, func(q schema.Query) QueryResolver {
-			return NewHTTPResolver(&http.Client{
+			return NewHTTPQueryResolver(&http.Client{
 				// TODO - This can be part of a config later.
 				Timeout: time.Minute,
-			}, nil, nil, StdQueryCompletion(), true)
-=======
-			}, StdQueryCompletion())
->>>>>>> 071510cd
+			}, StdQueryCompletion(), true)
 		})
 	}
 
@@ -280,7 +276,7 @@
 			return NewHTTPMutationResolver(&http.Client{
 				// TODO - This can be part of a config later.
 				Timeout: time.Minute,
-			}, StdQueryCompletion())
+			}, StdQueryCompletion(), false)
 		})
 	}
 
@@ -818,7 +814,7 @@
 }
 
 func resolveCustomField(f schema.Field, vals []interface{}, mu *sync.RWMutex, errCh chan error) {
-	fconf, _ := f.CustomHTTPConfig()
+	fconf, _ := f.CustomHTTPConfig(false)
 
 	// Here we build the array of objects which is sent as the body for the request.
 	body := make([]interface{}, len(vals))
@@ -1441,27 +1437,17 @@
 	graphql         bool
 }
 
-<<<<<<< HEAD
-// NewHTTPResolver creates a resolver that can resolve GraphQL query/mutation from an HTTP endpoint
-func NewHTTPResolver(hc *http.Client,
-	qr QueryRewriter,
-	qe QueryExecutor,
-	rc ResultCompleter,
-	graphql bool) QueryResolver {
-	return &httpResolver{hc, qr, qe, rc, graphql}
-=======
 type httpQueryResolver httpResolver
 type httpMutationResolver httpResolver
 
 // NewHTTPQueryResolver creates a resolver that can resolve GraphQL query from an HTTP endpoint
-func NewHTTPQueryResolver(hc *http.Client, rc ResultCompleter) QueryResolver {
-	return &httpQueryResolver{hc, rc}
+func NewHTTPQueryResolver(hc *http.Client, rc ResultCompleter, graphql bool) QueryResolver {
+	return &httpQueryResolver{hc, rc, graphql}
 }
 
 // NewHTTPMutationResolver creates a resolver that resolves GraphQL mutation from an HTTP endpoint
-func NewHTTPMutationResolver(hc *http.Client, rc ResultCompleter) MutationResolver {
-	return &httpMutationResolver{hc, rc}
->>>>>>> 071510cd
+func NewHTTPMutationResolver(hc *http.Client, rc ResultCompleter, graphql bool) MutationResolver {
+	return &httpMutationResolver{hc, rc, graphql}
 }
 
 func (hr *httpResolver) Resolve(ctx context.Context, field schema.Field) *Resolved {
@@ -1500,80 +1486,59 @@
 }
 
 func (hr *httpResolver) rewriteAndExecute(
-<<<<<<< HEAD
-	ctx context.Context, query schema.Query) ([]byte, error) {
-
-	if !hr.graphql {
-		hrc, err := query.HTTPResolver()
-		if err != nil {
-			return nil, err
-		}
-		return makeRequest(hr.Client, hrc.Method, hrc.URL, hrc.Body, hrc.ForwardHeaders)
-	}
-	hrc, err := query.GraphqlResolver()
+	ctx context.Context, field schema.Field) ([]byte, error) {
+	hrc, err := field.CustomHTTPConfig(hr.graphql)
 	if err != nil {
 		return nil, err
+	}
+
+	if !hr.graphql {
+		var body string
+		if hrc.Template != nil {
+			b, err := json.Marshal(*hrc.Template)
+			if err != nil {
+				return nil, err
+			}
+			body = string(b)
+		}
+		return makeRequest(hr.Client, hrc.Method, hrc.URL, body, hrc.ForwardHeaders)
 	}
 	b, err := makeRequest(hr.Client, hrc.Method, hrc.URL, hrc.Body, hrc.ForwardHeaders)
 	if err != nil {
 		return nil, err
 	}
 
-	getRemoteError := func() error {
-		// Check whether we have any error.
-		var errResp struct {
-			Errors x.GqlErrorList `json:"errors,omitempty"`
-		}
-		err = json.Unmarshal(b, &errResp)
-		if err != nil {
-			return err
-		}
-
-		return errResp.Errors
-	}
-
-	graphqlResp := make(map[string]interface{})
-	err = json.Unmarshal(b, &graphqlResp)
+	type graphqlResp struct {
+		Data   map[string]interface{} `json:"data,omitempty"`
+		Errors x.GqlErrorList         `json:"errors,omitempty"`
+	}
+
+	resp := &graphqlResp{}
+	err = json.Unmarshal(b, &resp)
 	if err != nil {
 		return nil, err
 	}
-	data, ok := graphqlResp["data"].(map[string]interface{})
+	data2, ok := resp.Data[hrc.RemoteQueryName]
 	if !ok {
-		return b, getRemoteError()
-
-	}
-	data2, ok := data[hrc.RemoteQueryName]
-	if !ok {
-		return b, getRemoteError()
-	}
-
+		return b, resp.Errors
+	}
+
+	// We need array response for the completer to complete the response. So, if get an array
+	// response we just simply return otherwise, we'll make it as array.
+	// we need to change the query field name as well. for eg, remote query name can be RemoteHello
+	// and our local query name is LocalQuery,so we need to change the RemoteHello to LocalQuery.
 	castedData := make(map[string]interface{})
-	if _, slice := data2.([]interface{}); slice {
-		castedData[query.Name()] = data2
+	if _, ok := data2.([]interface{}); ok {
+		castedData[field.Name()] = data2
 	} else {
-		castedData[query.Name()] = []interface{}{data2}
+		castedData[field.Name()] = []interface{}{data2}
 	}
 
 	response, err := json.Marshal(castedData)
 	if err != nil {
-		return b, err
-	}
-	return response, getRemoteError()
-=======
-	ctx context.Context, field schema.Field) ([]byte, error) {
-	hrc, err := field.CustomHTTPConfig()
-	if err != nil {
 		return nil, err
 	}
-	var body string
-	if hrc.Template != nil {
-		b, err := json.Marshal(*hrc.Template)
-		if err != nil {
-			return nil, err
-		}
-		body = string(b)
-	}
-	return makeRequest(hr.Client, hrc.Method, hrc.URL, body, hrc.ForwardHeaders)
+	return response, resp.Errors
 }
 
 func (h *httpQueryResolver) Resolve(ctx context.Context, query schema.Query) *Resolved {
@@ -1584,5 +1549,4 @@
 	bool) {
 	resolved := (*httpResolver)(h).Resolve(ctx, mutation)
 	return resolved, resolved.Err.Error() == ""
->>>>>>> 071510cd
 }