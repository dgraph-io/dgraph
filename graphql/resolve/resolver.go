/*
 * Copyright 2019 Dgraph Labs, Inc. and Contributors
 *
 * Licensed under the Apache License, Version 2.0 (the "License");
 * you may not use this file except in compliance with the License.
 * You may obtain a copy of the License at
 *
 *     http://www.apache.org/licenses/LICENSE-2.0
 *
 * Unless required by applicable law or agreed to in writing, software
 * distributed under the License is distributed on an "AS IS" BASIS,
 * WITHOUT WARRANTIES OR CONDITIONS OF ANY KIND, either express or implied.
 * See the License for the specific language governing permissions and
 * limitations under the License.
 */

package resolve

import (
	"bytes"
	"context"
	"encoding/json"
	"io"
	"io/ioutil"
	"math"
	"net/http"
	"strconv"
	"strings"
	"sync"
	"time"

	"github.com/dgraph-io/dgraph/edgraph"
	"github.com/dgraph-io/dgraph/graphql/dgraph"
	"github.com/dgraph-io/dgraph/types"

	dgoapi "github.com/dgraph-io/dgo/v200/protos/api"
	"github.com/dgraph-io/dgraph/graphql/api"
	"github.com/dgraph-io/dgraph/x"
	"github.com/pkg/errors"
	"go.opencensus.io/trace"
	otrace "go.opencensus.io/trace"

	"github.com/golang/glog"

	"github.com/dgraph-io/dgraph/graphql/schema"
)

type resolveCtxKey string

const (
	methodResolve = "RequestResolver.Resolve"

	resolveStartTime resolveCtxKey = "resolveStartTime"

	resolverFailed    = false
	resolverSucceeded = true

	errExpectedScalar = "A scalar type was returned, but GraphQL was expecting an object. " +
		"This indicates an internal error - " +
		"probably a mismatch between the GraphQL and Dgraph/remote schemas. " +
		"The value was resolved as null (which may trigger GraphQL error propagation) " +
		"and as much other data as possible returned."

	errExpectedObject = "A list was returned, but GraphQL was expecting just one item. " +
		"This indicates an internal error - " +
		"probably a mismatch between the GraphQL and Dgraph/remote schemas. " +
		"The value was resolved as null (which may trigger GraphQL error propagation) " +
		"and as much other data as possible returned."

	errExpectedList = "An object was returned, but GraphQL was expecting a list of objects. " +
		"This indicates an internal error - " +
		"probably a mismatch between the GraphQL and Dgraph/remote schemas. " +
		"The value was resolved as null (which may trigger GraphQL error propagation) " +
		"and as much other data as possible returned."

	errInternal = "Internal error"
)

// A ResolverFactory finds the right resolver for a query/mutation.
type ResolverFactory interface {
	queryResolverFor(query schema.Query) QueryResolver
	mutationResolverFor(mutation schema.Mutation) MutationResolver

	// WithQueryResolver adds a new query resolver.  Each time query name is resolved
	// resolver is called to create a new instance of a QueryResolver to resolve the
	// query.
	WithQueryResolver(name string, resolver func(schema.Query) QueryResolver) ResolverFactory

	// WithMutationResolver adds a new query resolver.  Each time mutation name is resolved
	// resolver is called to create a new instance of a MutationResolver to resolve the
	// mutation.
	WithMutationResolver(
		name string, resolver func(schema.Mutation) MutationResolver) ResolverFactory

	// WithConventionResolvers adds a set of our convention based resolvers to the
	// factory.  The registration happens only once.
	WithConventionResolvers(s schema.Schema, fns *ResolverFns) ResolverFactory

	// WithQueryMiddlewareConfig adds the configuration to use to apply middlewares before resolving
	// queries. The config should be a mapping of the name of query to its middlewares.
	WithQueryMiddlewareConfig(config map[string]QueryMiddlewares) ResolverFactory

	// WithMutationMiddlewareConfig adds the configuration to use to apply middlewares before
	// resolving mutations. The config should be a mapping of the name of mutation to its
	// middlewares.
	WithMutationMiddlewareConfig(config map[string]MutationMiddlewares) ResolverFactory

	// WithSchemaIntrospection adds schema introspection capabilities to the factory.
	// So __schema and __type queries can be resolved.
	WithSchemaIntrospection() ResolverFactory
}

// A ResultCompleter can take a []byte slice representing an intermediate result
// in resolving field and applies a completion step - for example, apply GraphQL
// error propagation or massaging error paths.
type ResultCompleter interface {
	Complete(ctx context.Context, resolved *Resolved)
}

// RequestResolver can process GraphQL requests and write GraphQL JSON responses.
// A schema.Request may contain any number of queries or mutations (never both).
// RequestResolver.Resolve() resolves all of them by finding the resolved answers
// of the component queries/mutations and joining into a single schema.Response.
type RequestResolver struct {
	schema    schema.Schema
	resolvers ResolverFactory
}

// A resolverFactory is the main implementation of ResolverFactory.  It stores a
// map of all the resolvers that have been registered and returns a resolver that
// just returns errors if it's asked for a resolver for a field that it doesn't
// know about.
type resolverFactory struct {
	queryResolvers    map[string]func(schema.Query) QueryResolver
	mutationResolvers map[string]func(schema.Mutation) MutationResolver

	queryMiddlewareConfig    map[string]QueryMiddlewares
	mutationMiddlewareConfig map[string]MutationMiddlewares

	// returned if the factory gets asked for resolver for a field that it doesn't
	// know about.
	queryError    QueryResolverFunc
	mutationError MutationResolverFunc
}

// ResolverFns is a convenience struct for passing blocks of rewriters and executors.
type ResolverFns struct {
	Qrw QueryRewriter
	Arw func() MutationRewriter
	Urw func() MutationRewriter
	Drw MutationRewriter
	Ex  DgraphExecutor
}

// dgraphExecutor is an implementation of both QueryExecutor and MutationExecutor
// that proxies query/mutation resolution through Query method in dgraph server.
type dgraphExecutor struct {
	dg *dgraph.DgraphEx
}

// adminExecutor is an implementation of both QueryExecutor and MutationExecutor
// that proxies query resolution through Query method in dgraph server, and
// it doesn't require authorization. Currently it's only used for querying
// gqlschema during init.
type adminExecutor struct {
	dg *dgraph.DgraphEx
}

// A Resolved is the result of resolving a single field - generally a query or mutation.
type Resolved struct {
	Data       interface{}
	Field      schema.Field
	Err        error
	Extensions *schema.Extensions
}

// CompletionFunc is an adapter that allows us to compose completions and build a
// ResultCompleter from a function.  Based on the http.HandlerFunc pattern.
type CompletionFunc func(ctx context.Context, resolved *Resolved)

// Complete calls cf(ctx, resolved)
func (cf CompletionFunc) Complete(ctx context.Context, resolved *Resolved) {
	cf(ctx, resolved)
}

// NewDgraphExecutor builds a DgraphExecutor for proxying requests through dgraph.
func NewDgraphExecutor() DgraphExecutor {
	return newDgraphExecutor(&dgraph.DgraphEx{})
}

func newDgraphExecutor(dg *dgraph.DgraphEx) DgraphExecutor {
	return &dgraphExecutor{dg: dg}
}

// NewAdminExecutor builds a DgraphExecutor for proxying requests through dgraph.
func NewAdminExecutor() DgraphExecutor {
	return &adminExecutor{dg: &dgraph.DgraphEx{}}
}

func (aex *adminExecutor) Execute(ctx context.Context, req *dgoapi.Request) (
	*dgoapi.Response, error) {
	ctx = context.WithValue(ctx, edgraph.Authorize, false)
	return aex.dg.Execute(ctx, req)
}

func (aex *adminExecutor) CommitOrAbort(ctx context.Context, tc *dgoapi.TxnContext) error {
	return aex.dg.CommitOrAbort(ctx, tc)
}

func (de *dgraphExecutor) Execute(ctx context.Context, req *dgoapi.Request) (
	*dgoapi.Response, error) {
	return de.dg.Execute(ctx, req)
}

func (de *dgraphExecutor) CommitOrAbort(ctx context.Context, tc *dgoapi.TxnContext) error {
	return de.dg.CommitOrAbort(ctx, tc)
}

func (rf *resolverFactory) WithQueryResolver(
	name string, resolver func(schema.Query) QueryResolver) ResolverFactory {
	rf.queryResolvers[name] = resolver
	return rf
}

func (rf *resolverFactory) WithMutationResolver(
	name string, resolver func(schema.Mutation) MutationResolver) ResolverFactory {
	rf.mutationResolvers[name] = resolver
	return rf
}

func (rf *resolverFactory) WithSchemaIntrospection() ResolverFactory {
	return rf.
		WithQueryResolver("__schema",
			func(q schema.Query) QueryResolver {
				return QueryResolverFunc(resolveIntrospection)
			}).
		WithQueryResolver("__type",
			func(q schema.Query) QueryResolver {
				return QueryResolverFunc(resolveIntrospection)
			}).
		WithQueryResolver("__typename",
			func(q schema.Query) QueryResolver {
				return QueryResolverFunc(resolveIntrospection)
			})
}

func (rf *resolverFactory) WithConventionResolvers(
	s schema.Schema, fns *ResolverFns) ResolverFactory {

	queries := append(s.Queries(schema.GetQuery), s.Queries(schema.FilterQuery)...)
	queries = append(queries, s.Queries(schema.PasswordQuery)...)
	for _, q := range queries {
		rf.WithQueryResolver(q, func(q schema.Query) QueryResolver {
			return NewQueryResolver(fns.Qrw, fns.Ex, StdQueryCompletion())
		})
	}

	for _, q := range s.Queries(schema.HTTPQuery) {
		rf.WithQueryResolver(q, func(q schema.Query) QueryResolver {
			return NewHTTPQueryResolver(&http.Client{
				// TODO - This can be part of a config later.
				Timeout: time.Minute,
			}, StdQueryCompletion())
		})
	}

	for _, q := range s.Queries(schema.DQLQuery) {
		rf.WithQueryResolver(q, func(q schema.Query) QueryResolver {
			// DQL queries don't need any QueryRewriter
			return NewQueryResolver(nil, fns.Ex, StdQueryCompletion())
		})
	}

	for _, m := range s.Mutations(schema.AddMutation) {
		rf.WithMutationResolver(m, func(m schema.Mutation) MutationResolver {
			return NewDgraphResolver(fns.Arw(), fns.Ex, StdMutationCompletion(m.Name()))
		})
	}

	for _, m := range s.Mutations(schema.UpdateMutation) {
		rf.WithMutationResolver(m, func(m schema.Mutation) MutationResolver {
			return NewDgraphResolver(fns.Urw(), fns.Ex, StdMutationCompletion(m.Name()))
		})
	}

	for _, m := range s.Mutations(schema.DeleteMutation) {
		rf.WithMutationResolver(m, func(m schema.Mutation) MutationResolver {
			return NewDgraphResolver(fns.Drw, fns.Ex, deleteCompletion())
		})
	}

	for _, m := range s.Mutations(schema.HTTPMutation) {
		rf.WithMutationResolver(m, func(m schema.Mutation) MutationResolver {
			return NewHTTPMutationResolver(&http.Client{
				// TODO - This can be part of a config later.
				Timeout: time.Minute,
			}, StdQueryCompletion())
		})
	}

	return rf
}

func (rf *resolverFactory) WithQueryMiddlewareConfig(
	config map[string]QueryMiddlewares) ResolverFactory {
	if len(config) != 0 {
		rf.queryMiddlewareConfig = config
	}
	return rf
}

func (rf *resolverFactory) WithMutationMiddlewareConfig(
	config map[string]MutationMiddlewares) ResolverFactory {
	if len(config) != 0 {
		rf.mutationMiddlewareConfig = config
	}
	return rf
}

// NewResolverFactory returns a ResolverFactory that resolves requests via
// query/mutation rewriting and execution through Dgraph.  If the factory gets asked
// to resolve a query/mutation it doesn't know how to rewrite, it uses
// the queryError/mutationError to build an error result.
func NewResolverFactory(
	queryError QueryResolverFunc, mutationError MutationResolverFunc) ResolverFactory {

	return &resolverFactory{
		queryResolvers:    make(map[string]func(schema.Query) QueryResolver),
		mutationResolvers: make(map[string]func(schema.Mutation) MutationResolver),

		queryMiddlewareConfig:    make(map[string]QueryMiddlewares),
		mutationMiddlewareConfig: make(map[string]MutationMiddlewares),

		queryError:    queryError,
		mutationError: mutationError,
	}
}

// StdQueryCompletion is the completion steps that get run for queries
func StdQueryCompletion() CompletionFunc {
	return noopCompletion
}

// StdMutationCompletion is the completion steps that get run for add and update mutations
func StdMutationCompletion(name string) CompletionFunc {
	return noopCompletion
}

// StdDeleteCompletion is the completion steps that get run for delete mutations
func StdDeleteCompletion(name string) CompletionFunc {
	return deleteCompletion()
}

func (rf *resolverFactory) queryResolverFor(query schema.Query) QueryResolver {
	mws := rf.queryMiddlewareConfig[query.Name()]
	if resolver, ok := rf.queryResolvers[query.Name()]; ok {
		return mws.Then(resolver(query))
	}

	return rf.queryError
}

func (rf *resolverFactory) mutationResolverFor(mutation schema.Mutation) MutationResolver {
	mws := rf.mutationMiddlewareConfig[mutation.Name()]
	if resolver, ok := rf.mutationResolvers[mutation.Name()]; ok {
		return mws.Then(resolver(mutation))
	}

	return rf.mutationError
}

// New creates a new RequestResolver.
func New(s schema.Schema, resolverFactory ResolverFactory) *RequestResolver {
	return &RequestResolver{
		schema:    s,
		resolvers: resolverFactory,
	}
}

// Resolve processes r.GqlReq and returns a GraphQL response.
// r.GqlReq should be set with a request before Resolve is called
// and a schema and backend Dgraph should have been added.
// Resolve records any errors in the response's error field.
func (r *RequestResolver) Resolve(ctx context.Context, gqlReq *schema.Request) *schema.Response {
	span := otrace.FromContext(ctx)
	stop := x.SpanTimer(span, methodResolve)
	defer stop()

	if r == nil {
		glog.Errorf("Call to Resolve with nil RequestResolver")
		return schema.ErrorResponse(errors.New(errInternal))
	}

	if r.schema == nil {
		glog.Errorf("Call to Resolve with no schema")
		return schema.ErrorResponse(errors.New(errInternal))
	}

	startTime := time.Now()
	resp := &schema.Response{
		Extensions: &schema.Extensions{
			Tracing: &schema.Trace{
				Version:   1,
				StartTime: startTime.Format(time.RFC3339Nano),
			},
		},
	}
	defer func() {
		endTime := time.Now()
		resp.Extensions.Tracing.EndTime = endTime.Format(time.RFC3339Nano)
		resp.Extensions.Tracing.Duration = endTime.Sub(startTime).Nanoseconds()
	}()
	ctx = context.WithValue(ctx, resolveStartTime, startTime)

	op, err := r.schema.Operation(gqlReq)
	if err != nil {
		return schema.ErrorResponse(err)
	}

	if glog.V(3) {
		// don't log the introspection queries they are sent too frequently
		// by GraphQL dev tools
		if !op.IsQuery() ||
			(op.IsQuery() && !strings.HasPrefix(op.Queries()[0].Name(), "__")) {
			b, err := json.Marshal(gqlReq.Variables)
			if err != nil {
				glog.Infof("Failed to marshal variables for logging : %s", err)
			}
			glog.Infof("Resolving GQL request: \n%s\nWith Variables: \n%s\n",
				gqlReq.Query, string(b))
		}
	}

	// resolveQueries will resolve user's queries.
	resolveQueries := func() {
		// Queries run in parallel and are independent of each other: e.g.
		// an error in one query, doesn't affect the others.

		var wg sync.WaitGroup
		allResolved := make([]*Resolved, len(op.Queries()))

		for i, q := range op.Queries() {
			wg.Add(1)

			go func(q schema.Query, storeAt int) {
				defer wg.Done()
				defer api.PanicHandler(
					func(err error) {
						allResolved[storeAt] = &Resolved{
							Data:  nil,
							Field: q,
							Err:   err,
						}
					})

				allResolved[storeAt] = r.resolvers.queryResolverFor(q).Resolve(ctx, q)
			}(q, i)
		}
		wg.Wait()

		// The GraphQL data response needs to be written in the same order as the
		// queries in the request.
		for _, res := range allResolved {
			// Errors and data in the same response is valid.  Both WithError and
			// AddData handle nil cases.
			addResult(resp, res)

		}
	}
	// A single request can contain either queries or mutations - not both.
	// GraphQL validation on the request would have caught that error case
	// before we get here.  At this point, we know it's valid, it's passed
	// GraphQL validation and any additional validation we've added.  So here,
	// we can just execute it.
	switch {
	case op.IsQuery():
		resolveQueries()
	case op.IsMutation():
		// A mutation operation can contain any number of mutation fields.  Those should be executed
		// serially.
		// (spec https://graphql.github.io/graphql-spec/June2018/#sec-Normal-and-Serial-Execution)
		//
		// The spec is ambiguous about what to do in the case of errors during that serial execution
		// - apparently deliberately so; see this comment from Lee Byron:
		// https://github.com/graphql/graphql-spec/issues/277#issuecomment-385588590
		// and clarification
		// https://github.com/graphql/graphql-spec/pull/438
		//
		// A reasonable interpretation of that is to stop a list of mutations after the first error -
		// which seems like the natural semantics and is what we enforce here.
		allSuccessful := true

		for _, m := range op.Mutations() {
			if !allSuccessful {
				resp.WithError(x.GqlErrorf(
					"Mutation %s was not executed because of a previous error.",
					m.ResponseName()).
					WithLocations(m.Location()))

				continue
			}

			var res *Resolved
			res, allSuccessful = r.resolvers.mutationResolverFor(m).Resolve(ctx, m)
			addResult(resp, res)
		}
	case op.IsSubscription():
		resolveQueries()
	}

	return resp
}

// ValidateSubscription will check the given subscription query is valid or not.
func (r *RequestResolver) ValidateSubscription(req *schema.Request) error {
	if r.schema == nil {
		glog.Errorf("Call to ValidateSubscription with no schema")
		return errors.New(errInternal)
	}

	op, err := r.schema.Operation(req)
	if err != nil {
		return err
	}

	for _, q := range op.Queries() {
		for _, field := range q.SelectionSet() {
			if err := validateCustomFieldsRecursively(field); err != nil {
				return err
			}
		}
	}
	return nil
}

// validateCustomFieldsRecursively will return err if the given field is custom or any of its
// children is type of a custom field.
func validateCustomFieldsRecursively(field schema.Field) error {
	if has, _ := field.HasCustomDirective(); has {
		return x.GqlErrorf("Custom field `%s` is not supported in graphql subscription",
			field.Name()).WithLocations(field.Location())
	}
	for _, f := range field.SelectionSet() {
		err := validateCustomFieldsRecursively(f)
		if err != nil {
			return err
		}
	}
	return nil
}

func addResult(resp *schema.Response, res *Resolved) {
	// Errors should report the "path" into the result where the error was found.
	//
	// The definition of a path in a GraphQL error is here:
	// https://graphql.github.io/graphql-spec/June2018/#sec-Errors
	// For a query like (assuming field f is of a list type and g is a scalar type):
	// - q { f { g } }
	// a path to the 2nd item in the f list would look like:
	// - [ "q", "f", 2, "g" ]
	path := make([]interface{}, 0, maxPathLength(res.Field))
	var b []byte
	var gqlErr x.GqlErrorList

	if res.Data != nil {
		b, gqlErr = completeObject(path, []schema.Field{res.Field},
			res.Data.(map[string]interface{}))
	}

	resp.WithError(res.Err)
	resp.WithError(gqlErr)
	resp.AddData(b)
	resp.MergeExtensions(res.Extensions)
}

// noopCompletion just passes back it's result and err arguments
func noopCompletion(ctx context.Context, resolved *Resolved) {}

// Once a result has been returned from Dgraph, that result needs to be worked
// through for two main reasons:
//
// 1) (null insertion)
//    Where an edge was requested in a query, but isn't in the store, Dgraph just
//    won't return an edge for that in the results.  But GraphQL wants those as
//    "null" in the result.  And then we need to inspect those nulls via pt (2)
//
// 2) (error propagation)
//    The schema is a contract with consumers.  So if there's an `f: T!` in the
//    schema, that says: "this API never returns a null f".  If f turned out null
//    in the results, then returning null would break the contract.  GraphQL specifies
//    a set of rules about how to propagate and record those errors.
//
//    The basic intuition is that if we asked for something that's nullable and we
//    got back a null/error, then that's fine, just set it to null.  But if we asked
//    for something non-nullable and got a null/error, then the object we are building
//    is in an error state, and we should propagate that up to it's parent, and so
//    on, until we reach a nullable field, or the top level.
//
// The completeXYZ() functions below essentially covers the value completion alg from
// https://graphql.github.io/graphql-spec/June2018/#sec-Value-Completion.
// see also: error propagation
// https://graphql.github.io/graphql-spec/June2018/#sec-Errors-and-Non-Nullability
// and the spec requirements for response
// https://graphql.github.io/graphql-spec/June2018/#sec-Response.
//
// There's three basic types to consider here: GraphQL object types (equals json
// objects in the result), list types (equals lists of objects or scalars), and
// values (either scalar values, lists or objects).
//
// So the algorithm is a three way mutual recursion between those types.
//
// That works like this... if part of the json result from Dgraph
// looked like:
//
// {
//   "name": "A name"
//   "friends": [
//     { "name": "Friend 1"},
//     { "name": "Friend 2", "friends": [...] }
//   ]
// }
//
// Then, schematically, the recursion tree would look like:
//
// completeObject ( {
//   "name": completeValue("A name")
//   "friends": completeValue( completeList([
//     completeValue (completeObject ({ "name": completeValue ("Friend 1")} )),
//     completeValue (completeObject ({
//                           "name": completeValue("Friend 2"),
//                           "friends": completeValue ( completeList([ completeObject(..), ..]) } )
//

// completeDgraphResult starts the recursion with field as the top level GraphQL
// query and dgResult as the matching full Dgraph result.  Always returns a valid
// JSON []byte of the form
//   { "query-name": null }
// if there's no result, or
//   { "query-name": ... }
// if there is a result.
//
// Returned errors are generally lists of errors resulting from the value completion
// algorithm that may emit multiple errors
func completeDgraphResult(
	ctx context.Context,
	field schema.Field,
	dgResult []byte,
	e error) *Resolved {

	span := trace.FromContext(ctx)
	stop := x.SpanTimer(span, "completeDgraphResult")
	defer stop()

	// We need an initial case in the alg because Dgraph always returns a list
	// result no matter what.
	//
	// If the query was for a non-list type, that needs to be corrected:
	//
	//   { "q":[{ ... }] }  --->  { "q":{ ... } }
	//
	// Also, if the query found nothing at all, that needs correcting too:
	//
	//    { }  --->  { "q": null }

	nullResponse := func(err error) *Resolved {
		return &Resolved{
			Data:  nil,
			Field: field,
			Err:   err,
		}
	}

	dgraphError := func() *Resolved {
		glog.Errorf("Could not process Dgraph result : \n%s", string(dgResult))
		return nullResponse(
			x.GqlErrorf("Couldn't process the result from Dgraph.  " +
				"This probably indicates a bug in Dgraph. Please let us know by filing an issue.").
				WithLocations(field.Location()))
	}

	if len(dgResult) == 0 {
		return nullResponse(e)
	}

	errs := schema.AsGQLErrors(e)

	// Dgraph should only return {} or a JSON object.  Also,
	// GQL type checking should ensure query results are only object types
	// https://graphql.github.io/graphql-spec/June2018/#sec-Query
	// So we are only building object results.
	var valToComplete map[string]interface{}
	err := json.Unmarshal(dgResult, &valToComplete)
	if err != nil {
		glog.Errorf("%+v \n Dgraph result :\n%s\n",
			errors.Wrap(err, "failed to unmarshal Dgraph query result"),
			string(dgResult))
		return nullResponse(
			schema.GQLWrapLocationf(err, field.Location(), "couldn't unmarshal Dgraph result"))
	}

	switch val := valToComplete[field.DgraphAlias()].(type) {
	case []interface{}:
		if field.Type().ListType() == nil {
			// Turn Dgraph list result to single object
			// "q":[{ ... }] ---> "q":{ ... }

			var internalVal interface{}

			if len(val) > 0 {
				var ok bool
				if internalVal, ok = val[0].(map[string]interface{}); !ok {
					// This really shouldn't happen. Dgraph only returns arrays
					// of json objects.
					return dgraphError()
				}
			}

			if len(val) > 1 {
				// If we get here, then we got a list result for a query that expected
				// a single item.  That probably indicates a schema error, or maybe
				// a bug in GraphQL processing or some data corruption.
				//
				// We'll continue and just try the first item to return some data.

				glog.Errorf("Got a list of length %v from Dgraph when expecting a "+
					"one-item list.\n", len(val))

				errs = append(errs,
					x.GqlErrorf(
						"Dgraph returned a list, but %s (type %s) was expecting just one item.  "+
							"The first item in the list was used to produce the result.",
						field.Name(), field.Type().String()).WithLocations(field.Location()))
			}

			valToComplete[field.DgraphAlias()] = internalVal
		}
	case interface{}:
		// no need to error in this case, this can be returned for custom HTTP query/mutation
	default:
		if val != nil {
			return dgraphError()
		}

		// valToComplete[field.Name()] is nil, so resolving for the
		// { } ---> "q": null
		// case
	}

	err = resolveCustomFields(field.SelectionSet(), valToComplete[field.DgraphAlias()])
	if err != nil {
		errs = append(errs, schema.AsGQLErrors(err)...)
	}

	return &Resolved{
		Data:  valToComplete,
		Field: field,
		Err:   errs,
	}
}

func copyTemplate(input interface{}) (interface{}, error) {
	b, err := json.Marshal(input)
	if err != nil {
		return nil, errors.Wrapf(err, "while marshaling map input: %+v", input)
	}

	var result interface{}
	if err := json.Unmarshal(b, &result); err != nil {
		return nil, errors.Wrapf(err, "while unmarshalling into map: %s", b)
	}
	return result, nil
}

func keyNotFoundError(f schema.Field, key string) *x.GqlError {
	return x.GqlErrorf("Evaluation of custom field failed because key: %s "+
		"could not be found in the JSON response returned by external request "+
		"for field: %s within type: %s.", key, f.Name(),
		f.GetObjectName()).WithLocations(f.Location())
}

func jsonMarshalError(err error, f schema.Field, input interface{}) *x.GqlError {
	return x.GqlErrorf("Evaluation of custom field failed because json marshaling "+
		"(of: %+v) returned an error: %s for field: %s within type: %s.", input, err,
		f.Name(), f.GetObjectName()).WithLocations(f.Location())
}

func jsonUnmarshalError(err error, f schema.Field) *x.GqlError {
	return x.GqlErrorf("Evaluation of custom field failed because json unmarshaling"+
		" result of external request failed (with error: %s) for field: %s within "+
		"type: %s.", err, f.Name(), f.GetObjectName()).WithLocations(
		f.Location())
}

func externalRequestError(err error, f schema.Field) *x.GqlError {
	return x.GqlErrorf("Evaluation of custom field failed because external request"+
		" returned an error: %s for field: %s within type: %s.", err, f.Name(),
		f.GetObjectName()).WithLocations(f.Location())
}

func internalServerError(err error, f schema.Field) error {
	return schema.GQLWrapLocationf(err, f.Location(), "evaluation of custom field failed"+
		" for field: %s within type: %s.", f.Name(), f.GetObjectName())
}

type graphqlResp struct {
	Data   map[string]interface{} `json:"data,omitempty"`
	Errors x.GqlErrorList         `json:"errors,omitempty"`
}

func resolveCustomField(f schema.Field, vals []interface{}, mu *sync.RWMutex, errCh chan error) {
	defer api.PanicHandler(func(err error) {
		errCh <- internalServerError(err, f)
	})

	fconf, err := f.CustomHTTPConfig()
	if err != nil {
		errCh <- err
		return
	}

	// Here we build the input for resolving the fields which is sent as the body for the request.
	inputs := make([]interface{}, len(vals))

	graphql := fconf.RemoteGqlQueryName != ""
	// For GraphQL requests, we substitute arguments in the GraphQL query/mutation to make to
	// the remote endpoint using the values of other fields obtained from Dgraph.
	if graphql {
		requiredArgs := fconf.RequiredArgs
		for i := 0; i < len(inputs); i++ {
			vars := make(map[string]interface{})
			// vals[i] has all the values fetched for this type from Dgraph, lets copy over the
			// values required to process the remote GraphQL for the field into a new map.
			mu.RLock()
			m := vals[i].(map[string]interface{})
			for k, v := range m {
				if _, ok := requiredArgs[k]; ok {
					vars[k] = v
				}
			}
			mu.RUnlock()
			inputs[i] = vars
		}
	} else {
		for i := 0; i < len(inputs); i++ {
			if fconf.Template == nil {
				continue
			}
			temp, err := copyTemplate(*fconf.Template)
			if err != nil {
				errCh <- err
				return
			}

			mu.RLock()
			schema.SubstituteVarsInBody(&temp, vals[i].(map[string]interface{}))
			mu.RUnlock()
			inputs[i] = temp
		}
	}

	if fconf.Mode == schema.BATCH {
		var requestInput interface{}
		requestInput = inputs

		if graphql {
			body := make(map[string]interface{})
			body["query"] = fconf.RemoteGqlQuery
			body["variables"] = map[string]interface{}{fconf.GraphqlBatchModeArgument: requestInput}
			requestInput = body
		}

		b, err := json.Marshal(requestInput)
		if err != nil {
			errCh <- x.GqlErrorList{jsonMarshalError(err, f, inputs)}
			return
		}

		b, err = makeRequest(nil, fconf.Method, fconf.URL, string(b), fconf.ForwardHeaders)
		if err != nil {
			errCh <- x.GqlErrorList{externalRequestError(err, f)}
			return
		}

		// To collect errors from remote GraphQL endpoint and those encountered during execution.
		var errs error
		var result []interface{}
		if graphql {
			resp := &graphqlResp{}
			err = json.Unmarshal(b, resp)
			if err != nil {
				errCh <- x.GqlErrorList{jsonUnmarshalError(err, f)}
				return
			}

			if len(resp.Errors) > 0 {
				errs = schema.AppendGQLErrs(errs, resp.Errors)
			}
			var ok bool
			result, ok = resp.Data[fconf.RemoteGqlQueryName].([]interface{})
			if !ok {
				errCh <- schema.AppendGQLErrs(errs, keyNotFoundError(f, fconf.RemoteGqlQueryName))
				return
			}
		} else if err := json.Unmarshal(b, &result); err != nil {
			errCh <- x.GqlErrorList{jsonUnmarshalError(err, f)}
			return
		}

		if len(result) != len(vals) {
			gqlErr := x.GqlErrorf("Evaluation of custom field failed because expected result of "+
				"external request to be of size %v, got: %v for field: %s within type: %s.",
				len(vals), len(result), f.Name(), f.GetObjectName()).WithLocations(f.Location())
			errCh <- schema.AppendGQLErrs(errs, gqlErr)
			return
		}

		// Here we walk through all the objects in the array and substitute the value
		// that we got from the remote endpoint with the right key in the object.
		mu.Lock()
		for idx, val := range vals {
			val.(map[string]interface{})[f.Name()] = result[idx]
			vals[idx] = val
		}
		mu.Unlock()
		errCh <- errs
		return
	}

	// This is single mode, make calls concurrently for each input and fill in the results.
	errChan := make(chan error, len(inputs))
	for i := 0; i < len(inputs); i++ {
		go func(idx int, input interface{}) {
			defer api.PanicHandler(
				func(err error) {
					errChan <- internalServerError(err, f)
				})

			requestInput := input
			if graphql {
				body := make(map[string]interface{})
				body["query"] = fconf.RemoteGqlQuery
				body["variables"] = input
				requestInput = body
			}

			b, err := json.Marshal(requestInput)
			if err != nil {
				errChan <- x.GqlErrorList{jsonMarshalError(err, f, requestInput)}
				return
			}

			url := fconf.URL
			if !graphql {
				// For REST requests, we'll have to substitute the variables used in the URL.
				mu.RLock()
				url, err = schema.SubstituteVarsInURL(url,
					vals[idx].(map[string]interface{}))
				if err != nil {
					mu.RUnlock()
					gqlErr := x.GqlErrorf("Evaluation of custom field failed while substituting "+
						"variables into URL for remote endpoint with an error: %s for field: %s "+
						"within type: %s.", err, f.Name(),
						f.GetObjectName()).WithLocations(f.Location())
					errChan <- x.GqlErrorList{gqlErr}
					return
				}
				mu.RUnlock()
			}

			b, err = makeRequest(nil, fconf.Method, url, string(b), fconf.ForwardHeaders)
			if err != nil {
				errChan <- x.GqlErrorList{externalRequestError(err, f)}
				return
			}

			var result interface{}
			var errs error
			if graphql {
				resp := &graphqlResp{}
				err = json.Unmarshal(b, resp)
				if err != nil {
					errChan <- x.GqlErrorList{jsonUnmarshalError(err, f)}
					return
				}

				if len(resp.Errors) > 0 {
					errs = schema.AppendGQLErrs(errs, resp.Errors)
				}
				var ok bool
				result, ok = resp.Data[fconf.RemoteGqlQueryName]
				if !ok {
					errChan <- schema.AppendGQLErrs(errs,
						keyNotFoundError(f, fconf.RemoteGqlQueryName))
					return
				}
			} else if err := json.Unmarshal(b, &result); err != nil {
				errChan <- x.GqlErrorList{jsonUnmarshalError(err, f)}
				return
			}

			mu.Lock()
			val, ok := vals[idx].(map[string]interface{})
			if ok {
				val[f.Name()] = result
			}
			mu.Unlock()
			errChan <- errs
		}(i, inputs[i])
	}

	var errs error
	// Some of the errors can be null, so lets collect the non-null errors here.
	for i := 0; i < len(inputs); i++ {
		e := <-errChan
		if e != nil {
			errs = schema.AppendGQLErrs(errs, e)
		}
	}

	errCh <- errs
}

// resolveNestedFields resolves fields which themselves don't have the @custom directive but their
// children might
//
// queryUser {
//	 id
//	 classes {
//	   name @custom...
//   }
// }
// In the example above, resolveNestedFields would be called on classes field and vals would be the
// list of all users.
func resolveNestedFields(f schema.Field, vals []interface{}, mu *sync.RWMutex,
	errCh chan error) {
	defer api.PanicHandler(func(err error) {
		errCh <- internalServerError(err, f)
	})

	// If this field doesn't have custom directive and also doesn't have any children,
	// then there is nothing to do and we can just continue.
	if len(f.SelectionSet()) == 0 {
		errCh <- nil
		return
	}

	// Here below we do the de-duplication by walking through the result set. That is we would
	// go over vals and find the data for f to collect all unique values.
	var input []interface{}
	// node stores the pointer for a node. It is a map from id to the map for it.
	nodes := make(map[string]interface{})

	idField := f.Type().IDField()
	if idField == nil {
		idField = f.Type().XIDField()
		if idField == nil {
			// This should not happen as we only allow custom fields on types which either have
			// ID or a field with @id directive.
			errCh <- nil
			return
		}
	}

	idFieldName := idField.Name()
	castInterfaceToSlice := func(tmpVals interface{}) []interface{} {
		var fieldVals []interface{}
		switch tv := tmpVals.(type) {
		case []interface{}:
			fieldVals = tv
		case interface{}:
			fieldVals = []interface{}{tv}
		}
		return fieldVals
	}
	// Here we walk through the array and collect all unique values for this field. In the
	// example at the start of the function, we could be collecting all unique classes
	// across all users. This is where the batching happens so that we make one call per
	// field and not a separate call per user.
	mu.RLock()
	for _, v := range vals {
		val, ok := v.(map[string]interface{})
		if !ok {
			continue
		}
		tmpVals, ok := val[f.Name()]
		if !ok {
			continue
		}
		fieldVals := castInterfaceToSlice(tmpVals)
		for _, fieldVal := range fieldVals {
			fv, ok := fieldVal.(map[string]interface{})
			if !ok {
				continue
			}
			id, ok := fv[idFieldName].(string)
			if !ok {
				// If a type has a field of type ID! and it is not explicitly requested by the
				// user as part of the query, we would still have asked for it under the alias
				// dgraph.uid, so let's look for that here.
				id, ok = fv["dgraph.uid"].(string)
				if !ok {
					continue
				}
			}
			if _, ok := nodes[id]; !ok {
				input = append(input, fieldVal)
				nodes[id] = fieldVal
			}
		}
	}
	mu.RUnlock()

	if err := resolveCustomFields(f.SelectionSet(), input); err != nil {
		errCh <- err
		return
	}

	mu.Lock()
	for _, v := range vals {
		val, ok := v.(map[string]interface{})
		if !ok {
			continue
		}
		tmpVals, ok := val[f.Name()]
		if !ok {
			continue
		}
		fieldVals := castInterfaceToSlice(tmpVals)
		for idx, fieldVal := range fieldVals {
			fv, ok := fieldVal.(map[string]interface{})
			if !ok {
				continue
			}
			id, ok := fv[idFieldName].(string)
			if !ok {
				id, ok = fv["dgraph.uid"].(string)
				if !ok {
					continue
				}
			}
			// Get the pointer of the map corresponding to this id and put it at the
			// correct place.
			mval := nodes[id]
			fieldVals[idx] = mval
		}
	}
	mu.Unlock()
	errCh <- nil
}

// resolveCustomFields resolves fields with custom directive. Here is the rough algorithm that it
// follows.
// queryUser {
//	name @custom
//	age
//	school {
//		name
//		children
//		class { @custom
//			name
//			numChildren
//		}
//	}
//	cars { @custom
//		name
//	}
// }
// For fields with @custom directive
// 1. There would be one query sent to the remote endpoint.
// 2. In the above example, to fetch class all the school ids would be aggregated across different
// users deduplicated and then one query sent. The results would then be filled back appropriately.
//
// For fields without custom directive we recursively call resolveCustomFields and let it do the
// work.
// TODO - We can be smarter about this and know before processing the query if we should be making
// this recursive call upfront.
func resolveCustomFields(fields []schema.Field, data interface{}) error {
	if data == nil {
		return nil
	}

	var vals []interface{}
	switch v := data.(type) {
	case []interface{}:
		vals = v
	case interface{}:
		vals = []interface{}{v}
	}

	if len(vals) == 0 {
		return nil
	}

	// This mutex protects access to vals as it is concurrently read and written to by multiple
	// goroutines.
	mu := &sync.RWMutex{}
	errCh := make(chan error, len(fields))
	numRoutines := 0

	for _, f := range fields {
		if f.Skip() || !f.Include() {
			continue
		}

		numRoutines++
		hasCustomDirective, _ := f.HasCustomDirective()
		if !hasCustomDirective {
			go resolveNestedFields(f, vals, mu, errCh)
		} else {
			go resolveCustomField(f, vals, mu, errCh)
		}
	}

	var errs error
	for i := 0; i < numRoutines; i++ {
		if err := <-errCh; err != nil {
			errs = schema.AppendGQLErrs(errs, err)
		}
	}

	return errs
}

// completeObject builds a json GraphQL result object for the current query level.
// It returns a bracketed json object like { f1:..., f2:..., ... }.
//
// fields are all the fields from this bracketed level in the GraphQL  query, e.g:
// {
//   name
//   dob
//   friends {...}
// }
// If it's the top level of a query then it'll be the top level query name.
//
// typ is the expected type matching those fields, e.g. above that'd be something
// like the `Person` type that has fields name, dob and friends.
//
// res is the results map from Dgraph for this level of the query.  This map needn't
// contain values for all the requested fields, e.g. if there's no corresponding
// values in the store or if the query contained a filter that excluded a value.
// So res might be the map : name->"A Name", friends -> []interface{}
//
// completeObject fills out this result putting in null for any missing values
// (dob above) and applying GraphQL error propagation for any null fields that the
// schema says can't be null.
//
// Example:
//
// if the map is name->"A Name", friends -> []interface{}
//
// and "dob" is nullable then the result should be json object
// {"name": "A Name", "dob": null, "friends": ABC}
// where ABC is the result of applying completeValue to res["friends"]
//
// if "dob" were non-nullable (maybe it's type is DateTime!), then the result is
// nil and the error propagates to the enclosing level.
func completeObject(
	path []interface{},
	fields []schema.Field,
	res map[string]interface{}) ([]byte, x.GqlErrorList) {

	var errs x.GqlErrorList
	var buf bytes.Buffer
	comma := ""

	x.Check2(buf.WriteRune('{'))

	dgraphTypes, ok := res["dgraph.type"].([]interface{})
	for _, f := range fields {
		if f.Skip() || !f.Include() {
			continue
		}

		includeField := true
		// If typ is an interface, and dgraphTypes contains another type, then we ignore
		// fields which don't start with that type. This would happen when multiple
		// fragments (belonging to different types) are requested within a query for an interface.

		// If the dgraphPredicate doesn't start with the typ.Name(), then this field belongs to
		// a concrete type, lets check that it has inputType as the prefix, otherwise skip it.
		if len(dgraphTypes) > 0 {
			includeField = f.IncludeInterfaceField(dgraphTypes)
		}
		if !includeField {
			continue
		}

		x.Check2(buf.WriteString(comma))
		x.Check2(buf.WriteRune('"'))
		x.Check2(buf.WriteString(f.ResponseName()))
		x.Check2(buf.WriteString(`": `))

		val := res[f.DgraphAlias()]
		if f.Name() == schema.Typename {
			// From GraphQL spec:
			// https://graphql.github.io/graphql-spec/June2018/#sec-Type-Name-Introspection
			// "GraphQL supports type name introspection at any point within a query by the
			// meta‐field  __typename: String! when querying against any Object, Interface,
			// or Union. It returns the name of the object type currently being queried."

			// If we have dgraph.type information, we will use that to figure out the type
			// otherwise we will get it from the schema.
			if ok {
				val = f.TypeName(dgraphTypes)
			} else {
				val = f.GetObjectName()
			}
		}

		// Check that we should check that data should be of list type when we expect
		// f.Type().ListType() to be non-nil.
		if val != nil && f.Type().ListType() != nil {
			switch val.(type) {
			case []interface{}, []map[string]interface{}:
			default:
				// We were expecting a list but got a value which wasn't a list. Lets return an
				// error.
				return nil, x.GqlErrorList{&x.GqlError{
					Message:   errExpectedList,
					Locations: []x.Location{f.Location()},
					Path:      copyPath(path),
				}}
			}
		}
		completed, err := completeValue(append(path, f.ResponseName()), f, val)
		errs = append(errs, err...)
		if completed == nil {
			if !f.Type().Nullable() {
				return nil, errs
			}
			completed = []byte(`null`)
		}
		x.Check2(buf.Write(completed))
		comma = ", "
	}
	x.Check2(buf.WriteRune('}'))

	return buf.Bytes(), errs
}

// completeValue applies the value completion algorithm to a single value, which
// could turn out to be a list or object or scalar value.
func completeValue(
	path []interface{},
	field schema.Field,
	val interface{}) ([]byte, x.GqlErrorList) {

	switch val := val.(type) {
	case map[string]interface{}:
		switch field.Type().Name() {
		case "String", "ID", "Boolean", "Float", "Int", "Int64", "DateTime":
			return nil, x.GqlErrorList{&x.GqlError{
				Message:   errExpectedScalar,
				Locations: []x.Location{field.Location()},
				Path:      copyPath(path),
			}}
		}
		enumValues := field.EnumValues()
		if len(enumValues) > 0 {
			return nil, x.GqlErrorList{&x.GqlError{
				Message:   errExpectedScalar,
				Locations: []x.Location{field.Location()},
				Path:      copyPath(path),
			}}
		}

		return completeObject(path, field.SelectionSet(), val)
	case []interface{}:
		return completeList(path, field, val)
	case []map[string]interface{}:
		// This case is different from the []interface{} case above and is true for admin queries
		// where we built the val ourselves.
		listVal := make([]interface{}, 0, len(val))
		for _, v := range val {
			listVal = append(listVal, v)
		}
		return completeList(path, field, listVal)
	default:
		if val == nil {
			if field.Type().ListType() != nil {
				// We could choose to set this to null.  This is our decision, not
				// anything required by the GraphQL spec.
				//
				// However, if we query, for example, for a persons's friends with
				// some restrictions, and there aren't any, is that really a case to
				// set this at null and error if the list is required?  What
				// about if an person has just been added and doesn't have any friends?
				// Doesn't seem right to add null and cause error propagation.
				//
				// Seems best if we pick [], rather than null, as the list value if
				// there's nothing in the Dgraph result.
				return []byte("[]"), nil
			}

			if field.Type().Nullable() {
				return []byte("null"), nil
			}

			gqlErr := x.GqlErrorf(
				"Non-nullable field '%s' (type %s) was not present in result from Dgraph.  "+
					"GraphQL error propagation triggered.", field.Name(), field.Type()).
				WithLocations(field.Location())
			gqlErr.Path = copyPath(path)

			return nil, x.GqlErrorList{gqlErr}
		}

		// val is a scalar
		val, gqlErr := coerceScalar(val, field, path)
		if len(gqlErr) != 0 {
			return nil, gqlErr
		}

		// Can this ever error?  We can't have an unsupported type or value because
		// we just unmarshaled this val.
		b, err := json.Marshal(val)
		if err != nil {
			gqlErr := x.GqlErrorf(
				"Error marshalling value for field '%s' (type %s).  "+
					"Resolved as null (which may trigger GraphQL error propagation) ",
				field.Name(), field.Type()).
				WithLocations(field.Location())
			gqlErr.Path = copyPath(path)

			if field.Type().Nullable() {
				return []byte("null"), x.GqlErrorList{gqlErr}
			}

			return nil, x.GqlErrorList{gqlErr}
		}

		return b, nil
	}
}

// coerceScalar coerces a scalar value to field.Type() if possible according to the coercion rules
// defined in the GraphQL spec. If this is not possible, then it returns an error.
func coerceScalar(val interface{}, field schema.Field, path []interface{}) (interface{},
	x.GqlErrorList) {

	valueCoercionError := func(val interface{}) x.GqlErrorList {
		gqlErr := x.GqlErrorf(
			"Error coercing value '%+v' for field '%s' to type %s.",
			val, field.Name(), field.Type().Name()).
			WithLocations(field.Location())
		gqlErr.Path = copyPath(path)
		return x.GqlErrorList{gqlErr}
	}

	switch field.Type().Name() {
	case "String", "ID":
		switch v := val.(type) {
		case float64:
			val = strconv.FormatFloat(v, 'f', -1, 64)
		case int64:
			val = strconv.FormatInt(v, 10)
		case bool:
			val = strconv.FormatBool(v)
		case string:
		default:
			return nil, valueCoercionError(v)
		}
	case "Boolean":
		switch v := val.(type) {
		case float64:
			val = v != 0
		case int64:
			val = v != 0
		case string:
			val = len(v) > 0
		case bool:
		default:
			return nil, valueCoercionError(v)
		}
	case "Int":
		switch v := val.(type) {
		case float64:
			// The spec says that we can coerce a Float value to Int, if we don't lose information.
			// See: https: //spec.graphql.org/June2018/#sec-Float
			// Lets try to see if this number could be converted to int32 without losing
			// information, otherwise return error.
			// See: https://github.com/golang/go/issues/19405 to understand why the comparison
			// should be done after double conversion.
			i32Val := int32(v)
			if v == float64(i32Val) {
				val = i32Val
			} else {
				return nil, valueCoercionError(v)
			}
		case bool:
			if v {
				val = 1
			} else {
				val = 0
			}
		case string:
			i, err := strconv.ParseFloat(v, 64)
			// An error can be encountered if we had a value that can't be fit into
			// a 64 bit floating point number.
			if err != nil {
				return nil, valueCoercionError(v)
			}
<<<<<<< HEAD
			// Lets try to see if this a whole number, otherwise return error because we
			// might be losing information by truncating it.
			truncated := math.Trunc(i)
			if truncated == i {
				val = int(truncated)
=======
			// Lets try to see if this number could be converted to int32 without losing
			// information, otherwise return error.
			i32Val := int32(i)
			if i == float64(i32Val) {
				val = i32Val
>>>>>>> 549557b6
			} else {
				return nil, valueCoercionError(v)
			}
		case int64:
			if v > math.MaxInt32 || v < math.MinInt32 {
				return nil, valueCoercionError(v)
			}
		case int:
			// numUids are added as int, so we need special handling for that. Other number values
			// in a JSON object are automatically unmarshalled as float so they are handle above.
			if v > math.MaxInt32 || v < math.MinInt32 {
				return nil, valueCoercionError(v)
			}
		default:
			return nil, valueCoercionError(v)
		}
	case "Int64":
		switch v := val.(type) {
		case float64:
			// The spec says that we can coerce a Float value to Int, if we don't lose information.
			// See: https: //spec.graphql.org/June2018/#sec-Float
			// See: JSON RFC https://tools.ietf.org/html/rfc8259#section-6, to understand how the
			// number type guarantees the correctness of integers only between the range
			// [-(2**53)+1, (2**53)-1] and not the range [-(2**63), (2**63)-1].
			// Lets try to see if this number could be converted to int64 without losing
			// information, otherwise return error.
			// See: https://github.com/golang/go/issues/19405 to understand why the comparison
			// should be done after double conversion.
			i64Val := int64(v)
			if v == float64(i64Val) {
				val = i64Val
			} else {
				return nil, valueCoercionError(v)
			}
		case bool:
			if v {
				val = 1
			} else {
				val = 0
			}
		case string:
			i, err := strconv.ParseFloat(v, 64)
			// An error can be encountered if we had a value that can't be fit into
			// a 64 bit floating point number.
			if err != nil {
				return nil, valueCoercionError(v)
			}
			// Lets try to see if this number could be converted to int64 without losing
			// information, otherwise return error.
			i64Val := int64(i)
			if i == float64(i64Val) {
				val = i64Val
			} else {
				return nil, valueCoercionError(v)
			}
		default:
			return nil, valueCoercionError(v)
		}
	case "Float":
		switch v := val.(type) {
		case bool:
			if v {
				val = 1.0
			} else {
				val = 0.0
			}
		case string:
			i, err := strconv.ParseFloat(v, 64)
			if err != nil {
				return nil, valueCoercionError(v)
			}
			val = i
		case int64:
			val = float64(v)
		case float64:
		default:
			return nil, valueCoercionError(v)
		}
	case "DateTime":
		switch v := val.(type) {
		case string:
			if _, err := types.ParseTime(v); err != nil {
				return nil, valueCoercionError(v)
			}
		case float64:
			truncated := math.Trunc(v)
			if truncated == v {
				// Lets interpret int values as unix timestamp.
				t := time.Unix(int64(truncated), 0).UTC()
				val = t.Format(time.RFC3339)
			} else {
				return nil, valueCoercionError(v)
			}
		case int64:
			t := time.Unix(v, 0).UTC()
			val = t.Format(time.RFC3339)
		default:
			return nil, valueCoercionError(v)
		}
	default:
		enumValues := field.EnumValues()
		// At this point we should only get fields which are of ENUM type, so we can return
		// an error if we don't get any enum values.
		if len(enumValues) == 0 {
			return nil, valueCoercionError(val)
		}
		switch v := val.(type) {
		case string:
			// Lets check that the enum value is valid.
			valid := false
			for _, ev := range enumValues {
				if ev == v {
					valid = true
					break
				}
			}
			if !valid {
				return nil, valueCoercionError(val)
			}
		default:
			return nil, valueCoercionError(v)
		}
	}
	return val, nil
}

// completeList applies the completion algorithm to a list field and result.
//
// field is one field from the query - which should have a list type in the
// GraphQL schema.
//
// values is the list of values found by the query for this field.
//
// completeValue() is applied to every list element, but
// the type of field can only be a scalar list like [String], or an object
// list like [Person], so schematically the final result is either
// [ completeValue("..."), completeValue("..."), ... ]
// or
// [ completeObject({...}), completeObject({...}), ... ]
// depending on the type of list.
//
// If the list has non-nullable elements (a type like [T!]) and any of those
// elements resolve to null, then the whole list is crushed to null.
func completeList(
	path []interface{},
	field schema.Field,
	values []interface{}) ([]byte, x.GqlErrorList) {

	var buf bytes.Buffer
	var errs x.GqlErrorList
	comma := ""

	if field.Type().ListType() == nil {
		// This means a bug on our part - in rewriting, schema generation,
		// or Dgraph returned something unexpected.
		//
		// Let's crush it to null so we still get something from the rest of the
		// query and log the error.
		return mismatched(path, field, values)
	}

	x.Check2(buf.WriteRune('['))
	for i, b := range values {
		r, err := completeValue(append(path, i), field, b)
		errs = append(errs, err...)
		x.Check2(buf.WriteString(comma))
		if r == nil {
			if !field.Type().ListType().Nullable() {
				// Unlike the choice in completeValue() above, where we turn missing
				// lists into [], the spec explicitly calls out:
				//  "If a List type wraps a Non-Null type, and one of the
				//  elements of that list resolves to null, then the entire list
				//  must resolve to null."
				//
				// The list gets reduced to nil, but an error recording that must
				// already be in errs.  See
				// https://graphql.github.io/graphql-spec/June2018/#sec-Errors-and-Non-Nullability
				// "If the field returns null because of an error which has already
				// been added to the "errors" list in the response, the "errors"
				// list must not be further affected."
				// The behavior is also in the examples in here:
				// https://graphql.github.io/graphql-spec/June2018/#sec-Errors
				return nil, errs
			}
			x.Check2(buf.WriteString("null"))
		} else {
			x.Check2(buf.Write(r))
		}
		comma = ", "
	}
	x.Check2(buf.WriteRune(']'))

	return buf.Bytes(), errs
}

func mismatched(
	path []interface{},
	field schema.Field,
	values []interface{}) ([]byte, x.GqlErrorList) {

	glog.Errorf("completeList() called in resolving %s (Line: %v, Column: %v), "+
		"but its type is %s.\n"+
		"That could indicate the Dgraph schema doesn't match the GraphQL schema.",
		field.Name(), field.Location().Line, field.Location().Column, field.Type().Name())

	gqlErr := &x.GqlError{
		Message:   errExpectedObject,
		Locations: []x.Location{field.Location()},
		Path:      copyPath(path),
	}

	val, errs := completeValue(path, field, nil)
	return val, append(errs, gqlErr)
}

func copyPath(path []interface{}) []interface{} {
	result := make([]interface{}, len(path))
	copy(result, path)
	return result
}

// maxPathLength finds the max length (including list indexes) of any path in the 'query' f.
// Used to pre-allocate a path buffer of the correct size before running completeObject on
// the top level query - means that we aren't reallocating slices multiple times
// during the complete* functions.
func maxPathLength(f schema.Field) int {
	childMax := 0
	for _, chld := range f.SelectionSet() {
		d := maxPathLength(chld)
		if d > childMax {
			childMax = d
		}
	}
	if f.Type().ListType() != nil {
		// It's f: [...], so add a space for field name and
		// a space for the index into the list
		return 2 + childMax
	}

	return 1 + childMax
}

// a httpResolver can resolve a single GraphQL field from an HTTP endpoint
type httpResolver struct {
	*http.Client
	resultCompleter ResultCompleter
}

type httpQueryResolver httpResolver
type httpMutationResolver httpResolver

// NewHTTPQueryResolver creates a resolver that can resolve GraphQL query from an HTTP endpoint
func NewHTTPQueryResolver(hc *http.Client, rc ResultCompleter) QueryResolver {
	return &httpQueryResolver{hc, rc}
}

// NewHTTPMutationResolver creates a resolver that resolves GraphQL mutation from an HTTP endpoint
func NewHTTPMutationResolver(hc *http.Client, rc ResultCompleter) MutationResolver {
	return &httpMutationResolver{hc, rc}
}

func (hr *httpResolver) Resolve(ctx context.Context, field schema.Field) *Resolved {
	span := otrace.FromContext(ctx)
	stop := x.SpanTimer(span, "resolveHTTP")
	defer stop()

	resolved := hr.rewriteAndExecute(ctx, field)
	hr.resultCompleter.Complete(ctx, resolved)
	return resolved
}

func makeRequest(client *http.Client, method, url, body string,
	header http.Header) ([]byte, error) {
	var reqBody io.Reader
	if body == "" || body == "null" {
		reqBody = http.NoBody
	} else {
		reqBody = bytes.NewBufferString(body)
	}

	req, err := http.NewRequest(method, url, reqBody)
	if err != nil {
		return nil, err
	}
	req.Header = header

	// TODO - Needs to be fixed, we shouldn't be initiating a new HTTP client everytime.
	if client == nil {
		client = &http.Client{
			Timeout: time.Minute,
		}
	}
	resp, err := client.Do(req)
	if err != nil {
		return nil, err
	}
	if resp.StatusCode < 200 || resp.StatusCode > 299 {
		return nil, errors.Errorf("unexpected status code: %v", resp.StatusCode)
	}

	defer resp.Body.Close()

	b, err := ioutil.ReadAll(resp.Body)
	return b, err
}

func (hr *httpResolver) rewriteAndExecute(ctx context.Context, field schema.Field) *Resolved {
	emptyResult := func(err error) *Resolved {
		return &Resolved{
			Data:  map[string]interface{}{field.Name(): nil},
			Field: field,
			Err:   schema.AsGQLErrors(err),
		}
	}

	hrc, err := field.CustomHTTPConfig()
	if err != nil {
		return emptyResult(err)
	}

	var body string
	if hrc.Template != nil {
		b, err := json.Marshal(*hrc.Template)
		if err != nil {
			return emptyResult(jsonMarshalError(err, field, *hrc.Template))
		}
		body = string(b)
	}

	b, err := makeRequest(hr.Client, hrc.Method, hrc.URL, body, hrc.ForwardHeaders)
	if err != nil {
		return emptyResult(externalRequestError(err, field))
	}

	// this means it had body and not graphql, so just unmarshal it and return
	if hrc.RemoteGqlQueryName == "" {
		var result interface{}
		if err := json.Unmarshal(b, &result); err != nil {
			return emptyResult(jsonUnmarshalError(err, field))
		}
		return &Resolved{
			Data:  map[string]interface{}{field.Name(): result},
			Field: field,
		}
	}

	// we will reach here if it was a graphql request
	var resp struct {
		Data   map[string]interface{} `json:"data,omitempty"`
		Errors x.GqlErrorList         `json:"errors,omitempty"`
	}
	err = json.Unmarshal(b, &resp)
	if err != nil {
		gqlErr := jsonUnmarshalError(err, field)
		resp.Errors = append(resp.Errors, schema.AsGQLErrors(gqlErr)...)
		return emptyResult(resp.Errors)
	}
	data, ok := resp.Data[hrc.RemoteGqlQueryName]
	if !ok {
		return emptyResult(resp.Errors)
	}

	return &Resolved{
		Data:  map[string]interface{}{field.Name(): data},
		Field: field,
		Err:   resp.Errors,
	}
}

func (h *httpQueryResolver) Resolve(ctx context.Context, query schema.Query) *Resolved {
	return (*httpResolver)(h).Resolve(ctx, query)
}

func (h *httpMutationResolver) Resolve(ctx context.Context, mutation schema.Mutation) (*Resolved,
	bool) {
	resolved := (*httpResolver)(h).Resolve(ctx, mutation)
	return resolved, resolved.Err == nil || resolved.Err.Error() == ""
}

func EmptyResult(f schema.Field, err error) *Resolved {
	return &Resolved{
		Data:  map[string]interface{}{f.Name(): nil},
		Field: f,
		Err:   schema.GQLWrapLocationf(err, f.Location(), "resolving %s failed", f.Name()),
	}
}

func newtimer(ctx context.Context, Duration *schema.OffsetDuration) schema.OffsetTimer {
	resolveStartTime, _ := ctx.Value(resolveStartTime).(time.Time)
	tf := schema.NewOffsetTimerFactory(resolveStartTime)
	return tf.NewOffsetTimer(Duration)
}<|MERGE_RESOLUTION|>--- conflicted
+++ resolved
@@ -1500,19 +1500,11 @@
 			if err != nil {
 				return nil, valueCoercionError(v)
 			}
-<<<<<<< HEAD
-			// Lets try to see if this a whole number, otherwise return error because we
-			// might be losing information by truncating it.
-			truncated := math.Trunc(i)
-			if truncated == i {
-				val = int(truncated)
-=======
 			// Lets try to see if this number could be converted to int32 without losing
 			// information, otherwise return error.
 			i32Val := int32(i)
 			if i == float64(i32Val) {
 				val = i32Val
->>>>>>> 549557b6
 			} else {
 				return nil, valueCoercionError(v)
 			}
