--- conflicted
+++ resolved
@@ -96,7 +96,6 @@
         directed: [Movie] @dgraph(pred: "directed.movies")
 }
 
-<<<<<<< HEAD
 # just for testing XID remove in list
 type Computer {
 	owners: [ComputerOwner!]
@@ -107,8 +106,8 @@
 	name: String! @id
 	nickName: String
 	computers: Computer! @hasInverse(field: owners)
-=======
+}
+
 type User @secret(field: "pwd") {
 	name: String! @id
->>>>>>> 261eda00
 }