# Test schema that contains an example of everything that's useful to
# test for query rewriting.

type Country {
        id: ID!
        name: String! @search(by: [trigram, exact])
        states: [State] @hasInverse(field: country)
}

type State {
        code: String! @id
        country: Country
        name: String!
	capital: String
}

type Author {
        id: ID!
        name: String! @search(by: [hash])
        dob: DateTime @search
        reputation: Float @search
        country: Country
        posts: [Post!] @hasInverse(field: author)
}

type Editor {
        id: ID!
        code: String! @id
        name: String! @search(by: [hash])
}

type Post {
        postID: ID!
        title: String! @search(by: [term])
        text: String @search(by: [fulltext])
        tags: [String] @search(by: [exact])
        numLikes: Int @search
        isPublished: Boolean @search
        postType: [PostType] @search
        author: Author!
	category: Category @hasInverse(field: posts)
	comments: [Comment]
        ps: PostSecret
}

type PostSecret {
       title: String! @id
}

type Category {
        id: ID
        name: String
        posts: [Post]
        iAmDeprecated: String @deprecated(reason: "because")
}

enum PostType {
        Fact
        Question
        Opinion
}

interface Character {
        id: ID!
        name: String! @search
}

interface Employee {
        ename: String!
}

type Director implements Character {
        movies: [String!]
}

type Human implements Character & Employee {
        dob: DateTime
        female: Boolean
}

# just for testing singluar (non-list) edges in both directions

type House {
        id: ID!
        owner: Owner @hasInverse(field: house)
}

type Owner {
        id: ID!
        house: House
}

# for testing ~reverse predicate in @dgraph directive
type Movie {
        id: ID!
        name: String!
        director: [MovieDirector] @dgraph(pred: "~directed.movies")
}

type MovieDirector {
        id: ID!
        name: String!
        directed: [Movie] @dgraph(pred: "directed.movies")
}

type Lab {
        name: String! @id
        computers: [Computer]
}

# just for testing XID remove in list
type Computer {
	owners: [ComputerOwner!]
	name: String! @id
}

type ComputerOwner {
	name: String! @id
	nickName: String
	computers: Computer! @hasInverse(field: owners)
}

type User @secret(field: "pwd") {
	name: String! @id
}

# For testing duplicate XID in single mutation
type District {
	code: String! @id
	name: String!
	cities: [City] @hasInverse(field: district)
}

type City {
	id: ID!
	name: String!
	district: District
}

# For testing duplicate XID in single mutation for interface
interface People {
	id: ID!
	xid: String! @id
	name: String!
}

type Teacher implements People {
	subject: String
	teaches: [Student]
}

type Student implements People {
        taughtBy: [Teacher] @hasInverse(field: "teaches")
}

type Comment {
    id: ID!
    author: String!
    title: String
    content: String @custom(http: {
              url: "http://api-gateway.com/post/",
              method: "GET",
              operation: "batch",
              body: "{ myId: $id, theAuthor: $author}",
              forwardHeaders: ["X-App-Token"]})

    url: String! @id
    ups: Int!
    downs: Int
    relatedUsers: [User] @custom(http: {
              url: "http://api-gateway.com/relatedPosts",
              method: "POST",
              operation: "single",
              body: "{ myId: $url }"})
}

type Query {
	myFavoriteMovies(id: ID!, name: String!, num: Int): [Movie] @custom(http: {
		url: "http://myapi.com/favMovies/$id?name=$name&num=$num",
		method: "GET"
	})

	myFavoriteMoviesPart2(id: ID!, name: String!, num: Int): [Movie] @custom(http: {
		url: "http://myapi.com/favMovies/$id?name=$name&num=$num",
		method: "POST",
                body: "{ id: $id, name: $name, director: { number: $num }}",
                forwardHeaders: ["X-App-Token", "Auth0-token"]
        })
}

input MovieDirectorInput {
        id: ID
        name: String
        directed: [MovieInput]
}

input MovieInput {
        id: ID
        name: String
        director: [MovieDirectorInput]
}

type Mutation {
        createMyFavouriteMovies(input: [MovieInput!]): [Movie] @custom(http: {
                url: "http://myapi.com/favMovies",
                method: "POST",
                body: "{ movies: $input}",
                forwardHeaders: ["X-App-Token", "Auth0-token"]
        })
        updateMyFavouriteMovie(id: ID!, input: MovieInput!): Movie @custom(http: {
                url: "http://myapi.com/favMovies/$id",
                method: "PATCH",
                body: "{ movie: $input}"
        })
        deleteMyFavouriteMovie(id: ID!): Movie @custom(http: {
                url: "http://myapi.com/favMovies/$id",
                method: "DELETE"
        })
}

type Message {
    content: String! @dgraph(pred: "post")
    author: String @dgraph(pred: "<职业>")
}

interface X {
    id: ID!
    username: String! @id
    age: Int
}
type Y implements X @auth(
    query: { rule: """
      query($USER: String!) {
        queryY(filter: { username: { eq: $USER } }) {
          __typename
        }
      }
    """ }
){
  userRole: String @search(by: [hash])
}

type Post1 {
  id: String! @id
  content: String
  comments: [Comment1]
}

type Person1 {
  id: String! @id
  name: String
}

type Comment1 {
  id: String! @id
  message: String
  replies: [Comment1]
}

type Tweets {
    id: String! @id
    score: Int
}

"""
This is used for fragment related testing
"""
interface Thing {
    name: String # field to act as a common inherited field for both ThingOne and ThingTwo
}

type ThingOne implements Thing {
    id: ID! # ID field with same name as the ID field in ThingTwo
    color: String # field with same name as a field in ThingTwo
    prop: String @dgraph(pred: "prop") # field with same name and same dgraph predicate as a field in ThingTwo
    usedBy: String # field with different name than any field in ThingTwo
}

type ThingTwo implements Thing {
    id: ID!
    color: String
    prop: String @dgraph(pred: "prop")
    owner: String
}

<<<<<<< HEAD
type Person {
    id: ID!
    name: String @search(by: [hash])
    friends: [Person] @hasInverse(field: friends)
=======
interface A {
    name: String! @id
>>>>>>> 302afc34
}<|MERGE_RESOLUTION|>--- conflicted
+++ resolved
@@ -283,13 +283,11 @@
     owner: String
 }
 
-<<<<<<< HEAD
 type Person {
     id: ID!
     name: String @search(by: [hash])
     friends: [Person] @hasInverse(field: friends)
-=======
+}
 interface A {
     name: String! @id
->>>>>>> 302afc34
 }