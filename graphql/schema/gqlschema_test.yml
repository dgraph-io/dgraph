invalid_schemas:
  -
    name: "More than 1 id field"
    input: |
      type P {
        id1: ID!
        id2: ID!
        id3: ID!
      }
    errlist: [
      {"message":"Fields id1, id2 and id3 are listed as IDs for type P, but a type can have only one ID field. Pick a single field as the ID for type P.", "locations":[{"line":2, "column":3}, {"line":3, "column":3}, {"line":4, "column":3}]},
      {"message":"Type P; is invalid, a type must have atleast one field that is not of ID! type and doesn't have @custom/@lambda directive.", "locations":[{"line":1, "column":6}]}
    ]

  - name: "Geo field with invalid argument in @search."
    input: |
      type Hotel {
        id: ID!
        name: String!
        location: Point @search(by: [int])
      }
    errlist: [
      {"message":"Type Hotel; Field location: has the @search directive but the argument int doesn't apply to field type Point.  Search by int applies to fields of type Int. Fields of type Point are searchable by just @search.", "locations":[ { "line": 4, "column":20}]},
    ]

  -
    name: "UID as a field name"
    input: |
      type P {
        uid: String
      }
    errlist: [
      {"message":"Type P; Field uid: uid is a reserved keyword and you cannot declare a field with this name.", "locations": [{"line":2, "column": 3}]},
    ]

  -
    name: "Query, Mutation in initial schema"
    input: |
      type Query {
        getAuthor(id: ID): Author!
      }
      type Mutation {
        getAuthor(id: ID): Author!
      }
    errlist: [
      {"message":"GraphQL Query and Mutation types are only allowed to have fields
      with @custom/@lambda directive. Other fields are built automatically for you. Found Query getAuthor
      without @custom/@lambda.", "locations":[{"line":1, "column":6}]},
      {"message":"GraphQL Query and Mutation types are only allowed to have fields with
      @custom/@lambda directive. Other fields are built automatically for you. Found Mutation getAuthor
      without @custom/@lambda.", "locations":[{"line":4, "column":6}]},
    ]

  -
    name: "No ID list of any kind"
    input: |
      type A {
        f: [ID]
        name: String
      }
    errlist: [
      {"message": "Type A; Field f: ID lists are invalid.", "locations": [{"line":2, "column": 3}]}
    ]


  -
    name: "No nested list of any kind"
    input: |
      type A {
        f: [[String]]
      }
    errlist: [
      {"message": "Type A; Field f: Nested lists are invalid.", "locations": [{"line":2, "column": 3}]}
    ]

  -
    name: "Enum indexes clash trigram and regexp"
    input: |
      type T {
        f: E @search(by: [trigram, regexp])
      }
      enum E {
        A
      }
    errlist: [
      {"message": "Type T; Field f: the argument to @search 'trigram' is the same as the index 'regexp' provided before and shouldn't be used together",
      "locations": [{"line": 2, "column": 9}]}
    ]

  -
    name: "Enum indexes clash hash and exact"
    input: |
      type T {
        f: E @search(by: [hash, exact])
      }
      enum E {
        A
      }
    errlist: [
      {"message": "Type T; Field f: the arguments 'hash' and 'exact' can't be used together as arguments to @search.", "locations": [{"line": 2, "column": 9}]}
    ]

  -
    name: "Reference type that is not in input schema"
    input: |
      type T {
          f: Author
      }
    errlist: [
      {"message": "Undefined type Author.", "locations": [{"line": 2, "column": 8}]}
    ]

  -
    name: "Unsupported definitions in initial schema"
    input: |
      scalar Int
      interface P {
        t: T!
      }
      union Q = R | S | T
      input U {
        x: X!
      }
    errlist: [
    {"message":"You can't add scalar definitions. Only type, interface, union, input and enums are allowed in initial schema.", "locations":[{"line":1, "column":8}]}
    ]

  -
    name: "union members can't be non-object types - Interface"
    input: |
      interface I {
        f: String
      }
      union U = I
    errlist: [
      {"message":"UNION type \"I\" must be OBJECT.", "locations":[{"line":4, "column":7}]}
    ]

  -
    name: "union members can't be non-object types - Scalar"
    input: |
      union U = String
    errlist: [
      {"message":"UNION type \"String\" must be OBJECT.", "locations":[{"line":1, "column":7}]}
    ]

  -
    name: "union members can't be non-object types - Enum"
    input: |
      enum E {
        E1
        E2
      }
      union U = E
    errlist: [
      {"message":"UNION type \"E\" must be OBJECT.", "locations":[{"line":5, "column":7}]}
    ]

  -
    name: "union members can't be non-object types - Input Object"
    input: |
      input I {
        f: String
      }
      union U = I
    errlist: [
      {"message":"UNION type \"I\" must be OBJECT.", "locations":[{"line":4, "column":7}]}
    ]

  -
    name: "union can't be used with @dgraph(type: ...)"
    input: |
      type X {
        f1: String
      }
      type Y {
        f2: Int
      }
      union U @dgraph(type: "U") = X | Y
    errlist: [
      {"message":"Type U; has the @dgraph directive, but it is not applicable on types of UNION kind.", "locations":[{"line":7, "column":10}]}
    ]

  -
    name: "union can't be used with @withSubscription"
    input: |
      type X {
        f1: String
      }
      type Y {
        f2: Int
      }
      union U @withSubscription = X | Y
    errlist: [
      { "message": "Type U; has the @withSubscription directive, but it is not applicable on types of UNION kind.", "locations":[{"line":7, "column":10}]}
    ]

  -
    name: "union can't be used with @secret"
    input: |
      type X {
        f1: String
      }
      type Y {
        f2: Int
      }
      union U @secret(field: "f2") = X | Y
    errlist: [
      { "message": "Type U; has the @secret directive, but it is not applicable on types of UNION kind.", "locations":[{"line":7, "column":10}]}
    ]

  -
    name: "union can't be used with @auth"
    input: |
      type X {
        f1: String
      }
      type Y {
        f2: Int
      }
      union U @auth(query: {}) = X | Y
    errlist: [
      { "message": "Type U; has the @auth directive, but it is not applicable on types of UNION kind.", "locations":[{"line":7, "column":10}]}
    ]

  -
    name: "union can't be used with @hasInverse, @search, @id"
    input: |
      type X {
        f1: String
      }
      type Y {
        f2: Int
      }
      union U = X | Y
      type Z {
        f: U @hasInverse(field: "f1") @search @id
      }
    errlist: [
      { "message": "Type Z; Field f: Field f is of type U, but @hasInverse directive only applies to fields with object types.", "locations": [{"line":9, "column":3}]},
      { "message": "Type Z; Field f: has the @search directive but fields of type U can't have the @search directive.", "locations": [{"line":9, "column":34}]},
      { "message": "Type Z; Field f: with @id directive must be of type String!, not U", "locations": [{"line":9, "column":42}]}
    ]

  -
    name: "Typename is reserved word"
    input: |
      type String {
        id: ID!
      }
      type X {
        f: Int
      }
      union Query = X
      interface Mutation {
        f: ID!
      }
      input Subscription {
       name: String
      }
      enum uid {
        E1
        E2
      }
    errlist: [
      {"message":"String is a reserved word, so you can't declare a type with this name. Pick a different name for the type.", "locations":[{"line":1, "column":6}]},
      {"message":"Query is a reserved word, so you can't declare a type with this name. Pick a different name for the type.", "locations":[{"line":7, "column":7}]},
      {"message":"Mutation is a reserved word, so you can't declare a type with this name. Pick a different name for the type.", "locations":[{"line":8, "column":11}]},
      {"message":"Subscription is a reserved word, so you can't declare a type with this name. Pick a different name for the type.", "locations":[{"line":11, "column":7}]},
      {"message":"uid is a reserved word, so you can't declare a type with this name. Pick a different name for the type.", "locations":[{"line":14, "column":6}]},
    ]

  - name: "Point is reserved word"
    input: |
      type Point {
        id: ID!
      }
    errlist: [
      { "message": "Point is a reserved word, so you can't declare a type with this name. Pick a different name for the type.", "locations": [ { "line": 1, "column": 6 } ] },
    ]

  -
    name: "More than 1 errors"
    input: |
      type X {
        i1: ID!
        i2: ID!
        i3: ID!
        l1: [X]!
        l2: [ID]
      }
    errlist: [
      {"message":"Fields i1, i2, i3 and l2 are listed as IDs for type X, but a type can have only one ID field. Pick a single field as the ID for type X.", "locations":[{"line":2, "column":3}, {"line":3, "column":3}, {"line":4, "column":3}, {"line":6, "column": 3}]},
      {"message": "Type X; Field l2: ID lists are invalid.", "locations": [{"line": 6, "column": 3}]}
    ]

  -
    name: "Non linking inverse directive with correct field type"
    input: |
      type Post {
        author: Author! @hasInverse(field: "posts")
        likedBy: Author
      }
      type Author {
        posts: [Post!]! @hasInverse(field: likedBy)
      }
    errlist: [
      {"message": "Type Post; Field author: @hasInverse should be consistant. Post.author is the inverse of Author.posts, but Author.posts is the inverse of Post.likedBy.", "locations": [{"line": 2, "column": 20}]}
    ]

  -
    name: "Multiple hasInverse to one field"
    input: |
      type Post {
        author: Author! @hasInverse(field: "posts")
        likedBy: Author @hasInverse(field: "posts")
      }

      type Author {
        posts: [Post!]!
      }
    errlist: [
      {"message": "Type Post; Field likedBy: @hasInverse should be consistant. Post.likedBy is the inverse of Author.posts, but Author.posts is the inverse of Post.author.", "locations": [{"line": 3, "column": 20}]}
    ]

  -
    name: "Non linking inverse directives"
    input: |
      type X {
        f1: P @hasInverse(field: "f1")
        f2: String
      }
      type P {
        f1: X @hasInverse(field: "f2")
      }
    errlist: [
      {"message":"Type X; Field f1: @hasInverse should be consistant. X.f1 is the inverse of P.f1, but P.f1 is the inverse of X.f2.", "locations":[{"line":2, "column":10}]},
      {"message":"Type P; Field f1: @hasInverse is required to link the fields of same type, but the field f2 is of the type String instead of P. To link these make sure the fields are of the same type.", "locations":[{"line":6, "column":10}]},
    ]

  -
    name: "Inverse Directive on non object field"
    input: |
      type X {
        f1: String @hasInverse(field: "f1")
      }
    errlist: [
      {"message":"Type X; Field f1: Field f1 is of type String, but @hasInverse directive only applies to fields with object types.", "locations":[{"line":2, "column":3}]},
    ]

  -
    name: "Inverse Directive doesn't have field argument"
    input: |
      type X {
        f1: X @hasInverse
      }
    errlist: [
      {"message":"Type X; Field f1: @hasInverse directive doesn't have field argument.", "locations":[{"line":2, "column":10}]},
    ]

  -
    name: "hasInverse on non existing field"
    input: |
      type X {
        f1: [P!]! @hasInverse(field: "f2")
      }
      type P  {
        f1: String
      }
    errlist: [
      {"message":"Type X; Field f1: inverse field f2 doesn't exist for type P.", "locations":[{"line":2, "column":14}]},
    ]

  -
    name: "ID can't have the @search directive"
    input: |
      type X {
        id: ID! @search
        name: String
      }
      type Y {
        id: ID! @search(by: [term])
        name: String
      }
    errlist: [
      {"message": "Type X; Field id: has the @search directive but fields of type ID can't
          have the @search directive.",
      "locations":[{"line":2, "column":12}]},
      {"message": "Type Y; Field id: has the @search directive but the argument term doesn't
          apply to field type ID.  Search by term applies to fields of type String. Fields of type
          ID can't have the @search directive.",
      "locations":[{"line":6, "column":12}]}
      ]

  -
    name: "Search will error on type that can't have the @search"
    input: |
      type X {
        y: Y @search
      }
      type Y {
        y: String
      }
    errlist: [
      {"message": "Type X; Field y: has the @search directive but fields of type Y
          can't have the @search directive.",
      "locations":[{"line":2, "column":9}]}
      ]

  -
    name: "Search (with arg) will error that can't have the @search"
    input: |
      type X {
        y: Y @search(by: [term])
      }
      type Y {
        y: String
      }
    errlist: [
      {"message": "Type X; Field y: has the @search directive but the argument term doesn't
          apply to field type Y.  Search by term applies to fields of type String. Fields of
          type Y can't have the @search directive.",
      "locations":[{"line":2, "column":9}]}
      ]

  -
    name: "Search with wrong arg with error on default search type"
    input: |
      type X {
        y: Int @search(by: [term])
      }
    errlist: [
      {"message": "Type X; Field y: has the @search directive but the argument term doesn't
          apply to field type Int.  Search by term applies to fields of type String. Fields of
          type Int are searchable by just @search.",
      "locations":[{"line":2, "column":11}]}
      ]

  -
    name: "Search with wrong arg (int) with error on default search type (Int64)"
    input: |
      type X {
        y: Int64 @search(by: [int])
      }
    errlist: [
      {"message": "Type X; Field y: has the @search directive but the argument int doesn't
          apply to field type Int64.  Search by int applies to fields of type Int. Fields of
          type Int64 are searchable by just @search.",
       "locations":[{"line":2, "column":13}]}
    ]

  -
    name: "Search with wrong arg with error on search type"
    input: |
      type X {
        y: String @search(by: [day])
      }
    errlist: [
      {"message": "Type X; Field y: has the @search directive but the argument day doesn't
          apply to field type String.  Search by day applies to fields of type DateTime. Fields
          of type String can have @search by exact, fulltext, hash, regexp, term and trigram.",
      "locations":[{"line":2, "column":14}]}
      ]

  -
    name: "Search with wrong arg for the index"
    input: |
      type X {
        y: String @search(by: [hash, hour])
      }
    errlist: [
      {"message": "Type X; Field y: has the @search directive but the argument hour doesn't
          apply to field type String.  Search by hour applies to fields of type DateTime. Fields
          of type String can have @search by exact, fulltext, hash, regexp, term and trigram.",
      "locations":[{"line":2, "column":14}]}
      ]

  -
    name: "Search without []"
    input: |
      type X {
        y: String @search(by: hash)
      }
    errlist: [
      {"message": "Type X; Field y: the @search directive requires a list argument,
          like @search(by: [hash])",
      "locations":[{"line":2, "column":14}]}
      ]

  -
    name: "Search doesn't allow hash and exact together"
    input: |
      type X {
        y: String @search(by: [hash, exact])
      }
    errlist: [
      {"message": "Type X; Field y: the arguments 'hash' and 'exact' can't be
          used together as arguments to @search.",
      "locations":[{"line":2, "column":14}]}
      ]

  -
    name: "Search with multiple datetime index"
    input: |
      type X {
        y: DateTime @search(by: [hour, month])
      }
    errlist: [
      {"message": "Type X; Field y: has the search directive on DateTime. DateTime
           allows only one argument for @search.",
      "locations":[{"line":2, "column":16}]}
      ]

  -
    name: "Search doesn't allow trigram and regexp together"
    input: |
      type X {
        y: String @search(by: [trigram, regexp])
      }
    errlist: [
      {"message": "Type X; Field y: the argument to @search 'trigram' is the same as
          the index 'regexp' provided before and shouldn't be used together",
      "locations":[{"line":2, "column":14}]}
      ]

  -
    name: "Search doesn't accept bogus args"
    input: |
      type X {
        y: String @search(by: [bogus])
      }
    errlist: [
      {"message": "Type X; Field y: the argument to @search bogus isn't valid.Fields of type
          String can have @search by exact, fulltext, hash, regexp, term and trigram.",
      "locations":[{"line":2, "column":14}]}
      ]

  -
    name: "Type implements an interface which wasn't defined"
    input: |
      type X implements Y {
        y: String
      }
    errlist: [
      {"message": Undefined type "Y".,
      "locations":[{"line":1, "column":6}]}
      ]

  -
    name: "Type implements an interface with the field definition repeated"
    input: |
      interface Y {
        id: ID
      }
      type X implements Y {
        id: ID
        y: String
      }
    errlist: [
      {"message": "Field X.id can only be defined once.",
      "locations":[{"line":5, "column":3}]}
      ]

  -
    name: "Type implements an interface with the field name repeated but different type"
    input: |
      interface Y {
        id: ID
      }
      type X implements Y {
        id: String
        y: String
      }
    errlist: [
      {"message": "Field X.id can only be defined once.",
      "locations":[{"line":5, "column":3}]}
      ]

  -
    name: "Type implements an interface with no field of its own"
    input: |
      interface Y {
        id: ID
      }
      type X implements Y {
      }
    errlist: [
      {"message": "expected at least one definition, found }",
      "locations":[{"line":5, "column":1}]}
      ]

  -
    name: "Type implements from two interfaces where both have ID"
    input: |
      interface X {
        id: ID
      }
      interface Y {
        id: ID
      }
      type Z implements X & Y {
        name: String
      }
    errlist: [
      {"message": "Field Z.id can only be defined once.",
      "locations":[{"line":2, "column":3}]}
      ]

  -
    name: "List of Boolean is not allowed"
    input: |
      type X {
        q: [Boolean]
      }
    errlist: [
      {"message": "Type X; Field q: Boolean lists are invalid.",
      "locations":[{"line":2, "column":3}]}
      ]

  -
    name: "ID field can't have @dgraph directive"
    input: |
      type X {
        id: ID @dgraph(pred: "X.id")
        name: String
      }
    errlist: [
      {"message": "Type X; Field id: has the @dgraph directive but fields of type ID can't
          have the @dgraph directive.",
      "locations":[{"line":2, "column":11}]}
    ]

  -
    name: "Field with @id directive has wrong type"
    input: |
      type X {
        f1: [String] @id
      }
    errlist: [
      {"message": "Type X; Field f1: with @id directive must be of type String!, not [String]",
      "locations":[{"line":2, "column":17}]}
      ]

  -
    name: "Field with @id directive should be mandatory"
    input: |
      type X {
        f1: String @id
      }
    errlist: [
      {"message": "Type X; Field f1: with @id directive must be of type String!, not String",
      "locations":[{"line":2, "column":15}]}
      ]

  -
    name: "Field with multiple @id directives should not be allowed"
    input: |
      type X {
        f1: String! @id
        f2: String! @id
      }
    errlist: [
      {"message": "Type X: fields f1 and f2 have the @id directive, but a type can
        have only one field with @id. Pick a single field with @id for type X.",
      "locations":[{"line":2, "column":3},{"line":3, "column":3}]}
      ]

  -
    name: "Dgraph directive with wrong argument produces an error"
    input: |
      type X {
        f1: String! @dgraph(type: "f1")
      }
    errlist: [
      {"message": "Type X; Field f1: pred argument for @dgraph directive should
      not be empty.",
      "locations":[{"line":2, "column":16}]}
      ]

  -
    name: "Dgraph directive with no argument on field produces an error"
    input: |
      type X {
        f1: String! @dgraph
      }
    errlist: [
      {"message": "Type X; Field f1: pred argument for @dgraph directive should
      not be empty.",
      "locations":[{"line":2, "column":16}]}
      ]

  -
    name: "Dgraph directive with wrong argument type on field produces an error"
    input: |
      type X {
        f1: String! @dgraph(pred: 2)
      }
    errlist: [
      {"message": "Type X; Field f1: pred argument for @dgraph directive should be of type String.",
      "locations":[{"line":2, "column":16}]}
      ]

  -
    name: "Dgraph directive with wrong argument on type produces an error"
    input: |
      type X @dgraph(pred: "X") {
        f1: String!
      }
    errlist: [
      {"message": "Type X; type argument for @dgraph directive should not be empty.",
      "locations":[{"line":1, "column":9}]}
    ]

  -
    name: "Dgraph directive with no argument on type produces an error"
    input: |
      type X @dgraph {
        f1: String!
      }
    errlist: [
      {"message": "Type X; type argument for @dgraph directive should not be empty.",
      "locations":[{"line":1, "column":9}]}
    ]

  -
    name: "Dgraph directive with wrong argument type on type produces an error"
    input: |
      type X @dgraph(type: 2) {
        f1: String!
      }
    errlist: [
      {"message": "Type X; type argument for @dgraph directive should of type String.",
      "locations":[{"line":1, "column":9}]}
    ]

  -
    name: "Dgraph directive with reverse pred argument on scalar field produces an error"
    input: |
      type X {
        f1: String! @dgraph(pred:"~movie")
        f2: String! @dgraph(pred:"<~movie>")
      }
    errlist: [
      {"message": "Type X; Field f1 is of type String, but reverse predicate in @dgraph directive
      only applies to fields with object types.",
      "locations":[{"line":2, "column":3}]},
      {"message": "Type X; Field f2 is of type String, but reverse predicate in @dgraph directive
      only applies to fields with object types.",
      "locations":[{"line":3, "column":3}]}
    ]

  -
    name: "Dgraph directive with reverse pred argument on field without a corresponding reverse field is an error"
    input: |
      type Y {
        g1: String!
      }

      type X {
        f1: [Y!] @dgraph(pred:"~movie")
      }
    errlist: [
      {"message": "Type X; Field f1: pred argument: ~movie is not supported as forward edge doesn't exist for type Y.",
      "locations":[{"line":6, "column":13}]}
    ]

  -
    name: "Dgraph directive with reverse pred argument along with hasInverse produces an error"
    input: |
      type X {
        f1: [Y] @dgraph(pred: "f1")
      }
      type Y {
        f1: [X] @dgraph(pred: "~f1") @hasInverse(field: "f1")
      }
    errlist: [
      {"message": "Type Y; Field f1: @hasInverse directive is not allowed when pred argument in
      @dgraph directive starts with a ~.",
      "locations":[{"line":5, "column":12}]}
    ]

  -
    name: "Dgraph directive with reverse pred argument along with hasInverse in forward direction
      produces an error"
    input: |
      type X {
        f1: [Y] @dgraph(pred: "f1") @hasInverse(field: "f1")
      }
      type Y {
        f1: [X] @dgraph(pred: "~f1")
      }
    errlist: [
      {"message": "Type Y; Field f1: @hasInverse directive is not allowed when pred argument in
      @dgraph directive starts with a ~.",
      "locations":[{"line":5, "column":12}]}
    ]

  -
    name: "Dgraph directive with reverse pred argument matching with wrong type produces an error"
    input: |
      type Z {
        f1: String!
      }
      type X {
        f1: [Z] @dgraph(pred: "f1")
      }
      type Y {
        f1: [X] @dgraph(pred: "~f1")
      }
    errlist: [
      {"message": "Type X; Field f1: should be of type Y to be compatible with @dgraph reverse
      directive but is of type Z.",
      "locations":[{"line":5, "column":12}]}
    ]

  -
    name: "Dgraph directive with reverse pred argument matching with wrong type implementing an interface produces an error"
    input: |
      type Z {
        f1: String!
      }
      type X {
        f1: [Z] @dgraph(pred: "f1")
      }

      interface Person {
        id: ID!
      }

      type Y implements Person {
        f1: [X] @dgraph(pred: "~f1")
      }
    errlist: [
      {"message": "Type X; Field f1: should be any of types Y or Person to be compatible with @dgraph reverse
      directive but is of type Z.",
      "locations":[{"line":5, "column":12}]}
    ]

  -
    name: "Dgraph directive with reverse pred argument matching with wrong type implementing multiple interfaces produces an error"
    input: |
      type Z {
        f1: String!
      }
      type X {
        f1: [Z] @dgraph(pred: "f1")
      }

      interface Person {
        id: ID!
      }

      interface Student {
        ids: String! @id
      }

      type Y implements Person & Student {
        f1: [X] @dgraph(pred: "~f1")
      }
    errlist: [
      {"message": "Type X; Field f1: should be any of types Y, Person or Student to be compatible with @dgraph reverse
      directive but is of type Z.",
      "locations":[{"line":5, "column":12}]}
    ]

  -
    name: "Field with a dgraph directive with reverse pred argument should be a list"
    input: |
      type X {
        f1: [Y] @dgraph(pred: "f1")
      }
      type Y {
        f1: X @dgraph(pred: "~f1")
      }
    errlist: [
      {"message": "Type Y; Field f1: with a dgraph directive that starts with ~ should be of type
      list.",
      "locations":[{"line":5, "column":10}]}
    ]


  -
    name: "Empty field in secret directive"
    input: |
      type X @secret(field:""){
        f1: String!
      }
    errlist: [
      {"message": "Type X; Argument \"field\" of secret directive is empty",
      "locations":[{"line":1, "column":6}]},
    ]

  -
    name: "Multiple secret directive"
    input: |
      type X @secret(field:"password") @secret(field: "psss"){
        f1: String!
      }
    errlist: [
      {"message": "Type X; has more than one secret fields password,psss",
      "locations":[{"line":1, "column":6}]},
    ]

  - name: "Conflicting secret directive and field"
    input: |
      type X @secret(field:"f1"){
        f1: String!
      }
    errlist: [
    {"message": "Type X; has a secret directive and field of the same name f1",
     "locations":[{"line":1, "column":6}]},
    ]

  -
    name: "@dgraph(pred: ...) validation"
    input: |
      interface V {
        f1: String @dgraph(pred: "ff1")
      }
      interface W @secret(field: "f", pred: "pwd") {
        f2: String! @dgraph(pred: "name")
        f3: [Float] @dgraph(pred: "val")
        f4: String @dgraph(pred: "ff4")
        f5: String @dgraph(pred: "ff1")
      }
      type X implements V & W {
        f6: Y @dgraph(pred: "link")
        f7: String! @dgraph(pred: "ff7") @id
        f8: String
        f9: String @dgraph(pred: "ff4")
      }
      type Y {
        f2: Int @dgraph(pred: "name")
        f3: Float @dgraph(pred: "val")
        f6: X @dgraph(pred: "link")
        f7: String @dgraph(pred: "ff7")
        f8: Int @dgraph(pred: "X.f8")
        f10: String @dgraph(pred: "pwd")
      }
    errlist: [
    {"message": "Type X; implements interfaces [V W], all of which have fields with @dgraph predicate: ff1. These fields must use different Dgraph predicates.",
     "locations":[{"line":10, "column":6}]},
    {"message": "Type X; Field f9: has the @dgraph directive, which conflicts with interface W; field f4, that this type implements. These fields must use different Dgraph predicates.",
     "locations":[{"line":14, "column":3}]},
    {"message": "Type Y; Field f2: has type Int, which is different to type W; field f2, which has the same @dgraph directive but type String. These fields must have either the same GraphQL types, or use different Dgraph predicates.",
     "locations":[{"line":17, "column":3}]},
    {"message": "Type Y; Field f3: has type Float, which is different to type W; field f3, which has the same @dgraph directive but type [Float]. These fields must have either the same GraphQL types, or use different Dgraph predicates.",
     "locations":[{"line":18, "column":3}]},
    {"message": "Type Y; Field f6: has type X, which is different to type X; field f6, which has the same @dgraph directive but type Y. These fields must have either the same GraphQL types, or use different Dgraph predicates.",
     "locations":[{"line":19, "column":3}]},
    {"message": "Type Y; Field f7: doesn't have @id directive, which conflicts with type X; field f7, which has the same @dgraph directive along with @id directive. Both these fields must either use @id directive, or use different Dgraph predicates.",
     "locations":[{"line":20, "column":3}]},
    {"message": "Type Y; Field f8: has type Int, which is different to type X; field f8, which has the same @dgraph directive but type String. These fields must have either the same GraphQL types, or use different Dgraph predicates.",
     "locations":[{"line":21, "column":3}]},
    {"message": "Type Y; Field f10: has the @dgraph predicate, but that conflicts with type W @secret directive on the same predicate. @secret predicates are stored encrypted and so the same predicate can't be used as a String.",
     "locations":[{"line":22, "column":3}]}]

  - name: "user-defined types can't have same name as the types generated for other user-defined types or any inbuilt types"
    input: |
      type Author {
        id: ID!
        name: String
      }
      input UpdateAuthorInput {
        id: ID!
        name: String
      }
      union U = Author
      input URef {
        id: ID!
      }
      type IntFilter {
        name: String
      }
    errlist: [
    {"message": "UpdateAuthorInput is a reserved word, so you can't declare a INPUT_OBJECT with this name. Pick a different name for the INPUT_OBJECT.", "locations":[{"line":5, "column":7}]},
    {"message": "URef is a reserved word, so you can't declare a INPUT_OBJECT with this name. Pick a different name for the INPUT_OBJECT.", "locations":[{"line":10, "column":7}]},
    {"message": "IntFilter is a reserved word, so you can't declare a OBJECT with this name. Pick a different name for the OBJECT.", "locations":[{"line":13, "column":6}]},
    ]

  - name: "@custom query can't have same name as the query generated for other types"
    input: |
      type Author {
        id: ID!
        name: String
      }

      type Query {
        getAuthor(id: ID): Author! @custom(http: {url: "http://blah.com", method: "GET"})
      }
    errlist: [
    {"message": "getAuthor is a reserved word, so you can't declare a query with this name. Pick a different name for the query.",
     "locations":[{"line":7, "column":3}]},
    ]

  - name: "@custom mutation can't have same name as the mutation generated for other types"
    input: |
      type Author {
        id: ID!
        name: String
      }

      type Mutation {
        addAuthor(id: ID): Author! @custom(http: {url: "http://blah.com", method: "GET"})
      }
    errlist: [
    {"message": "addAuthor is a reserved word, so you can't declare a mutation with this name. Pick a different name for the mutation.",
     "locations":[{"line":7, "column":3}]},
    ]

  - name: "@custom directive with extra arguments"
    input: |
      type Author {
        id: ID!
        name: String
      }

      type Query {
        getAuthor1(id: ID): Author! @custom(http: {url: "blah.com", method: "GET"}, extra: "random")
      }
    errlist: [
    {"message": "Type Query; Field getAuthor1: has 2 arguments for @custom directive, it should contain exactly one of `http` or `dql` arguments.",
     "locations":[{"line":7, "column":32}]},
    {"message" : "Type Query; Field getAuthor1; url field inside @custom directive is invalid.", "locations" : [{"line":7, "column":52}]}
    ]

  - name: "@custom directive without http or dql argument"
    input: |
      type Author {
        id: ID!
        name: String
      }

      type Query {
        getAuthor1(id: ID): Author! @custom(https: {url: "blah.com", method: "GET"})
      }
    errlist: [
      {"message": "Type Query; Field getAuthor1: one of `http` or `dql` arguments must be present for @custom directive.",
      "locations":[{"line":7, "column":32}]},
    ]

  - name: "@custom directive with both http and dql argument"
    input: |
      type Author {
        id: ID!
        name: String
      }

      type Query {
        getAuthor1(id: ID): Author! @custom(http: {url: "blah.com", method: "GET"},
          dql: "{me(func: uid(0x1))}")
      }
    errlist: [
    {"message": "Type Query; Field getAuthor1: has 2 arguments for @custom directive, it should contain exactly one of `http` or `dql` arguments.",
     "locations":[{"line":7, "column":32}]},
    ]

  -
    name: "@custom directive with dql on field"
    input: |
      type Author {
        id: ID!
        age: Int!
        name: String! @custom(dql: """
          query {
            me(func: uid(0x1)) {
              uid
            }
          }
        """)
      }
    errlist: [
    {"message": "Type Author; Field name: @custom directive with `dql` can be used only on
      queries.",
     "locations": [{"line": 4,"column": 25}]}
    ]

  -
    name: "@custom directive with dql on mutation"
    input: |
      type Mutation {
        customMutation: String! @custom(dql: """
          query {
            me(func: uid(0x1)) {
              uid
            }
          }
        """)
      }
    errlist: [
    {"message": "Type Mutation; Field customMutation: @custom directive with `dql` can be used only on queries.",
     "locations": [{"line": 2,"column": 35}]}
    ]

  -
    name: "@custom directive with invalid dql argument type"
    input: |
      type Query {
        query1: String! @custom(dql: 5)
      }
    errlist: [
    {"message": "Type Query; Field query1: dql argument for @custom directive must be of type String.",
     "locations": [{"line": 2,"column": 27}]}
    ]

  -
    name: "@custom directive with empty dql argument value"
    input: |
      type Query {
        query1: String! @custom(dql: "  ")
      }
    errlist: [
    {"message": "Type Query; Field query1: dql argument for @custom directive must not be empty.",
     "locations": [{"line": 2,"column": 27}]}
    ]

  -
    name: "@custom directive with dql having non scalar argument for query"
    input: |
      type Query {
        query1(arg1: [String]): String! @custom(dql: """
          query {
            me(func: uid(0x1)) {
              uid
            }
          }
        """)
      }
    errlist: [
    {"message": "Type Query; Field query1: Argument arg1: must be of a scalar type. @custom DQL queries accept only scalar arguments.",
     "locations": [{"line": 2,"column": 43}]}
    ]

  -
    name: "@custom directive with wrong url"
    input: |
      type Author {
        id: ID!
        name: String
      }

      type Query {
        getAuthor1(id: ID): Author! @custom(http: {url: "123", method: "GET"})
      }
    errlist: [
      {"message": "Type Query; Field getAuthor1; url field inside @custom directive is invalid.",
      "locations":[{"line":7, "column":52}]},
    ]

  -
    name: "@custom directive on a query with undefined parameter in path is not allowed"
    input: |
      type Author {
        id: ID!
        name: String
      }

      type Query {
        getAuthor1(id: ID): Author! @custom(http: {url: "http://google.com/$idm", method: "GET"})
      }
    errlist: [
    {"message": "Type Query; Field getAuthor1; url path inside @custom directive uses an argument idm that is not defined.",
     "locations":[{"line":7, "column":52}]},
    ]

  -
    name: "@custom directive on a query with null parameter in path is not allowed"
    input: |
      type Author {
        id: ID!
        name: String
      }

      type Query {
        getAuthor1(id: ID): Author! @custom(http: {url: "http://google.com/$id", method: "GET"})
      }
    errlist: [
      {"message": "Type Query; Field getAuthor1; url path inside @custom directive uses an argument id that can be null.",
      "locations":[{"line":7, "column":52}]},
    ]

  -
    name: "@custom directive on a query with undefined parameter in query is not allowed"
    input: |
      type Author {
        id: ID!
        name: String
      }

      type Query {
        getAuthor1(id: ID): Author! @custom(http: {url: "http://google.com?a=$idm", method: "GET"})
      }
    errlist: [
    {"message": "Type Query; Field getAuthor1; url query inside @custom directive uses an argument idm that is not defined.",
     "locations":[{"line":7, "column":52}]},
    ]

  -
    name: "@custom directive with wrong value for method"
    input: |
      type Author {
        id: ID!
        name: String
      }

      type Query {
        getAuthor1(id: ID): Author! @custom(http: {url: "http://google.com/", method: "GETS"})
      }
    errlist: [
    {"message": "Type Query; Field getAuthor1; method field inside @custom directive can only be GET/POST/PUT/PATCH/DELETE.",
     "locations":[{"line":7, "column":82}]},
    ]

  -
    name: "@custom directive with mode on Query/Mutation"
    input: |
      type Author {
        id: ID!
        name: String
      }

      type Query {
        getAuthor1(id: ID): Author! @custom(http: {url: "http://google.com/", method: "GET", mode: SINGLE})
      }
    errlist: [
    {"message": "Type Query; Field getAuthor1; mode field inside @custom directive can't be present on Query/Mutation.",
     "locations":[{"line":7, "column":94}]},
    ]

  -
    name: "@custom directive with wrong value for mode"
    input: |
      type Author {
        id: ID!
        name: String
      }

      type Post {
        id: ID!
        name: String!
        author: Author! @custom(http: {url: "http://google.com/", method: "GET", mode: RANDOM})
      }
    errlist: [
    {"message": "Type Post; Field author; mode field inside @custom directive can only be SINGLE/BATCH.",
     "locations":[{"line":9, "column":82}]},
    ]

  -
    name: "@custom directive with url params for batch operation"
    input: |
      type Author {
        id: ID!
        name: String
      }

      type Post {
        id: ID!
        name: String!
        author: Author! @custom(http: {
          url: "http://google.com?a=$id",
          method: "GET",
          mode: BATCH})
      }
    errlist: [
    {"message": "Type Post; Field author; has parameters in url inside @custom directive while mode is BATCH, url can't contain parameters if mode is BATCH.",
     "locations":[{"line":10, "column":11}]},
    ]

  -
    name: "@custom directive with url params and graphql together"
    input: |
      type Author {
        id: ID!
        name: String
      }

      type Query {
        getAuthor1(id: ID): Author! @custom(http: {
          url: "http://google.com/?q=$id",
          method: "POST",
          graphql: "query ($id: ID!) { getAuthor(id: $id) }"
        })
      }
    errlist: [
    {"message": "Type Query; Field getAuthor1; has parameters in url along with graphql field inside @custom directive, url can't contain parameters if graphql field is present.",
     "locations":[{"line":7, "column":32}]},
    ]


  -
    name: "@custom directive with non-POST method and graphql together"
    input: |
      type Author {
        id: ID!
        name: String
      }

      type Query {
        getAuthor1(id: ID): Author! @custom(http: {
          url: "http://google.com/",
          method: "GET",
          graphql: "query ($id: ID!) { getAuthor(id: $id) }"
        })
      }
    errlist: [
    {"message": "Type Query; Field getAuthor1; has method GET while graphql field is also present inside @custom directive, method can only be POST if graphql field is present.",
     "locations":[{"line":7, "column":32}]},
    ]

  -
    name: "@custom directive with both body and graphql together"
    input: |
      type Author {
        id: ID!
        name: String
      }

      type Query {
        getAuthor1(id: ID): Author! @custom(http: {
          url: "http://google.com/",
          method: "POST",
          body: "{id: $id}",
          graphql: "query ($id: ID!) { getAuthor(id: $id) }"
        })
      }
    errlist: [
    {"message": "Type Query; Field getAuthor1; has both body and graphql field inside @custom directive, they can't be present together.",
     "locations":[{"line":7, "column":32}]},
    ]

  -
    name: "@custom directive with unparseable body"
    input: |
      type Author {
        id: ID!
        name: String
      }

      type Query {
        getAuthor1(id: ID): Author! @custom(http: {
          url: "http://google.com/",
          method: "POST",
          body: "{id: $id, name: name}",
        })
      }
    errlist: [
    {"message": "Type Query; Field getAuthor1; body template inside @custom directive could not be parsed: found unexpected value: name",
     "locations":[{"line":10, "column":12}]},
    ]

  -
    name: "@custom directive with undefined parameter in body"
    input: |
      type Author {
        id: ID!
        name: String
      }

      type Query {
        getAuthor1(id: ID): Author! @custom(http: {
          url: "http://google.com/",
          method: "POST",
          body: "{id: $idm}",
        })
      }
    errlist: [
    {"message": "Type Query; Field getAuthor1; body template inside @custom directive uses an argument idm that is not defined.",
     "locations":[{"line":10, "column":12}]},
    ]

  -
    name: "@custom directive with empty graphql"
    input: |
      type Author {
        id: ID!
        name: String
      }

      type Query {
        getAuthor1(id: ID): Author! @custom(http: {
          url: "http://google.com/",
          method: "POST",
          graphql: "   "
        })
      }
    errlist: [
    {"message": "Type Query; Field getAuthor1: inside graphql in @custom directive, found 0 operations, it can have exactly one operation.",
     "locations":[{"line":10, "column":15}]},
    ]

  -
    name: "@custom directive with invalid graphql"
    input: |
      type Author {
        id: ID!
        name: String
      }
      type Query {
        getAuthor1(id: ID): Author! @custom(http: {
          url: "http://google.com/",
          method: "POST",
          graphql: "query { getAuthor(id: $id) } garbage"
        })
      }
    errlist: [
    {"message": "Type Query; Field getAuthor1: unable to parse graphql in @custom directive because: Unexpected Name \"garbage\"",
     "locations":[{"line":9, "column":15}]},
    ]

  -
    name: "@custom directive with multiple operations in graphql"
    input: |
      type Author {
        id: ID!
        name: String!
      }

      type Query {
        getAuthor1(id: ID): Author! @custom(http: {
          url: "http://google.com/",
          method: "POST",
          graphql: "query { getAuthor(id: $id) } query { getAuthor(id: $id) }"
        })
      }
    errlist: [
    {"message": "Type Query; Field getAuthor1: inside graphql in @custom directive, found 2 operations, it can have exactly one operation.",
     "locations":[{"line":10, "column":15}]},
    ]

  -
    name: "@custom directive with non query/mutation operation"
    input: |
      type Author {
        id: ID!
        name: String!
      }

      type Query {
        getAuthor1(id: ID): Author! @custom(http: {
          url: "http://google.com/",
          method: "POST",
          graphql: "subscription ($id: ID!) { getAuthor(id: $id) }"
        })
      }
    errlist: [
    {"message": "Type Query; Field getAuthor1: inside graphql in @custom directive, found `subscription` operation, it can only have query/mutation.",
     "locations":[{"line":10, "column":15}]},
    ]

  -
    name: "@custom directive with operation name in graphql"
    input: |
      type Author {
        id: ID!
        name: String!
      }

      type Query {
        getAuthor1(id: ID): Author! @custom(http: {
          url: "http://google.com/",
          method: "POST",
          graphql: "query opName ($id: ID!) { getAuthor(id: $id) }"
        })
      }
    errlist: [
    {
      "message": "Type Query; Field getAuthor1: inside graphql in @custom directive, found operation with name `opName`, it can't have a name.",
      "locations": [
      {
        "line": 10,
        "column": 15
      }
      ]
    },
    ]

  -
    name: "@custom directive with directives in operation in graphql"
    input: |
      type Author {
        id: ID!
        name: String!
      }

      type Query {
        getAuthor1(id: ID): Author! @custom(http: {
          url: "http://google.com/",
          method: "POST",
          graphql: "query ($id: ID!) @test { getAuthor(id: $id) }"
        })
      }
    errlist: [
    {
      "message": "Type Query; Field getAuthor1: inside graphql in @custom directive, found operation with directives, it can't have any directives.",
      "locations": [
      {
        "line": 10,
        "column": 15
      }
      ]
    },
    ]

  -
    name: "@custom directive with multiple fields in operation in graphql"
    input: |
      type Author {
        id: ID!
        name: String
      }

      type Query {
        getAuthor1(id: ID): Author! @custom(http: {
          url: "http://google.com/",
          method: "POST",
          graphql: "query ($id: ID!) { getAuthor(id: $id) getUser(id: $id) }"
        })
      }
    errlist: [
    {
      "message": "Type Query; Field getAuthor1: inside graphql in @custom directive, found 2 fields inside operation `query`, it can have exactly one field.",
      "locations": [
      {
        "line": 10,
        "column": 15
      }
      ]
    },
    ]

  -
    name: "@custom directive with alias for field in operation in graphql"
    input: |
      type Author {
        id: ID!
        name: String
      }

      type Query {
        getAuthor1(id: ID): Author! @custom(http: {
          url: "http://google.com/",
          method: "POST",
          graphql: "mutation ($id: ID!) { authors: getAuthor(id: $id) }"
        })
      }
    errlist: [
    {
      "message": "Type Query; Field getAuthor1: inside graphql in @custom directive, found mutation `getAuthor` with alias `authors`, it can't have any alias.",
      "locations": [
      {
        "line": 10,
        "column": 15
      }
      ]
    },
    ]

  -
    name: "@custom directive with return type for field in operation in graphql"
    input: |
      type Author {
        id: ID!
        name: String
      }

      type Query {
        getAuthor1(id: ID): Author! @custom(http: {
          url: "http://google.com/",
          method: "POST",
          graphql: "query { getAuthor(id: $id): Author! }"
        })
      }
    errlist: [
    {"message": "Type Query; Field getAuthor1: unable to parse graphql in @custom directive because: Expected Name, found :",
     "locations":[{"line":10, "column":15}]},
    ]

  -
    name: "@custom directive with directive on field in operation in graphql"
    input: |
      type Author {
        id: ID!
        name: String
      }

      type Query {
        getAuthor1(id: ID): Author! @custom(http: {
          url: "http://google.com/",
          method: "POST",
          graphql: "query ($id: ID!) { getAuthor(id: $id) @test }"
        })
      }
    errlist: [
    {
      "message": "Type Query; Field getAuthor1: inside graphql in @custom directive, found query `getAuthor` with directives, it can't have any directives.",
      "locations": [
      {
        "line": 10,
        "column": 15
      }
      ]
    },
    ]

  -
    name: "@custom directive with selection set on field in operation in graphql"
    input: |
      type Author {
        id: ID!
        name: String
      }

      type Query {
        getAuthor1(id: ID): Author! @custom(http: {
          url: "http://google.com/",
          method: "POST",
          graphql: "query ($id: ID!) { getAuthor(id: $id) { id } }"
        })
      }
    errlist: [
    {
      "message": "Type Query; Field getAuthor1: inside graphql in @custom directive, found query `getAuthor` with a selection set, it can't have any selection set.",
      "locations": [
      {
        "line": 10,
        "column": 15
      }
      ]
    },
    ]

  -
    name: "@custom directive with batch mode on field and invalid input format for query in graphql"
    input: |
      type Author {
        id: ID!
        name: String!
      }
      type Post {
        id: ID!
        author: Author! @custom(http: {
          url: "http://google.com/",
          method: "POST",
          mode: BATCH,
          graphql: "query { getAuthor(postId: {id: $id}) }",
          body: "{id: $id}"
        })
        name: String
      }
    errlist: [
    {
      "message": "Type Post; Field author: inside graphql in @custom directive, for BATCH mode, query `getAuthor` can have only one argument whose value should be a variable.",
      "locations": [
      {
        "line": 11,
        "column": 15
      }
      ]
    },
    ]
  -
    name: "@custom directive not allowed on field of type ID!"
    input: |
      type Author {
        id: ID! @custom(http: {
          url: "http://google.com",
          method: "GET",
          body: "{ abc: $foo }"
        })
        name: String
      }
    errlist: [
    {
      "message": "Type Author; Field id; custom directive not allowed on field of type ID! or field with @id directive.",
      "locations": [
      {
        "line": 2,
        "column": 12
      }
      ]
    },
    {
      "message": "Type Author; Field id; @custom directive, body template must use fields defined within the type, found `foo`.",
      "locations": [
      {
        "line": 5,
        "column": 12
      }
      ]
    },
    {
      "message": "Type Author; Field id: @custom directive, body template must use a field with type ID! or a field with @id directive.",
      "locations": [
      {
        "line": 5,
        "column": 12
      }
      ]
    }
    ]

  -
    name: "@custom directive not allowed on field with @id directive"
    input: |
      type Author {
        id: ID!
        name: String! @id @custom(http: {
          url: "http://google.com",
          method: "GET",
          body: "{ id: $id }"
        })
        bar: String
      }
    errlist: [
    {"message": "Type Author; Field name; custom directive not allowed on field of type ID! or field with @id directive.",
     "locations":[{"line":3, "column":22}]},
    ]

  -
    name: "@custom directive on field where body required itself"
    input: |
      type Author {
        id: ID!
        name: String! @custom(http: {
          url: "http://google.com",
          method: "GET",
          body: "{ abc: $name, id: $id }"
        })
        bar: String
      }
    errlist: [
    {
      "message": "Type Author; Field name; @custom directive, body template can't require itself.",
      "locations": [
      {
        "line": 6,
        "column": 12
      }
      ]
    },
    {
      "message": "Type Author; Field name; @custom directive, body template can't use another field with @custom/@lambda directive, found field `name` with @custom/@lambda.",
      "locations": [
      {
        "line": 6,
        "column": 12
      }
      ]
    }
    ]

  -
    name: "@custom directive on field where body uses undefined field"
    input: |
      type Author {
        id: ID!
        name: String! @custom(http: {
          url: "http://google.com",
          method: "GET",
          body: "{ abc: $abc }"
        })
        bar: String
      }
    errlist: [
    {
      "message": "Type Author; Field name; @custom directive, body template must use fields defined within the type, found `abc`.",
      "locations": [
      {
        "line": 6,
        "column": 12
      }
      ]
    },
    {
      "message": "Type Author; Field name: @custom directive, body template must use a field with type ID! or a field with @id directive.",
      "locations": [
      {
        "line": 6,
        "column": 12
      }
      ]
    }
    ]

  -
    name: "@custom directive on field where body doesn't use scalar field"
    input: |
      type Note {
        test: String!
      }
      type Author {
        id: ID!
        name: String! @id
        foo: Note
        yo: String! @custom(http: {
          url: "http://google.com",
          method: "POST",
          body: "{ id: $id, abc: $foo }"
        })
      }
    errlist: [
    {"message": "Type Author; Field yo; @custom directive, body template must use scalar fields, found field `foo` of type `Note`.",
     "locations":[{"line":11, "column":12}]},
    ]

  -
    name: "@custom directive on field where body uses another field with @custom"
    input: |
      type Author {
        id: ID!
        name: String! @id
        foo: String! @custom(http: {
           url: "http://google.com",
           method: "POST",
           body: "{ id: $id }"
         })
        yo: String! @custom(http: {
          url: "http://google.com",
          method: "POST",
          body: "{ id: $id, abc: $foo }"
        })
      }
    errlist: [
    {"message": "Type Author; Field yo; @custom directive, body template can't use another field with @custom/@lambda directive, found field `foo` with @custom/@lambda.",
     "locations":[{"line":12, "column":12}]},
    ]

  -
    name: "@custom directive on field doesn't use field with ID! type or @id directive in body"
    input: |
      type Author {
        id: ID!
        name: String! @id
        foo: String
        yo: String! @custom(http: {
          url: "http://google.com",
          method: "GET",
          body: "{ abc: $foo }"
        })
      }
    errlist: [
    {"message": "Type Author; Field yo: @custom directive, body template must use a field with type ID! or a field with @id directive.",
     "locations":[{"line":8, "column":12}]},
    ]

  -
    name: "@custom directive on field where graphql required itself"
    input: |
      type Author {
        id: ID!
        name: String! @custom(http: {
          url: "http://google.com",
          method: "POST",
          graphql: "query($id: ID!, $name: String!) { getName(abc: $name, id: $id) }"
        })
        bar: String
      }
    errlist: [
    {
      "message": "Type Author; Field name; @custom directive, graphql can't require itself.",
      "locations": [
      {
        "line": 6,
        "column": 15
      }
      ]
    },
    {
      "message": "Type Author; Field name; @custom directive, graphql can't use another field with @custom/@lambda directive, found field `name` with @custom/@lambda.",
      "locations": [
      {
        "line": 6,
        "column": 15
      }
      ]
    },
    ]

  -
    name: "@custom directive on field where graphql uses undefined field for single mode"
    input: |
      type Author {
        id: ID!
        name: String! @custom(http: {
          url: "http://google.com",
          method: "POST",
          graphql: "query($id: ID!, $abc: String!) { getName(obj: [{abc: $abc}], id: $id) }"
        })
        bar: String
      }
    errlist: [
    {
      "message": "Type Author; Field name; @custom directive, graphql must use fields defined within the type, found `abc`.",
      "locations": [
      {
        "line": 6,
        "column": 15
      }
      ]
    },
    ]

  -
    name: "@custom directive on field where graphql uses undefined field for batch mode"
    input: |
      type Author {
        id: ID!
        name: String! @custom(http: {
          url: "http://google.com",
          method: "POST",
          mode: BATCH,
          graphql: "query ($abc: [AuthorInput]) { getName(obj: $abc) }"
          body: "{abc: $abc, id: $id}"
        })
        bar: String
      }
    errlist: [
    {
      "message": "Type Author; Field name; @custom directive, body template must use fields defined within the type, found `abc`.",
      "locations": [
      {
        "line": 8,
        "column": 12
      }
      ]
    },
    ]
  -
    name: "@custom directive on field where graphql doesn't use scalar field"
    input: |
      type Note {
        test: String!
      }
      type Author {
        id: ID!
        name: String! @id
        foo: Note
        yo: String! @custom(http: {
          url: "http://google.com",
          method: "POST",
          graphql: "query($id: ID!, $foo: Note) { getName(abc: $foo, id: $id) }"
        })
      }
    errlist: [
    {
      "message": "Type Author; Field yo; @custom directive, graphql must use scalar fields, found field `foo` of type `Note`.",
      "locations": [
      {
        "line": 11,
        "column": 15
      }
      ]
    },
    ]

  -
    name: "@custom directive on field where body uses another field with @custom"
    input: |
      type Author {
        id: ID!
        name: String! @id
        foo: String! @custom(http: {
           url: "http://google.com",
           method: "POST",
           body: "{ id: $id }"
         })
        yo: String! @custom(http: {
          url: "http://google.com",
          method: "POST",
          graphql: "query($id: ID!, $foo: String!) { getName(abc: $foo, id: $id) }"
        })
      }
    errlist: [
    {
      "message": "Type Author; Field yo; @custom directive, graphql can't use another field with @custom/@lambda directive, found field `foo` with @custom/@lambda.",
      "locations": [
      {
        "line": 12,
        "column": 15
      }
      ]
    },
    ]

  -
    name: "@custom directive on field doesn't use field with ID! type or @id directive in graphql"
    input: |
      type Author {
        id: ID!
        name: String! @id
        foo: String
        yo: String! @custom(http: {
          url: "http://google.com",
          method: "POST",
          graphql: "query($foo: String) { getName(abc: $foo) }"
        })
      }
    errlist: [
    {
      "message": "Type Author; Field yo: @custom directive, graphql must use a field with type ID! or a field with @id directive.",
      "locations": [
      {
        "line": 8,
        "column": 15
      }
      ]
    },
    ]

  -
    name: "@custom directive on field where type doesn't have id field"
    input: |
      type Author {
        foo: String!
        name: String! @custom(http: {
          url: "http://google.com",
          method: "GET",
          body: "{ abc: $abc, jam: $foo }"
        })
        bar: String
      }
    errlist: [
    {
      "message": "Type Author; Field name; @custom directive is only allowed on fields where the type definition has a field with type ID! or a field with @id directive.",
      "locations": [
      {
        "line": 3,
        "column": 18
      }
      ]
    },
    {
      "message": "Type Author; Field name; @custom directive, body template must use fields defined within the type, found `abc`.",
      "locations": [
      {
        "line": 6,
        "column": 12
      }
      ]
    },
    {
      "message": "Type Author; Field name: @custom directive, body template must use a field with type ID! or a field with @id directive.",
      "locations": [
      {
        "line": 6,
        "column": 12
      }
      ]
    }
    ]

  -
    name: "@custom directive not allowed along with @search directive"
    input: |
      type Author {
        id: ID!
        name: String! @search @custom(http: {
          url: "http://google.com",
          method: "GET",
          body: "{ id: $id }"
        })
        bar: String
      }
    errlist: [
      {"message": "Type Author; Field name; custom directive not allowed along with @search directive.",
          "locations":[{"line":3, "column":26}]},
        ]

  -
    name: "@custom directive not allowed along with @dgraph directive"
    input: |
      type Author {
        id: ID!
        name: String! @dgraph(pred: "foo") @custom(http: {
          url: "http://google.com",
          method: "GET",
          body: "{ id: $id }"
        })
        bar: String
      }
    errlist: [
      {"message": "Type Author; Field name; custom directive not allowed along with @dgraph directive.",
          "locations":[{"line":3, "column":39}]},
        ]

  -
    name: "@custom directive on a field in a type, only defined fields allowed in url path"
    input: |
      type Author {
        id: ID!
        bar: Int
        name: String! @custom(http: {
          url: "http://google.com/$fooz/$bar",
          method: "GET",
          body: "{ id: $id }"
        })
      }
    errlist: [
    {
      "message": "Type Author; Field name; url path inside @custom directive uses a field fooz that is not defined.",
      "locations": [
      {
        "line": 5,
        "column": 11
      }
      ]
    },
    {
      "message": "Type Author; Field name; url path inside @custom directive uses a field bar that can be null.",
      "locations": [
      {
        "line": 5,
        "column": 11
      }
      ]
    }
    ]

  -
    name: "@custom directive on a field in a type, only mandatory fields allowed in url path"
    input: |
      type Author {
        id: ID!
        foo: String
        bar: Int
        name: String! @custom(http: {
          url: "http://google.com/$foo/$bar",
          method: "GET",
          body: "{ id: $id }"
        })
      }
    errlist: [
    {
      "message": "Type Author; Field name; url path inside @custom directive uses a field foo that can be null.",
      "locations": [
      {
        "line": 6,
        "column": 11
      }
      ]
    },
    {
      "message": "Type Author; Field name; url path inside @custom directive uses a field bar that can be null.",
      "locations": [
      {
        "line": 6,
        "column": 11
      }
      ]
    }
    ]
  -
    name: "@custom directive with variable definitions in operation in graphql"
    input: |
      type Author {
        id: ID!
        age: Int!
      }

      type Query {
        getAuthors(id: ID): Author! @custom(http: {
          url: "http://google.com/",
          method: "POST",
          graphql: "query ($input: [UserInput]) { getUsers(input: $input) }"
        })
      }
    errlist: [
    {
      "message": "Type Query; Field getAuthors; @custom directive, graphql variables must use fields defined within the type, found `input`.",
      "locations": [
      {
        "line": 10,
        "column": 15
      }
      ]
    },
    ]

  -
    name: "@custom directive on a field in a type, should only use fields defined in the type as GraphQL variables"
    input: |
      type Author {
        id: ID!
        foo: String!
        bar: Int!
        name: String! @custom(http: {
          url: "http://google.com",
          method: "POST",
          graphql: "query ($fooz: String) { getUsers(foo: $fooz) }"
        })
      }
    errlist: [
    {
      "message": "Type Author; Field name; @custom directive, graphql must use fields defined within the type, found `fooz`.",
      "locations": [
      {
        "line": 8,
        "column": 15
      }
      ]
    },
    {
      "message": "Type Author; Field name: @custom directive, graphql must use a field with type ID! or a field with @id directive.",
      "locations": [
      {
        "line": 8,
        "column": 15
      }
      ]
    },
    ]
  -
    name: "@custom directive on a field in a type, should only use scalar fields as GraphQL variables"
    input: |
      type Car {
        id: ID!
        make: String!
      }
      type Author {
        id: ID!
        foo: String!
        bar: Int!
        car: Car
        name: String! @custom(http: {
          url: "http://google.com",
          method: "POST",
          graphql: "query ($car: Car) { getUsers(foo: $car) }"
        })
      }
    errlist: [
    {
      "message": "Type Author; Field name; @custom directive, graphql must use scalar fields, found field `car` of type `Car`.",
      "locations": [
      {
        "line": 13,
        "column": 15
      }
      ]
    },
    {
      "message": "Type Author; Field name: @custom directive, graphql must use a field with type ID! or a field with @id directive.",
      "locations": [
      {
        "line": 13,
        "column": 15
      }
      ]
    },
    ]

  -
    name: "@custom directive on a field in a type, only defined fields allowed in url query"
    input: |
      type Author {
        id: ID!
        bar: Int
        name: String! @custom(http: {
          url: "http://google.com?a=$fooz&b=$bar",
          method: "GET",
          body: "{ id: $id }"
        })
      }
    errlist: [
    {"message": "Type Author; Field name; url query inside @custom directive uses a field fooz that is not defined.",
     "locations":[{"line":5, "column":11}]},
    ]

  - name: "@auth directive on field"
    input: |
      type X {
        username: String! @id @auth(query: {rule: "{ X_MyApp_Role : { eq : \"ADMIN\"}}" })
        userRole: String @search(by: [hash])
      }
    errlist: [
    {"message": "Type X; Field username: @auth directive is not allowed on fields",
     "locations":[{"line":2, "column":3}]},
    ]

  - name: "@auth and @remote directive on type"
    input: |
      type Class @remote @auth(query: { rule: "{ $X_MyApp_Role: { eq: \"ADMIN\" }}"}) {
        id: ID!
        name: String!
        numStudents: Int!
      }

      type School {
        id: ID!
        established: String!
        name: String! @custom(http: {
                url: "http://mock:8888/schoolNames/$id/$established",
                method: "POST",
                body: "{sid: $id}"
                })
      }
    errlist: [
    {"message": "Type Class; cannot have both @auth and @remote directive",
     "locations":[{"line":1, "column":6}]},
    ]

  - name: "@withSubscription and @remote directive on type"
    input: |
      type Class @withSubscription @remote  {
        id: ID!
        name: String!
        numStudents: Int!
      }

      type School {
        id: ID!
        established: String!
        name: String! @custom(http: {
                url: "http://mock:8888/schoolNames/$id/$established",
                method: "POST",
                body: "{sid: $id}"
                })
      }
    errlist: [
    {"message": "Type Class; cannot have both @withSubscription and @remote directive",
     "locations":[{"line":1, "column":6}]},
    ]

  -
    name: "@custom directive on field where graphql uses a field without a variable definition"
    input: |
      type Author {
        id: ID!
        age: Int!
        name: String! @custom(http: {
          url: "http://google.com",
          method: "POST",
          graphql: "query($id: ID!) { getName(obj: [{abc: $age}], id: $id) }"
        })
      }
    errlist: [
    {
      "message": "Type Author; Field name; @custom directive, graphql must use fields with a variable definition, found `age`.",
      "locations": [
      {
        "line": 7,
        "column": 15
      }
      ]
    },
    ]

  -
    name: "@custom directive on query where graphql uses a field without a variable definition"
    input: |
      type Author {
        id: ID!
        age: Int!
      }

      type Query {
        getAuthors(id: ID): Author! @custom(http: {
          url: "http://google.com/",
          method: "POST",
          graphql: "query { getUsers(input: $input) }"
        })
      }
    errlist: [
    {
      "message": "Type Query; Field getAuthors; @custom directive, graphql must use fields with a variable definition, found `input`.",
      "locations": [
      {
        "line": 10,
        "column": 15
      }
      ]
    },
    ]

  -
    name: "@custom directive on mutation where graphql uses a field without a variable definition"
    input: |
      type Author {
        id: ID!
        age: Int!
      }

      input AuthorInput {
        age: Int!
      }

      type Mutation {
        setCountry1(input: [AuthorInput]): Author! @custom(http: {
          url: "http://google.com/",
          method: "POST",
          graphql: "query { getUsers(input: $input) }"
        })
      }
    errlist: [
    {
      "message": "Type Mutation; Field setCountry1; @custom directive, graphql must use fields with a variable definition, found `input`.",
      "locations": [
      {
        "line": 14,
        "column": 15
      }
      ]
    },
    ]

  -
    name: "@custom directive on field with batch mode where graphql uses a field without a variable definition"
    input: |
      type Author {
        id: ID!
        age: Int!
        name: String! @custom(http: {
          url: "http://google.com"
          method: "POST"
          graphql: "query($id: ID!) { getName(obj: $input) }"
          mode: BATCH
          body: "{ id: $id, age: $age }"
        })
      }
    errlist: [
    {
      "message": "Type Author; Field name; @custom directive, graphql must use fields with a variable definition, found `input`.",
      "locations": [
      {
        "line": 7,
        "column": 15
      }
      ]
    },
    ]

  -
    name: "invalid value for skip introspection"
    input: |
      type Author {
        id: ID!
        age: Int!
        name: String! @custom(http: {
          url: "http://google.com"
          method: "POST"
          graphql: "query($id: ID!) { getName(id: $id) }"
          mode: SINGLE
          skipIntrospection: "random"
        })
      }
    errlist: [
    {
      "message": "Type Author; Field name; skipIntrospection in @custom directive can only be true/false, found: `random`.",
      "locations": [
      {
        "line": 7,
        "column": 15
      }
      ]
    },
    ]

  -
    name: "type can't just have ID! type field"
    input: |
      type Author {
        id: ID!
      }

    errlist: [
      {"message": "Type Author; is invalid, a type must have atleast one field that is not of ID! type and doesn't have @custom/@lambda directive.",
        "locations":[{"line":1, "column":6}]},
      ]

  -
    name: "types must have field which is not of ID! type and doesn't have @custom directive"
    input: |
      type Author {
        id: ID!
        name: String! @custom(http: {
          url: "http://google.com/",
          method: "POST",
          graphql: "query ($id: ID!) { getAuthor(id: $id) }",
          skipIntrospection: true
        })
      }
    errlist: [
      {"message": "Type Author; is invalid, a type must have atleast one field that is not of ID! type and doesn't have @custom/@lambda directive.",
        "locations":[{"line":1, "column":6}]},
      ]

<<<<<<< HEAD
=======
  - name: "@auth on interface"
    input: |
      interface X @auth(
      query: { rule: """
                 query($USER: String!) {
                     queryX(filter: { username: { eq: $USER } }) {
                        __typename
                     }
                 }
                 """ }
      ){
        username: String! @id
        age: Int
      }
      type Y implements X {
        userRole: String @search(by: [hash])
      }
    errlist: [
    {"message": "Type X; has the @auth directive, but it is not applicable on types of INTERFACE kind.",
     "locations":[{"line":1, "column":14}]},
    ]


>>>>>>> 0c28a88f
  - name: "There shoudnt be any reserved arguments on any field"
    input: |
      type T {
        f(first: Int): String
      }
    errlist: [
    {"message": "Type T; Field f: can't have first as an argument because it is a reserved argument.", "locations": [{"line": 2, "column": 3}]}]

  - name: "remote type with @custom directives on fields shouldn't be allowed."
    description: "Remote types are not resolved further currently, hence they shouldn't have
    fields with @custom directive on them."
    input: |
      type User {
        id: ID!
        name: String!
      }

      type School @remote {
        id: ID!
        established: String!
        name: String! @custom(http: {
                url: "http://mock:8888/schoolNames/$id/$established",
                method: "POST",
                body: "{sid: $id}"
                })
      }
    errlist: [
    {"message": "Type School; field name; can't have @custom/@lambda directive as a @remote
     type can't have fields with @custom/@lambda directive.", "locations": [{"line":9, "column":3}]}
    ]

  -
    name: "a non-remote type can't have fields which are of remote type"
    description: "This is disallowed because we don't generate UserRef etc., so we can't
    allow adding/updating user from author."
    input: |
      type User @remote {
        id: ID!
        name: String!
      }

      type Author {
        id: ID!
        age: Int!
        neighbour: [User!]
      }
    errlist: [
    {"message": "Type Author; field neighbour; is of a type that has @remote directive. Those
    would need to be resolved by a @custom/@lambda directive.",
     "locations": [{"line":9, "column":3}]}
    ]

  -
    name: "a remote type can't implement a non-remote interface"
    description: "Since we won't be adding/update the remote type, it wouldn't show up in
    getPerson, queryPerson etc., hence causing confusion."
    input: |
      interface Person {
        id: ID!
        name: String!
      }
      type User implements Person @remote {
        age: Int!
      }
    errlist: [
    {"message": "Type User; with @remote directive implements interface Person; which doesn't have
     @remote directive.",
     "locations": [{"line":5, "column":6}]}
    ]

  -
    name: "non-remote type can't implement a remote type"
    description: "Dgraph schema generation and possibly the way we do field mapping would have to
     be re-worked to make this work correctly."
    input: |
      interface Person @remote {
        id: ID!
        name: String!
      }
      type User implements Person {
        age: Int!
      }
    errlist: [
    {"message": "Type User; without @remote directive can't implement an interface Person; with
     have @remote directive.",
     "locations": [{"line":5, "column":6}]}
    ]

  - name: "ID field can't have @dgraph directive and @search directive"
    input: |
      type X {
          id: ID @dgraph(pred: "X.id") @search
          name: String
      }
    errlist: [
    {"message": "Type X; Field id: has the @dgraph directive but fields of type ID can't
          have the @dgraph directive.",
     "locations":[{"line":2, "column":13}]},
    {"message": "Type X; Field id: has the @search directive but fields of type ID can't
          have the @search directive.",
     "locations":[{"line":2, "column":35}]}
    ]

  - name: "@dgraph directive on ID field and @dgraph directive with reverse pred argument on scalar
  field is not allowed."
    input: |
      type X {
          id: ID @dgraph(pred: "X.id")
          f1: String! @dgraph(pred:"~movie")
      }
    errlist: [
    {"message": "Type X; Field id: has the @dgraph directive but fields of type ID can't have the
    @dgraph directive.",
     "locations":[{"line":2, "column":13}]},
    {"message": "Type X; Field f1 is of type String, but reverse predicate in @dgraph directive
    only applies to fields with object types.",
     "locations":[{"line":3, "column":5}]}
    ]

  - name: "Multiple type: @dgraph directive on ID field and @dgraph directive with reverse pred
  argument on scalar field is not allowed."
    input: |
      type X {
          id: ID @dgraph(pred: "X.id")
          name: String
      }
      type Y {
          f1: String! @dgraph(pred:"~movie")
      }
    errlist: [
    {"message": "Type X; Field id: has the @dgraph directive but fields of type ID can't have the
    @dgraph directive.",
     "locations":[{"line":2, "column":13}]},
    {"message": "Type Y; Field f1 is of type String, but reverse predicate in @dgraph directive only
     applies to fields with object types.",
     "locations":[{"line":6, "column":5}]}
    ]

  -
    name: "as is reserved keyword - type Name"
    input: |
      type As {
        id: ID!
        name: String
      }
    errlist: [
      { "message": "As is a reserved word, so you can't declare a type with this name. Pick a different name for the type.", "locations": [ { "line": 1, "column": 6 } ] },
    ]

  - name: "as is reserved keyword - field name"
    input: |
      type X {
        as: ID!
        name: String
      }
    errlist: [
      { "message": "Type X; Field as: as is a reserved keyword and you cannot declare a field with this name.", "locations": [ { "line": 2, "column": 3 } ] },
    ]

  - name: "as is reserved keyword - type name using @dgraph directive"
    input: |
      type X @dgraph(type:"as") {
        id: ID!
        name: String
      }
    errlist: [
      { "message": "Type X; type argument 'as' for @dgraph directive is a reserved keyword.", "locations": [ { "line": 1, "column": 9 } ] },
    ]

  - name: "as is reserved keyword - field name using @dgraph directive"
    input: |
      type X {
        id: ID!
        name: String @dgraph(pred:"as")
      }
    errlist: [
      { "message": "Type X; Field name: pred argument 'as' for @dgraph directive is a reserved keyword.", "locations": [ { "line": 3, "column": 17 } ] },
    ]


valid_schemas:
  - name: "schema with union"
    input: |
      interface W {
        f1: ID!
      }
      type X implements W {
        f2: String
      }
      type Y implements W {
        f3: Int
      }
      type Z {
        f4: Float
      }
      union P @remote = X | Y
      union U = X | Y | Z
      type V {
        id: ID!
        data: [U!]! @dgraph(pred: "data")
      }

  - name: "@auth on interface implementation"
    input: |
      interface X {
        username: String! @id
        age: Int
      }
      type Y implements X @auth(
      query: { rule: """
                 query($USER: String!) {
                     queryY(filter: { username: { eq: $USER } }) {
                        __typename
                     }
                 }
                 """ }
      ){
        userRole: String @search(by: [hash])
      }

  -
    name: "hasInverse directive on singleton"
    input: |
      type X {
        f1: Y @hasInverse(field: "f1")
      }
      type Y {
        f1: X @hasInverse(field: "f1")
      }

  -
    name: "hasInverse directive on list type 1"
    input: |
      type X {
        f1: [Y] @hasInverse(field: "f1")
      }
      type Y {
        f1: X @hasInverse(field: "f1")
      }

  -
    name: "hasInverse directive from list type"
    input: |
      type Post {
        postId: ID!
        author: Author!
      }

      type Author {
        posts: [Post!]! @hasInverse(field: "author")
      }
  -
    name: "hasInverse directive to list type"
    input: |
      type Post {
        postId: ID!
        author: Author! @hasInverse(field: "posts")
      }

      type Author {
        posts: [Post!]!
      }

  -
    name: "hasInverse directive on list type 2"
    input: |
      type X {
        f1: [Y] @hasInverse(field: "f1")
      }
      type Y {
        f1: [X] @hasInverse(field: "f1")
      }

  -
    name: "Correct search types"
    input: |
      type X {
        int1: Int @search
        int2: Int @search(by: [int])
        int3: Int @search(by: [])
        int64_1: Int64 @search
        int64_2: Int64 @search(by: [int64])
        int64_3: Int64 @search(by: [])
        float1: Float @search
        float2: Float @search(by: [float])
        float3: Float @search(by: [])
        bool1: Boolean @search
        bool2: Boolean @search(by: [bool])
        bool3: Boolean @search(by: [])
        str: String @search
        str2: String @search(by: [])
        strHash: String @search(by: [hash])
        strExact: String @search(by: [exact])
        strTerm: String @search(by: [term])
        strFulltext: String @search(by: [fulltext])
        strTrigram: String @search(by: [trigram])
        strRegexp: String @search(by: [regexp])
        strRegexpFulltext: String @search(by: [regexp, fulltext])
        strMultipleIndex: String @search(by: [trigram, hash, term, fulltext])
        dt: DateTime @search
        dt2: DateTime @search(by: [])
        dtYear: DateTime @search(by: [year])
        dtMonth: DateTime @search(by: [month])
        dtDay: DateTime @search(by: [day])
        dtHour: DateTime @search(by: [hour])
        enumFld: E @search
        req: String! @search(by: [term])
        list: [Int] @search
        reqList: [DateTime!]! @search
      }
      enum E {
        A
      }

  -
    name: "dgraph directive with correct reverse field works"
    input: |
      type X {
        id: ID!
        name: String
        f1: [Y] @dgraph(pred: "~f1")
      }
      type Y {
        id: ID!
        name: String
        f1: [X] @dgraph(pred: "f1")
      }

  -
    name: "@dgraph predicate type validation gives no errors with non-null variations"
    input: |
      type X {
        f1: String @dgraph(pred: "f1")
        f2: [String] @dgraph(pred: "f2")
        f3: [String!] @dgraph(pred: "f3")
        f4: [String]! @dgraph(pred: "f4")
        f5: String
        f6: String @dgraph(pred: "<职业>")
      }
      type Y {
        f1: String! @dgraph(pred: "f1")
        f2: [String!] @dgraph(pred: "f2")
        f3: [String]! @dgraph(pred: "f3")
        f4: [String!]! @dgraph(pred: "f4")
        f5: String @dgraph(pred: "X.f5")
        f6: String @dgraph(pred: "<职业>")
      }

  -
    name: "initial schema with @custom directive"
    input: |
      type Author {
        id: ID!
        name: String!
      }
      input AuthorUpdate {
        id: ID!
      }
      type Country {
        country_code: String! @id
        authors: [Author] @custom(http: {
             url: "http://blah.com",
             method: "POST"
             graphql: "query ($input: [AuthorInput]) { authors(input: $input) }"
             body: "{country_code: $country_code, version: ONE}"
             mode: BATCH
             skipIntrospection: true
        })
      }

      type Query {
        getMyAuthor(id: ID): Author! @custom(http: {url: "http://blah.com", method: "GET"})
        getAuthorsForCountry(country_code: String!): [Author] @custom(http: {
            url: "http://blah.com"
            method: "POST"
            body: "{country_code: $country_code, version: 1, tag: \"temp\"}"
        })
      }
      type Mutation {
        updateMyAuthor(input: AuthorUpdate!): Author! @custom(http: {url: "http://blah.com",
      method: "POST"})
      }

  - name: "Schema with @custom directives on fields."
    input: |
      type Class @remote {
        id: ID!
        name: String!
        numStudents: Int!
      }

      type School {
        id: ID!
        established: String!
        name: String! @custom(http: {
                url: "http://mock:8888/schoolNames/$id/$established",
                method: "POST",
                body: "{sid: $id}"
                })
        classes: [Class] @custom(http: {
                  url: "http://mock:8888/classes",
                  method: "POST",
                  body: "{sid: $id}"
                })
      }

  -
    name: "Schema with @custom directives on field where body requires field with @id directive."
    input: |
      type Class @remote {
        id: ID!
        name: String!
        numStudents: Int!
      }

      type School {
        established: String! @id
        name: String! @custom(http: {
                url: "http://mock:8888/schoolNames",
                method: "POST",
                body: "{sid: $established}"
                })
        classes: [Class] @custom(http: {
                  url: "http://mock:8888/classes",
                  method: "POST",
                  body: "{sid: $established}"
                })
      }

  -
    name: "@custom directive with variable definitions in operation in graphql"
    input: |
      type Author {
        id: ID!
        age: Int!
        name: String! @custom(http: {
          url: "http://google.com/",
          method: "POST",
          graphql: "query ($id: ID!, $age: Int!) { getAuthor(id: $id, age: $age) }",
          skipIntrospection: true
        })
      }

  -
    name: "@custom directive with correct dql"
    input: |
      type Tweets {
          id: ID!
          text: String! @search(by: [fulltext])
          user: User
          timestamp: DateTime! @search
      }
      type User {
          screen_name: String! @id
          name: String
          followers: Int @search
          tweets: [Tweets] @hasInverse(field: user)
      }
      type Query {
        tweetsByAuthorFollowers(search: String!): [Tweets] @custom(dql: """
          query t($search: string) {
              var(func: type(Tweets)) @filter(anyoftext(Tweets.text, $search)) {
                  Tweets.user {
                      followers as User.followers
                  }
                  userFollowerCount as sum(val(followers))
              }
              tweetsByAuthorFollowers(func: uid(userFollowerCount), orderdesc: val(userFollowerCount)) {
                  id: uid
                  text: Tweets.text
                  timestamp: Tweets.timestamp
              }
          }
      	""")
      }

  -
    name: "remote type can use other types which are dgraph types"
    input: |
      type User @remote {
        id: ID!
        name: String!
        author: Author
      }

      type Author {
          id: ID!
          age: Int!
      }

  -
    name: "remote type can implement a remote type"
    input: |
      type Car {
        id: ID!
        name: String!
      }

      interface Person @remote {
        id: ID!
        name: String!
      }
      type User implements Person @remote {
        age: Int!
      }


  -
    name: "a non-remote type can have fields which are of remote type if they have @custom
     directive"
    input: |
      type User @remote {
        id: ID!
        name: String!
      }

      type Author {
        id: ID!
        age: Int!
        neighbour: [User!] @custom(http: {
          url: "http://mock:8888/neighbour",
          method: "POST",
          body: "{sid: $id}"
          })
      }

  -
    name: "dgraph directive with reverse edges should work with interfaces"
    input: |
      type Object {
        id: ID!
        name: String
        ownedBy: Person @dgraph(pred: "Object.owner")
      }

      type BusinessMan implements Person {
        companyName: String
      }

      interface Person {
        id: ID!
        name: String
        owns: [Object] @dgraph(pred: "~Object.owner")
      }

  - name: "@custom getAuthor query is allowed if Author is of remote type"
    input: |
      type Author @remote {
        id: ID!
        name: String
      }

      type Query {
        getAuthor(id: ID): Author! @custom(http: {url: "http://blah.com", method: "GET"})
      }

  - name: "@custom addAuthor mutation is allowed if Author is of remote type"
    input: |
      type Author @remote {
        id: ID!
        name: String
      }

      type Mutation {
        addAuthor(id: ID): Author! @custom(http: {url: "http://blah.com", method: "GET"})
      }

  - name: "UpdateAuthorInput is allowed if Author is of remote type"
    input: |
      type Author @remote {
        id: ID!
        name: String
      }

      type User {
        id: ID!
        name: String
      }

      input UpdateAuthorInput {
        id: ID!
        name: String
      }<|MERGE_RESOLUTION|>--- conflicted
+++ resolved
@@ -2483,32 +2483,6 @@
         "locations":[{"line":1, "column":6}]},
       ]
 
-<<<<<<< HEAD
-=======
-  - name: "@auth on interface"
-    input: |
-      interface X @auth(
-      query: { rule: """
-                 query($USER: String!) {
-                     queryX(filter: { username: { eq: $USER } }) {
-                        __typename
-                     }
-                 }
-                 """ }
-      ){
-        username: String! @id
-        age: Int
-      }
-      type Y implements X {
-        userRole: String @search(by: [hash])
-      }
-    errlist: [
-    {"message": "Type X; has the @auth directive, but it is not applicable on types of INTERFACE kind.",
-     "locations":[{"line":1, "column":14}]},
-    ]
-
-
->>>>>>> 0c28a88f
   - name: "There shoudnt be any reserved arguments on any field"
     input: |
       type T {
