--- conflicted
+++ resolved
@@ -45,11 +45,8 @@
 
 	validator.AddRule("Check variable type is correct", variableTypeCheck)
 	validator.AddRule("Check for list type value", listTypeCheck)
-<<<<<<< HEAD
+	validator.AddRule("Check arguments of cascade directive", directiveArgumentsCheck)
 	validator.AddRule("Check range for Int type", intRangeCheck)
-=======
-	validator.AddRule("Check arguments of cascade directive", directiveArgumentsCheck)
->>>>>>> d3bee33b
 
 }
 
