--- conflicted
+++ resolved
@@ -200,11 +200,7 @@
 directive @remote on OBJECT | INTERFACE | UNION | INPUT_OBJECT | ENUM
 directive @remoteResponse(name: String) on FIELD_DEFINITION
 directive @lambda on FIELD_DEFINITION
-<<<<<<< HEAD
 directive @lambdaOnMutate(add: Boolean, update: Boolean, delete: Boolean) on OBJECT | INTERFACE
-directive @cacheControl(maxAge: Int!) on QUERY
-=======
->>>>>>> aee08877
 
 input IntFilter {
 	eq: Int
