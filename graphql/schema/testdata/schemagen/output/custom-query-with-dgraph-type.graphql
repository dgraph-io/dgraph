#######################
# Input Schema
#######################

type User {
	id: ID!
	name: String!
}

#######################
# Extended Definitions
#######################

scalar DateTime

enum DgraphIndex {
	int
	float
	bool
	hash
	exact
	term
	fulltext
	trigram
	regexp
	year
	month
	day
	hour
}

input AuthRule {
	and: [AuthRule]
	or: [AuthRule]
	not: AuthRule
	rule: String
}

enum HTTPMethod {
	GET
	POST
	PUT
	PATCH
	DELETE
}

input CustomHTTP {
	url: String!
	method: HTTPMethod!
	body: String
	graphql: String
	forwardHeaders: [String!]
}

directive @hasInverse(field: String!) on FIELD_DEFINITION
directive @search(by: [DgraphIndex!]) on FIELD_DEFINITION
directive @dgraph(type: String, pred: String) on OBJECT | INTERFACE | FIELD_DEFINITION
directive @id on FIELD_DEFINITION
directive @secret(field: String!, pred: String) on OBJECT | INTERFACE
<<<<<<< HEAD
directive @custom(http: CustomHTTP) on FIELD_DEFINITION
=======
directive @auth(
	query: AuthRule, 
	add: AuthRule, 
	update: AuthRule, 
	delete:AuthRule) on OBJECT | FIELD_DEFINITION
directive @custom(http: CustomHTTP, graphql: CustomGraphQL) on FIELD_DEFINITION
>>>>>>> cbc764b3
directive @remote on OBJECT | INTERFACE

input IntFilter {
	eq: Int
	le: Int
	lt: Int
	ge: Int
	gt: Int
}

input FloatFilter {
	eq: Float
	le: Float
	lt: Float
	ge: Float
	gt: Float
}

input DateTimeFilter {
	eq: DateTime
	le: DateTime
	lt: DateTime
	ge: DateTime
	gt: DateTime
}

input StringTermFilter {
	allofterms: String
	anyofterms: String
}

input StringRegExpFilter {
	regexp: String
}

input StringFullTextFilter {
	alloftext: String
	anyoftext: String
}

input StringExactFilter {
	eq: String
	le: String
	lt: String
	ge: String
	gt: String
}

input StringHashFilter {
	eq: String
}

#######################
# Generated Types
#######################

type AddUserPayload {
	user(filter: UserFilter, order: UserOrder, first: Int, offset: Int): [User]
	numUids: Int
}

type DeleteUserPayload {
	msg: String
	numUids: Int
}

type UpdateUserPayload {
	user(filter: UserFilter, order: UserOrder, first: Int, offset: Int): [User]
	numUids: Int
}

#######################
# Generated Enums
#######################

enum UserOrderable {
	name
}

#######################
# Generated Inputs
#######################

input AddUserInput {
	name: String!
}

input UpdateUserInput {
	filter: UserFilter!
	set: UserPatch
	remove: UserPatch
}

input UserFilter {
	id: [ID!]
	not: UserFilter
}

input UserOrder {
	asc: UserOrderable
	desc: UserOrderable
	then: UserOrder
}

input UserPatch {
	name: String
}

input UserRef {
	id: ID
	name: String
}

#######################
# Generated Query
#######################

type Query {
	getMyFavoriteUsers(id: ID!): [User] @custom(http: {url:"http://my-api.com",method:"GET"})
	getUser(id: ID!): User
	queryUser(filter: UserFilter, order: UserOrder, first: Int, offset: Int): [User]
}

#######################
# Generated Mutations
#######################

type Mutation {
	addUser(input: [AddUserInput!]!): AddUserPayload
	updateUser(input: UpdateUserInput!): UpdateUserPayload
	deleteUser(filter: UserFilter!): DeleteUserPayload
}

#######################
# Generated Subscriptions
#######################

type Subscription {
	getUser(id: ID!): User
	queryUser(filter: UserFilter, order: UserOrder, first: Int, offset: Int): [User]
}<|MERGE_RESOLUTION|>--- conflicted
+++ resolved
@@ -57,16 +57,12 @@
 directive @dgraph(type: String, pred: String) on OBJECT | INTERFACE | FIELD_DEFINITION
 directive @id on FIELD_DEFINITION
 directive @secret(field: String!, pred: String) on OBJECT | INTERFACE
-<<<<<<< HEAD
+directive @auth(
+	query: AuthRule,
+	add: AuthRule,
+	update: AuthRule,
+	delete:AuthRule) on OBJECT | FIELD_DEFINITION
 directive @custom(http: CustomHTTP) on FIELD_DEFINITION
-=======
-directive @auth(
-	query: AuthRule, 
-	add: AuthRule, 
-	update: AuthRule, 
-	delete:AuthRule) on OBJECT | FIELD_DEFINITION
-directive @custom(http: CustomHTTP, graphql: CustomGraphQL) on FIELD_DEFINITION
->>>>>>> cbc764b3
 directive @remote on OBJECT | INTERFACE
 
 input IntFilter {
