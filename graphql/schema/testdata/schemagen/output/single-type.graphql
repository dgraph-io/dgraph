--- conflicted
+++ resolved
@@ -116,23 +116,14 @@
 # Generated Inputs
 #######################
 
-<<<<<<< HEAD
 input AddMessageInput {
-=======
-input MessageFilter {
-	id: [ID!]
-	not: MessageFilter
-}
-
-input MessageInput {
->>>>>>> d9cdf646
 	content: String!
 	author: String
 	datePosted: DateTime
 }
 
 input MessageFilter {
-	ids: [ID!]
+	id: [ID!]
 	not: MessageFilter
 }
 
@@ -175,11 +166,7 @@
 #######################
 
 type Mutation {
-<<<<<<< HEAD
-	addMessage(input: AddMessageInput!): AddMessagePayload
-=======
-	addMessage(input: [MessageInput!]!): AddMessagePayload
->>>>>>> d9cdf646
+	addMessage(input: [AddMessageInput!]!): AddMessagePayload
 	updateMessage(input: UpdateMessageInput!): UpdateMessagePayload
 	deleteMessage(filter: MessageFilter!): DeleteMessagePayload
 }