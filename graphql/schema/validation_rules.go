/*
 * Copyright 2019 Dgraph Labs, Inc. and Contributors
 *
 * Licensed under the Apache License, Version 2.0 (the "License");
 * you may not use this file except in compliance with the License.
 * You may obtain a copy of the License at
 *
 *     http://www.apache.org/licenses/LICENSE-2.0
 *
 * Unless required by applicable law or agreed to in writing, software
 * distributed under the License is distributed on an "AS IS" BASIS,
 * WITHOUT WARRANTIES OR CONDITIONS OF ANY KIND, either express or implied.
 * See the License for the specific language governing permissions and
 * limitations under the License.
 */

package schema

import (
	"errors"
	"github.com/vektah/gqlparser/v2/ast"
	"github.com/vektah/gqlparser/v2/validator"
	"math"
	"strconv"
)

func listTypeCheck(observers *validator.Events, addError validator.AddErrFunc) {
	observers.OnValue(func(walker *validator.Walker, value *ast.Value) {
		if value.Definition == nil || value.ExpectedType == nil {
			return
		}

		if value.Kind == ast.Variable {
			return
		}

		// ExpectedType.Elem will be not nil if it is of list type. Otherwise
		// it will be nil. So it's safe to say that value.Kind should be list
		if !(value.ExpectedType.Elem != nil && value.Kind != ast.ListValue) {
			return
		}

		addError(validator.Message("Value provided %s is incompatible with expected type %s",
			value.String(),
			value.ExpectedType.String()), validator.At(value.Position))
	})
}

func variableTypeCheck(observers *validator.Events, addError validator.AddErrFunc) {
	observers.OnValue(func(walker *validator.Walker, value *ast.Value) {
		if value.Definition == nil || value.ExpectedType == nil ||
			value.VariableDefinition == nil {
			return
		}

		if value.Kind != ast.Variable {
			return
		}

		if value.VariableDefinition.Type.IsCompatible(value.ExpectedType) {
			return
		}

		addError(validator.Message("Variable type provided %s is incompatible with expected type %s",
			value.VariableDefinition.Type.String(),
			value.ExpectedType.String()), validator.At(value.Position))
	})
}

<<<<<<< HEAD
func intRangeCheck(observers *validator.Events, addError validator.AddErrFunc) {
	observers.OnValue(func(walker *validator.Walker, value *ast.Value) {
		if value.Definition == nil || value.ExpectedType == nil {
			return
		}

		if value.Kind != ast.IntValue {
			return
		}

		var err error
		var val int64
		switch value.Definition.Name {
		case "Int":
			_, err = strconv.ParseInt(value.Raw, 10, 32)
		case "Int64":
			val, err = strconv.ParseInt(value.Raw, 10, 54)
		default:
			return

		}
		//Range of Json numbers is [-(2**53)+1, (2**53)-1] while of 54 bit integers is [-(2**53), (2**53)-1]
		if err != nil {
			if float64(val) == (-1)*math.Pow(2, 53) || errors.Is(err, strconv.ErrRange) {
				addError(validator.Message("Out of range value '%s', for type `%s`",
					value.Raw, value.Definition.Name), validator.At(value.Position))
				return
			}
			addError(validator.Message("%s", err), validator.At(value.Position))
			return
=======
func directiveArgumentsCheck(observers *validator.Events, addError validator.AddErrFunc) {
	observers.OnDirective(func(walker *validator.Walker, directive *ast.Directive) {

		if directive.Name == cascadeDirective && len(directive.Arguments) == 1 {
			if directive.ParentDefinition == nil {
				addError(validator.Message("Schema is not set yet. Please try after sometime."))
				return
			}
			if directive.Arguments.ForName(cascadeArg) == nil {
				return
			}
			typFields := directive.ParentDefinition.Fields
			for _, child := range directive.Arguments.ForName(cascadeArg).Value.Children {
				if typFields.ForName(child.Value.Raw) == nil {
					addError(validator.Message("Field `%s` is not present in type `%s`. You can only use fields which are in type `%s`",
						child.Value.Raw, directive.ParentDefinition.Name, directive.ParentDefinition.Name))
					return
				}

			}

>>>>>>> d3bee33b
		}

	})
}<|MERGE_RESOLUTION|>--- conflicted
+++ resolved
@@ -18,10 +18,11 @@
 
 import (
 	"errors"
+	"math"
+	"strconv"
+
 	"github.com/vektah/gqlparser/v2/ast"
 	"github.com/vektah/gqlparser/v2/validator"
-	"math"
-	"strconv"
 )
 
 func listTypeCheck(observers *validator.Events, addError validator.AddErrFunc) {
@@ -67,7 +68,32 @@
 	})
 }
 
-<<<<<<< HEAD
+func directiveArgumentsCheck(observers *validator.Events, addError validator.AddErrFunc) {
+	observers.OnDirective(func(walker *validator.Walker, directive *ast.Directive) {
+
+		if directive.Name == cascadeDirective && len(directive.Arguments) == 1 {
+			if directive.ParentDefinition == nil {
+				addError(validator.Message("Schema is not set yet. Please try after sometime."))
+				return
+			}
+			if directive.Arguments.ForName(cascadeArg) == nil {
+				return
+			}
+			typFields := directive.ParentDefinition.Fields
+			for _, child := range directive.Arguments.ForName(cascadeArg).Value.Children {
+				if typFields.ForName(child.Value.Raw) == nil {
+					addError(validator.Message("Field `%s` is not present in type `%s`. You can only use fields which are in type `%s`",
+						child.Value.Raw, directive.ParentDefinition.Name, directive.ParentDefinition.Name))
+					return
+				}
+
+			}
+
+		}
+
+	})
+}
+
 func intRangeCheck(observers *validator.Events, addError validator.AddErrFunc) {
 	observers.OnValue(func(walker *validator.Walker, value *ast.Value) {
 		if value.Definition == nil || value.ExpectedType == nil {
@@ -98,29 +124,6 @@
 			}
 			addError(validator.Message("%s", err), validator.At(value.Position))
 			return
-=======
-func directiveArgumentsCheck(observers *validator.Events, addError validator.AddErrFunc) {
-	observers.OnDirective(func(walker *validator.Walker, directive *ast.Directive) {
-
-		if directive.Name == cascadeDirective && len(directive.Arguments) == 1 {
-			if directive.ParentDefinition == nil {
-				addError(validator.Message("Schema is not set yet. Please try after sometime."))
-				return
-			}
-			if directive.Arguments.ForName(cascadeArg) == nil {
-				return
-			}
-			typFields := directive.ParentDefinition.Fields
-			for _, child := range directive.Arguments.ForName(cascadeArg).Value.Children {
-				if typFields.ForName(child.Value.Raw) == nil {
-					addError(validator.Message("Field `%s` is not present in type `%s`. You can only use fields which are in type `%s`",
-						child.Value.Raw, directive.ParentDefinition.Name, directive.ParentDefinition.Name))
-					return
-				}
-
-			}
-
->>>>>>> d3bee33b
 		}
 
 	})
