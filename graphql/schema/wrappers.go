--- conflicted
+++ resolved
@@ -975,181 +975,6 @@
 	return (*field)(q).IncludeInterfaceField(dgraphTypes)
 }
 
-<<<<<<< HEAD
-func substituteVarsInURL(rawURL string, vars map[string]interface{}) (string,
-	error) {
-	u, err := url.Parse(rawURL)
-	if err != nil {
-		return "", err
-	}
-	// Parse variables from the path and query params.
-	elems := strings.Split(u.Path, "/")
-	for idx, elem := range elems {
-		if strings.HasPrefix(elem, "$") {
-			elems[idx] = url.QueryEscape(fmt.Sprintf("%v", vars[elem[1:]]))
-		}
-	}
-	u.Path = strings.Join(elems, "/")
-
-	q := u.Query()
-	for k := range q {
-		val := q.Get(k)
-		if strings.HasPrefix(val, "$") {
-			qv, ok := vars[val[1:]]
-			if !ok {
-				q.Del(k)
-				continue
-			}
-			if qv == nil {
-				qv = ""
-			}
-			q.Set(k, fmt.Sprintf("%v", qv))
-		}
-	}
-	u.RawQuery = q.Encode()
-	return u.String(), nil
-}
-
-// buildHTTPConfig returns http resolver config and current query. This part is shared between
-// custom http resolver and custom graphql resolver.
-func (q *query) buildHTTPConfig() (HTTPResolverConfig, *ast.FieldDefinition) {
-	// We have to fetch the original definition of the query from the name of the query to be
-	// able to get the value stored in custom directive.
-	// TODO - This should be cached later.
-	query := q.op.inSchema.schema.Query.Fields.ForName(q.Name())
-	custom := query.Directives.ForName("custom")
-	httpArg := custom.Arguments.ForName("http")
-	graphql := custom.Arguments.ForName("graphql")
-
-	rc := HTTPResolverConfig{
-		URL:        httpArg.Value.Children.ForName("url").Raw,
-		Method:     httpArg.Value.Children.ForName("method").Raw,
-		httpArg:    httpArg,
-		graphqlArg: graphql,
-		argMap:     q.field.ArgumentMap(q.op.vars),
-	}
-
-	forwardHeaders := httpArg.Value.Children.ForName("forwardHeaders")
-	if forwardHeaders != nil {
-		headers := http.Header{}
-		for _, h := range forwardHeaders.Children {
-			headers.Add(h.Value.Raw, q.op.header.Get(h.Value.Raw))
-		}
-		rc.ForwardHeaders = headers
-	}
-
-	return rc, query
-}
-
-func (q *query) HTTPResolver() (HTTPResolverConfig, error) {
-
-	rc, query := q.buildHTTPConfig()
-	vars := make(map[string]interface{})
-	// Let's collect the value of query args in vars map and use that for constructing the body
-	// from the template below.
-	for _, arg := range query.Arguments {
-		val := rc.argMap[arg.Name]
-		vars[arg.Name] = val
-		if val == nil {
-			// Instead of replacing value to nil for optional arguments, we replace it with an
-			// empty string.
-			val = ""
-		}
-		rc.URL = strings.ReplaceAll(rc.URL, "$"+arg.Name, url.QueryEscape(fmt.Sprintf("%v", val)))
-		var err error
-		argMap := q.field.ArgumentMap(q.op.vars)
-		rc.URL, err = substituteVarsInURL(rc.URL, argMap)
-		if err != nil {
-			return rc, errors.Wrapf(err, "while substituting vars in URL")
-		}
-
-		bodyArg := rc.httpArg.Value.Children.ForName("body")
-		if bodyArg != nil {
-			bodyTemplate := bodyArg.Raw
-			body, err := substitueVarsInBody(bodyTemplate, argMap)
-			if err != nil {
-				return rc, err
-			}
-			rc.Body = string(body)
-		}
-	}
-	return rc, nil
-}
-
-func (q *query) GraphqlResolver() (HTTPResolverConfig, error) {
-	rc, query := q.buildHTTPConfig()
-
-	remoteQuery := rc.graphqlArg.Value.Children.ForName("query").Raw
-	queryEndIndex := strings.Index(remoteQuery, "(")
-	rc.RemoteQueryName = strings.TrimSpace(remoteQuery[:queryEndIndex])
-
-	for _, arg := range query.Arguments {
-		inputArg := q.field.Arguments.ForName(arg.Name)
-		value := ""
-		if inputArg == nil {
-			value = `"null"`
-		} else {
-			value = inputArg.Value.String()
-		}
-		remoteQuery = strings.ReplaceAll(remoteQuery, "$"+arg.Name, value)
-	}
-
-	buf := &bytes.Buffer{}
-	buildGraphqlRequestFields(buf, q.field)
-	remoteQuery += buf.String()
-	// contact method and request object
-	remoteQuery = `query{` + remoteQuery + `}`
-	param := Request{
-		Query: remoteQuery,
-	}
-	remoteQueryBuf, err := json.Marshal(param)
-	if err != nil {
-		return rc, err
-	}
-	rc.Body = string(remoteQueryBuf)
-	rc.Method = "POST"
-
-	return rc, nil
-}
-
-func buildValueFromArgMap(val interface{}) {
-
-}
-
-// buildGraphqlRequestFields will build graphql request body from ast.
-// for eg:
-// Hello{
-// 	name {
-// 		age
-// 	}
-// 	friend
-// }
-// will return
-// {
-// 	name {
-// 		age
-// 	}
-// 	friend
-// }
-func buildGraphqlRequestFields(writer *bytes.Buffer, filed *ast.Field) {
-	// Add begining curly braces
-	writer.WriteString("{\n")
-	for i := 0; i < len(filed.SelectionSet); i++ {
-		castedField := filed.SelectionSet[i].(*ast.Field)
-		writer.WriteString(castedField.Name)
-
-		if len(castedField.SelectionSet) > 0 {
-			// recursively add fields.
-			buildGraphqlRequestFields(writer, castedField)
-		}
-		writer.WriteString("\n")
-	}
-	// Add ending curly braces
-	writer.WriteString("}")
-}
-
-=======
->>>>>>> 2f0a3169
 func (m *mutation) Name() string {
 	return (*field)(m).Name()
 }
