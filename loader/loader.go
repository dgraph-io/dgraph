/*
 * Copyright 2015 DGraph Labs, Inc.
 *
 * Licensed under the Apache License, Version 2.0 (the "License");
 * you may not use this file except in compliance with the License.
 * You may obtain a copy of the License at
 *
 * 		http://www.apache.org/licenses/LICENSE-2.0
 *
 * Unless required by applicable law or agreed to in writing, software
 * distributed under the License is distributed on an "AS IS" BASIS,
 * WITHOUT WARRANTIES OR CONDITIONS OF ANY KIND, either express or implied.
 * See the License for the specific language governing permissions and
 * limitations under the License.
 */

package loader

import (
	"bufio"
	"bytes"
	"context"
	"flag"
	"io"
	"math/rand"
	"runtime"
	"strconv"
	"strings"
	"sync"
	"sync/atomic"
	"time"

	"github.com/Sirupsen/logrus"
	"github.com/dgryski/go-farm"

	"github.com/dgraph-io/dgraph/posting"
	"github.com/dgraph-io/dgraph/rdf"
	"github.com/dgraph-io/dgraph/store"
	"github.com/dgraph-io/dgraph/uid"
	"github.com/dgraph-io/dgraph/x"
)

var glog = x.Log("loader")
var uidStore, dataStore *store.Store

var maxRoutines = flag.Int("maxroutines", 3000,
	"Maximum number of goroutines to execute concurrently")

type counters struct {
	read      uint64
	parsed    uint64
	processed uint64
	ignored   uint64
}

type state struct {
	sync.RWMutex
	input        chan string
	cnq          chan rdf.NQuad
	ctr          *counters
	instanceIdx  uint64
	numInstances uint64
	err          error
}

func Init(uidstore, datastore *store.Store) {
	uidStore = uidstore
	dataStore = datastore
}

func (s *state) Error() error {
	s.RLock()
	defer s.RUnlock()
	return s.err
}

func (s *state) SetError(err error) {
	s.Lock()
	defer s.Unlock()
	if s.err == nil {
		s.err = err
	}
}

// printCounters prints the counter variables at intervals
// specified by ticker.
func (s *state) printCounters(ticker *time.Ticker) {
	var prev uint64
	for _ = range ticker.C {
		processed := atomic.LoadUint64(&s.ctr.processed)
		if prev == processed {
			continue
		}
		prev = processed
		parsed := atomic.LoadUint64(&s.ctr.parsed)
		ignored := atomic.LoadUint64(&s.ctr.ignored)
		pending := parsed - ignored - processed
		glog.WithFields(logrus.Fields{
			"read":      atomic.LoadUint64(&s.ctr.read),
			"processed": processed,
			"parsed":    parsed,
			"ignored":   ignored,
			"pending":   pending,
			"len_cnq":   len(s.cnq),
		}).Info("Counters")
	}
}

<<<<<<< HEAD
// Reads a single line from a buffered reader. This is the preferred
// method for loading long lines which could be longer than the buffer
// size of bufio.Scanner.
func readLine(r *bufio.Reader) (string, error) {
	isPrefix := true
	var err error
	var buff bytes.Buffer
	for isPrefix && err == nil {
		var line []byte
		line, isPrefix, err = r.ReadLine()
		if err == nil {
			buff.Write(line)
		}
	}
	return buff.String(), err
}

// readLines reads the file and pushes them onto a channel.
=======
// readLines reads the file and pushes the nquads onto a channel.
>>>>>>> 19f777f0
// Run this in a single goroutine. This function closes s.input channel.
func (s *state) readLines(r io.Reader) {
	var buf []string
	var err error
	var str string
	bufReader := bufio.NewReader(r)
	// Randomize lines to avoid contention on same subject.
	for i := 0; i < 1000; i++ {
		str, err = readLine(bufReader)
		if err == nil {
			buf = append(buf, str)
			atomic.AddUint64(&s.ctr.read, 1)
		} else {
			break
		}
	}
	ln := len(buf)
	for err == nil {
		k := rand.Intn(ln)
		s.input <- buf[k]
		str, err = readLine(bufReader)
		if err == nil {
			buf[k] = str
			atomic.AddUint64(&s.ctr.read, 1)
		}
	}
	if err != nil && err != io.EOF {
		glog.WithError(err).Fatal("While reading file.")
	}
	for i := 0; i < len(buf); i++ {
		s.input <- buf[i]
	}
	close(s.input)
}

// parseStream consumes the lines, converts them to nquad
// and sends them into cnq channel.
func (s *state) parseStream(wg *sync.WaitGroup) {
	defer wg.Done()

	for line := range s.input {
		if s.Error() != nil {
			return
		}
		line = strings.Trim(line, " \t")
		if len(line) == 0 {
			glog.Info("Empty line.")
			continue
		}

		glog.Debugf("Got line: %q", line)
		nq, err := rdf.Parse(line)
		if err != nil {
			s.SetError(err)
			return
		}
		s.cnq <- nq
		atomic.AddUint64(&s.ctr.parsed, 1)
	}
}

// handleNQuads converts the nQuads that satisfy the modulo
// rule into posting lists.
func (s *state) handleNQuads(wg *sync.WaitGroup) {
	defer wg.Done()

	ctx := context.Background()
	for nq := range s.cnq {
		if s.Error() != nil {
			return
		}
		// Only handle this edge if the attribute satisfies the modulo rule
		if farm.Fingerprint64([]byte(nq.Predicate))%s.numInstances != s.instanceIdx {
			atomic.AddUint64(&s.ctr.ignored, 1)
			continue
		}

		edge, err := nq.ToEdge()
		for err != nil {
			// Just put in a retry loop to tackle temporary errors.
			if err == posting.E_TMP_ERROR {
				time.Sleep(time.Microsecond)

			} else {
				s.SetError(err)
				glog.WithError(err).WithField("nq", nq).
					Error("While converting to edge")
				return
			}
			edge, err = nq.ToEdge()
		}

		key := posting.Key(edge.Entity, edge.Attribute)
		plist := posting.GetOrCreate(key, dataStore)
		plist.AddMutationWithIndex(ctx, edge, posting.Set)
		atomic.AddUint64(&s.ctr.processed, 1)
	}
}

// assignUid assigns a unique integer for a given xid string.
func (s *state) assignUid(xid string) error {
	if strings.HasPrefix(xid, "_uid_:") {
		_, err := strconv.ParseUint(xid[6:], 0, 64)
		return err
	}

	_, err := uid.GetOrAssign(xid, s.instanceIdx, s.numInstances)
	for err != nil {
		// Just put in a retry loop to tackle temporary errors.
		if err == posting.E_TMP_ERROR {
			time.Sleep(time.Microsecond)
			glog.WithError(err).WithField("xid", xid).
				Debug("Temporary error")
		} else {
			glog.WithError(err).WithField("xid", xid).
				Error("While getting UID")
			return err
		}
		_, err = uid.GetOrAssign(xid, s.instanceIdx, s.numInstances)
	}
	return nil
}

// assignUidsOnly assigns uid to those entities that satisfy the
// modulo rule.
func (s *state) assignUidsOnly(wg *sync.WaitGroup) {
	defer wg.Done()

	for nq := range s.cnq {
		if s.Error() != nil {
			return
		}
		ignored := true
		if farm.Fingerprint64([]byte(nq.Subject))%s.numInstances == s.instanceIdx {
			if err := s.assignUid(nq.Subject); err != nil {
				s.SetError(err)
				glog.WithError(err).Error("While assigning Uid to subject.")
				return
			}
			ignored = false
		}

		if len(nq.ObjectId) > 0 &&
			farm.Fingerprint64([]byte(nq.ObjectId))%s.numInstances == s.instanceIdx {
			if err := s.assignUid(nq.ObjectId); err != nil {
				s.SetError(err)
				glog.WithError(err).Error("While assigning Uid to object.")
				return
			}
			ignored = false
		}

		if ignored {
			atomic.AddUint64(&s.ctr.ignored, 1)
		} else {
			atomic.AddUint64(&s.ctr.processed, 1)
		}
	}
}

// LoadEdges is called with the reader object of a file whose
// contents are to be converted to posting lists.
func LoadEdges(reader io.Reader, instanceIdx uint64,
	numInstances uint64) (uint64, error) {

	s := new(state)
	s.ctr = new(counters)
	ticker := time.NewTicker(time.Second)
	go s.printCounters(ticker)

	// Producer: Start buffering input to channel.
	s.instanceIdx = instanceIdx
	s.numInstances = numInstances
	s.input = make(chan string, 10000)
	go s.readLines(reader)

	s.cnq = make(chan rdf.NQuad, 10000)
	numr := runtime.GOMAXPROCS(-1)
	var pwg sync.WaitGroup
	pwg.Add(numr)
	for i := 0; i < numr; i++ {
		go s.parseStream(&pwg) // Input --> NQuads
	}

	nrt := *maxRoutines
	var wg sync.WaitGroup
	wg.Add(nrt)
	for i := 0; i < nrt; i++ {
		go s.handleNQuads(&wg) // NQuads --> Posting list [slow].
	}

	// Block until all parseStream goroutines are finished.
	pwg.Wait()
	close(s.cnq)
	// Okay, we've stopped input to cnq, and closed it.
	// Now wait for handleNQuads to finish.
	wg.Wait()

	ticker.Stop()
	return atomic.LoadUint64(&s.ctr.processed), s.Error()
}

// AssignUids would pick up all the external ids in RDFs read,
// and assign unique integer ids for them. This function would
// not load the edges, only assign UIDs.
func AssignUids(reader io.Reader, instanceIdx uint64,
	numInstances uint64) (uint64, error) {

	s := new(state)
	s.ctr = new(counters)
	ticker := time.NewTicker(time.Second)
	go s.printCounters(ticker)

	// Producer: Start buffering input to channel.
	s.instanceIdx = instanceIdx
	s.numInstances = numInstances
	s.input = make(chan string, 10000)
	go s.readLines(reader)

	s.cnq = make(chan rdf.NQuad, 10000)
	numr := runtime.GOMAXPROCS(-1)
	var pwg sync.WaitGroup
	pwg.Add(numr)
	for i := 0; i < numr; i++ {
		go s.parseStream(&pwg) // Input --> NQuads
	}

	wg := new(sync.WaitGroup)
	nrt := *maxRoutines
	for i := 0; i < nrt; i++ {
		wg.Add(1)
		go s.assignUidsOnly(wg)
	}

	// Block until all parseStream goroutines are finished.
	pwg.Wait()
	close(s.cnq)
	// Okay, we've stopped input to cnq, and closed it.
	// Now wait for handleNQuads to finish.
	wg.Wait()

	ticker.Stop()
	return atomic.LoadUint64(&s.ctr.processed), s.Error()
}<|MERGE_RESOLUTION|>--- conflicted
+++ resolved
@@ -106,7 +106,6 @@
 	}
 }
 
-<<<<<<< HEAD
 // Reads a single line from a buffered reader. This is the preferred
 // method for loading long lines which could be longer than the buffer
 // size of bufio.Scanner.
@@ -124,10 +123,7 @@
 	return buff.String(), err
 }
 
-// readLines reads the file and pushes them onto a channel.
-=======
 // readLines reads the file and pushes the nquads onto a channel.
->>>>>>> 19f777f0
 // Run this in a single goroutine. This function closes s.input channel.
 func (s *state) readLines(r io.Reader) {
 	var buf []string
