--- conflicted
+++ resolved
@@ -64,17 +64,7 @@
 	}
 
 	var tokens []string
-<<<<<<< HEAD
-	for _, it := range schema.State().Tokenizer(attr) {
-=======
 	for _, it := range info.tokenizers {
-		if it.Name() == "exact" && schemaType == types.StringID && len(sv.Value.(string)) > 100 {
-			// Exact index can only be applied for strings so we can safely try to convert Value to
-			// string.
-			glog.Infof("Long term for exact index on predicate: [%s]. "+
-				"Consider switching to hash for better performance.\n", attr)
-		}
->>>>>>> 0e8b16ea
 		toks, err := tok.BuildTokens(sv.Value, tok.GetLangTokenizer(it, lang))
 		if err != nil {
 			return tokens, err
