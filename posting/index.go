--- conflicted
+++ resolved
@@ -940,11 +940,7 @@
 
 		// Ensure that list is in the cache run by txn. Otherwise, nothing would
 		// get updated.
-<<<<<<< HEAD
-		pl = txn.cache.Set(string(pl.key), pl)
-=======
-		txn.cache.SetIfAbsent(string(pl.key), pl)
->>>>>>> 4b41d9c9
+		pl = txn.cache.SetIfAbsent(string(pl.key), pl)
 		if err := pl.addMutation(ctx, txn, t); err != nil {
 			return err
 		}
