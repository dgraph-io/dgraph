--- conflicted
+++ resolved
@@ -30,14 +30,6 @@
 	"github.com/dgraph-io/dgraph/x"
 )
 
-<<<<<<< HEAD
-const (
-	// Posting list keys are prefixed with this rune if it is a mutation meant for the index.
-	indexRune = ':'
-)
-
-=======
->>>>>>> f63c7de8
 var (
 	indexLog   trace.EventLog
 	indexStore *store.Store
@@ -100,21 +92,6 @@
 // processIndexTerm adds mutation(s) for a single term, to maintain index.
 func processIndexTerm(ctx context.Context, attr string, uid uint64, p stype.Value, del bool) {
 	x.Assert(uid != 0)
-<<<<<<< HEAD
-	keys, err := indexKeys(attr, term)
-	if err != nil {
-		// This data is not indexable
-		return
-	}
-	for _, key := range keys {
-		edge := x.DirectedEdge{
-			Timestamp: time.Now(),
-			ValueId:   uid,
-			Attribute: attr,
-			Source:    "idx",
-		}
-		plist, decr := GetOrCreate([]byte(key), indexStore)
-=======
 	keys, err := tokenizedIndexKeys(attr, p)
 	if err != nil {
 		// This data is not indexable
@@ -129,7 +106,6 @@
 
 	for _, key := range keys {
 		plist, decr := GetOrCreate(key, indexStore)
->>>>>>> f63c7de8
 		defer decr()
 		x.Assertf(plist != nil, "plist is nil [%s] %d %s", key, edge.ValueId, edge.Attribute)
 
