--- conflicted
+++ resolved
@@ -18,11 +18,7 @@
 
 import (
 	"context"
-<<<<<<< HEAD
-=======
 	"math"
-	"sort"
->>>>>>> de5bf8f9
 	"sync"
 
 	"golang.org/x/net/trace"
@@ -52,53 +48,6 @@
 	reverseLog = trace.NewEventLog("reverse", "Logger")
 }
 
-<<<<<<< HEAD
-=======
-// newTokensTable creates a new TokensTable by iterating over index keys in store.
-func newTokensTable(attr string) *TokensTable {
-	table := &TokensTable{
-		key: make([]string, 0, 50),
-	}
-	pk := x.ParsedKey{Attr: attr}
-	prefix := pk.IndexPrefix()
-	it := pstore.NewIterator()
-	defer it.Close()
-	for it.Seek(prefix); it.ValidForPrefix(prefix); it.Next() {
-		pki := x.Parse(it.Key().Data())
-		x.AssertTrue(pki.IsIndex())
-		x.AssertTrue(len(pki.Term) > 0)
-		table.push(pki.Term)
-	}
-	return table
-}
-
-// initIndex initializes the index with the given data store.
-func initIndex() {
-	x.AssertTrue(pstore != nil)
-
-	// Initialize TokensTables.
-	indexedFields := schema.IndexedFields()
-	type resultStruct struct {
-		attr  string
-		table *TokensTable
-	}
-	results := make(chan resultStruct, len(indexedFields))
-
-	for _, attr := range indexedFields {
-		go func(attr string) {
-			table := newTokensTable(attr)
-			results <- resultStruct{attr, table}
-		}(attr)
-	}
-
-	tables = make(map[string]*TokensTable)
-	for i := 0; i < len(indexedFields); i++ {
-		r := <-results
-		tables[r.attr] = r.table
-	}
-}
-
->>>>>>> de5bf8f9
 // IndexTokens return tokens, without the predicate prefix and index rune.
 func IndexTokens(attr string, src types.Val) ([]string, error) {
 	schemaType, err := schema.TypeOf(attr)
@@ -232,138 +181,12 @@
 	return nil
 }
 
-<<<<<<< HEAD
 // TokensForTest returns keys for a table. This is just for testing / debugging.
 func TokensForTest(attr string) []string {
 	pk := x.ParsedKey{Attr: attr}
 	prefix := pk.IndexPrefix()
 	it := pstore.NewIterator()
 	defer it.Close()
-=======
-// GetTokensTable returns TokensTable for an indexed attribute.
-func GetTokensTable(attr string) *TokensTable {
-	x.AssertTruef(tables != nil,
-		"TokensTable uninitialized. You need to call InitIndex.")
-	return tables[attr]
-}
-
-// Get returns position of element. If not found, it returns -1.
-func (t *TokensTable) Get(s string) int {
-	t.RLock()
-	defer t.RUnlock()
-	i := sort.SearchStrings(t.key, s)
-	if i < len(t.key) && t.key[i] == s {
-		return i
-	}
-	return -1
-}
-
-// Add increments counter for a given key. If it doesn't exist, we create a
-// new entry in TokensTable. We don't support delete yet. We are using a very
-// simple implementation. In the future, as balanced trees / skip lists
-// implementations become standardized for Go, we may consider using them.
-// We also didn't support Delete operations yet. For that, we need to store
-// the counts for each key.
-func (t *TokensTable) Add(s string) {
-	t.Lock()
-	defer t.Unlock()
-	i := sort.SearchStrings(t.key, s)
-	if i < len(t.key) && t.key[i] == s {
-		return
-	}
-	t.key = append(t.key, "")
-	for j := len(t.key) - 1; j > i; j-- {
-		t.key[j] = t.key[j-1]
-	}
-	t.key[i] = s
-}
-
-// push appends a key to the table. It assumes that this key is the largest
-// and that order is preserved.
-func (t *TokensTable) push(s string) {
-	t.Lock()
-	defer t.Unlock()
-	t.key = append(t.key, s)
-}
-
-// Size returns size of TokensTable.
-func (t *TokensTable) Size() int {
-	t.RLock()
-	defer t.RUnlock()
-	return len(t.key)
-}
-
-// KeysForTest returns keys for a table. This is just for testing / debugging.
-func KeysForTest(attr string) []string {
-	t := GetTokensTable(attr)
-	t.RLock()
-	defer t.RUnlock()
-	return t.key
-}
-
-// GetNext returns the next key after given key. If we reach the end, we
-// return an empty string.
-func (t *TokensTable) GetNext(key string) string {
-	t.RLock()
-	defer t.RUnlock()
-	i := sort.Search(len(t.key),
-		func(i int) bool { return t.key[i] > key })
-	if i < len(t.key) {
-		return t.key[i]
-	}
-	return ""
-}
-
-// GetFirst returns the first key in our list of keys. You could also call
-// GetNext("") but that is less efficient.
-func (t *TokensTable) GetFirst() string {
-	t.RLock()
-	defer t.RUnlock()
-	if len(t.key) == 0 {
-		// Assume all keys are nonempty. Returning empty string means there's no keys.
-		return ""
-	}
-	return t.key[0]
-}
-
-// GetPrev returns the key just before the given key. If we reach the start,
-// we return an empty string.
-func (t *TokensTable) GetPrev(key string) string {
-	t.RLock()
-	defer t.RUnlock()
-	n := len(t.key)
-	i := sort.Search(len(t.key),
-		func(i int) bool { return t.key[n-i-1] < key })
-	if i < len(t.key) {
-		return t.key[n-i-1]
-	}
-	return ""
-}
-
-// GetLast returns the first key in our list of keys. You could also call
-// GetPrev("") but that is less efficient.
-func (t *TokensTable) GetLast() string {
-	t.RLock()
-	defer t.RUnlock()
-	if len(t.key) == 0 {
-		// Assume all keys are nonempty. Returning empty string means there's no keys.
-		return ""
-	}
-	return t.key[len(t.key)-1]
-}
-
-// GetNextOrEqual returns position of leftmost element that is greater or equal to s.
-func (t *TokensTable) GetNextOrEqual(s string) string {
-	t.RLock()
-	defer t.RUnlock()
-	n := len(t.key)
-	i := sort.Search(n, func(i int) bool { return t.key[i] >= s })
-	if i < n {
-		return t.key[i]
-	}
-	return ""
-}
->>>>>>> de5bf8f9
 
 	var out []string
 	for it.Seek(prefix); it.ValidForPrefix(prefix); it.Next() {
@@ -371,23 +194,12 @@
 		x.AssertTrue(k.IsIndex())
 		out = append(out, k.Term)
 	}
-<<<<<<< HEAD
 	return out
-=======
-	return ""
 }
 
 // RebuildIndex rebuilds index for a given attribute.
 func RebuildIndex(ctx context.Context, attr string) error {
 	x.AssertTruef(schema.IsIndexed(attr), "Attr %s not indexed", attr)
-
-	// Empty the TokensTable. Let addIndexMutations populate it later.
-	tt := tables[attr]
-	x.AssertTruef(tt != nil,
-		"Expected %s to be indexed and its TokensTable to be initialized", attr)
-	tt.Lock()
-	tt.key = tt.key[:0]
-	tt.Unlock()
 
 	// Delete index entries from data store.
 	pk := x.ParsedKey{Attr: attr}
@@ -446,5 +258,4 @@
 		addIndexMutations(ctx, &edge, val, task.DirectedEdge_SET)
 	}
 	return nil
->>>>>>> de5bf8f9
 }