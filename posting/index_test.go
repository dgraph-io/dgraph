/*
 * Copyright 2016-2018 Dgraph Labs, Inc.
 *
 * This file is available under the Apache License, Version 2.0,
 * with the Commons Clause restriction.
 */

package posting

import (
	"bytes"
	"context"
	"math"
	"testing"
	"time"

	"github.com/dgraph-io/badger"
	"github.com/stretchr/testify/require"

	"github.com/dgraph-io/dgraph/protos/pb"
	"github.com/dgraph-io/dgraph/schema"
	"github.com/dgraph-io/dgraph/types"
	"github.com/dgraph-io/dgraph/x"
)

const schemaStr = `
name:string @index(term) .
`

func uids(l *List, readTs uint64) []uint64 {
	r, err := l.Uids(ListOptions{ReadTs: readTs})
	x.Check(err)
	return r.Uids
}

func TestIndexingInt(t *testing.T) {
	schema.ParseBytes([]byte("age:int @index(int) ."), 1)
	a, err := indexTokens("age", "", types.Val{types.StringID, []byte("10")})
	require.NoError(t, err)
	require.EqualValues(t, []byte{0x6, 0x1, 0x0, 0x0, 0x0, 0x0, 0x0, 0x0, 0x0, 0xa}, []byte(a[0]))
}

func TestIndexingIntNegative(t *testing.T) {
	schema.ParseBytes([]byte("age:int @index(int) ."), 1)
	a, err := indexTokens("age", "", types.Val{types.StringID, []byte("-10")})
	require.NoError(t, err)
	require.EqualValues(t, []byte{0x6, 0x0, 0xff, 0xff, 0xff, 0xff, 0xff, 0xff, 0xff, 0xf6}, []byte(a[0]))
}

func TestIndexingFloat(t *testing.T) {
	schema.ParseBytes([]byte("age:float @index(float) ."), 1)
	a, err := indexTokens("age", "", types.Val{types.StringID, []byte("10.43")})
	require.NoError(t, err)
	require.EqualValues(t, []byte{0x7, 0x1, 0x0, 0x0, 0x0, 0x0, 0x0, 0x0, 0x0, 0xa}, []byte(a[0]))
}

func TestIndexingTime(t *testing.T) {
	schema.ParseBytes([]byte("age:dateTime @index(year) ."), 1)
	a, err := indexTokens("age", "", types.Val{types.StringID, []byte("0010-01-01T01:01:01.000000001")})
	require.NoError(t, err)
	require.EqualValues(t, []byte{0x4, 0x0, 0xa}, []byte(a[0]))
}

func TestIndexing(t *testing.T) {
	schema.ParseBytes([]byte("name:string @index(term) ."), 1)
	a, err := indexTokens("name", "", types.Val{types.StringID, []byte("abc")})
	require.NoError(t, err)
	require.EqualValues(t, "\x01abc", string(a[0]))
}

func TestIndexingMultiLang(t *testing.T) {
	schema.ParseBytes([]byte("name:string @index(fulltext) ."), 1)

	// ensure that default tokenizer is suitable for English
	a, err := indexTokens("name", "", types.Val{types.StringID, []byte("stemming")})
	require.NoError(t, err)
	require.EqualValues(t, "\x08stem", string(a[0]))

	// ensure that Finnish tokenizer is used
	a, err = indexTokens("name", "fi", types.Val{types.StringID, []byte("edeltäneessä")})
	require.NoError(t, err)
	require.EqualValues(t, "\x08edeltän", string(a[0]))

	// ensure that German tokenizer is used
	a, err = indexTokens("name", "de", types.Val{types.StringID, []byte("Auffassungsvermögen")})
	require.NoError(t, err)
	require.EqualValues(t, "\x08auffassungsvermog", string(a[0]))

	// ensure that default tokenizer works differently than German
	a, err = indexTokens("name", "", types.Val{types.StringID, []byte("Auffassungsvermögen")})
	require.NoError(t, err)
	require.EqualValues(t, "\x08auffassungsvermögen", string(a[0]))
}

func TestIndexingInvalidLang(t *testing.T) {
	schema.ParseBytes([]byte("name:string @index(fulltext) ."), 1)

	// there is no tokenizer for "xx" language
	_, err := indexTokens("name", "xx", types.Val{types.StringID, []byte("error")})
	require.Error(t, err)
}

<<<<<<< HEAD
func TestIndexingAliasedLang(t *testing.T) {
	schema.ParseBytes([]byte("name:string @index(fulltext) @lang ."), 1)

	// es-es and es-419 are aliased to es
	_, err := indexTokens("name", "es", types.Val{types.StringID, []byte("base")})
	require.NoError(t, err)
	_, err = indexTokens("name", "es-es", types.Val{types.StringID, []byte("alias")})
	require.NoError(t, err)
	_, err = indexTokens("name", "es-419", types.Val{types.StringID, []byte("alias")})
	require.NoError(t, err)
}

func addMutation(t *testing.T, l *List, edge *intern.DirectedEdge, op uint32,
=======
func addMutation(t *testing.T, l *List, edge *pb.DirectedEdge, op uint32,
>>>>>>> 50f16be3
	startTs uint64, commitTs uint64, index bool) {
	if op == Del {
		edge.Op = pb.DirectedEdge_DEL
	} else if op == Set {
		edge.Op = pb.DirectedEdge_SET
	} else {
		x.Fatalf("Unhandled op: %v", op)
	}
	txn := Oracle().RegisterStartTs(startTs)
	if index {
		require.NoError(t, l.AddMutationWithIndex(context.Background(), edge, txn))
	} else {
		err := l.AddMutation(context.Background(), txn, edge)
		require.NoError(t, err)
	}

	writer := &x.TxnWriter{DB: pstore}
	require.NoError(t, txn.CommitToDisk(writer, commitTs))
	require.NoError(t, writer.Flush())
	require.NoError(t, txn.CommitToMemory(commitTs))
}

const schemaVal = `
name:string @index(term) .
name2:string @index(term) .
dob:dateTime @index(year) .
friend:uid @reverse .
	`

// TODO(Txn): We can't read index key on disk if it was written in same txn.
func TestTokensTable(t *testing.T) {
	err := schema.ParseBytes([]byte(schemaVal), 1)
	require.NoError(t, err)

	key := x.DataKey("name", 1)
	l, err := getNew(key, ps)
	require.NoError(t, err)
	lcache.PutIfMissing(string(l.key), l)

	edge := &pb.DirectedEdge{
		Value:  []byte("david"),
		Label:  "testing",
		Attr:   "name",
		Entity: 157,
	}
	addMutation(t, l, edge, Set, 1, 2, true)
	merged, err := l.SyncIfDirty(false)
	require.True(t, merged)
	require.NoError(t, err)

	key = x.IndexKey("name", "\x01david")
	time.Sleep(10 * time.Millisecond)

	txn := ps.NewTransactionAt(3, false)
	_, err = txn.Get(key)
	require.NoError(t, err)

	require.EqualValues(t, []string{"\x01david"}, tokensForTest("name"))
}

// tokensForTest returns keys for a table. This is just for testing / debugging.
func tokensForTest(attr string) []string {
	pk := x.ParsedKey{Attr: attr}
	prefix := pk.IndexPrefix()
	txn := pstore.NewTransactionAt(math.MaxUint64, false)
	defer txn.Discard()
	it := txn.NewIterator(badger.DefaultIteratorOptions)
	defer it.Close()

	var out []string
	for it.Seek(prefix); it.Valid(); it.Next() {
		key := it.Item().Key()
		if !bytes.HasPrefix(key, prefix) {
			break
		}
		k := x.Parse(key)
		x.AssertTrue(k.IsIndex())
		out = append(out, k.Term)
	}
	return out
}

// addEdgeToValue adds edge without indexing.
func addEdgeToValue(t *testing.T, attr string, src uint64,
	value string, startTs, commitTs uint64) {
	edge := &pb.DirectedEdge{
		Value:  []byte(value),
		Label:  "testing",
		Attr:   attr,
		Entity: src,
		Op:     pb.DirectedEdge_SET,
	}
	l, err := Get(x.DataKey(attr, src))
	require.NoError(t, err)
	// No index entries added here as we do not call AddMutationWithIndex.
	addMutation(t, l, edge, Set, startTs, commitTs, false)
}

// addEdgeToUID adds uid edge with reverse edge
func addEdgeToUID(t *testing.T, attr string, src uint64,
	dst uint64, startTs, commitTs uint64) {
	edge := &pb.DirectedEdge{
		ValueId: dst,
		Label:   "testing",
		Attr:    attr,
		Entity:  src,
		Op:      pb.DirectedEdge_SET,
	}
	l, err := Get(x.DataKey(attr, src))
	require.NoError(t, err)
	// No index entries added here as we do not call AddMutationWithIndex.
	addMutation(t, l, edge, Set, startTs, commitTs, false)
}

// addEdgeToUID adds uid edge with reverse edge
func addReverseEdge(t *testing.T, attr string, src uint64,
	dst uint64, startTs, commitTs uint64) {
	edge := &pb.DirectedEdge{
		ValueId: dst,
		Label:   "testing",
		Attr:    attr,
		Entity:  src,
		Op:      pb.DirectedEdge_SET,
	}
	txn := Txn{
		StartTs: startTs,
	}
	txn.addReverseMutation(context.Background(), edge)
	require.NoError(t, txn.CommitToMemory(commitTs))
}

func TestRebuildIndex(t *testing.T) {
	schema.ParseBytes([]byte(schemaVal), 1)
	addEdgeToValue(t, "name2", 91, "Michonne", uint64(1), uint64(2))
	addEdgeToValue(t, "name2", 92, "David", uint64(3), uint64(4))

	{
		txn := ps.NewTransactionAt(1, true)
		require.NoError(t, txn.Set(x.IndexKey("name2", "wrongname21"), []byte("nothing")))
		require.NoError(t, txn.Set(x.IndexKey("name2", "wrongname22"), []byte("nothing")))
		require.NoError(t, txn.CommitAt(1, nil))
	}

	require.NoError(t, DeleteIndex("name2"))
	RebuildIndex(context.Background(), "name2", 5)
	CommitLists(func(key []byte) bool {
		pk := x.Parse(key)
		if pk.Attr == "name2" {
			return true
		}
		return false
	})

	// Check index entries in data store.
	txn := ps.NewTransactionAt(6, false)
	defer txn.Discard()
	it := txn.NewIterator(badger.DefaultIteratorOptions)
	defer it.Close()
	pk := x.ParsedKey{Attr: "name2"}
	prefix := pk.IndexPrefix()
	var idxKeys []string
	var idxVals []*List
	for it.Seek(prefix); it.Valid(); it.Next() {
		item := it.Item()
		key := item.Key()
		if !bytes.HasPrefix(key, prefix) {
			break
		}
		if item.UserMeta()&BitEmptyPosting == BitEmptyPosting {
			continue
		}
		idxKeys = append(idxKeys, string(key))
		l, err := Get(key)
		require.NoError(t, err)
		idxVals = append(idxVals, l)
	}
	require.Len(t, idxKeys, 2)
	require.Len(t, idxVals, 2)
	require.EqualValues(t, idxKeys[0], x.IndexKey("name2", "\x01david"))
	require.EqualValues(t, idxKeys[1], x.IndexKey("name2", "\x01michonne"))

	uids1 := uids(idxVals[0], 6)
	uids2 := uids(idxVals[1], 6)
	require.Len(t, uids1, 1)
	require.Len(t, uids2, 1)
	require.EqualValues(t, 92, uids1[0])
	require.EqualValues(t, 91, uids2[0])
}

func TestRebuildReverseEdges(t *testing.T) {
	schema.ParseBytes([]byte(schemaVal), 1)
	addEdgeToUID(t, "friend", 1, 23, uint64(10), uint64(11))
	addEdgeToUID(t, "friend", 1, 24, uint64(12), uint64(13))
	addEdgeToUID(t, "friend", 2, 23, uint64(14), uint64(15))

	// TODO: Remove after fixing sync marks.
	RebuildReverseEdges(context.Background(), "friend", 16)
	CommitLists(func(key []byte) bool {
		pk := x.Parse(key)
		if pk.Attr == "friend" {
			return true
		}
		return false
	})

	// Check index entries in data store.
	txn := ps.NewTransactionAt(17, false)
	defer txn.Discard()
	iterOpts := badger.DefaultIteratorOptions
	iterOpts.AllVersions = true
	it := txn.NewIterator(iterOpts)
	defer it.Close()
	pk := x.ParsedKey{Attr: "friend"}
	prefix := pk.ReversePrefix()
	var revKeys []string
	var revVals []*List
	var prevKey []byte
	it.Seek(prefix)
	for it.ValidForPrefix(prefix) {
		item := it.Item()
		key := item.Key()
		if bytes.Equal(key, prevKey) {
			it.Next()
			continue
		}
		prevKey = append(prevKey[:0], key...)
		revKeys = append(revKeys, string(key))
		l, err := ReadPostingList(key, it)
		require.NoError(t, err)
		revVals = append(revVals, l)
	}
	require.Len(t, revKeys, 2)
	require.Len(t, revVals, 2)

	uids0 := uids(revVals[0], 17)
	uids1 := uids(revVals[1], 17)
	require.Len(t, uids0, 2)
	require.Len(t, uids1, 1)
	require.EqualValues(t, 1, uids0[0])
	require.EqualValues(t, 2, uids0[1])
	require.EqualValues(t, 1, uids1[0])
}<|MERGE_RESOLUTION|>--- conflicted
+++ resolved
@@ -100,23 +100,7 @@
 	require.Error(t, err)
 }
 
-<<<<<<< HEAD
-func TestIndexingAliasedLang(t *testing.T) {
-	schema.ParseBytes([]byte("name:string @index(fulltext) @lang ."), 1)
-
-	// es-es and es-419 are aliased to es
-	_, err := indexTokens("name", "es", types.Val{types.StringID, []byte("base")})
-	require.NoError(t, err)
-	_, err = indexTokens("name", "es-es", types.Val{types.StringID, []byte("alias")})
-	require.NoError(t, err)
-	_, err = indexTokens("name", "es-419", types.Val{types.StringID, []byte("alias")})
-	require.NoError(t, err)
-}
-
-func addMutation(t *testing.T, l *List, edge *intern.DirectedEdge, op uint32,
-=======
 func addMutation(t *testing.T, l *List, edge *pb.DirectedEdge, op uint32,
->>>>>>> 50f16be3
 	startTs uint64, commitTs uint64, index bool) {
 	if op == Del {
 		edge.Op = pb.DirectedEdge_DEL
