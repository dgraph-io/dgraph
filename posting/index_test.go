--- conflicted
+++ resolved
@@ -204,19 +204,10 @@
 		require.NoError(t, pl.Unmarshal(it.Value().Data()))
 		idxVals = append(idxVals, pl)
 	}
-<<<<<<< HEAD
-	// TODO(tzdybal) - temporary changes for FTS
-	require.Len(t, idxKeys, 3)
-	require.Len(t, idxVals, 3)
-	require.EqualValues(t, x.IndexKey("name", "david"), idxKeys[0])
-	require.EqualValues(t, x.IndexKey("name", "michonn"), idxKeys[1])
-	require.EqualValues(t, x.IndexKey("name", "michonne"), idxKeys[2])
-=======
 	require.Len(t, idxKeys, 2)
 	require.Len(t, idxVals, 2)
 	require.EqualValues(t, x.IndexKey("name", "\x01david"), idxKeys[0])
 	require.EqualValues(t, x.IndexKey("name", "\x01michonne"), idxKeys[1])
->>>>>>> 678e5a22
 	require.Len(t, idxVals[0].Postings, 1)
 	require.Len(t, idxVals[1].Postings, 1)
 	require.EqualValues(t, idxVals[0].Postings[0].Uid, 20)
