package posting

import (
	"context"
	"testing"
	"time"

	"github.com/stretchr/testify/require"

	"github.com/dgraph-io/dgraph/protos/taskp"
	"github.com/dgraph-io/dgraph/protos/typesp"
	"github.com/dgraph-io/dgraph/schema"
	"github.com/dgraph-io/dgraph/types"
	"github.com/dgraph-io/dgraph/x"
)

const schemaStr = `
name:string @index
`

func TestIndexingInt(t *testing.T) {
	schema.ParseBytes([]byte("age:int @index"), 1)
	a, err := IndexTokens("age", types.Val{types.StringID, []byte("10")})
	require.NoError(t, err)
	require.EqualValues(t, []byte{0x6, 0x1, 0x0, 0x0, 0x0, 0xa}, []byte(a[0]))
}

func TestIndexingIntNegative(t *testing.T) {
	schema.ParseBytes([]byte("age:int @index"), 1)
	a, err := IndexTokens("age", types.Val{types.StringID, []byte("-10")})
	require.NoError(t, err)
	require.EqualValues(t, []byte{0x6, 0x0, 0xff, 0xff, 0xff, 0xf6}, []byte(a[0]))
}

func TestIndexingFloat(t *testing.T) {
	schema.ParseBytes([]byte("age:float @index"), 1)
	a, err := IndexTokens("age", types.Val{types.StringID, []byte("10.43")})
	require.NoError(t, err)
	require.EqualValues(t, []byte{0x7, 0x1, 0x0, 0x0, 0x0, 0xa}, []byte(a[0]))
}

func TestIndexingDate(t *testing.T) {
	schema.ParseBytes([]byte("age:date @index"), 1)
	a, err := IndexTokens("age", types.Val{types.StringID, []byte("0010-01-01")})
	require.NoError(t, err)
	require.EqualValues(t, []byte{0x3, 0x1, 0x0, 0x0, 0x0, 0xa}, []byte(a[0]))
}

func TestIndexingTime(t *testing.T) {
	schema.ParseBytes([]byte("age:datetime @index"), 1)
	a, err := IndexTokens("age", types.Val{types.StringID, []byte("0010-01-01T01:01:01.000000001")})
	require.NoError(t, err)
	require.EqualValues(t, []byte{0x4, 0x1, 0x0, 0x0, 0x0, 0xa}, []byte(a[0]))
}

func TestIndexing(t *testing.T) {
	schema.ParseBytes([]byte("name:string @index"), 1)
	a, err := IndexTokens("name", types.Val{types.StringID, []byte("abc")})
	require.NoError(t, err)
	require.EqualValues(t, "\x01abc", string(a[0]))
}

func addMutationWithIndex(t *testing.T, l *List, edge *taskp.DirectedEdge, op uint32) {
	if op == Del {
		edge.Op = taskp.DirectedEdge_DEL
	} else if op == Set {
		edge.Op = taskp.DirectedEdge_SET
	} else {
		x.Fatalf("Unhandled op: %v", op)
	}
	require.NoError(t, l.AddMutationWithIndex(context.Background(), edge))
}

const schemaVal = `
name:string @index
dob:date @index
	`

func TestTokensTable(t *testing.T) {
	schema.ParseBytes([]byte(schemaVal), 1)

	key := x.DataKey("name", 1)
	l := getNew(key, ps)

	edge := &taskp.DirectedEdge{
		Value:  []byte("david"),
		Label:  "testing",
		Attr:   "name",
		Entity: 157,
	}
	addMutationWithIndex(t, l, edge, Set)

	key = x.IndexKey("name", "david")
	slice, err := ps.Get(key)
	require.NoError(t, err)

	var pl typesp.PostingList
	x.Check(pl.Unmarshal(slice.Data()))

	require.EqualValues(t, []string{"\x01david"}, tokensForTest("name"))

	CommitLists(10)
	time.Sleep(time.Second)

	slice, err = ps.Get(key)
	require.NoError(t, err)
	x.Check(pl.Unmarshal(slice.Data()))

	require.EqualValues(t, []string{"\x01david"}, tokensForTest("name"))
	deletePl(t, l)
}

<<<<<<< HEAD
const schemaStrAlt = `
name:string @index
dob:date @index
friend:uid @reverse
`

=======
>>>>>>> 508558df
// tokensForTest returns keys for a table. This is just for testing / debugging.
func tokensForTest(attr string) []string {
	pk := x.ParsedKey{Attr: attr}
	prefix := pk.IndexPrefix()
	it := pstore.NewIterator()
	defer it.Close()

	var out []string
	for it.Seek(prefix); it.ValidForPrefix(prefix); it.Next() {
		k := x.Parse(it.Key().Data())
		x.AssertTrue(k.IsIndex())
		out = append(out, k.Term)
	}
	return out
}

// addEdgeToValue adds edge without indexing.
func addEdgeToValue(t *testing.T, attr string, src uint64,
	value string) {
	edge := &taskp.DirectedEdge{
		Value:  []byte(value),
		Label:  "testing",
		Attr:   attr,
		Entity: src,
		Op:     taskp.DirectedEdge_SET,
	}
	l, _ := GetOrCreate(x.DataKey(attr, src), 0)
	// No index entries added here as we do not call AddMutationWithIndex.
	ok, err := l.AddMutation(context.Background(), edge)
	require.NoError(t, err)
	require.True(t, ok)
}

<<<<<<< HEAD
// addEdgeToUID adds uid edge with reverse edge
func addEdgeToUID(t *testing.T, attr string, src uint64,
	dst uint64) {
	edge := &taskp.DirectedEdge{
		ValueId: dst,
		Label:   "testing",
		Attr:    attr,
		Entity:  src,
		Op:      taskp.DirectedEdge_SET,
	}
	l, _ := GetOrCreate(x.DataKey(attr, src), 0)
	// No index entries added here as we do not call AddMutationWithIndex.
	ok, err := l.AddMutation(context.Background(), edge)
	require.NoError(t, err)
	require.True(t, ok)
}

// addEdgeToUID adds uid edge with reverse edge
func addReverseEdge(t *testing.T, attr string, src uint64,
	dst uint64) {
	edge := &taskp.DirectedEdge{
		ValueId: dst,
		Label:   "testing",
		Attr:    attr,
		Entity:  src,
		Op:      taskp.DirectedEdge_SET,
	}
	addReverseMutation(context.Background(), edge)
}

func populateGraph(t *testing.T) (string, *store.Store) {
	dir, err := ioutil.TempDir("", "storetest_")
	require.NoError(t, err)

	ps, err := store.NewStore(dir)
	require.NoError(t, err)

	schema.ParseBytes([]byte(schemaStrAlt), 1)
	Init(ps)

	addEdgeToValue(t, ps, "name", 1, "Michonne")
	addEdgeToValue(t, ps, "name", 20, "David")
	return dir, ps
}

func populateGraph2(t *testing.T) (string, *store.Store) {
	dir, err := ioutil.TempDir("", "storetest_")
	require.NoError(t, err)

	ps, err := store.NewStore(dir)
	require.NoError(t, err)

	schema.ParseBytes([]byte(schemaStrAlt), 1)
	Init(ps)

	addEdgeToUID(t, "friend", 1, 23)
	addEdgeToUID(t, "friend", 1, 24)
	addEdgeToUID(t, "friend", 2, 23)
	return dir, ps
}

=======
>>>>>>> 508558df
func TestRebuildIndex(t *testing.T) {
	schema.ParseBytes([]byte(schemaVal), 1)
	addEdgeToValue(t, "name", 1, "Michonne")
	addEdgeToValue(t, "name", 20, "David")

	// RebuildIndex requires the data to be committed to data store.
	CommitLists(10)
	for len(syncCh) > 0 {
		time.Sleep(100 * time.Millisecond)
	}

	// Create some fake wrong entries for data store.
	ps.SetOne(x.IndexKey("name", "wrongname1"), []byte("nothing"))
	ps.SetOne(x.IndexKey("name", "wrongname2"), []byte("nothing"))

	require.NoError(t, RebuildIndex(context.Background(), "name"))

	// Let's force a commit.
	CommitLists(10)
	for len(syncCh) > 0 {
		time.Sleep(100 * time.Millisecond)
	}

	// Check index entries in data store.
	it := ps.NewIterator()
	defer it.Close()
	pk := x.ParsedKey{Attr: "name"}
	prefix := pk.IndexPrefix()
	var idxKeys []string
	var idxVals []*typesp.PostingList
	for it.Seek(prefix); it.ValidForPrefix(prefix); it.Next() {
		idxKeys = append(idxKeys, string(it.Key().Data()))
		pl := new(typesp.PostingList)
		require.NoError(t, pl.Unmarshal(it.Value().Data()))
		idxVals = append(idxVals, pl)
	}
	require.Len(t, idxKeys, 2)
	require.Len(t, idxVals, 2)
	require.EqualValues(t, x.IndexKey("name", "\x01david"), idxKeys[0])
	require.EqualValues(t, x.IndexKey("name", "\x01michonne"), idxKeys[1])
	require.Len(t, idxVals[0].Postings, 1)
	require.Len(t, idxVals[1].Postings, 1)
	require.EqualValues(t, idxVals[0].Postings[0].Uid, 20)
	require.EqualValues(t, idxVals[1].Postings[0].Uid, 1)
<<<<<<< HEAD
}

func TestRebuildReverseEdges(t *testing.T) {
	dir, ps := populateGraph2(t)
	defer ps.Close()
	defer os.RemoveAll(dir)

	// RebuildIndex requires the data to be committed to data store.
	CommitLists(10)
	for len(syncCh) > 0 {
		time.Sleep(100 * time.Millisecond)
	}

	// Create some fake wrong entries for data store.
	addEdgeToUID(t, "friend", 1, 100)

	require.NoError(t, RebuildReverseEdges(context.Background(), "friend"))

	// Let's force a commit.
	CommitLists(10)
	for len(syncCh) > 0 {
		time.Sleep(100 * time.Millisecond)
	}

	// Check index entries in data store.
	it := ps.NewIterator()
	defer it.Close()
	pk := x.ParsedKey{Attr: "friend"}
	prefix := pk.ReversePrefix()
	var revKeys []string
	var revVals []*typesp.PostingList
	for it.Seek(prefix); it.ValidForPrefix(prefix); it.Next() {
		revKeys = append(revKeys, string(it.Key().Data()))
		pl := new(typesp.PostingList)
		require.NoError(t, pl.Unmarshal(it.Value().Data()))
		revVals = append(revVals, pl)
	}
	require.Len(t, revKeys, 2)
	require.Len(t, revVals, 2)
	require.Len(t, revVals[0].Postings, 2)
	require.Len(t, revVals[1].Postings, 1)
	require.EqualValues(t, revVals[0].Postings[0].Uid, 1)
	require.EqualValues(t, revVals[0].Postings[1].Uid, 2)
	require.EqualValues(t, revVals[1].Postings[0].Uid, 1)
=======

	l1, _ := GetOrCreate(x.DataKey("name", 1), 0)
	deletePl(t, l1)
	l2, _ := GetOrCreate(x.DataKey("name", 20), 0)
	deletePl(t, l2)
>>>>>>> 508558df
}<|MERGE_RESOLUTION|>--- conflicted
+++ resolved
@@ -74,6 +74,7 @@
 const schemaVal = `
 name:string @index
 dob:date @index
+friend:uid @reverse
 	`
 
 func TestTokensTable(t *testing.T) {
@@ -110,15 +111,6 @@
 	deletePl(t, l)
 }
 
-<<<<<<< HEAD
-const schemaStrAlt = `
-name:string @index
-dob:date @index
-friend:uid @reverse
-`
-
-=======
->>>>>>> 508558df
 // tokensForTest returns keys for a table. This is just for testing / debugging.
 func tokensForTest(attr string) []string {
 	pk := x.ParsedKey{Attr: attr}
@@ -152,7 +144,6 @@
 	require.True(t, ok)
 }
 
-<<<<<<< HEAD
 // addEdgeToUID adds uid edge with reverse edge
 func addEdgeToUID(t *testing.T, attr string, src uint64,
 	dst uint64) {
@@ -183,39 +174,6 @@
 	addReverseMutation(context.Background(), edge)
 }
 
-func populateGraph(t *testing.T) (string, *store.Store) {
-	dir, err := ioutil.TempDir("", "storetest_")
-	require.NoError(t, err)
-
-	ps, err := store.NewStore(dir)
-	require.NoError(t, err)
-
-	schema.ParseBytes([]byte(schemaStrAlt), 1)
-	Init(ps)
-
-	addEdgeToValue(t, ps, "name", 1, "Michonne")
-	addEdgeToValue(t, ps, "name", 20, "David")
-	return dir, ps
-}
-
-func populateGraph2(t *testing.T) (string, *store.Store) {
-	dir, err := ioutil.TempDir("", "storetest_")
-	require.NoError(t, err)
-
-	ps, err := store.NewStore(dir)
-	require.NoError(t, err)
-
-	schema.ParseBytes([]byte(schemaStrAlt), 1)
-	Init(ps)
-
-	addEdgeToUID(t, "friend", 1, 23)
-	addEdgeToUID(t, "friend", 1, 24)
-	addEdgeToUID(t, "friend", 2, 23)
-	return dir, ps
-}
-
-=======
->>>>>>> 508558df
 func TestRebuildIndex(t *testing.T) {
 	schema.ParseBytes([]byte(schemaVal), 1)
 	addEdgeToValue(t, "name", 1, "Michonne")
@@ -260,13 +218,17 @@
 	require.Len(t, idxVals[1].Postings, 1)
 	require.EqualValues(t, idxVals[0].Postings[0].Uid, 20)
 	require.EqualValues(t, idxVals[1].Postings[0].Uid, 1)
-<<<<<<< HEAD
+
+	l1, _ := GetOrCreate(x.DataKey("name", 1), 0)
+	deletePl(t, l1)
+	l2, _ := GetOrCreate(x.DataKey("name", 20), 0)
+	deletePl(t, l2)
 }
 
 func TestRebuildReverseEdges(t *testing.T) {
-	dir, ps := populateGraph2(t)
-	defer ps.Close()
-	defer os.RemoveAll(dir)
+	addEdgeToUID(t, "friend", 1, 23)
+	addEdgeToUID(t, "friend", 1, 24)
+	addEdgeToUID(t, "friend", 2, 23)
 
 	// RebuildIndex requires the data to be committed to data store.
 	CommitLists(10)
@@ -305,11 +267,4 @@
 	require.EqualValues(t, revVals[0].Postings[0].Uid, 1)
 	require.EqualValues(t, revVals[0].Postings[1].Uid, 2)
 	require.EqualValues(t, revVals[1].Postings[0].Uid, 1)
-=======
-
-	l1, _ := GetOrCreate(x.DataKey("name", 1), 0)
-	deletePl(t, l1)
-	l2, _ := GetOrCreate(x.DataKey("name", 20), 0)
-	deletePl(t, l2)
->>>>>>> 508558df
 }