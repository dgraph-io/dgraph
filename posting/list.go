--- conflicted
+++ resolved
@@ -167,121 +167,20 @@
 	return b.String()
 }
 
-<<<<<<< HEAD
-func newPosting(t *task.DirectedEdge, op byte) *types.Posting {
-	// TODO: Use proto for Posting.
-	b := flatbuffers.NewBuilder(0)
-	var bo flatbuffers.UOffsetT
-	if !bytes.Equal(t.Value, nil) {
-		if t.ValueId != math.MaxUint64 {
-			log.Fatal("This should have already been set by the caller.")
-		}
-		bo = b.CreateByteVector(t.Value)
-	}
-	so := b.CreateString(t.Source)
-	types.PostingStart(b)
-	if bo > 0 {
-		types.PostingAddValue(b, bo)
-	}
-	types.PostingAddUid(b, t.ValueId)
-	types.PostingAddSource(b, so)
+func newPosting(t *task.DirectedEdge, op uint32) *types.Posting {
+	x.AssertTruef(bytes.Equal(t.Value, nil) || t.ValueId == math.MaxUint64,
+		"This should have been set by the caller.")
 
 	var timestamp time.Time
 	x.Check(timestamp.UnmarshalBinary(t.Timestamp))
-	types.PostingAddTs(b, timestamp.UnixNano())
-	types.PostingAddOp(b, op)
-	if t.ValueType != 0 {
-		types.PostingAddValType(b, byte(t.ValueType))
-	}
-	vend := types.PostingEnd(b)
-	b.Finish(vend)
-
-	return types.GetRootAsPosting(b.Bytes[b.Head():], 0)
-}
-
-func addEdgeToPosting(b *flatbuffers.Builder,
-	t *task.DirectedEdge, op byte) flatbuffers.UOffsetT {
-
-	var bo flatbuffers.UOffsetT
-	if !bytes.Equal(t.Value, nil) {
-		if t.ValueId != math.MaxUint64 {
-			log.Fatal("This should have already been set by the caller.")
-		}
-		bo = b.CreateByteVector(t.Value)
-	}
-	so := b.CreateString(t.Source) // Do this before posting start.
-
-	types.PostingStart(b)
-	if bo > 0 {
-		types.PostingAddValue(b, bo)
-	}
-	types.PostingAddUid(b, t.ValueId)
-	types.PostingAddSource(b, so)
-
-	var timestamp time.Time
-	x.Check(timestamp.UnmarshalBinary(t.Timestamp))
-	types.PostingAddTs(b, timestamp.UnixNano())
-	types.PostingAddOp(b, op)
-	if t.ValueType != 0 {
-		types.PostingAddValType(b, byte(t.ValueType))
-	}
-	return types.PostingEnd(b)
-}
-
-func addPosting(b *flatbuffers.Builder, p types.Posting) flatbuffers.UOffsetT {
-	so := b.CreateByteString(p.Source()) // Do this before posting start.
-	var bo flatbuffers.UOffsetT
-	if p.ValueLength() > 0 {
-		bo = b.CreateByteVector(p.ValueBytes())
-	}
-
-	types.PostingStart(b)
-	types.PostingAddUid(b, p.Uid())
-	if bo > 0 {
-		types.PostingAddValue(b, bo)
-	}
-	types.PostingAddSource(b, so)
-	types.PostingAddTs(b, p.Ts())
-	types.PostingAddOp(b, p.Op())
-	if p.ValType() != 0 {
-		types.PostingAddValType(b, p.ValType())
-	}
-	return types.PostingEnd(b)
-}
-
-var empty []byte
-var emptyPosting []byte
-
-// package level init
-func init() {
-	{
-		b := flatbuffers.NewBuilder(0)
-		types.PostingListStart(b)
-		of := types.PostingListEnd(b)
-		b.Finish(of)
-		empty = b.Bytes[b.Head():]
-	}
-
-	{
-		b := flatbuffers.NewBuilder(0)
-		types.PostingStart(b)
-		types.PostingAddUid(b, 0)
-		of := types.PostingEnd(b)
-		b.Finish(of)
-		emptyPosting = b.Bytes[b.Head():]
-=======
-func newPosting(t x.DirectedEdge, op uint32) *types.Posting {
-	x.AssertTruef(bytes.Equal(t.Value, nil) || t.ValueId == math.MaxUint64,
-		"This should have been set by the caller.")
 
 	return &types.Posting{
 		Uid:     t.ValueId,
 		Value:   t.Value,
 		ValType: uint32(t.ValueType),
 		Label:   t.Source,
-		Commit:  uint64(t.Timestamp.UnixNano()),
+		Commit:  uint64(timestamp.UnixNano()),
 		Op:      op,
->>>>>>> b5db1f88
 	}
 }
 
@@ -446,11 +345,7 @@
 // AddMutation adds mutation to mutation layers. Note that it does not write
 // anything to disk. Some other background routine will be responsible for merging
 // changes in mutation layers to RocksDB. Returns whether any mutation happens.
-<<<<<<< HEAD
-func (l *List) AddMutation(ctx context.Context, t *task.DirectedEdge, op byte) (bool, error) {
-=======
-func (l *List) AddMutation(ctx context.Context, t x.DirectedEdge, op uint32) (bool, error) {
->>>>>>> b5db1f88
+func (l *List) AddMutation(ctx context.Context, t *task.DirectedEdge, op uint32) (bool, error) {
 	l.wg.Wait()
 	if atomic.LoadInt32(&l.deleteMe) == 1 {
 		x.TraceError(ctx, x.Errorf("DELETEME set to true. Temporary error."))
