--- conflicted
+++ resolved
@@ -36,11 +36,7 @@
 	"github.com/dgraph-io/dgraph/types"
 	"github.com/dgraph-io/dgraph/types/facets"
 	"github.com/dgraph-io/dgraph/x"
-<<<<<<< HEAD
 	"github.com/golang/protobuf/proto"
-	"github.com/pkg/errors"
-=======
->>>>>>> 754e1cc1
 )
 
 var (
@@ -446,7 +442,7 @@
 		return errors.Wrapf(err, "cannot parse key when adding mutation to list with key %s",
 			hex.EncodeToString(l.key))
 	}
-	pred, ok := schema.State().Get(t.Attr)
+	pred, ok := schema.State().Get(ctx, t.Attr)
 	isSingleUidUpdate := ok && !pred.GetList() && pred.GetValueType() == pb.Posting_UID &&
 		pk.IsData() && mpost.Op == Set && mpost.PostingType == pb.Posting_REF
 
