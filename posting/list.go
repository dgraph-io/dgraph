--- conflicted
+++ resolved
@@ -440,16 +440,11 @@
 	// We ensure that commit marks are applied to posting lists in the right
 	// order. We can do so by proposing them in the same order as received by the Oracle delta
 	// stream from Zero, instead of in goroutines.
-<<<<<<< HEAD
-	var conflictKey string
+	var conflictKey uint64
 	pk, err := x.Parse(l.key)
 	if err != nil {
 		return err
 	}
-=======
-	var conflictKey uint64
-	pk := x.Parse(l.key)
->>>>>>> 6fd4dc4b
 	switch {
 	case schema.State().HasUpsert(t.Attr):
 		// Consider checking to see if a email id is unique. A user adds:
