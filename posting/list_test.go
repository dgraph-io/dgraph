--- conflicted
+++ resolved
@@ -55,11 +55,7 @@
 	}
 }
 
-<<<<<<< HEAD
-func addMutation(t *testing.T, l *List, edge *task.DirectedEdge, op byte) {
-=======
-func addMutation(t *testing.T, l *List, edge x.DirectedEdge, op uint32) {
->>>>>>> b5db1f88
+func addMutation(t *testing.T, l *List, edge *task.DirectedEdge, op uint32) {
 	_, err := l.AddMutation(context.Background(), edge, op)
 	require.NoError(t, err)
 }
