--- conflicted
+++ resolved
@@ -32,12 +32,8 @@
 )
 
 var (
-<<<<<<< HEAD
+	// ErrTsTooOld is returned when a transaction is too old to be applied.
 	ErrTsTooOld = errors.Errorf("Transaction is too old")
-=======
-	// ErrTsTooOld is returned when a transaction is too old to be applied.
-	ErrTsTooOld = x.Errorf("Transaction is too old")
->>>>>>> e3af1aeb
 )
 
 // ShouldAbort returns whether the transaction should be aborted.
