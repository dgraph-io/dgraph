--- conflicted
+++ resolved
@@ -117,18 +117,13 @@
 				if len(data) == 0 {
 					continue
 				}
-<<<<<<< HEAD
 				if ts, ok := txn.cache.maxVersions[key]; ok {
 					if ts >= commitTs {
+						// Skip write because we already have a write at a higher ts.
+						// Logging here can cause a lot of output when doing Raft log replay. So, let's
+						// not output anything here.
 						continue
 					}
-=======
-				if plist.maxVersion() >= commitTs {
-					// Skip write because we already have a write at a higher ts.
-					// Logging here can cause a lot of output when doing Raft log replay. So, let's
-					// not output anything here.
-					continue
->>>>>>> 3fd5836c
 				}
 				if err := btxn.SetWithMeta([]byte(key), data, BitDeltaPosting); err != nil {
 					return err
