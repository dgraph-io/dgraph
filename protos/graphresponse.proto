/*
 * Copyright (C) 2017 Dgraph Labs, Inc. and Contributors
 *
 * Licensed under the Apache License, Version 2.0 (the "License");
 * you may not use this file except in compliance with the License.
 * You may obtain a copy of the License at
 *
 *    http://www.apache.org/licenses/LICENSE-2.0
 *
 * Unless required by applicable law or agreed to in writing, software
 * distributed under the License is distributed on an "AS IS" BASIS,
 * WITHOUT WARRANTIES OR CONDITIONS OF ANY KIND, either express or implied.
 * See the License for the specific language governing permissions and
 * limitations under the License.
 */

// Use protos/gen.sh to generate .pb.go files.
syntax="proto3";
import "facets.proto";
import "schema.proto";

package protos;

service Dgraph {
    rpc Run (Request) returns (Response) {};
    rpc CheckVersion(Check) returns (Version) {};
    rpc AssignUids(Num) returns (AssignedIds) {};
}

message Num {
    uint64 val = 1;
}

message AssignedIds {
    uint64 startId = 1;
    uint64 endId = 2;
}

message NQuad {
    string subject = 1;
    string predicate = 2;
    string object_id = 3;
    Value object_value = 4;
    string label = 5;
    string lang = 7;
    sint32 objectType = 6;
    repeated Facet facets = 8;
    string subject_var = 9;
    string object_var = 10;
}

message Value {
    oneof val {
        string default_val = 1;
        bytes bytes_val = 2;
        int64 int_val = 3;
        bool bool_val = 4;
        string str_val = 5;
        double double_val = 6;
        bytes geo_val = 7;  // Geo data in WKB format
        bytes date_val = 8;
        bytes datetime_val = 9;
        string password_val = 10;
        uint64 uid_val=11;
    }
}

message Mutation {
    repeated NQuad set = 1;
    repeated NQuad del = 2;
    repeated SchemaUpdate schema = 3;
<<<<<<< HEAD
    bool DropAll = 4;
=======
    bytes set_json = 4;
    bytes delete_json = 5;
>>>>>>> 0ae3008d
}

message Request {
    string query = 1;
    Mutation mutation = 2;
    SchemaRequest schema = 3;
    map<string, string> vars = 4; // Support for GraphQL like variables.
}

message Latency {
    string parsing = 1;
    string processing = 2;
    string pb = 3;
}

message Property {
    string prop = 1;
    Value value = 2;
}

message Node {
    string attribute = 1;
    repeated Property properties = 2;
    repeated Node children = 3; // Each node can have multiple children
}

message Response {
    repeated Node n = 1;
    Latency l = 2;
    map<string, uint64> AssignedUids = 3;
    repeated SchemaNode schema = 4;
}

message Check {}

message Version {
    string tag = 1;
}<|MERGE_RESOLUTION|>--- conflicted
+++ resolved
@@ -69,12 +69,9 @@
     repeated NQuad set = 1;
     repeated NQuad del = 2;
     repeated SchemaUpdate schema = 3;
-<<<<<<< HEAD
-    bool DropAll = 4;
-=======
     bytes set_json = 4;
     bytes delete_json = 5;
->>>>>>> 0ae3008d
+    bool DropAll = 6;
 }
 
 message Request {
