/*
 * Copyright (C) 2017 Dgraph Labs, Inc. and Contributors
 *
 * Licensed under the Apache License, Version 2.0 (the "License");
 * you may not use this file except in compliance with the License.
 * You may obtain a copy of the License at
 *
 *    http://www.apache.org/licenses/LICENSE-2.0
 *
 * Unless required by applicable law or agreed to in writing, software
 * distributed under the License is distributed on an "AS IS" BASIS,
 * WITHOUT WARRANTIES OR CONDITIONS OF ANY KIND, either express or implied.
 * See the License for the specific language governing permissions and
 * limitations under the License.
 */

// Style guide for Protocol Buffer 3.
// Use CamelCase (with an initial capital) for message names – for example,
// SongServerRequest. Use underscore_separated_names for field names – for
// example, song_name.

syntax = "proto3";

package pb;

import "api.proto";
import "github.com/dgraph-io/badger/v3/pb/pb.proto";
import "github.com/gogo/protobuf/gogoproto/gogo.proto";

/* import "gogoproto/gogo.proto"; */

/* option (gogoproto.marshaler_all) = true; */
/* option (gogoproto.sizer_all) = true; */
/* option (gogoproto.unmarshaler_all) = true; */
/* option (gogoproto.goproto_getters_all) = true; */

message List {
  repeated fixed64 uids = 1;
  bytes bitmap_do_not_use = 2;
}

message TaskValue {
  bytes val = 1;
  Posting.ValType val_type = 2;
}

message SrcFunction {
  string name = 1;
  repeated string args = 3;
  bool isCount = 4;
}

message Query {
  string attr = 1;
  repeated string langs = 2;  // language list for attribute
  fixed64 after_uid = 3;      // Only return UIDs greater than this.
  bool do_count = 4;          // Are we just getting lengths?

  // Exactly one of uids and terms is populated.
  List uid_list = 5;

  // Function to generate or filter UIDs.
  SrcFunction src_func = 6;

  // Whether this is a reverse edge.
  bool reverse = 7;

  // Which facets to fetch.
  FacetParams facet_param = 8;
  // Filtering on facets: has Op (and/or/not) tree.
  FilterTree facets_filter = 9;

  // Expand all language variants.
  bool expand_all = 10;

  uint64 read_ts = 13;
  int32 cache = 14;
  // Used to limit the number of result. Typically, the count is value of first
  // field. Now, It's been used only for has query.
  int32 first = 15;
  // Offset helps in fetching lesser results for the has query when there is no
  // filter and order.
  int32 offset = 16;
}

message ValueList {
  repeated TaskValue values = 1;
}

message LangList {
  repeated string lang = 1;
}

message Result {
  repeated List uid_matrix = 1;
  repeated ValueList value_matrix = 2;
  repeated uint32 counts = 3;
  bool intersect_dest = 4;
  repeated FacetsList facet_matrix = 5;
  repeated LangList lang_matrix = 6;
  bool list = 7;
}

message Order {
  string attr = 1;
  bool desc = 2;
  repeated string langs = 3;
}

message SortMessage {
  repeated Order order = 1;
  repeated List uid_matrix = 2;
  int32 count = 3;   // Return this many elements.
  int32 offset = 4;  // Skip this many elements.

  uint64 read_ts = 13;
}

message SortResult {
  repeated List uid_matrix = 1;
}

message RaftContext {
  fixed64 id = 1;
  uint32 group = 2;
  string addr = 3;
  uint64 snapshot_ts = 4;
  bool is_learner = 5;
}

// Member stores information about RAFT group member for a single RAFT node.
// Note that each server can be serving multiple RAFT groups. Each group would
// have one RAFT node per server serving that group.
message Member {
  fixed64 id = 1;
  uint32 group_id = 2 [(gogoproto.jsontag) = "groupId,omitempty"];
  string addr = 3;
  bool leader = 4;
  bool am_dead = 5 [(gogoproto.jsontag) = "amDead,omitempty"];
  uint64 last_update = 6 [(gogoproto.jsontag) = "lastUpdate,omitempty"];
  bool learner = 7;

  bool cluster_info_only = 13
      [(gogoproto.jsontag) = "clusterInfoOnly,omitempty"];
  bool force_group_id = 14 [(gogoproto.jsontag) = "forceGroupId,omitempty"];
}

message Group {
  map<uint64, Member> members = 1;  // Raft ID is the key.
  map<string, Tablet> tablets = 2;  // Predicate + others are key.
  uint64 snapshot_ts = 3;           // Stores Snapshot transaction ts.
  uint64 checksum = 4;              // Stores a checksum.
  uint64 checkpoint_ts = 5;         // Stores checkpoint ts as seen by leader.
}

message License {
  string user = 1;
  uint64 maxNodes = 2;
  int64 expiryTs = 3;
  bool enabled = 4;
}

message ZeroProposal {
  reserved 8;                           // Was used for string key.
  map<uint32, uint64> snapshot_ts = 1;  // Group ID -> Snapshot Ts.
  Member member = 2;
  Tablet tablet = 3;
  uint64 maxUID = 4;
  uint64 maxTxnTs = 5;
  uint64 maxNsID = 12;
  uint64 maxRaftId = 6;
  api.TxnContext txn = 7;
  string cid = 9;  // Used as unique identifier for the cluster.
  License license = 10;
  ZeroSnapshot snapshot = 11;  // Used to make Zeros take a snapshot.
  // 12 has already been used.
  DeleteNsRequest delete_ns = 13;  // Used to delete namespace.
}

// MembershipState is used to pack together the current membership state of all
// the nodes in the caller server; and the membership updates recorded by the
// callee server since the provided lastUpdate.
message MembershipState {
  uint64 counter = 1;  // Used to find latest membershipState in case of race.
  map<uint32, Group> groups = 2;
  map<uint64, Member> zeros = 3;
  uint64 maxUID = 4;
  uint64 maxTxnTs = 5;
  uint64 maxNsID = 10;
  uint64 maxRaftId = 6;
  repeated Member removed = 7;
  string cid = 8;  // Used to uniquely identify the Dgraph cluster.
  License license = 9;
  // 10 has already been used.
}

message ConnectionState {
  Member member = 1;
  MembershipState state = 2;
  // Used to determine the timstamp for reading after bulk load.
  uint64 max_pending = 3;
}

message HealthInfo {
  string instance = 1;
  string address = 2;
  string status = 3;
  string group = 4;  // string so group = 0 can be printed in JSON.
  string version = 5;
  int64 uptime = 6;
  int64 lastEcho = 7;
  repeated string ongoing = 8;
  repeated string indexing = 9;
  repeated string ee_features = 10;
  uint64 max_assigned = 11;
}

message Tablet {
  // Served by which group.
  uint32 group_id = 1 [(gogoproto.jsontag) = "groupId,omitempty"];
  string predicate = 2;
  bool force = 3;  // Used while moving predicate.
  int64 on_disk_bytes = 7;
  bool remove = 8;
  // If true, do not ask zero to serve any tablets.
  bool read_only = 9 [(gogoproto.jsontag) = "readOnly,omitempty"];
  uint64 move_ts = 10 [(gogoproto.jsontag) = "moveTs,omitempty"];
  // Estimated uncompressed size of tablet in bytes
  int64 uncompressed_bytes = 11;
}

message DirectedEdge {
  reserved 6;                      // This was used for label.
  fixed64 entity = 1;              // Subject or source node / UID.
  string attr = 2;                 // Attribute or predicate. Labels the edge.
  bytes value = 3;                 // Edge points to a value.
  Posting.ValType value_type = 4;  // The type of the value
  fixed64 value_id = 5;            // Object or destination node / UID.
  string lang = 7;
  enum Op {
    SET = 0;
    DEL = 1;
  }
  Op op = 8;
  repeated api.Facet facets = 9;
  repeated string allowedPreds = 10;
  uint64 namespace = 11;
}

message Mutations {
  uint32 group_id = 1;
  uint64 start_ts = 2;
  repeated DirectedEdge edges = 3;
  repeated SchemaUpdate schema = 4;
  repeated TypeUpdate types = 6;
  enum DropOp {
    NONE = 0;
    ALL = 1;
    DATA = 2;
    TYPE = 3;
  }
  DropOp drop_op = 7;
  string drop_value = 8;

  Metadata metadata = 9;
}

message Metadata {
  // HintType represents a hint that will be passed along the mutation and used
  // to add the predicate to the schema if it's not already there.
  enum HintType {
    // DEFAULT means no hint is provided and Dgraph will follow the default
    // behavior.
    DEFAULT = 0;
    // SINGLE signals that the predicate should be created as a single type (e.g
    // string, uid).
    SINGLE = 1;
    // LIST signals that the predicate should be created as a list (e.g
    // [string], [uid]).
    LIST = 2;
  }

  // Map of predicates to their hints.
  map<string, HintType> pred_hints = 1;
}

message Snapshot {
  RaftContext context = 1;
  uint64 index = 2;
  uint64 read_ts = 3;
  // done is used to indicate that snapshot stream was a success.
  bool done = 4;
  // since_ts stores the ts of the last snapshot to support diff snap updates.
  uint64 since_ts = 5;
  // max_assigned stores the ts as seen as of snapshot read_ts.
  uint64 max_assigned = 6;
}

message ZeroSnapshot {
  uint64 index = 1;
  uint64 checkpoint_ts = 2;
  MembershipState state = 5;
}

message RestoreRequest {
  uint32 group_id = 1;
  uint64 restore_ts = 2;
  string location = 3;
  string backup_id = 4;

  // Credentials when using a minio or S3 bucket as the backup location.
  string access_key = 5;
  string secret_key = 6;
  string session_token = 7;
  bool anonymous = 8;

  // Info needed to process encrypted backups.
  string encryption_key_file = 9;
  // Vault options
  string vault_addr = 10;
  string vault_roleid_file = 11;
  string vault_secretid_file = 12;
  string vault_path = 13;
  string vault_field = 14;
  string vault_format = 15;

  uint64 backup_num = 16;
}

message Proposal {
  reserved 7;  // Was used for string key.
  Mutations mutations = 2;
  repeated badgerpb3.KV kv = 4;
  MembershipState state = 5;
  // Delete the predicate which was moved to other group.
  string clean_predicate = 6;
  OracleDelta delta = 8;
  Snapshot snapshot = 9;  // Used to tell the group when to take snapshot.
  uint64 index = 10;      // Used to store Raft index, in raft.Ready.
  // Block an operation until membership reaches this checksum.
  uint64 expected_checksum = 11;
  RestoreRequest restore = 12;
  CDCState cdc_state = 13;
  DeleteNsRequest delete_ns = 14;  // Used to delete namespace.
  uint64 key = 15;
  uint64 start_ts = 16;
}

message CDCState {
  uint64 sent_ts = 1;
}

message KVS {
  bytes data = 5;

  // Done used to indicate if the stream of KVS is over.
  bool done = 2;
  // Predicates is the list of predicates known by the leader at the time of the
  // snapshot.
  repeated string predicates = 3;
  // Types is the list of types known by the leader at the time of the snapshot.
  repeated string types = 4;
}

// Posting messages.
message Posting {
  reserved 6;  // This was used for label.
  fixed64 uid = 1;
  bytes value = 2;
  enum ValType {
    DEFAULT = 0;
    BINARY = 1;
    INT = 2;  // We treat it as int64.
    FLOAT = 3;
    BOOL = 4;
    DATETIME = 5;
    GEO = 6;
    UID = 7;
    PASSWORD = 8;
    STRING = 9;
    OBJECT = 10;
  }
  ValType val_type = 3;
  enum PostingType {
    REF = 0;         // UID
    VALUE = 1;       // simple, plain value
    VALUE_LANG = 2;  // value with specified language
  }
  PostingType posting_type = 4;
  bytes lang_tag = 5;  // Only set for VALUE_LANG
  repeated api.Facet facets = 9;

  // TODO: op is only used temporarily. See if we can remove it from here.
  uint32 op = 12;
  uint64 start_ts = 13;   // Meant to use only inmemory
  uint64 commit_ts = 14;  // Meant to use only inmemory
}

message PostingList {
  reserved 1;  // It was used for UidPack.
  repeated Posting postings = 2;
  uint64 commit_ts = 3;  // More inclination towards smaller values.

  repeated uint64 splits = 4;

  bytes bitmap = 5;  // Roaring Bitmap encoded uint64s.
}

message FacetParam {
  string key = 1;
  string alias = 2;
}

message FacetParams {
  bool all_keys = 1;  // Keys should be in sorted order.
  repeated FacetParam param = 2;
}

message Facets {
  repeated api.Facet facets = 1;
}

message FacetsList {
  repeated Facets facets_list = 1;
}

message Function {
  string name = 1;           // Name of the function : eq, le
  string key = 2;            // Facet key over which to run the function.
  repeated string args = 3;  // Arguments of the function.
}

// Op and Children are internal nodes and Func on leaves.
message FilterTree {
  string op = 1;
  repeated FilterTree children = 2;
  Function func = 3;
}

// Schema messages.
message SchemaRequest {
  uint32 group_id = 1;
  repeated string predicates = 2;
  // Fields can be on of type, index, reverse or tokenizer.
  repeated string fields = 3;

  repeated string types = 4;
}

message SchemaNode {
  string predicate = 1;
  string type = 2;
  bool index = 3;
  repeated string tokenizer = 4;
  bool reverse = 5;
  bool count = 6;
  bool list = 7;
  bool upsert = 8;
  bool lang = 9;
  bool no_conflict = 10;
}

message SchemaResult {
  repeated SchemaNode schema = 1 [deprecated = true];
}

message SchemaUpdate {
  string predicate = 1;
  Posting.ValType value_type = 2;
  enum Directive {
    NONE = 0;
    INDEX = 1;
    REVERSE = 2;
    DELETE = 3;
  }
  Directive directive = 3;
  repeated string tokenizer = 4;
  bool count = 5;
  bool list = 6;
  bool upsert = 8;
  bool lang = 9;

  // Fields required for type system.
  bool non_nullable = 10;
  bool non_nullable_list = 11;

  // If value_type is OBJECT, then this represents an object type with a custom
  // name. This field stores said name.
  string object_type_name = 12;

  bool no_conflict = 13;

  // Deleted field:
  reserved 7;
  reserved "explicit";
}

message TypeUpdate {
  string type_name = 1;
  repeated SchemaUpdate fields = 2;
}

message MapHeader {
  repeated bytes partition_keys = 1;
}

message MovePredicatePayload {
  string predicate = 1;
  uint32 source_gid = 2;
  uint32 dest_gid = 3;
  uint64 read_ts = 4;
  uint64 expected_checksum = 5;
  uint64 since_ts = 6;
}

message TxnStatus {
  uint64 start_ts = 1;
  uint64 commit_ts = 2;
}

message OracleDelta {
  repeated TxnStatus txns = 1;
  uint64 max_assigned = 2;
  map<uint32, uint64> group_checksums = 3;
  // implement tmax.
}

message TxnTimestamps {
  repeated uint64 ts = 1;
}

message PeerResponse {
  bool status = 1;
}

message RaftBatch {
  RaftContext context = 1;
  api.Payload payload = 2;
}

service Raft {
  rpc Heartbeat(api.Payload) returns (stream HealthInfo) {}
  rpc RaftMessage(stream RaftBatch) returns (api.Payload) {}
  rpc JoinCluster(RaftContext) returns (api.Payload) {}
  rpc IsPeer(RaftContext) returns (PeerResponse) {}
}

service Zero {
<<<<<<< HEAD
	// These 3 endpoints are for handling membership.
	rpc Connect (Member)               returns (ConnectionState) {}
	rpc UpdateMembership (Group)                 returns (api.Payload) {}
	rpc StreamMembership (api.Payload)       returns (stream MembershipState) {}

	rpc Oracle (api.Payload)           returns (stream OracleDelta) {}
	rpc ShouldServe (Tablet)           returns (Tablet) {}
	rpc AssignIds (Num)               returns (AssignedIds) {}
	rpc Timestamps (Num)               returns (AssignedIds) {}
	rpc CommitOrAbort (api.TxnContext) returns (api.TxnContext) {}
	rpc TryAbort (TxnTimestamps)       returns (OracleDelta) {}
	rpc DeleteNamespace(DeleteNsRequest) returns (Status) {}
	rpc RemoveNode (RemoveNodeRequest) returns (Status) {}
	rpc MoveTablet (MoveTabletRequest) returns (Status) {}
	rpc ApplyLicense (ApplyLicenseRequest) returns (Status) {}
	rpc RemoveAlphaNode (Member)       returns (Status) {}
=======
  // These 3 endpoints are for handling membership.
  rpc Connect(Member) returns (ConnectionState) {}
  rpc UpdateMembership(Group) returns (api.Payload) {}
  rpc StreamMembership(api.Payload) returns (stream MembershipState) {}

  rpc Oracle(api.Payload) returns (stream OracleDelta) {}
  rpc ShouldServe(Tablet) returns (Tablet) {}
  rpc AssignIds(Num) returns (AssignedIds) {}
  rpc Timestamps(Num) returns (AssignedIds) {}
  rpc CommitOrAbort(api.TxnContext) returns (api.TxnContext) {}
  rpc TryAbort(TxnTimestamps) returns (OracleDelta) {}
  rpc DeleteNamespace(DeleteNsRequest) returns (Status) {}
  rpc RemoveNode(RemoveNodeRequest) returns (Status) {}
  rpc MoveTablet(MoveTabletRequest) returns (Status) {}
  rpc ApplyLicense(ApplyLicenseRequest) returns (Status) {}
>>>>>>> 6fbca757
}

service Worker {
  // Data serving RPCs.
  rpc Mutate(Mutations) returns (api.TxnContext) {}
  rpc ServeTask(Query) returns (Result) {}
  rpc StreamSnapshot(stream Snapshot) returns (stream KVS) {}
  rpc Sort(SortMessage) returns (SortResult) {}
  rpc Schema(SchemaRequest) returns (SchemaResult) {}
  rpc Backup(BackupRequest) returns (BackupResponse) {}
  rpc Restore(RestoreRequest) returns (Status) {}
  rpc Export(ExportRequest) returns (ExportResponse) {}
  rpc ReceivePredicate(stream KVS) returns (api.Payload) {}
  rpc MovePredicate(MovePredicatePayload) returns (api.Payload) {}
  rpc Subscribe(SubscriptionRequest) returns (stream badgerpb3.KVList) {}
  rpc UpdateGraphQLSchema(UpdateGraphQLSchemaRequest)
      returns (UpdateGraphQLSchemaResponse) {}
  rpc DeleteNamespace(DeleteNsRequest) returns (Status) {}
  rpc TaskStatus(TaskStatusRequest) returns (TaskStatusResponse) {}
}

message SubscriptionRequest {
  repeated bytes prefixes = 1;
  repeated badgerpb3.Match matches = 2;
}

message SubscriptionResponse {
  badgerpb3.KVList kvs = 1;
}

message Num {
  uint64 val = 1;
  bool read_only = 2;
  bool forwarded = 3;  // True if this request was forwarded by a peer.
  // If bump is set to true then we bump the lease to val. If false, we assign new ids with count
  // equal to val.
  bool bump = 5;
  enum leaseType {
    NS_ID = 0;
    UID = 1;
    TXN_TS = 2;
  }
  leaseType type = 4;
}

message AssignedIds {
  uint64 startId = 1;
  uint64 endId = 2;

  // The following is used for read only transactions.
  uint64 read_only = 5;
}

message RemoveNodeRequest {
  uint64 nodeId = 1;
  uint32 groupId = 2;
}

message MoveTabletRequest {
  uint64 namespace = 1;
  string tablet = 2;
  uint32 dstGroup = 3;
}

message ApplyLicenseRequest {
  bytes license = 1;
}

message SnapshotMeta {
  uint64 client_ts = 1;
  uint32 group_id = 2;
}

// Status describes a general status response.
// code: 0 = success, 0 != failure.
message Status {
  int32 code = 1;
  string msg = 2;
}

// Backups record all data from since_ts to read_ts. With incremental backups,
// the read_ts of the first backup becomes the since_ts of the second backup.
// Incremental backups can be disabled using the force_full field.
message BackupRequest {
  uint64 read_ts = 1;
  uint64 since_ts = 2;
  uint32 group_id = 3;
  string unix_ts = 4;
  string destination = 5;
  string access_key = 6;
  string secret_key = 7;
  string session_token = 8;

  // True if no credentials should be used to access the S3 or minio bucket.
  // For example, when using a bucket with a public policy.
  bool anonymous = 9;

  // The predicates to backup. All other predicates present in the group (e.g
  // stale data from a predicate move) will be ignored.
  repeated string predicates = 10;

  bool force_full = 11;
}

message BackupResponse {
  repeated DropOperation drop_operations = 1;
}

message DropOperation {
  enum DropOp {
    ALL = 0;
    DATA = 1;
    ATTR = 2;
    NS = 3;
  }
  DropOp drop_op = 1;
  // When drop_op is ATTR, drop_value will be the name of the ATTR; empty
  // otherwise.
  string drop_value = 2;
}

message ExportRequest {
  uint32 group_id = 1;  // Group id to back up.
  uint64 read_ts = 2;
  int64 unix_ts = 3;
  string format = 4;

  string destination = 5;

  // These credentials are used to access the S3 or minio bucket.
  string access_key = 6;
  string secret_key = 7;
  string session_token = 8;
  bool anonymous = 9;

  uint64 namespace = 10;
}

message ExportResponse {
  // 0 indicates a success, and a non-zero code indicates failure
  int32 code = 1;
  string msg = 2;
  repeated string files = 3;
}

// A key stored in the format used for writing backups.
message BackupKey {
  enum KeyType {
    UNKNOWN = 0;
    DATA = 1;
    INDEX = 2;
    REVERSE = 3;
    COUNT = 4;
    COUNT_REV = 5;
    SCHEMA = 6;
    TYPE = 7;
  }

  KeyType type = 1;
  string attr = 2;
  uint64 uid = 3;
  uint64 start_uid = 4;
  string term = 5;
  uint32 count = 6;
  uint64 namespace = 7;
}

// A posting list stored in the format used for writing backups.
message BackupPostingList {
  repeated uint64 uids = 1;
  repeated Posting postings = 2;
  uint64 commit_ts = 3;
  repeated uint64 splits = 4;
  bytes uid_bytes = 5;
}

message UpdateGraphQLSchemaRequest {
  uint64 start_ts = 1;
  string graphql_schema = 2;
  repeated SchemaUpdate dgraph_preds = 3;
  repeated TypeUpdate dgraph_types = 4;
}

message UpdateGraphQLSchemaResponse {
  uint64 uid = 1;
}

// BulkMeta stores metadata from the map phase of the bulk loader.
message BulkMeta {
  int64 edge_count = 1;
  map<string, SchemaUpdate> schema_map = 2;
  repeated TypeUpdate types = 3;
}

message DeleteNsRequest {
  uint32 group_id = 1;
  uint64 namespace = 2;
}

message TaskStatusRequest {
  uint64 task_id = 1;
}

message TaskStatusResponse {
  uint64 task_meta = 1;
}

// vim: expandtab sw=2 ts=2<|MERGE_RESOLUTION|>--- conflicted
+++ resolved
@@ -546,24 +546,6 @@
 }
 
 service Zero {
-<<<<<<< HEAD
-	// These 3 endpoints are for handling membership.
-	rpc Connect (Member)               returns (ConnectionState) {}
-	rpc UpdateMembership (Group)                 returns (api.Payload) {}
-	rpc StreamMembership (api.Payload)       returns (stream MembershipState) {}
-
-	rpc Oracle (api.Payload)           returns (stream OracleDelta) {}
-	rpc ShouldServe (Tablet)           returns (Tablet) {}
-	rpc AssignIds (Num)               returns (AssignedIds) {}
-	rpc Timestamps (Num)               returns (AssignedIds) {}
-	rpc CommitOrAbort (api.TxnContext) returns (api.TxnContext) {}
-	rpc TryAbort (TxnTimestamps)       returns (OracleDelta) {}
-	rpc DeleteNamespace(DeleteNsRequest) returns (Status) {}
-	rpc RemoveNode (RemoveNodeRequest) returns (Status) {}
-	rpc MoveTablet (MoveTabletRequest) returns (Status) {}
-	rpc ApplyLicense (ApplyLicenseRequest) returns (Status) {}
-	rpc RemoveAlphaNode (Member)       returns (Status) {}
-=======
   // These 3 endpoints are for handling membership.
   rpc Connect(Member) returns (ConnectionState) {}
   rpc UpdateMembership(Group) returns (api.Payload) {}
@@ -579,7 +561,7 @@
   rpc RemoveNode(RemoveNodeRequest) returns (Status) {}
   rpc MoveTablet(MoveTabletRequest) returns (Status) {}
   rpc ApplyLicense(ApplyLicenseRequest) returns (Status) {}
->>>>>>> 6fbca757
+  rpc RemoveAlphaNode (Member)       returns (Status) {}
 }
 
 service Worker {
