--- conflicted
+++ resolved
@@ -552,11 +552,8 @@
 	rpc Timestamps (Num)               returns (AssignedIds) {}
 	rpc CommitOrAbort (api.TxnContext) returns (api.TxnContext) {}
 	rpc TryAbort (TxnTimestamps)       returns (OracleDelta) {}
-<<<<<<< HEAD
 	rpc DeleteNamespace(DeleteNsRequest) returns (Status) {}
-=======
 	rpc RemoveAlphaNode (Member)       returns (Status) {}
->>>>>>> 1b86c30b
 }
 
 service Worker {
