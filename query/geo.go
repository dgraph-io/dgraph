--- conflicted
+++ resolved
@@ -16,15 +16,6 @@
 
 package query
 
-<<<<<<< HEAD
-/*
-func (sg *SubGraph) applyGeoQuery(ctx context.Context) error {
-	if sg.GeoFilter == nil { // no geo filter
-		return nil
-	}
-
-	tokens, data, err := geo.QueryTokens(sg.GeoFilter)
-=======
 import (
 	"bytes"
 	"context"
@@ -38,7 +29,6 @@
 
 func generateGeo(ctx context.Context, attr string, qt geo.QueryType, g []byte, maxDist float64) (*algo.UIDList, error) {
 	tokens, data, err := geo.QueryTokens(g, qt, maxDist)
->>>>>>> e7bb0910
 	if err != nil {
 		return nil, err
 	}
@@ -129,5 +119,4 @@
 		rv = append(rv, uids.Get(i))
 	}
 	return algo.NewUIDList(rv)
-}
-*/+}