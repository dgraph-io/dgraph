--- conflicted
+++ resolved
@@ -502,19 +502,17 @@
 				fieldName += "@"
 				fieldName += strings.Join(pc.Params.Langs, ":")
 			}
-<<<<<<< HEAD
-=======
+
 			if pc.Attr == "_uid_" {
 				dst.SetUID(uid, pc.fieldName())
 				continue
 			}
 
-			tv := pc.values[idx]
-			if bytes.Equal(tv.Val, x.Nilbyte) {
+			tv := pc.valueMatrix[idx]
+			if bytes.Equal(tv.Values[0].Val, x.Nilbyte) {
 				continue
 			}
 
->>>>>>> ab6acf8f
 			if pc.Params.Facet != nil && len(pc.facetsMatrix[idx].FacetsList) > 0 {
 				fc := dst.New(fieldName)
 				// in case of Value we have only one Facets
@@ -527,12 +525,6 @@
 					}
 					facetsNode.AddMapChild(fieldName, fc, false)
 				}
-			}
-
-<<<<<<< HEAD
-			if pc.Attr == "_uid_" {
-				dst.SetUID(uid, pc.fieldName())
-				continue
 			}
 
 			for _, tv := range pc.valueMatrix[idx].Values {
@@ -556,27 +548,6 @@
 				if pc.Params.Alias != "" {
 					dst.AddValue(fieldName, sv)
 				}
-=======
-			// if conversion not possible, we ignore it in the result.
-			sv, convErr := convertWithBestEffort(tv, pc.Attr)
-			if convErr == ErrEmptyVal {
-				continue
-			} else if convErr != nil {
-				return convErr
-			}
-			// Only strings can have empty values.
-			if sv.Tid == types.StringID && sv.Value.(string) == "_nil_" {
-				sv.Value = ""
-			}
-			if !pc.Params.Normalize {
-				dst.AddValue(fieldName, sv)
-				continue
-			}
-			// If the query had the normalize directive, then we only add nodes
-			// with an Alias.
-			if pc.Params.Alias != "" {
-				dst.AddValue(fieldName, sv)
->>>>>>> ab6acf8f
 			}
 		}
 	}
@@ -1444,53 +1415,6 @@
 }
 
 func (sg *SubGraph) populateUidValVar(doneVars map[string]varValue, sgPath []*SubGraph) error {
-<<<<<<< HEAD
-	if sg.Params.Var != "" {
-		if sg.IsListNode() {
-			// This is a predicates list.
-			doneVars[sg.Params.Var] = varValue{
-				strList: sg.valueMatrix,
-				path:    sgPath,
-			}
-		} else if len(sg.counts) != 0 {
-			// This implies it is a value variable.
-			doneVars[sg.Params.Var] = varValue{
-				Vals: make(map[uint64]types.Val),
-				path: sgPath,
-			}
-			for idx, uid := range sg.SrcUIDs.Uids {
-				val := types.Val{
-					Tid:   types.IntID,
-					Value: int64(sg.counts[idx]),
-				}
-				doneVars[sg.Params.Var].Vals[uid] = val
-			}
-		} else if len(sg.DestUIDs.Uids) != 0 {
-			// This implies it is a entity variable.
-			doneVars[sg.Params.Var] = varValue{
-				Uids: sg.DestUIDs,
-				path: sgPath,
-			}
-		} else if len(sg.valueMatrix) != 0 && sg.SrcUIDs != nil && len(sgPath) != 0 {
-			// This implies it is a value variable.
-			// NOTE: Value variables cannot be defined and used in the same query block. so
-			// checking len(sgPath) is okay.
-			doneVars[sg.Params.Var] = varValue{
-				Vals: make(map[uint64]types.Val),
-				path: sgPath,
-			}
-			for idx, uid := range sg.SrcUIDs.Uids {
-				val, err := convertWithBestEffort(sg.valueMatrix[idx].Values[0], sg.Attr)
-				if err != nil {
-					continue
-				}
-				doneVars[sg.Params.Var].Vals[uid] = val
-			}
-		} else {
-			// Insert a empty entry to keep the dependency happy.
-			doneVars[sg.Params.Var] = varValue{
-				path: sgPath,
-=======
 	if sg.Params.Var == "" {
 		return nil
 	}
@@ -1498,7 +1422,7 @@
 	if sg.IsListNode() {
 		// This is a predicates list.
 		doneVars[sg.Params.Var] = varValue{
-			strList: sg.values,
+			strList: sg.valueMatrix,
 			path:    sgPath,
 		}
 	} else if len(sg.counts) > 0 {
@@ -1520,7 +1444,7 @@
 			Uids: sg.DestUIDs,
 			path: sgPath,
 		}
-	} else if len(sg.values) != 0 && sg.SrcUIDs != nil && len(sgPath) != 0 {
+	} else if len(sg.valueMatrix) != 0 && sg.SrcUIDs != nil && len(sgPath) != 0 {
 		// This implies it is a value variable.
 		// NOTE: Value variables cannot be defined and used in the same query block. so
 		// checking len(sgPath) is okay.
@@ -1529,10 +1453,9 @@
 			path: sgPath,
 		}
 		for idx, uid := range sg.SrcUIDs.Uids {
-			val, err := convertWithBestEffort(sg.values[idx], sg.Attr)
+			val, err := convertWithBestEffort(sg.valueMatrix[idx].Values[0], sg.Attr)
 			if err != nil {
 				continue
->>>>>>> ab6acf8f
 			}
 			doneVars[sg.Params.Var].Vals[uid] = val
 		}
