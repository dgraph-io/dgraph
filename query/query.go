/*
 * Copyright (C) 2017 Dgraph Labs, Inc. and Contributors
 *
 * This program is free software: you can redistribute it and/or modify
 * it under the terms of the GNU Affero General Public License as published by
 * the Free Software Foundation, either version 3 of the License, or
 * (at your option) any later version.
 *
 * This program is distributed in the hope that it will be useful,
 * but WITHOUT ANY WARRANTY; without even the implied warranty of
 * MERCHANTABILITY or FITNESS FOR A PARTICULAR PURPOSE.  See the
 * GNU Affero General Public License for more details.
 *
 * You should have received a copy of the GNU Affero General Public License
 * along with this program.  If not, see <http://www.gnu.org/licenses/>.
 */

package query

import (
	"bytes"
	"context"
	"errors"
	"fmt"
	"log"
	"sort"
	"strconv"
	"strings"
	"sync"
	"time"

	"google.golang.org/grpc/metadata"

	"github.com/dgraph-io/dgraph/algo"
	"github.com/dgraph-io/dgraph/gql"
	"github.com/dgraph-io/dgraph/protos"
	"github.com/dgraph-io/dgraph/task"
	"github.com/dgraph-io/dgraph/types"
	"github.com/dgraph-io/dgraph/types/facets"
	"github.com/dgraph-io/dgraph/worker"
	"github.com/dgraph-io/dgraph/x"
	farm "github.com/dgryski/go-farm"
)

/*
 * QUERY:
 * Let's take this query from GraphQL as example:
 * {
 *   me {
 *     id
 *     firstName
 *     lastName
 *     birthday {
 *       month
 *       day
 *     }
 *     friends {
 *       name
 *     }
 *   }
 * }
 *
 * REPRESENTATION:
 * This would be represented in SubGraph format internally, as such:
 * SubGraph [result uid = me]
 *    |
 *  Children
 *    |
 *    --> SubGraph [Attr = "xid"]
 *    --> SubGraph [Attr = "firstName"]
 *    --> SubGraph [Attr = "lastName"]
 *    --> SubGraph [Attr = "birthday"]
 *           |
 *         Children
 *           |
 *           --> SubGraph [Attr = "month"]
 *           --> SubGraph [Attr = "day"]
 *    --> SubGraph [Attr = "friends"]
 *           |
 *         Children
 *           |
 *           --> SubGraph [Attr = "name"]
 *
 * ALGORITHM:
 * This is a rough and simple algorithm of how to process this SubGraph query
 * and populate the results:
 *
 * For a given entity, a new SubGraph can be started off with NewGraph(id).
 * Given a SubGraph, is the Query field empty? [Step a]
 *   - If no, run (or send it to server serving the attribute) query
 *     and populate result.
 * Iterate over children and copy Result Uids to child Query Uids.
 *     Set Attr. Then for each child, use goroutine to run Step:a.
 * Wait for goroutines to finish.
 * Return errors, if any.
 */

// Latency is used to keep track of the latency involved in parsing and processing
// the query. It also contains information about the time it took to convert the
// result into a format(JSON/Protocol Buffer) that the client expects.
type Latency struct {
	Start          time.Time     `json:"-"`
	Parsing        time.Duration `json:"query_parsing"`
	Processing     time.Duration `json:"processing"`
	Json           time.Duration `json:"json_conversion"`
	ProtocolBuffer time.Duration `json:"pb_conversion"`
}

// ToMap converts the latency object to a map.
func (l *Latency) ToMap() map[string]string {
	m := make(map[string]string)
	j := time.Since(l.Start) - l.Processing - l.Parsing
	m["parsing"] = x.Round(l.Parsing).String()
	m["processing"] = x.Round(l.Processing).String()
	m["json"] = x.Round(j).String()
	m["total"] = x.Round(time.Since(l.Start)).String()
	return m
}

type params struct {
	Alias        string
	Count        int
	Offset       int
	AfterUID     uint64
	DoCount      bool
	GetUID       bool
	Order        string
	OrderDesc    bool
	isDebug      bool
	Var          string
	NeedsVar     []gql.VarContext
	ParentVars   map[string]values
	FacetVar     map[string]string
	uidToVal     map[uint64]types.Val
	Langs        []string
	Normalize    bool
	Cascade      bool
	From         uint64
	To           uint64
	Facet        *protos.Param
	RecurseDepth uint64
	isInternal   bool   // Determines if processTask has to be called or not.
	isListNode   bool   // This is for _predicate_ block.
	ignoreResult bool   // Node results are ignored.
	Expand       string // Var to use for expand.
	isGroupBy    bool
	groupbyAttrs []string
}

// SubGraph is the way to represent data internally. It contains both the
// query and the response. Once generated, this can then be encoded to other
// client convenient formats, like GraphQL / JSON.
type SubGraph struct {
	Attr         string
	Params       params
	counts       []uint32
	values       []*protos.TaskValue
	uidMatrix    []*protos.List
	facetsMatrix []*protos.FacetsList
	ExpandPreds  []*protos.TaskValue
	GroupbyRes   *groupResults

	// SrcUIDs is a list of unique source UIDs. They are always copies of destUIDs
	// of parent nodes in GraphQL structure.
	SrcUIDs *protos.List
	SrcFunc []string

	FilterOp     string
	Filters      []*SubGraph
	facetsFilter *protos.FilterTree
	MathExp      *gql.MathTree
	Children     []*SubGraph

	// destUIDs is a list of destination UIDs, after applying filters, pagination.
	DestUIDs *protos.List
}

func (sg *SubGraph) IsListNode() bool {
	return sg.Params.isListNode
}

func (sg *SubGraph) IsGroupBy() bool {
	return sg.Params.isGroupBy
}

func (sg *SubGraph) IsInternal() bool {
	return sg.Params.isInternal
}

// DebugPrint prints out the SubGraph tree in a nice format for debugging purposes.
func (sg *SubGraph) DebugPrint(prefix string) {
	var src, dst int
	if sg.SrcUIDs != nil {
		src = len(sg.SrcUIDs.Uids)
	}
	if sg.DestUIDs != nil {
		dst = len(sg.DestUIDs.Uids)
	}
	x.Printf("%s[%q Alias:%q Func:%v SrcSz:%v Op:%q DestSz:%v IsCount: %v ValueSz:%v]\n",
		prefix, sg.Attr, sg.Params.Alias, sg.SrcFunc, src, sg.FilterOp,
		dst, sg.Params.DoCount, len(sg.values))
	for _, f := range sg.Filters {
		f.DebugPrint(prefix + "|-f->")
	}
	for _, c := range sg.Children {
		c.DebugPrint(prefix + "|->")
	}
}

// getValue gets the value from the task.
func getValue(tv *protos.TaskValue) (types.Val, error) {
	vID := types.TypeID(tv.ValType)
	val := types.ValueForType(vID)
	val.Value = tv.Val
	return val, nil
}

var nodePool = sync.Pool{
	New: func() interface{} {
		return &protos.Node{}
	},
}

var nodeCh chan *protos.Node

func release() {
	for n := range nodeCh {
		// In case of mutations, n is nil
		if n == nil {
			continue
		}
		for i := 0; i < len(n.Children); i++ {
			nodeCh <- n.Children[i]
		}
		*n = protos.Node{}
		nodePool.Put(n)
	}
}

func init() {
	nodeCh = make(chan *protos.Node, 1000)
	go release()
}

var (
	ErrEmptyVal = errors.New("query: harmless error, e.g. task.Val is nil")
	ErrWrongAgg = errors.New("Wrong level for var aggregation.")
)

func (sg *SubGraph) isSimilar(ssg *SubGraph) bool {
	if sg.Attr != ssg.Attr {
		return false
	}
	if len(sg.Params.Langs) != len(ssg.Params.Langs) {
		return false
	}
	for i := 0; i < len(sg.Params.Langs) && i < len(ssg.Params.Langs); i++ {
		if sg.Params.Langs[i] != ssg.Params.Langs[i] {
			return false
		}
	}
	if sg.Params.DoCount {
		if ssg.Params.DoCount {
			return true
		}
		return false
	}
	if ssg.Params.DoCount {
		return false
	}
	if len(sg.SrcFunc) > 0 {
		if len(ssg.SrcFunc) > 0 {
			if sg.SrcFunc[0] == ssg.SrcFunc[0] {
				return true
			}
		}
		return false
	}
	return true
}

// This method gets the values and children for a subprotos.
func (sg *SubGraph) preTraverse(uid uint64, dst, parent outputNode) error {
	invalidUids := make(map[uint64]bool)
	uidAlreadySet := false

	facetsNode := dst.New("@facets")
	// We go through all predicate children of the subprotos.
	for _, pc := range sg.Children {
		if pc.Params.ignoreResult {
			continue
		}
		if pc.Params.isGroupBy {
			g := dst.New(pc.Attr)
			for _, grp := range pc.GroupbyRes.group {
				uc := g.New("@groupby")
				for _, it := range grp.keys {
					uc.AddValue(it.attr, it.key)
				}
				for _, it := range grp.aggregates {
					uc.AddValue(it.attr, it.key)
				}
				g.AddListChild("@groupby", uc)
			}
			dst.AddMapChild(pc.Attr, g, false)
			continue
		}
		if pc.IsInternal() {
			if pc.Params.Expand != "" {
				continue
			}
			if pc.Params.uidToVal == nil {
				return x.Errorf("Wrong use of var() with %v.", pc.Params.NeedsVar)
			}
			fieldName := fmt.Sprintf("var(%v)", pc.Params.Var)
			if len(pc.Params.NeedsVar) > 0 {
				fieldName = fmt.Sprintf("var(%v)", pc.Params.NeedsVar[0].Name)
				if len(pc.SrcFunc) > 0 {
					fieldName = fmt.Sprintf("%s(%v)", pc.SrcFunc[0], fieldName)
				}
			}
			if pc.Params.Alias != "" {
				fieldName = pc.Params.Alias
			}
			sv, ok := pc.Params.uidToVal[uid]
			if !ok || sv.Value == nil {
				continue
			}
			if sv.Tid == types.StringID && sv.Value.(string) == "_nil_" {
				sv.Value = ""
			}
			dst.AddValue(fieldName, sv)
			continue
		}

		if pc.IsListNode() {
			for _, val := range pc.values {
				v, err := getValue(val)
				if err != nil {
					return err
				}
				sv, err := types.Convert(v, v.Tid)
				uc := dst.New(pc.Attr)
				uc.AddValue("_name_", sv)
				dst.AddListChild(pc.Attr, uc)
			}
			continue
		}

		if pc.uidMatrix == nil {
			// Can happen in recurse query.
			continue
		}
		idx := algo.IndexOf(pc.SrcUIDs, uid)
		if idx < 0 {
			continue
		}
		ul := pc.uidMatrix[idx]

		fieldName := pc.Attr
		if pc.Params.Alias != "" {
			fieldName = pc.Params.Alias
		}
		if !uidAlreadySet && (sg.Params.GetUID || sg.Params.isDebug) {
			uidAlreadySet = true
			dst.SetUID(uid)
		}

		if len(pc.counts) > 0 {
			c := types.ValueForType(types.IntID)
			c.Value = int64(pc.counts[idx])
			uc := dst.New(pc.Attr)
			fieldName = "count"
			if pc.Params.Alias != "" {
				fieldName = pc.Params.Alias
			}
			uc.AddValue(fieldName, c)
			dst.AddListChild(pc.Attr, uc)
		} else if len(pc.SrcFunc) > 0 && isAggregatorFn(pc.SrcFunc[0]) {
			// add sg.Attr as child on 'parent' instead of 'dst', otherwise
			// within output, aggregator will messed with other attrs
			uc := dst.New(pc.Params.Alias)
			name := fmt.Sprintf("%s(%s)", pc.SrcFunc[0], pc.Attr)
			sv, err := convertWithBestEffort(pc.values[idx], pc.Attr)
			if err == ErrEmptyVal {
				continue
			} else if err != nil {
				return err
			}
			uc.AddValue(name, sv)
			dst.AddListChild(pc.Params.Alias, uc)
		} else if len(pc.SrcFunc) > 0 && pc.SrcFunc[0] == "checkpwd" {
			c := types.ValueForType(types.BoolID)
			c.Value = task.ToBool(pc.values[idx])
			uc := dst.New(pc.Attr)
			uc.AddValue("checkpwd", c)
			dst.AddListChild(pc.Attr, uc)
		} else if len(ul.Uids) > 0 {
			// We create as many predicate entity children as the length of uids for
			// this predicate.
			var fcsList []*protos.Facets
			if pc.Params.Facet != nil {
				fcsList = pc.facetsMatrix[idx].FacetsList
			}
			for childIdx, childUID := range ul.Uids {
				if invalidUids[childUID] {
					continue
				}
				uc := dst.New(fieldName)
				if rerr := pc.preTraverse(childUID, uc, dst); rerr != nil {
					if rerr.Error() == "_INV_" {
						invalidUids[childUID] = true
						continue // next UID.
					}
					// Some other error.
					log.Printf("Error while traversal: %v", rerr)
					return rerr
				}
				if pc.Params.Facet != nil && len(fcsList) > childIdx {
					fs := fcsList[childIdx]
					fc := dst.New(fieldName)
					for _, f := range fs.Facets {
						fc.AddValue(f.Key, facets.ValFor(f))
					}
					if !fc.IsEmpty() {
						fcParent := dst.New("_")
						fcParent.AddMapChild("_", fc, false)
						uc.AddMapChild("@facets", fcParent, true)
					}
				}
				if !uc.IsEmpty() {
					dst.AddListChild(fieldName, uc)
				}
			}
		} else {
			if pc.Params.Alias == "" && len(pc.Params.Langs) > 0 {
				fieldName += "@"
				for _, it := range pc.Params.Langs {
					fieldName += it + ":"
				}
				fieldName = fieldName[:len(fieldName)-1]
			}
			tv := pc.values[idx]
			v, err := getValue(tv)
			if err != nil {
				return err
			}
			if pc.Params.Facet != nil && len(pc.facetsMatrix[idx].FacetsList) > 0 {
				fc := dst.New(fieldName)
				// in case of Value we have only one Facets
				for _, f := range pc.facetsMatrix[idx].FacetsList[0].Facets {
					fc.AddValue(f.Key, facets.ValFor(f))
				}
				if !fc.IsEmpty() {
					facetsNode.AddMapChild(fieldName, fc, false)
				}
			}

			if pc.Attr == "_xid_" {
				txt, err := types.Convert(v, types.StringID)
				if err != nil {
					return err
				}
				xidVal := txt.Value.(string)
				// If xid is empty, then we don't wan't to set it.
				if xidVal == "" {
					continue
				}
				dst.SetXID(xidVal)
			} else if pc.Attr == "_uid_" {
				if !uidAlreadySet {
					uidAlreadySet = true
					dst.SetUID(uid)
				}
			} else {
				// if conversion not possible, we ignore it in the result.
				sv, convErr := convertWithBestEffort(tv, pc.Attr)
				if convErr == ErrEmptyVal {
					continue
				} else if convErr != nil {
					return convErr
				}
				// Only strings can have empty values.
				if sv.Tid == types.StringID && sv.Value.(string) == "_nil_" {
					sv.Value = ""
				}
				if !pc.Params.Normalize {
					dst.AddValue(fieldName, sv)
					continue
				}
				// If the query had the normalize directive, then we only add nodes
				// with an Alias.
				if pc.Params.Alias != "" {
					dst.AddValue(fieldName, sv)
				}
			}
		}
	}

	if !facetsNode.IsEmpty() {
		dst.AddMapChild("@facets", facetsNode, false)
	}
	return nil
}

// convert from task.Val to types.Value, based on schema appropriate type
// is already set in protos.Value
func convertWithBestEffort(tv *protos.TaskValue, attr string) (types.Val, error) {
	// value would be in binary format with appropriate type
	v, _ := getValue(tv)
	if !v.Tid.IsScalar() {
		return v, x.Errorf("Leaf predicate:'%v' must be a scalar.", attr)
	}
	if bytes.Equal(tv.Val, nil) {
		return v, ErrEmptyVal
	}
	// creates appropriate type from binary format
	sv, err := types.Convert(v, v.Tid)
	x.Checkf(err, "Error while interpreting appropriate type from binary")
	return sv, nil
}

func createProperty(prop string, v types.Val) *protos.Property {
	pval := toProtoValue(v)
	return &protos.Property{Prop: prop, Value: pval}
}

func isPresent(list []string, str string) bool {
	for _, v := range list {
		if v == str {
			return true
		}
	}
	return false
}

func filterCopy(sg *SubGraph, ft *gql.FilterTree) error {
	// Either we'll have an operation specified, or the function specified.
	if len(ft.Op) > 0 {
		sg.FilterOp = ft.Op
	} else {
		sg.Attr = ft.Func.Attr
		if !isValidFuncName(ft.Func.Name) {
			return x.Errorf("Invalid function name : %s", ft.Func.Name)
		}
		sg.SrcFunc = append(sg.SrcFunc, ft.Func.Name)
		sg.SrcFunc = append(sg.SrcFunc, ft.Func.Lang)
		sg.SrcFunc = append(sg.SrcFunc, ft.Func.Args...)
		sg.Params.NeedsVar = append(sg.Params.NeedsVar, ft.Func.NeedsVar...)
	}
	for _, ftc := range ft.Child {
		child := &SubGraph{}
		if err := filterCopy(child, ftc); err != nil {
			return err
		}
		sg.Filters = append(sg.Filters, child)
	}
	return nil
}

func treeCopy(ctx context.Context, gq *gql.GraphQuery, sg *SubGraph) error {
	// Typically you act on the current node, and leave recursion to deal with
	// children. But, in this case, we don't want to muck with the current
	// node, because of the way we're dealing with the root node.
	// So, we work on the children, and then recurse for grand children.
	attrsSeen := make(map[string]struct{})
	for _, gchild := range gq.Children {
		key := gchild.Attr
		if (sg.Params.Alias == "shortest" || sg.Params.Alias == "recurse") &&
			gchild.Expand != "" {
			return x.Errorf("expand() not allowed inside shortest/recurse")
		}

		if gchild.Func != nil && gchild.Func.IsAggregator() {
			key += gchild.Func.Name
		} else if gchild.Attr == "var" {
			key += fmt.Sprintf("%v", gchild.NeedsVar)
		} else if gchild.IsCount { // ignore count subgraphs..
			key += "count"
		} else if len(gchild.Langs) > 0 {
			key += fmt.Sprintf("%v", gchild.Langs)
		} else if gchild.MathExp != nil {
			key += fmt.Sprintf("%+v", gchild.MathExp)
		}
		if _, ok := attrsSeen[key]; ok {
			return x.Errorf("%s not allowed multiple times in same sub-query.",
				key)
		}
		attrsSeen[key] = struct{}{}

		args := params{
			Alias:        gchild.Alias,
			Langs:        gchild.Langs,
			isDebug:      sg.Params.isDebug,
			Var:          gchild.Var,
			Normalize:    sg.Params.Normalize,
			isInternal:   gchild.IsInternal,
			Expand:       gchild.Expand,
			isGroupBy:    gchild.IsGroupby,
			groupbyAttrs: gchild.GroupbyAttrs,
			FacetVar:     gchild.FacetVar,
		}
		if gchild.Facets != nil {
			args.Facet = &protos.Param{gchild.Facets.AllKeys, gchild.Facets.Keys}
		}

		args.NeedsVar = append(args.NeedsVar, gchild.NeedsVar...)
		if gchild.IsCount {
			if len(gchild.Children) != 0 {
				return errors.New("Node with count cannot have child attributes")
			}
			args.DoCount = true
		}

		for argk := range gchild.Args {
			if !isValidArg(argk) {
				return x.Errorf("Invalid argument : %s", argk)
			}
		}
		if err := args.fill(gchild); err != nil {
			return err
		}

		dst := &SubGraph{
			Attr:    gchild.Attr,
			MathExp: gchild.MathExp,
			Params:  args,
		}

		if gchild.Func != nil &&
			(gchild.Func.IsAggregator() || gchild.Func.IsPasswordVerifier()) {
			f := gchild.Func.Name
			if len(gchild.Children) != 0 {
				note := fmt.Sprintf("Node with %q cant have child attr", f)
				return errors.New(note)
			}
			// embedded filter will cause ambiguous output like following,
			// director.film @filter(gt(initial_release_date, "2016")) {
			//    min(initial_release_date @filter(gt(initial_release_date, "1986"))
			// }
			if gchild.Filter != nil {
				note := fmt.Sprintf("Node with %q cant have filter,", f) +
					" please place the filter on the upper level"
				return errors.New(note)
			}
			dst.SrcFunc = append(dst.SrcFunc, gchild.Func.Name)
			dst.SrcFunc = append(dst.SrcFunc, gchild.Func.Lang)
			dst.SrcFunc = append(dst.SrcFunc, gchild.Func.Args...)
		}

		if gchild.Filter != nil {
			dstf := &SubGraph{}
			if err := filterCopy(dstf, gchild.Filter); err != nil {
				return err
			}
			dst.Filters = append(dst.Filters, dstf)
		}

		if gchild.FacetsFilter != nil {
			facetsFilter, err := toFacetsFilter(gchild.FacetsFilter)
			if err != nil {
				return err
			}
			dst.facetsFilter = facetsFilter
		}

		sg.Children = append(sg.Children, dst)
		if err := treeCopy(ctx, gchild, dst); err != nil {
			return err
		}
	}
	return nil
}

func (args *params) fill(gq *gql.GraphQuery) error {

	if v, ok := gq.Args["offset"]; ok {
		offset, err := strconv.ParseInt(v, 0, 32)
		if err != nil {
			return err
		}
		args.Offset = int(offset)
	}
	if v, ok := gq.Args["after"]; ok {
		after, err := strconv.ParseUint(v, 0, 64)
		if err != nil {
			return err
		}
		args.AfterUID = uint64(after)
	}
	if v, ok := gq.Args["depth"]; ok && args.Alias == "recurse" {
		from, err := strconv.ParseUint(v, 0, 64)
		if err != nil {
			return err
		}
		args.RecurseDepth = from
	}
	if v, ok := gq.Args["from"]; ok && args.Alias == "shortest" {
		from, err := strconv.ParseUint(v, 0, 64)
		if err != nil {
			// Treat it as an XID.
			from = farm.Fingerprint64([]byte(v))
		}
		args.From = uint64(from)
	}
	if v, ok := gq.Args["to"]; ok && args.Alias == "shortest" {
		to, err := strconv.ParseUint(v, 0, 64)
		if err != nil {
			// Treat it as an XID.
			to = farm.Fingerprint64([]byte(v))
		}
		args.To = uint64(to)
	}
	if v, ok := gq.Args["first"]; ok {
		first, err := strconv.ParseInt(v, 0, 32)
		if err != nil {
			return err
		}
		args.Count = int(first)
	}
	if v, ok := gq.Args["orderasc"]; ok {
		args.Order = v
	} else if v, ok := gq.Args["orderdesc"]; ok {
		args.Order = v
		args.OrderDesc = true
	}
	return nil
}

// ToSubGraph converts the GraphQuery into the internal SubGraph instance type.
func ToSubGraph(ctx context.Context, gq *gql.GraphQuery) (*SubGraph, error) {
	sg, err := newGraph(ctx, gq)
	if err != nil {
		return nil, err
	}
	err = treeCopy(ctx, gq, sg)
	return sg, err
}

func isDebug(ctx context.Context) bool {
	var debug bool
	// gRPC client passes information about debug as metadata.
	if md, ok := metadata.FromIncomingContext(ctx); ok {
		// md is a map[string][]string
		debug = len(md["debug"]) > 0 && md["debug"][0] == "true"
	}
	// HTTP passes information about debug as query parameter which is attached to context.
	return debug || ctx.Value("debug") == "true"
}

// newGraph returns the SubGraph and its task query.
func newGraph(ctx context.Context, gq *gql.GraphQuery) (*SubGraph, error) {
	// This would set the Result field in SubGraph,
	// and populate the children for attributes.
	if len(gq.UID) == 0 && gq.Func == nil && len(gq.NeedsVar) == 0 && gq.Alias != "shortest" {
		err := x.Errorf("Invalid query, query internal id is zero and generator is nil")
		x.TraceError(ctx, err)
		return nil, err
	}

	// For the root, the name to be used in result is stored in Alias, not Attr.
	// The attr at root (if present) would stand for the source functions attr.
	args := params{
		isDebug:    isDebug(ctx),
		Alias:      gq.Alias,
		Langs:      gq.Langs,
		Var:        gq.Var,
		ParentVars: make(map[string]values),
		Normalize:  gq.Normalize,
		Cascade:    gq.Cascade,
		isGroupBy:  gq.IsGroupby,
	}
	if gq.Facets != nil {
		args.Facet = &protos.Param{gq.Facets.AllKeys, gq.Facets.Keys}
	}

	for _, it := range gq.NeedsVar {
		args.NeedsVar = append(args.NeedsVar, it)
	}

	for argk := range gq.Args {
		if !isValidArg(argk) {
			return nil, x.Errorf("Invalid argument : %s", argk)
		}
	}
	if err := args.fill(gq); err != nil {
		return nil, err
	}

	sg := &SubGraph{
		Params: args,
	}

	if gq.Func != nil {
		sg.Attr = gq.Func.Attr
		if !isValidFuncName(gq.Func.Name) {
			return nil, x.Errorf("Invalid function name : %s", gq.Func.Name)
		}
		sg.SrcFunc = append(sg.SrcFunc, gq.Func.Name)
		sg.SrcFunc = append(sg.SrcFunc, gq.Func.Lang)
		sg.SrcFunc = append(sg.SrcFunc, gq.Func.Args...)
	}
	if len(gq.UID) > 0 {
		o := make([]uint64, len(gq.UID))
		copy(o, gq.UID)
		sg.uidMatrix = []*protos.List{{gq.UID}}
		// User specified list may not be sorted.
		sort.Slice(o, func(i, j int) bool { return o[i] < o[j] })
		sg.SrcUIDs = &protos.List{o}
	}
	sg.values = createNilValuesList(1)
	// Copy roots filter.
	if gq.Filter != nil {
		sgf := &SubGraph{}
		if err := filterCopy(sgf, gq.Filter); err != nil {
			return nil, err
		}
		sg.Filters = append(sg.Filters, sgf)
	}
	if gq.FacetsFilter != nil {
		facetsFilter, err := toFacetsFilter(gq.FacetsFilter)
		if err != nil {
			return nil, err
		}
		sg.facetsFilter = facetsFilter
	}
	return sg, nil
}

func createNilValuesList(count int) []*protos.TaskValue {
	out := make([]*protos.TaskValue, count)
	for i := 0; i < count; i++ {
		out[i] = &protos.TaskValue{
			Val: x.Nilbyte,
		}
	}
	return out
}

func toFacetsFilter(gft *gql.FilterTree) (*protos.FilterTree, error) {
	if gft == nil {
		return nil, nil
	}
	if gft.Func != nil && len(gft.Func.NeedsVar) != 0 {
		return nil, x.Errorf("Variables not supported in protos.FilterTree")
	}
	ftree := new(protos.FilterTree)
	ftree.Op = gft.Op
	for _, gftc := range gft.Child {
		ftc, err := toFacetsFilter(gftc)
		if err != nil {
			return nil, err
		}
		ftree.Children = append(ftree.Children, ftc)
	}
	if gft.Func != nil {
		ftree.Func = &protos.Function{
			Key:  gft.Func.Attr,
			Name: gft.Func.Name,
			Args: []string{},
		}
		ftree.Func.Args = append(ftree.Func.Args, gft.Func.Args...)
	}
	return ftree, nil
}

// createTaskQuery generates the query buffer.
func createTaskQuery(sg *SubGraph) *protos.Query {
	attr := sg.Attr
	// Might be safer than just checking first byte due to i18n
	reverse := strings.HasPrefix(attr, "~")
	if reverse {
		attr = strings.TrimPrefix(attr, "~")
	}
	out := &protos.Query{
		Attr:         attr,
		Langs:        sg.Params.Langs,
		Reverse:      reverse,
		SrcFunc:      sg.SrcFunc,
		AfterUid:     sg.Params.AfterUID,
		DoCount:      len(sg.Filters) == 0 && sg.Params.DoCount,
		FacetParam:   sg.Params.Facet,
		FacetsFilter: sg.facetsFilter,
	}
	if sg.SrcUIDs != nil {
		out.UidList = sg.SrcUIDs
	}
	return out
}

type values struct {
	uids    *protos.List
	vals    map[uint64]types.Val
<<<<<<< HEAD
	strList []*taskp.Value
	path    []*SubGraph // This stores the subgraph path from root to var definition.
=======
	strList []*protos.TaskValue
>>>>>>> 350209fb
}

func evalLevelAgg(doneVars map[string]values, sg, parent *SubGraph) (mp map[uint64]types.Val,
	rerr error) {
	if parent == nil {
		return mp, ErrWrongAgg
	}
	var relSG *SubGraph
	needsVar := sg.Params.NeedsVar[0].Name
	for _, ch := range parent.Children {
		if sg == ch {
			continue
		}
		for _, cch := range ch.Children {
			// Find the sibling node whose child has the required variable.
			if cch.Params.Var == needsVar {
				relSG = ch
			}
		}
	}
	if relSG == nil {
		return mp, x.Errorf("Invalid variable aggregation. Check the levels.")
	}

	vals := doneVars[needsVar].vals
	mp = make(map[uint64]types.Val)
	// Go over the sibling node and aggregate.
	for i, list := range relSG.uidMatrix {
		ag := aggregator{
			name: sg.SrcFunc[0],
		}
		for _, uid := range list.Uids {
			if val, ok := vals[uid]; ok {
				ag.Apply(val)
			}
		}
		v, err := ag.Value()
		if err != nil {
			return mp, err
		}
		if v.Value != nil {
			mp[relSG.SrcUIDs.Uids[i]] = v
		}
	}
	return mp, nil
}

func recurse(node *gql.MathTree, doneVars map[string]values, nodeList *[]*gql.MathTree) (int, string, error) {
	if node.Var != "" {
		v, ok := doneVars[node.Var]
		if !ok {
			return 0, "", x.Errorf("Missing variable %v", node.Var)
		}
		*nodeList = append(*nodeList, node)
		return len(v.path), node.Var, nil
	}
	curLevel := -1
	var curVar string
	for _, ch := range node.Child {
		maxLevel, maxVar, err := recurse(ch, doneVars, nodeList)
		if err != nil {
			return 0, "", err
		}
		if curLevel <= maxLevel {
			curLevel = maxLevel
			curVar = maxVar
		}
	}
	return curLevel, curVar, nil
}

func transformMap(fromNode, toNode values) (map[uint64]types.Val, error) {
	newMap := make(map[uint64]types.Val)
	for k, v := range fromNode.vals {
		newMap[k] = v
	}
	if len(fromNode.path) == len(toNode.path) {
		if len(toNode.path) != 0 &&
			fromNode.path[len(fromNode.path)-1] != toNode.path[len(toNode.path)-1] {
			return nil, x.Errorf("Invalid combination of variables in math")
		}
		return newMap, nil
	}
	x.AssertTrue(len(toNode.path) > len(fromNode.path))
	idx := 0
	for ; idx < len(fromNode.path); idx++ {
		if fromNode.path[idx] != toNode.path[idx] {
			return nil, x.Errorf("Invalid combination of variables in math")
		}
	}

	for ; idx < len(toNode.path); idx++ {
		curNode := toNode.path[idx]
		tempMap := make(map[uint64]types.Val)
		for i := 0; i < len(curNode.uidMatrix); i++ {
			ul := curNode.uidMatrix[i]
			srcUid := curNode.SrcUIDs.Uids[i]
			curVal, ok := newMap[srcUid]
			if curVal.Tid != types.IntID && curVal.Tid != types.FloatID {
				return nil, x.Errorf("Encountered non int/float type for summing")
			}
			if !ok || curVal.Value == nil {
				continue
			}
			for j := 0; j < len(ul.Uids); j++ {
				dstUid := ul.Uids[j]
				ag := aggregator{name: "sum"}
				ag.Apply(curVal)
				ag.Apply(tempMap[dstUid])
				val, err := ag.Value()
				if err != nil {
					continue
				}
				tempMap[dstUid] = val
			}

		}
		newMap = tempMap
	}
	return newMap, nil
}

func transformVars(mNode *gql.MathTree, doneVars map[string]values) error {
	var nodeList []*gql.MathTree
	_, maxVar, err := recurse(mNode, doneVars, &nodeList)
	if err != nil {
		return err
	}
	maxNode := doneVars[maxVar]
	for _, node := range nodeList {
		curNode := doneVars[node.Var]
		newMap, err := transformMap(curNode, maxNode)
		if err != nil {
			return err
		}
		node.Val = newMap
	}
	return nil
}

func (sg *SubGraph) valueVarAggregation(doneVars map[string]values, parent *SubGraph) error {
	if !sg.IsInternal() && !sg.IsGroupBy() {
		return nil
	}

	if sg.IsGroupBy() {
		err := sg.processGroupBy(doneVars)
		if err != nil {
			return err
		}
	} else if len(sg.SrcFunc) > 0 && !parent.IsGroupBy() && isAggregatorFn(sg.SrcFunc[0]) {
		// Aggregate the value over level.
		mp, err := evalLevelAgg(doneVars, sg, parent)
		if err != nil {
			return err
		}
		if sg.Params.Var != "" {
			doneVars[sg.Params.Var] = values{
				vals: mp,
			}
		}
		sg.Params.uidToVal = mp
	} else if sg.MathExp != nil {
		// Preprocess to bring all variables to the same level.
		err := transformVars(sg.MathExp, doneVars)
		if err != nil {
			return err
		}

		err = evalMathTree(sg.MathExp)
		if err != nil {
			return err
		}
		if sg.MathExp.Val != nil {
			doneVars[sg.Params.Var] = values{vals: sg.MathExp.Val}
		} else if sg.MathExp.Const.Value != nil {
			// Assign the const for all the srcUids.
			mp := make(map[uint64]types.Val)
			for _, uid := range sg.SrcUIDs.Uids {
				mp[uid] = sg.MathExp.Const
			}
			doneVars[sg.Params.Var] = values{vals: mp}
		} else {
			return x.Errorf("Missing values/constant in math expression")
		}
		// Put it in this node.
		sg.Params.uidToVal = sg.MathExp.Val
	} else if len(sg.Params.NeedsVar) > 0 {
		// This is a var() block.
		srcVar := sg.Params.NeedsVar[0]
		srcMap := doneVars[srcVar.Name]
		if srcMap.vals == nil {
			return x.Errorf("Missing value variable %v", srcVar)
		}
		sg.Params.uidToVal = srcMap.vals
	} else {
		return x.Errorf("Unhandled internal node %v with parent %v", sg.Attr, parent.Attr)
	}
	return nil
}

func (sg *SubGraph) populatePostAggregation(doneVars map[string]values, parent *SubGraph) error {
	for idx := 0; idx < len(sg.Children); idx++ {
		child := sg.Children[idx]
		err := child.populatePostAggregation(doneVars, sg)
		if err != nil {
			return err
		}
		// We'd also need to do aggregation over levels here.
	}
	return sg.valueVarAggregation(doneVars, parent)
}

func ProcessQuery(ctx context.Context, res gql.Result, l *Latency) ([]*SubGraph, error) {
	var sgl []*SubGraph
	var err error

	// doneVars will store the UID list of the corresponding variables.
	doneVars := make(map[string]values)
	loopStart := time.Now()
	for i := 0; i < len(res.Query); i++ {
		gq := res.Query[i]
		if gq == nil || (len(gq.UID) == 0 && gq.Func == nil &&
			len(gq.NeedsVar) == 0 && gq.Alias != "shortest") {
			continue
		}
		sg, err := ToSubGraph(ctx, gq)
		if err != nil {
			return nil, err
		}
		x.Trace(ctx, "Query parsed")
		sgl = append(sgl, sg)
	}
	l.Parsing += time.Since(loopStart)

	execStart := time.Now()
	hasExecuted := make([]bool, len(sgl))
	numQueriesDone := 0

	// canExecute returns true if a query block is ready to execute with all the variables
	// that it depends on are already populated or are defined in the same block.
	canExecute := func(idx int) bool {
		for _, v := range res.QueryVars[idx].Needs {
			// here we check if this block defines the variable v.
			var selfDep bool
			for _, vd := range res.QueryVars[idx].Defines {
				if v == vd {
					selfDep = true
					break
				}
			}
			// The variable should be defined in this block or should have already been
			// populated by some other block, otherwise we are not ready to execute yet.
			_, ok := doneVars[v]
			if !ok && !selfDep {
				return false
			}
		}
		return true
	}

	var shortestSg *SubGraph
	for i := 0; i < len(sgl) && numQueriesDone < len(sgl); i++ {
		errChan := make(chan error, len(sgl))
		var idxList []int
		// If we have N blocks in a query, it can take a maximum of N iterations for all of them
		// to be executed.
		for idx := 0; idx < len(sgl); idx++ {
			if hasExecuted[idx] {
				continue
			}
			sg := sgl[idx]
			// Check the list for the requires variables.
			if !canExecute(idx) {
				continue
			}

			err = sg.recursiveFillVars(doneVars)
			if err != nil {
				return nil, err
			}
			hasExecuted[idx] = true
			numQueriesDone++
			idxList = append(idxList, idx)
			if sg.Params.Alias == "shortest" {
				// We allow only one shortest path block per query.
				go func() {
					shortestSg, err = ShortestPath(ctx, sg)
					errChan <- err
				}()
			} else if sg.Params.Alias == "recurse" {
				go func() {
					errChan <- Recurse(ctx, sg)
				}()
			} else {
				go ProcessGraph(ctx, sg, nil, errChan)
			}
			x.Trace(ctx, "Graph processed")
		}

		// Wait for the execution that was started in this iteration.
		for i := 0; i < len(idxList); i++ {
			select {
			case err := <-errChan:
				if err != nil {
					x.TraceError(ctx, x.Wrapf(err, "Error while processing Query"))
					return nil, err
				}
			case <-ctx.Done():
				x.TraceError(ctx, x.Wrapf(ctx.Err(), "Context done before full execution"))
				return nil, ctx.Err()
			}
		}

		// If the executed subgraph had some variable defined in it, Populate it in the map.
		for _, idx := range idxList {
			sg := sgl[idx]
			isCascade := sg.Params.Cascade || shouldCascade(res, idx)
			var sgPath []*SubGraph
			err = populateVarMap(sg, doneVars, isCascade, sgPath)
			if err != nil {
				return nil, err
			}
			err = sg.populatePostAggregation(doneVars, nil)
			if err != nil {
				return nil, err
			}
		}
	}

	// Ensure all the queries are executed.
	for _, it := range hasExecuted {
		if !it {
			return nil, x.Errorf("Query couldn't be executed")
		}
	}
	l.Processing += time.Since(execStart)

	// If we had a shortestPath SG, append it to the result.
	if shortestSg != nil {
		sgl = append(sgl, shortestSg)
	}
	return sgl, nil
}

// shouldCascade returns true if the query block is not self depenedent and we should
// remove the uids from the bottom up if the children are empty.
func shouldCascade(res gql.Result, idx int) bool {
	if res.Query[idx].Attr == "shortest" {
		return false
	}

	if len(res.QueryVars[idx].Defines) == 0 {
		return false
	}
	for _, def := range res.QueryVars[idx].Defines {
		for _, need := range res.QueryVars[idx].Needs {
			if def == need {
				return false
			}
		}
	}
	return true
}

func populateVarMap(sg *SubGraph, doneVars map[string]values, isCascade bool,
	sgPath []*SubGraph) error {
	if sg.DestUIDs == nil || sg.IsGroupBy() {
		return nil
	}
	out := make([]uint64, 0, len(sg.DestUIDs.Uids))
	if sg.Params.Alias == "shortest" {
		goto AssignStep
	}

	for _, child := range sg.Children {
		sgPath = append(sgPath, sg) // Add the current node to path
		populateVarMap(child, doneVars, isCascade, sgPath)
		sgPath = sgPath[:len(sgPath)-1] // Backtrack
		if !isCascade {
			continue
		}

		// Intersect the UidMatrix with the DestUids as some UIDs might have been removed
		// by other operations. So we need to apply it on the UidMatrix.
		for _, l := range child.uidMatrix {
			if child.Params.Order != "" {
				// We can't do intersection directly as the list is not sorted by UIDs.
				// So do filter.
				algo.ApplyFilter(l, func(uid uint64, idx int) bool {
					i := algo.IndexOf(child.DestUIDs, uid) // Binary search.
					if i >= 0 {
						return true
					}
					return false
				})
			} else {
				// If we didn't order on UIDmatrix, it'll be sorted.
				algo.IntersectWith(l, child.DestUIDs, l)
			}
		}
	}

	if !isCascade {
		goto AssignStep
	}

	// Filter out UIDs that don't have atleast one UID in every child.
	for i, uid := range sg.DestUIDs.Uids {
		var exclude bool
		for _, child := range sg.Children {
			// If the length of child UID list is zero and it has no valid value, then the
			// current UID should be removed from this level.
			if !child.IsInternal() && (len(child.values) <= i || len(child.values[i].Val) == 0) && (len(child.counts) <= i) &&
				(len(child.uidMatrix) <= i || len(child.uidMatrix[i].Uids) == 0) {
				exclude = true
				break
			}
		}
		if !exclude {
			out = append(out, uid)
		}
	}
	// Note the we can't overwrite DestUids, as it'd also modify the SrcUids of
	// next level and the mapping from SrcUids to uidMatrix would be lost.
	sg.DestUIDs = &protos.List{out}

AssignStep:
	return sg.assignVars(doneVars, sgPath)
}

func (sg *SubGraph) assignVars(doneVars map[string]values, sgPath []*SubGraph) error {
	if doneVars == nil || (sg.Params.Var == "" && sg.Params.FacetVar == nil) {
		return nil
	}

	if sg.Params.Var != "" {
		if sg.IsListNode() {
			// This is a predicates list.
			doneVars[sg.Params.Var] = values{
				strList: sg.values,
				path:    sgPath,
			}
		} else if len(sg.DestUIDs.Uids) != 0 {
			// This implies it is a entity variable.
			doneVars[sg.Params.Var] = values{
				uids: sg.DestUIDs,
				path: sgPath,
			}
		} else if len(sg.counts) != 0 {
			// This implies it is a value variable.
			doneVars[sg.Params.Var] = values{
				vals: make(map[uint64]types.Val),
				path: sgPath[:len(sgPath)-1],
			}
			for idx, uid := range sg.SrcUIDs.Uids {
				val := types.Val{
					Tid:   types.IntID,
					Value: int64(sg.counts[idx]),
				}
				doneVars[sg.Params.Var].vals[uid] = val
			}
		} else if len(sg.values) != 0 && sg.SrcUIDs != nil && len(sgPath) != 0 {
			// This implies it is a value variable.
			// NOTE: Value variables cannot be defined and used in the same query block. so
			// checking len(sgPath) is okay.
			doneVars[sg.Params.Var] = values{
				vals: make(map[uint64]types.Val),
				path: sgPath[:len(sgPath)-1],
			}
			for idx, uid := range sg.SrcUIDs.Uids {
				val, err := convertWithBestEffort(sg.values[idx], sg.Attr)
				if err != nil {
					continue
				}
				doneVars[sg.Params.Var].vals[uid] = val
			}
		} else {
			// Insert a empty entry to keep the dependency happy.
			doneVars[sg.Params.Var] = values{
				path: sgPath,
			}
		}
	}

	if sg.Params.FacetVar != nil && sg.Params.Facet != nil {
		sgPath = append(sgPath, sg)
		defer func() {
			sgPath = sgPath[:len(sgPath)-1] // Backtrack
		}()

		for _, it := range sg.Params.Facet.Keys {
			fvar, ok := sg.Params.FacetVar[it]
			if !ok {
				continue
			}
			doneVars[fvar] = values{
				vals: make(map[uint64]types.Val),
				path: sgPath,
			}
		}

		if len(sg.facetsMatrix) == 0 {
			return nil
		}

		// Note: We ignore the facets if its a value edge as we can't
		// attach the value to any node.
		for i, uids := range sg.uidMatrix {
			for j, uid := range uids.Uids {
				facet := sg.facetsMatrix[i].FacetsList[j]
				for _, f := range facet.Facets {
					fvar, ok := sg.Params.FacetVar[f.Key]
					if ok {
						if pVal, ok := doneVars[fvar].vals[uid]; !ok {
							doneVars[fvar].vals[uid] = facets.ValFor(f)
						} else {
							// If the value is int/float we add them up. Else we throw an error as
							// many to one maps are not allowed for other types.
							nVal := facets.ValFor(f)
							if nVal.Tid != types.IntID && nVal.Tid != types.FloatID {
								return x.Errorf("Repeated id with non int/float value for facet var encountered.")
							}
							ag := aggregator{name: "sum"}
							ag.Apply(pVal)
							ag.Apply(nVal)
							fVal, err := ag.Value()
							if err != nil {
								continue
							}
							doneVars[fvar].vals[uid] = fVal
						}
					}
				}
			}
		}
	}
	return nil
}

func (sg *SubGraph) recursiveFillVars(doneVars map[string]values) error {
	err := sg.fillVars(doneVars)
	if err != nil {
		return err
	}
	for _, child := range sg.Children {
		err = child.recursiveFillVars(doneVars)
		if err != nil {
			return err
		}
	}
	for _, fchild := range sg.Filters {
		err = fchild.recursiveFillVars(doneVars)
		if err != nil {
			return err
		}
	}
	return nil
}

func (sg *SubGraph) fillVars(mp map[string]values) error {
	lists := make([]*protos.List, 0, 3)
	for _, v := range sg.Params.NeedsVar {
		if l, ok := mp[v.Name]; ok {
			if (v.Typ == gql.ANY_VAR || v.Typ == gql.LIST_VAR) && l.strList != nil {
				sg.ExpandPreds = l.strList
			} else if (v.Typ == gql.ANY_VAR || v.Typ == gql.UID_VAR) && l.uids != nil {
				lists = append(lists, l.uids)
			} else if (v.Typ == gql.ANY_VAR || v.Typ == gql.VALUE_VAR) && len(l.vals) != 0 {
				// This should happened only once.
				sg.Params.uidToVal = l.vals
			} else if len(l.vals) != 0 && (v.Typ == gql.ANY_VAR || v.Typ == gql.UID_VAR) {
				// Derive the UID list from value var.
				uids := make([]uint64, 0, len(l.vals))
				for k := range l.vals {
					uids = append(uids, k)
				}
				sort.Slice(uids, func(i, j int) bool {
					return uids[i] < uids[j]
				})
				lists = append(lists, &protos.List{uids})
			} else if len(l.vals) != 0 || l.uids != nil {
				return x.Errorf("Wrong variable type encountered for var(%v) %v.", v.Name, v.Typ)
			}
		}
	}
	lists = append(lists, sg.DestUIDs)
	sg.DestUIDs = algo.MergeSorted(lists)
	return nil
}

// ProcessGraph processes the SubGraph instance accumulating result for the query
// from different instances. Note: taskQuery is nil for root node.
func ProcessGraph(ctx context.Context, sg, parent *SubGraph, rch chan error) {
	var err error
	if parent == nil && len(sg.SrcFunc) == 0 {
		// I'm root and I'm using some varaible that has been populated.
		// Retain the actual order in uidMatrix. But sort the destUids.
		if sg.SrcUIDs != nil && len(sg.SrcUIDs.Uids) != 0 {
			// I am root. I don't have any function to execute, and my
			// result has been prepared for me already by list passed by the user.
			// uidmatrix retains the order. SrcUids are sorted (in newGraph).
			sg.DestUIDs = sg.SrcUIDs
		} else {
			// Populated variable.
			o := make([]uint64, len(sg.DestUIDs.Uids))
			copy(o, sg.DestUIDs.Uids)
			sg.uidMatrix = []*protos.List{{o}}
			sort.Slice(sg.DestUIDs.Uids, func(i, j int) bool { return sg.DestUIDs.Uids[i] < sg.DestUIDs.Uids[j] })
		}
	} else if len(sg.Attr) == 0 {
		// If we have a filter SubGraph which only contains an operator,
		// it won't have any attribute to work on.
		// This is to allow providing SrcUIDs to the filter children.
		sg.DestUIDs = sg.SrcUIDs
	} else {
		if len(sg.SrcFunc) > 0 && sg.SrcFunc[0] == "var" {
			// If its a var() filter, we just have to intersect the SrcUIDs with DestUIDs
			// and return.
			sg.fillVars(sg.Params.ParentVars)
			algo.IntersectWith(sg.DestUIDs, sg.SrcUIDs, sg.DestUIDs)
			rch <- nil
			return
		}

		taskQuery := createTaskQuery(sg)
		result, err := worker.ProcessTaskOverNetwork(ctx, taskQuery)
		if err != nil {
			x.TraceError(ctx, x.Wrapf(err, "Error while processing task"))
			rch <- err
			return
		}

		if sg.Attr == "_predicate_" {
			sg.Params.isListNode = true
		}
		sg.uidMatrix = result.UidMatrix
		sg.values = result.Values
		sg.facetsMatrix = result.FacetMatrix
		if len(sg.values) > 0 {
			v := sg.values[0]
			x.Trace(ctx, "Sample value for attr: %v Val: %v", sg.Attr, string(v.Val))
		}
		sg.counts = result.Counts

		if sg.Params.DoCount && len(sg.Filters) == 0 {
			// If there is a filter, we need to do more work to get the actual count.
			x.Trace(ctx, "Zero uids. Only count requested")
			rch <- nil
			return
		}

		if result.IntersectDest {
			sg.DestUIDs = algo.IntersectSorted(result.UidMatrix)
		} else {
			sg.DestUIDs = algo.MergeSorted(result.UidMatrix)
		}

		if parent == nil {
			// I'm root. We reach here if root had a function.
			sg.uidMatrix = []*protos.List{sg.DestUIDs}
		}
	}

	if sg.DestUIDs == nil || len(sg.DestUIDs.Uids) == 0 {
		// Looks like we're done here. Be careful with nil srcUIDs!
		x.Trace(ctx, "Zero uids for %q. Num attr children: %v", sg.Attr, len(sg.Children))
		out := sg.Children[:0]
		for _, child := range sg.Children {
			if child.IsInternal() && child.Attr == "expand" {
				continue
			}
			out = append(out, child)
		}
		sg.Children = out // Remove any expand nodes we might have added.
		rch <- nil
		return
	}

	// Run filters if any.
	if len(sg.Filters) > 0 {
		// Run all filters in parallel.
		filterChan := make(chan error, len(sg.Filters))
		for _, filter := range sg.Filters {
			filter.SrcUIDs = sg.DestUIDs
			filter.Params.ParentVars = sg.Params.ParentVars // Pass to the child.
			go ProcessGraph(ctx, filter, sg, filterChan)
		}

		for range sg.Filters {
			select {
			case err = <-filterChan:
				if err != nil {
					x.TraceError(ctx, x.Wrapf(err, "Error while processing filter task"))
					rch <- err
					return
				}

			case <-ctx.Done():
				x.TraceError(ctx, x.Wrapf(ctx.Err(), "Context done before full execution"))
				rch <- ctx.Err()
				return
			}
		}

		// Now apply the results from filter.
		var lists []*protos.List
		for _, filter := range sg.Filters {
			lists = append(lists, filter.DestUIDs)
		}
		if sg.FilterOp == "or" {
			sg.DestUIDs = algo.MergeSorted(lists)
		} else if sg.FilterOp == "not" {
			x.AssertTrue(len(sg.Filters) == 1)
			algo.Difference(sg.DestUIDs, sg.Filters[0].DestUIDs)
		} else {
			sg.DestUIDs = algo.IntersectSorted(lists)
		}
	}

	if len(sg.Params.Order) == 0 {
		// There is no ordering. Just apply pagination and return.
		if err = sg.applyPagination(ctx); err != nil {
			rch <- err
			return
		}
	} else {
		// If we are asked for count, we don't need to change the order of results.
		if !sg.Params.DoCount {
			// We need to sort first before pagination.
			if err = sg.applyOrderAndPagination(ctx); err != nil {
				rch <- err
				return
			}
		}
	}

	// We store any variable defined by this node in the map and pass it on
	// to the children which might depend on it.
	sg.assignVars(sg.Params.ParentVars, []*SubGraph{})

	// Here we consider handling count with filtering. We do this after
	// pagination because otherwise, we need to do the count with pagination
	// taken into account. For example, a PL might have only 50 entries but the
	// user wants to skip 100 entries and return 10 entries. In this case, you
	// should return a count of 0, not 10.
	// take care of the order
	if sg.Params.DoCount {
		x.AssertTrue(len(sg.Filters) > 0)
		sg.counts = make([]uint32, len(sg.uidMatrix))
		for i, ul := range sg.uidMatrix {
			// A possible optimization is to return the size of the intersection
			// without forming the intersection.
			algo.IntersectWith(ul, sg.DestUIDs, ul)
			sg.counts[i] = uint32(len(ul.Uids))
		}
		rch <- nil
		return
	}

	var out []*SubGraph
	for i := 0; i < len(sg.Children); i++ {
		child := sg.Children[i]

		if child.Params.Expand != "" {
			if child.Params.Expand == "_all_" {
				// Get the predicate list for expansion. Otherwise we already
				// have the list populated.
				child.ExpandPreds, err = GetNodePredicates(ctx, sg.DestUIDs)
				if err != nil {
					rch <- err
					return
				}
			}

			for _, v := range child.ExpandPreds {
				temp := new(SubGraph)
				*temp = *child
				temp.Params.isInternal = false
				temp.Params.Expand = ""
				if v.ValType != int32(types.StringID) {
					rch <- x.Errorf("Expected a string type")
					return
				}
				temp.Attr = string(v.Val)
				for _, ch := range sg.Children {
					if ch.isSimilar(temp) {
						rch <- x.Errorf("Repeated subgraph while using expand()")
						return
					}
				}
				out = append(out, temp)
			}
		} else {
			out = append(out, child)
			continue
		}
	}
	sg.Children = out

	if sg.IsGroupBy() {
		// Add the attrs required by groupby nodes
		for _, attr := range sg.Params.groupbyAttrs {
			sg.Children = append(sg.Children, &SubGraph{
				Attr: attr,
				Params: params{
					ignoreResult: true,
				},
			})
		}
	}

	childChan := make(chan error, len(sg.Children))
	for i := 0; i < len(sg.Children); i++ {
		child := sg.Children[i]
		child.Params.ParentVars = sg.Params.ParentVars // Pass to the child.
		child.SrcUIDs = sg.DestUIDs                    // Make the connection.
		if child.IsInternal() {
			// We dont have to execute these nodes.
			continue
		}
		go ProcessGraph(ctx, child, sg, childChan)
	}

	// Now get all the results back.
	for _, child := range sg.Children {
		if child.IsInternal() {
			continue
		}
		select {
		case err = <-childChan:
			if err != nil {
				x.TraceError(ctx, x.Wrapf(err, "Error while processing child task"))
				rch <- err
				return
			}
		case <-ctx.Done():
			x.TraceError(ctx, x.Wrapf(ctx.Err(), "Context done before full execution"))
			rch <- ctx.Err()
			return
		}
	}
	rch <- nil
}

// applyWindow applies windowing to sg.sorted.
func (sg *SubGraph) applyPagination(ctx context.Context) error {
	params := sg.Params

	if params.Count == 0 && params.Offset == 0 { // No pagination.
		return nil
	}
	for i := 0; i < len(sg.uidMatrix); i++ {
		algo.IntersectWith(sg.uidMatrix[i], sg.DestUIDs, sg.uidMatrix[i])
		start, end := x.PageRange(sg.Params.Count, sg.Params.Offset, len(sg.uidMatrix[i].Uids))
		sg.uidMatrix[i].Uids = sg.uidMatrix[i].Uids[start:end]
	}
	// Re-merge the UID matrix.
	sg.DestUIDs = algo.MergeSorted(sg.uidMatrix)
	return nil
}

// applyOrderAndPagination orders each posting list by a given attribute
// before applying pagination.
func (sg *SubGraph) applyOrderAndPagination(ctx context.Context) error {
	if len(sg.Params.Order) == 0 {
		return nil
	}
	if sg.Params.Count == 0 {
		// Only retrieve up to 1000 results by default.
		sg.Params.Count = 1000
	}

	for i := 0; i < len(sg.uidMatrix); i++ {
		algo.IntersectWith(sg.uidMatrix[i], sg.DestUIDs, sg.uidMatrix[i])
	}

	for _, it := range sg.Params.NeedsVar {
		if it.Name == sg.Params.Order {
			// If the Order name is same as var name, we sort using that variable.
			return sg.sortAndPaginateUsingVar(ctx)
		}
	}

	sort := &protos.SortMessage{
		Attr:      sg.Params.Order,
		Langs:     sg.Params.Langs,
		UidMatrix: sg.uidMatrix,
		Offset:    int32(sg.Params.Offset),
		Count:     int32(sg.Params.Count),
		Desc:      sg.Params.OrderDesc,
	}
	result, err := worker.SortOverNetwork(ctx, sort)
	if err != nil {
		return err
	}

	x.AssertTrue(len(result.UidMatrix) == len(sg.uidMatrix))
	sg.uidMatrix = result.GetUidMatrix()

	// Update the destUids as we might have removed some UIDs.
	sg.updateDestUids(ctx)
	return nil
}

func (sg *SubGraph) updateDestUids(ctx context.Context) {
	// Update sg.destUID. Iterate over the UID matrix (which is not sorted by
	// UID). For each element in UID matrix, we do a binary search in the
	// current destUID and mark it. Then we scan over this bool array and
	// rebuild destUIDs.
	included := make([]bool, len(sg.DestUIDs.Uids))
	for _, ul := range sg.uidMatrix {
		for _, uid := range ul.Uids {
			idx := algo.IndexOf(sg.DestUIDs, uid) // Binary search.
			if idx >= 0 {
				included[idx] = true
			}
		}
	}
	algo.ApplyFilter(sg.DestUIDs,
		func(uid uint64, idx int) bool { return included[idx] })
}

func (sg *SubGraph) sortAndPaginateUsingVar(ctx context.Context) error {
	if sg.Params.uidToVal == nil {
		return nil
	}
	for i := 0; i < len(sg.uidMatrix); i++ {
		ul := sg.uidMatrix[i]
		uids := make([]uint64, 0, len(ul.Uids))
		values := make([]types.Val, 0, len(ul.Uids))
		for _, uid := range ul.Uids {
			v, ok := sg.Params.uidToVal[uid]
			if !ok {
				// We skip the UIDs which don't have a value.
				continue
			}
			values = append(values, v)
			uids = append(uids, uid)
		}
		if len(values) == 0 {
			continue
		}
		types.Sort(values, &protos.List{uids}, sg.Params.OrderDesc)
		sg.uidMatrix[i].Uids = uids
	}

	if sg.Params.Count != 0 || sg.Params.Offset != 0 {
		// Apply the pagination.
		for i := 0; i < len(sg.uidMatrix); i++ {
			start, end := x.PageRange(sg.Params.Count, sg.Params.Offset, len(sg.uidMatrix[i].Uids))
			sg.uidMatrix[i].Uids = sg.uidMatrix[i].Uids[start:end]
		}
	}

	// Update the destUids as we might have removed some UIDs.
	sg.updateDestUids(ctx)
	return nil
}

// isValidArg checks if arg passed is valid keyword.
func isValidArg(a string) bool {
	switch a {
	case "from", "to", "orderasc", "orderdesc", "first", "offset", "after", "depth":
		return true
	}
	return false
}

// isValidFuncName checks if fn passed is valid keyword.
func isValidFuncName(f string) bool {
	switch f {
	case "anyofterms", "allofterms", "var", "regexp", "anyoftext", "alloftext":
		return true
	}
	return isCompareFn(f) || types.IsGeoFunc(f)
}

func isCompareFn(f string) bool {
	switch f {
	case "le", "ge", "lt", "gt", "eq":
		return true
	}
	return false
}

func isAggregatorFn(f string) bool {
	switch f {
	case "min", "max", "sum", "avg":
		return true
	}
	return false
}

func GetNodePredicates(ctx context.Context, uids *protos.List) ([]*protos.TaskValue, error) {
	temp := new(SubGraph)
	temp.Attr = "_predicate_"
	temp.SrcUIDs = uids
	temp.Params.isListNode = true
	taskQuery := createTaskQuery(temp)
	result, err := worker.ProcessTaskOverNetwork(ctx, taskQuery)
	if err != nil {
		return nil, err
	}
	return result.Values, nil
}<|MERGE_RESOLUTION|>--- conflicted
+++ resolved
@@ -891,12 +891,8 @@
 type values struct {
 	uids    *protos.List
 	vals    map[uint64]types.Val
-<<<<<<< HEAD
-	strList []*taskp.Value
 	path    []*SubGraph // This stores the subgraph path from root to var definition.
-=======
 	strList []*protos.TaskValue
->>>>>>> 350209fb
 }
 
 func evalLevelAgg(doneVars map[string]values, sg, parent *SubGraph) (mp map[uint64]types.Val,
