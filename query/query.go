/*
 * Copyright 2015 DGraph Labs, Inc.
 *
 * Licensed under the Apache License, Version 2.0 (the "License");
 * you may not use this file except in compliance with the License.
 * You may obtain a copy of the License at
 *
 * 		http://www.apache.org/licenses/LICENSE-2.0
 *
 * Unless required by applicable law or agreed to in writing, software
 * distributed under the License is distributed on an "AS IS" BASIS,
 * WITHOUT WARRANTIES OR CONDITIONS OF ANY KIND, either express or implied.
 * See the License for the specific language governing permissions and
 * limitations under the License.
 */

package query

import (
	"bytes"
	"context"
	"encoding/json"
	"errors"
	"fmt"
	"log"
	"strconv"
	"strings"
	"sync"
	"time"

	farm "github.com/dgryski/go-farm"
	"github.com/google/flatbuffers/go"

	"github.com/dgraph-io/dgraph/algo"
	"github.com/dgraph-io/dgraph/gql"
	"github.com/dgraph-io/dgraph/query/graph"
	"github.com/dgraph-io/dgraph/schema"
	"github.com/dgraph-io/dgraph/task"
	"github.com/dgraph-io/dgraph/tok"
	"github.com/dgraph-io/dgraph/types"
	"github.com/dgraph-io/dgraph/worker"
	"github.com/dgraph-io/dgraph/x"
)

/*
 * QUERY:
 * Let's take this query from GraphQL as example:
 * {
 *   me {
 *     id
 *     firstName
 *     lastName
 *     birthday {
 *       month
 *       day
 *     }
 *     friends {
 *       name
 *     }
 *   }
 * }
 *
 * REPRESENTATION:
 * This would be represented in SubGraph format internally, as such:
 * SubGraph [result uid = me]
 *    |
 *  Children
 *    |
 *    --> SubGraph [Attr = "xid"]
 *    --> SubGraph [Attr = "firstName"]
 *    --> SubGraph [Attr = "lastName"]
 *    --> SubGraph [Attr = "birthday"]
 *           |
 *         Children
 *           |
 *           --> SubGraph [Attr = "month"]
 *           --> SubGraph [Attr = "day"]
 *    --> SubGraph [Attr = "friends"]
 *           |
 *         Children
 *           |
 *           --> SubGraph [Attr = "name"]
 *
 * ALGORITHM:
 * This is a rough and simple algorithm of how to process this SubGraph query
 * and populate the results:
 *
 * For a given entity, a new SubGraph can be started off with NewGraph(id).
 * Given a SubGraph, is the Query field empty? [Step a]
 *   - If no, run (or send it to server serving the attribute) query
 *     and populate result.
 * Iterate over children and copy Result Uids to child Query Uids.
 *     Set Attr. Then for each child, use goroutine to run Step:a.
 * Wait for goroutines to finish.
 * Return errors, if any.
 */

// Latency is used to keep track of the latency involved in parsing and processing
// the query. It also contains information about the time it took to convert the
// result into a format(JSON/Protocol Buffer) that the client expects.
type Latency struct {
	Start          time.Time     `json:"-"`
	Parsing        time.Duration `json:"query_parsing"`
	Processing     time.Duration `json:"processing"`
	Json           time.Duration `json:"json_conversion"`
	ProtocolBuffer time.Duration `json:"pb_conversion"`
}

// ToMap converts the latency object to a map.
func (l *Latency) ToMap() map[string]string {
	m := make(map[string]string)
	j := time.Since(l.Start) - l.Processing - l.Parsing
	m["parsing"] = l.Parsing.String()
	m["processing"] = l.Processing.String()
	m["json"] = j.String()
	m["total"] = time.Since(l.Start).String()
	return m
}

type params struct {
	AttrType types.Type
	Alias    string
	Count    int
	Offset   int
	AfterUID uint64
	GetCount uint16
	GetUID   bool
	Order    string
	isDebug  bool
}

// SubGraph is the way to represent data internally. It contains both the
// query and the response. Once generated, this can then be encoded to other
// client convenient formats, like GraphQL / JSON.
type SubGraph struct {
	Attr      string
	Children  []*SubGraph
	Params    params
	Filter    *gql.FilterTree
	counts    []uint32
	values    []*task.Value
	uidMatrix []*algo.UIDList // TODO: This will be replaced with task.UIDList.

	// SrcUIDs is a list of unique source UIDs. They are always copies of destUIDs
	// of parent nodes in GraphQL structure.
	SrcUIDs *algo.UIDList
	SrcFunc []string

	// destUIDs is a list of destination UIDs, after applying filters, pagination.
	DestUIDs *algo.UIDList
}

// getValue gets the value from the task.
func getValue(tv *task.Value) (types.Value, error) {
	vType := tv.ValType
	valBytes := tv.Val
	val := types.ValueForType(types.TypeID(vType))
	if val == nil {
		return nil, x.Errorf("Invalid type: %v", vType)
	}
	if err := val.UnmarshalBinary(valBytes); err != nil {
		return nil, err
	}
	return val, nil
}

var nodePool = sync.Pool{
	New: func() interface{} {
		return &graph.Node{}
	},
}

var nodeCh chan *graph.Node

func release() {
	for n := range nodeCh {
		// In case of mutations, n is nil
		if n == nil {
			continue
		}
		for i := 0; i < len(n.Children); i++ {
			nodeCh <- n.Children[i]
		}
		*n = graph.Node{}
		nodePool.Put(n)
	}
}

func init() {
	nodeCh = make(chan *graph.Node, 1000)
	go release()
}

// This method gets the values and children for a subgraph.
func (sg *SubGraph) preTraverse(uid uint64, dst outputNode) error {
	invalidUids := make(map[uint64]bool)
	// We go through all predicate children of the subgraph.
	for _, pc := range sg.Children {
		idx := pc.SrcUIDs.IndexOf(uid)
		x.AssertTruef(idx >= 0, "Attribute with uid not found in child Query uids")
		ul := pc.uidMatrix[idx]

		if len(pc.counts) > 0 {
			c := types.Int32(pc.counts[idx])
			uc := dst.New(pc.Attr)
			uc.AddValue("_count_", &c)
			dst.AddChild(pc.Attr, uc)
		} else if ul.Size() > 0 || len(pc.Children) > 0 {
			// We create as many predicate entity children as the length of uids for
			// this predicate.
			for i := 0; i < ul.Size(); i++ {
				uid := ul.Get(i)
				if invalidUids[uid] {
					continue
				}
				uc := dst.New(pc.Attr)
				if sg.Params.GetUID || sg.Params.isDebug {
					uc.SetUID(uid)
				}
				if rerr := pc.preTraverse(uid, uc); rerr != nil {
					if rerr.Error() == "_INV_" {
						invalidUids[uid] = true
						continue // next UID.
					}
					// Some other error.
					log.Printf("Error while traversal: %v", rerr)
					return rerr
				}
				dst.AddChild(pc.Attr, uc)
			}
		} else {
			tv := pc.values[idx]
			v, err := getValue(tv)
			if err != nil {
				return err
			}

			if pc.Attr == "_xid_" {
				txt, err := v.MarshalText()
				if err != nil {
					return err
				}
				dst.SetXID(string(txt))
			} else if pc.Attr == "_uid_" {
				dst.SetUID(uid)
			} else {
				globalType := schema.TypeOf(pc.Attr)
				schemaType := pc.Params.AttrType
				sv := v
				if schemaType != nil {
					// Do type checking on response values
					if !schemaType.IsScalar() {
						return x.Errorf("Unknown Scalar:%v. Leaf predicate:'%v' must be"+
							" one of the scalar types defined in the schema.", pc.Params.AttrType, pc.Attr)
					}
					st := schemaType.(types.Scalar)
					// Convert to schema type.
					sv, err = st.Convert(v)
					if bytes.Equal(tv.Val, nil) || err != nil {
						// skip values that don't convert.
						return x.Errorf("_INV_")
					}
				} else if globalType != nil {
					// Try to coerce types if this is an optional scalar outside an
					// object definition.
					if !globalType.IsScalar() {
						return x.Errorf("Leaf predicate:'%v' must be a scalar.", pc.Attr)
					}
					gt := globalType.(types.Scalar)
					// Convert to schema type.
					sv, err = gt.Convert(v)
					if bytes.Equal(tv.Val, nil) || err != nil {
						continue
					}
				}
				dst.AddValue(pc.Attr, sv)
			}
		}
	}
	return nil
}

func createProperty(prop string, v types.Value) *graph.Property {
	pval := toProtoValue(v)
	return &graph.Property{Prop: prop, Value: pval}
}

func isPresent(list []string, str string) bool {
	for _, v := range list {
		if v == str {
			return true
		}
	}
	return false
}

func treeCopy(ctx context.Context, gq *gql.GraphQuery, sg *SubGraph) error {
	// Typically you act on the current node, and leave recursion to deal with
	// children. But, in this case, we don't want to muck with the current
	// node, because of the way we're dealing with the root node.
	// So, we work on the children, and then recurse for grand children.

	var scalars []string
	// Add scalar children nodes based on schema
	if obj, ok := sg.Params.AttrType.(types.Object); ok {
		// Add scalar fields in the level to children
		list := schema.ScalarList(obj.Name)
		for _, it := range list {
			args := params{
				AttrType: it.Typ,
				isDebug:  sg.Params.isDebug,
			}
			dst := &SubGraph{
				Attr:   it.Field,
				Params: args,
			}
			sg.Children = append(sg.Children, dst)
			scalars = append(scalars, it.Field)
		}
	}

	for _, gchild := range gq.Children {
		if isPresent(scalars, gchild.Attr) {
			continue
		}
		if gchild.Attr == "_count_" {
			if len(gq.Children) > 1 {
				return errors.New("Cannot have other attributes with count")
			}
			if gchild.Children != nil {
				return errors.New("Count cannot have other attributes")
			}
			sg.Params.GetCount = 1
			break
		}
		if gchild.Attr == "_uid_" {
			sg.Params.GetUID = true
		}

		// Determine the type of current node.
		var attrType types.Type
		if sg.Params.AttrType != nil {
			if objType, ok := sg.Params.AttrType.(types.Object); ok {
				attrType = schema.TypeOf(objType.Fields[gchild.Attr])
			}
		} else {
			// Child is explicitly specified as some type.
			if objType := schema.TypeOf(gchild.Attr); objType != nil {
				if o, ok := objType.(types.Object); ok && o.Name == gchild.Attr {
					attrType = objType
				}
			}
		}
		args := params{
			AttrType: attrType,
			Alias:    gchild.Alias,
			isDebug:  sg.Params.isDebug,
		}
		dst := &SubGraph{
			Attr:   gchild.Attr,
			Params: args,
			Filter: gchild.Filter,
		}
		if v, ok := gchild.Args["offset"]; ok {
			offset, err := strconv.ParseInt(v, 0, 32)
			if err != nil {
				return err
			}
			dst.Params.Offset = int(offset)
		}
		if v, ok := gchild.Args["after"]; ok {
			after, err := strconv.ParseUint(v, 0, 64)
			if err != nil {
				return err
			}
			dst.Params.AfterUID = uint64(after)
		}
		if v, ok := gchild.Args["first"]; ok {
			first, err := strconv.ParseInt(v, 0, 32)
			if err != nil {
				return err
			}
			dst.Params.Count = int(first)
		}
		if v, ok := gchild.Args["order"]; ok {
			dst.Params.Order = v
		}
		sg.Children = append(sg.Children, dst)
		err := treeCopy(ctx, gchild, dst)
		if err != nil {
			return err
		}
	}
	return nil
}

// ToSubGraph converts the GraphQuery into the internal SubGraph instance type.
func ToSubGraph(ctx context.Context, gq *gql.GraphQuery) (*SubGraph, error) {
	sg, err := newGraph(ctx, gq)
	if err != nil {
		return nil, err
	}
	err = treeCopy(ctx, gq, sg)
	return sg, err
}

// newGraph returns the SubGraph and its task query.
func newGraph(ctx context.Context, gq *gql.GraphQuery) (*SubGraph, error) {
	euid, exid := gq.UID, gq.XID
	// This would set the Result field in SubGraph,
	// and populate the children for attributes.
	if len(exid) > 0 {
		x.AssertTruef(!strings.HasPrefix(exid, "_new_:"), "Query shouldn't contain _new_")
		euid = farm.Fingerprint64([]byte(exid))
		x.Trace(ctx, "Xid: %v Uid: %v", exid, euid)
	}

	if euid == 0 && gq.Gen == nil {
		err := x.Errorf("Invalid query, query internal id is zero and generator is nil")
		x.TraceError(ctx, err)
		return nil, err
	}

	// sg is to be returned.
	args := params{
		AttrType: schema.TypeOf(gq.Attr),
		isDebug:  gq.Attr == "debug",
	}

	sg := &SubGraph{
		Attr:   gq.Attr,
		Params: args,
		Filter: gq.Filter,
	}
	if gq.Gen != nil {
<<<<<<< HEAD
		sg.Attr = gq.Gen.FuncArgs[0]
		sg.SrcFunc = append(sg.SrcFunc, gq.Gen.FuncName)
		sg.SrcFunc = append(sg.SrcFunc, gq.Gen.FuncArgs[1:]...)
	}
	if euid > 0 {
		sg.SrcUIDs = algo.NewUIDList([]uint64{euid})

		// TODO: We probably shouldn't need to do this.
		// Encode uid into result flatbuffer.
		b := flatbuffers.NewBuilder(0)
		uo := algo.NewUIDList([]uint64{euid}).AddTo(b)
		task.ResultStartUidmatrixVector(b, 1)
		b.PrependUOffsetT(uo)
		mo := b.EndVector(1)
		// Also need to add nil value to keep this consistent.
		vo := createNilValuesList(b, 1)

		task.ResultStart(b)
		task.ResultAddUidmatrix(b, mo)
		task.ResultAddValues(b, vo)
		// task.ResultAddCount(b, co)
		re := task.ResultEnd(b)
		b.Finish(re)
		sg.resultBuf = b.FinishedBytes()
=======
		err := sg.applyGenerator(ctx, gq.Gen)
		if err != nil {
			return nil, err
		}
	} else {
		// euid is the root UID.
		sg.SrcUIDs = algo.NewUIDList([]uint64{euid})
		sg.uidMatrix = []*algo.UIDList{algo.NewUIDList([]uint64{euid})}
>>>>>>> b0b49b81
	}
	sg.values = createNilValuesList(1)
	return sg, nil
}

func createNilValuesList(count int) []*task.Value {
	out := make([]*task.Value, count)
	for i := 0; i < count; i++ {
		out[i] = &task.Value{
			Val: x.Nilbyte,
		}
	}
	return out
}

// createTaskQuery generates the query buffer.
func createTaskQuery(sg *SubGraph, tokens []string, intersect *algo.UIDList) []byte {
	uids := sg.SrcUIDs
	x.AssertTrue(uids == nil || tokens == nil)

	b := flatbuffers.NewBuilder(0)
	var vend flatbuffers.UOffsetT
	if uids != nil {
		task.QueryStartUidsVector(b, uids.Size())
		for i := uids.Size() - 1; i >= 0; i-- {
			b.PrependUint64(uids.Get(i))
		}
		vend = b.EndVector(uids.Size())
	} else {
		offsets := make([]flatbuffers.UOffsetT, 0, len(tokens))
		for _, token := range tokens {
			offsets = append(offsets, b.CreateString(token))
		}
		task.QueryStartTokensVector(b, len(tokens))
		for i := len(tokens) - 1; i >= 0; i-- {
			b.PrependUOffsetT(offsets[i])
		}
		vend = b.EndVector(len(tokens))
	}

	var intersectOffset flatbuffers.UOffsetT
	if intersect != nil {
		x.AssertTrue(uids == nil)
		x.AssertTrue(len(tokens) > 0)
		intersectOffset = intersect.AddTo(b)
	}

	ao := b.CreateString(sg.Attr)
	task.QueryStart(b)
	task.QueryAddAttr(b, ao)
	if uids != nil {
		task.QueryAddUids(b, vend)
	} else {
		task.QueryAddTokens(b, vend)
	}
	if intersect != nil {
		task.QueryAddToIntersect(b, intersectOffset)
	}
	task.QueryAddCount(b, int32(sg.Params.Count))
	task.QueryAddOffset(b, int32(sg.Params.Offset))
	task.QueryAddAfterUid(b, sg.Params.AfterUID)
	task.QueryAddGetCount(b, sg.Params.GetCount)

	b.Finish(task.QueryEnd(b))
	return b.FinishedBytes()
}

func getTokens(term string) ([]string, error) {
	tokenizer, err := tok.NewTokenizer([]byte(term))
	if err != nil {
		return nil, x.Errorf("Could not create tokenizer: %v", term)
	}
	defer tokenizer.Destroy()
	return tokenizer.Tokens(), nil
}

// ProcessGraph processes the SubGraph instance accumulating result for the query
// from different instances. Note: taskQuery is nil for root node.
func ProcessGraph(ctx context.Context, sg, parent *SubGraph, rch chan error) {
	var err error
<<<<<<< HEAD
	var tokens []string
	var intersect *algo.UIDList
	var intersectDestination bool

	if len(sg.SrcFunc) > 0 {
		if len(sg.SrcFunc) < 2 {
			err = x.Errorf("Expected at least 2 arguments in function. Got: %v", sg.SrcFunc)
			x.TraceError(ctx, err)
=======
	if taskQuery != nil {
		data, err := worker.ProcessTaskOverNetwork(ctx, taskQuery)
		if err != nil {
			x.TraceError(ctx, x.Wrapf(err, "Error while processing task"))
>>>>>>> b0b49b81
			rch <- err
			return
		}
		var result task.Result
		// TODO: This unmarshal should be unncessary. Endpoint could return a
		// Result directly.
		if err = result.Unmarshal(data); err != nil {
			x.TraceError(ctx, x.Wrapf(err, "Error while unmarshalling task.Result"))
			rch <- err
			return
		}

<<<<<<< HEAD
		switch sg.SrcFunc[0] {
		case "anyof":
			// TODO: Why only one argument, why not multiple terms?
			tokens, err = getTokens(sg.SrcFunc[1])
			if err != nil {
				x.TraceError(ctx, x.Wrap(err))
				rch <- err
				return
			}
			if parent != nil {
				intersect = parent.DestUIDs
			}
			intersectDestination = false
			fallthrough
		case "allof":
			tokens, err = getTokens(sg.SrcFunc[1])
			if err != nil {
				x.TraceError(ctx, x.Wrap(err))
				rch <- err
				return
			}
			if parent != nil {
				intersect = parent.DestUIDs
			}
			intersectDestination = true
			// TODO: Handle geo filtering, using two steps in SubGraph.
		default:
			x.Fatalf("Unhandled function: %v", sg.SrcFunc)
		}
	}

	taskQuery := createTaskQuery(sg, tokens, intersect)
	sg.resultBuf, err = worker.ProcessTaskOverNetwork(ctx, taskQuery)
	if err != nil {
		x.TraceError(ctx, x.Wrapf(err, "Error while processing task"))
		rch <- err
		return
	}

	if sg.Values().ValuesLength() > 0 {
		var v task.Value
		if sg.Values().Values(&v, 0) {
			x.Trace(ctx, "Sample value for attr: %v Val: %v", sg.Attr, string(v.ValBytes()))
=======
		// TODO: Eventually we will get rid of algo.UIDList.
		sg.uidMatrix = make([]*algo.UIDList, len(result.GetUidMatrix()))
		for i, ul := range result.GetUidMatrix() {
			u := new(algo.UIDList)
			u.FromUints(ul.Uids)
			sg.uidMatrix[i] = u
>>>>>>> b0b49b81
		}

		sg.values = result.GetValues()
		if len(sg.values) > 0 {
			v := sg.values[0]
			x.Trace(ctx, "Sample value for attr: %v Val: %v", sg.Attr, string(v.Val))
		}

		sg.counts = result.Counts
	}

	if sg.Params.GetCount == 1 {
		x.Trace(ctx, "Zero uids. Only count requested")
		rch <- nil
		return
	}

<<<<<<< HEAD
	if intersectDestination {
		sg.DestUIDs = algo.IntersectLists(sg.UIDMatrix())
	} else {
		sg.DestUIDs = algo.MergeLists(sg.UIDMatrix())
	}

=======
	sg.DestUIDs = algo.MergeLists(sg.uidMatrix)
>>>>>>> b0b49b81
	if err != nil {
		x.TraceError(ctx, x.Wrapf(err, "Error while processing task"))
		rch <- err
		return
	}

	if sg.DestUIDs.Size() == 0 {
		// Looks like we're done here. Be careful with nil srcUIDs!
		x.Trace(ctx, "Zero uids. Num attr children: %v", len(sg.Children))
		rch <- nil
		return
	}

	// Apply filters if any.
	if err = sg.applyFilter(ctx); err != nil {
		rch <- err
		return
	}

	if len(sg.Params.Order) == 0 {
		// There is no ordering. Just apply pagination and return.
		if err = sg.applyPagination(ctx); err != nil {
			rch <- err
			return
		}
	} else {
		// We need to sort first before pagination.
		if err = sg.applyOrderAndPagination(ctx); err != nil {
			rch <- err
			return
		}
	}

	// First iterate over the value nodes and check for validity.
	childChan := make(chan error, len(sg.Children))
	for i := 0; i < len(sg.Children); i++ {
		child := sg.Children[i]
		child.SrcUIDs = sg.DestUIDs // Make the connection.
		go ProcessGraph(ctx, child, sg, childChan)
	}

	// Now get all the results back.
	for i := 0; i < len(sg.Children); i++ {
		select {
		case err = <-childChan:
			x.Trace(ctx, "Reply from child. Index: %v Attr: %v", i, sg.Children[i].Attr)
			if err != nil {
				x.TraceError(ctx, x.Wrapf(err, "Error while processing child task"))
				rch <- err
				return
			}
		case <-ctx.Done():
			x.TraceError(ctx, x.Wrapf(ctx.Err(), "Context done before full execution"))
			rch <- ctx.Err()
			return
		}
	}
<<<<<<< HEAD
	rch <- nil
}

=======

	// If all the child nodes are processed, return.
	if len(leftToProcess) == 0 {
		rch <- nil
		return
	}

	sgObj, ok := schema.TypeOf(sg.Attr).(types.Object)
	invalidUids := make(map[uint64]bool)
	// Check the results of the child and eliminate uids without all results.
	if ok {
		for _, node := range processed {
			if _, present := sgObj.Fields[node.Attr]; !present {
				continue
			}
			for i := 0; i < sg.DestUIDs.Size(); i++ {
				uid := sg.DestUIDs.Get(i)
				tv := node.values[i]
				valBytes := tv.Val
				v, err := getValue(tv)
				if err != nil || bytes.Equal(valBytes, nil) {
					// The value is not as requested in schema.
					invalidUids[uid] = true
					continue
				}

				// type assertion for scalar type values.
				if !node.Params.AttrType.IsScalar() {
					rch <- x.Errorf("Fatal mistakes in type.")
				}

				// Check if compatible with schema type.
				schemaType := node.Params.AttrType.(types.Scalar)
				if _, err = schemaType.Convert(v); err != nil {
					invalidUids[uid] = true
				}
			}
		}
	}

	// Filter out the invalid UIDs.
	sg.DestUIDs.ApplyFilter(func(uid uint64, idx int) bool {
		return !invalidUids[uid]
	})

	// Now process next level with valid UIDs.
	childChan = make(chan error, len(leftToProcess))
	for _, child := range leftToProcess {
		taskQuery := createTaskQuery(child, sg.DestUIDs, nil, nil)
		go ProcessGraph(ctx, child, taskQuery, childChan)
	}

	// Now get the results back.
	for i := 0; i < len(leftToProcess); i++ {
		select {
		case err = <-childChan:
			x.Trace(ctx, "Reply from child. Index: %v Attr: %v", i, sg.Children[i].Attr)
			if err != nil {
				x.Trace(ctx, "Error while processing child task: %v", err)
				rch <- err
				return
			}
		case <-ctx.Done():
			x.Trace(ctx, "Context done before full execution: %v", ctx.Err())
			rch <- ctx.Err()
			return
		}
	}

	rch <- nil
}

func (sg *SubGraph) applyGenerator(ctx context.Context, gen *gql.Generator) error {
	if gen == nil { // No Generator.
		return nil
	}
	newSorted, err := runGenerator(ctx, gen)
	if err != nil {
		return err
	}
	sg.SrcUIDs = newSorted
	for i := 0; i < newSorted.Size(); i++ {
		sg.uidMatrix = append(sg.uidMatrix, algo.NewUIDList([]uint64{newSorted.Get(i)}))
	}
	return nil
}

func runGenerator(ctx context.Context, gen *gql.Generator) (*algo.UIDList, error) {
	if len(gen.FuncName) == 0 {
		return nil, nil
	}
	gen.FuncName = strings.ToLower(gen.FuncName)

	switch gen.FuncName {
	case "anyof":
		return anyOf(ctx, nil, gen.FuncArgs[0], gen.FuncArgs[1])
	case "allof":
		return allOf(ctx, nil, gen.FuncArgs[0], gen.FuncArgs[1])
	case "near":
		maxD, err := strconv.ParseFloat(gen.FuncArgs[2], 64)
		if err != nil {
			return nil, err
		}
		var g types.Geo
		geoD := strings.Replace(gen.FuncArgs[1], "'", "\"", -1)
		if err = g.UnmarshalText([]byte(geoD)); err != nil {
			return nil, err
		}
		gb, err := g.MarshalBinary()
		if err != nil {
			return nil, err
		}
		return generateGeo(ctx, gen.FuncArgs[0], geo.QueryTypeNear, gb, maxD)
	default:
		return nil, fmt.Errorf("Invalid generator")
	}

	return nil, nil
}

>>>>>>> b0b49b81
// applyFilter applies filters to sg.sorted.
func (sg *SubGraph) applyFilter(ctx context.Context) error {
	if sg.Filter == nil { // No filter.
		return nil
	}
	newSorted, err := runFilter(ctx, sg.DestUIDs, sg.Filter)
	if err != nil {
		return err
	}
	sg.DestUIDs = newSorted
	// For each posting list, intersect with sg.destUIDs.
	for _, l := range sg.uidMatrix {
		l.Intersect(sg.DestUIDs)
	}
	return nil
}

// runFilter traverses filter tree and produce a filtered list of UIDs.
// Input "destUIDs" is the very original list of destination UIDs of a SubGraph.
func runFilter(ctx context.Context, destUIDs *algo.UIDList,
	filter *gql.FilterTree) (*algo.UIDList, error) {
	if len(filter.FuncName) > 0 { // Leaf node.
		filter.FuncName = strings.ToLower(filter.FuncName)
		x.AssertTruef(len(filter.FuncArgs) == 2,
			"Expect exactly two arguments: pred and predValue")

		switch filter.FuncName {
		case "anyof":
			return anyOf(ctx, destUIDs, filter.FuncArgs[0], filter.FuncArgs[1])
		case "allof":
			return allOf(ctx, destUIDs, filter.FuncArgs[0], filter.FuncArgs[1])
		}
	}

	if filter.Op == "&" {
		// For intersect operator, we process the children serially.
		for _, c := range filter.Child {
			var err error
			if destUIDs, err = runFilter(ctx, destUIDs, c); err != nil {
				return nil, err
			}
		}
		return destUIDs, nil
	}

	// For now, we only handle AND and OR.
	if filter.Op != "|" {
		return destUIDs, x.Errorf("Unknown operator %v", filter.Op)
	}

	// For union operator, we do it in parallel.
	// First, get UIDs for child filters in parallel.
	type resultPair struct {
		uids *algo.UIDList
		err  error
	}
	resultChan := make(chan resultPair, len(filter.Child))
	for _, c := range filter.Child {
		go func(c *gql.FilterTree) {
			r, err := runFilter(ctx, destUIDs, c)
			resultChan <- resultPair{r, err}
		}(c)
	}

	lists := make([]*algo.UIDList, 0, len(filter.Child))
	// Next, collect the results from above goroutines.
	for i := 0; i < len(filter.Child); i++ {
		r := <-resultChan
		if r.err != nil {
			return destUIDs, r.err
		}
		lists = append(lists, r.uids)
	}
	return algo.MergeLists(lists), nil
}

// pageRange returns start and end indices given pagination params. Note that n
// is the size of the input list.
func pageRange(p *params, n int) (int, int) {
	if p.Count == 0 && p.Offset == 0 {
		return 0, n
	}
	if p.Count < 0 {
		// Items from the back of the array, like Python arrays. Do a postive mod n.
		return (((n + p.Count) % n) + n) % n, n
	}
	start := p.Offset
	if start < 0 {
		start = 0
	}
	if p.Count == 0 { // No count specified. Just take the offset parameter.
		return start, n
	}
	end := start + p.Count
	if end > n {
		end = n
	}
	return start, end
}

// applyWindow applies windowing to sg.sorted.
func (sg *SubGraph) applyPagination(ctx context.Context) error {
	params := sg.Params
	if params.Count == 0 && params.Offset == 0 { // No pagination.
		return nil
	}
	x.AssertTrue(sg.SrcUIDs.Size() == len(sg.uidMatrix))
	for _, l := range sg.uidMatrix {
		l.Intersect(sg.DestUIDs)
		start, end := pageRange(&sg.Params, l.Size())
		l.Slice(start, end)
	}
	// Re-merge the UID matrix.
	sg.DestUIDs = algo.MergeLists(sg.uidMatrix)
	return nil
}

// applyOrderAndPagination orders each posting list by a given attribute
// before applying pagination.
func (sg *SubGraph) applyOrderAndPagination(ctx context.Context) error {
	if len(sg.Params.Order) == 0 {
		return nil
	}
	if sg.Params.Count == 0 {
		// Only retrieve up to 1000 results by default.
		sg.Params.Count = 1000
	}

	b := flatbuffers.NewBuilder(0)
	ao := b.CreateString(sg.Params.Order)

	// Add UID matrix.
	uidOffsets := make([]flatbuffers.UOffsetT, 0, len(sg.uidMatrix))
	for _, ul := range sg.uidMatrix {
		uidOffsets = append(uidOffsets, ul.AddTo(b))
	}

	task.SortStartUidmatrixVector(b, len(uidOffsets))
	for i := len(uidOffsets) - 1; i >= 0; i-- {
		b.PrependUOffsetT(uidOffsets[i])
	}
	uEnd := b.EndVector(len(uidOffsets))

	task.SortStart(b)
	task.SortAddAttr(b, ao)
	task.SortAddUidmatrix(b, uEnd)
	task.SortAddOffset(b, int32(sg.Params.Offset))
	task.SortAddCount(b, int32(sg.Params.Count))
	b.Finish(task.SortEnd(b))

	resultData, err := worker.SortOverNetwork(ctx, b.FinishedBytes())
	if err != nil {
		return err
	}

	// Copy result into our UID matrix.
	result := task.GetRootAsSortResult(resultData, 0)
	x.AssertTrue(result.UidmatrixLength() == len(sg.uidMatrix))
	sg.uidMatrix = algo.FromSortResult(result)

	// Update sg.destUID. Iterate over the UID matrix (which is not sorted by
	// UID). For each element in UID matrix, we do a binary search in the
	// current destUID and mark it. Then we scan over this bool array and
	// rebuild destUIDs.
	included := make([]bool, sg.DestUIDs.Size())
	for _, ul := range sg.uidMatrix {
		for i := 0; i < ul.Size(); i++ {
			uid := ul.Get(i)
			idx := sg.DestUIDs.IndexOf(uid) // Binary search.
			if idx >= 0 {
				included[idx] = true
			}
		}
	}
	sg.DestUIDs.ApplyFilter(
		func(uid uint64, idx int) bool { return included[idx] })
	return nil
}

// outputNode is the generic output / writer for preTraverse.
type outputNode interface {
	AddValue(attr string, v types.Value)
	AddChild(attr string, child outputNode)
	New(attr string) outputNode
	SetUID(uid uint64)
	SetXID(xid string)
}

// protoOutputNode is the proto output for preTraverse.
type protoOutputNode struct {
	*graph.Node
}

// AddValue adds an attribute value for protoOutputNode.
func (p *protoOutputNode) AddValue(attr string, v types.Value) {
	p.Node.Properties = append(p.Node.Properties, createProperty(attr, v))
}

// AddChild adds a child for protoOutputNode.
func (p *protoOutputNode) AddChild(attr string, child outputNode) {
	p.Node.Children = append(p.Node.Children, child.(*protoOutputNode).Node)
}

// New creates a new node for protoOutputNode.
func (p *protoOutputNode) New(attr string) outputNode {
	uc := nodePool.Get().(*graph.Node)
	uc.Attribute = attr
	return &protoOutputNode{uc}
}

// SetUID sets UID of a protoOutputNode.
func (p *protoOutputNode) SetUID(uid uint64) { p.Node.Uid = uid }

// SetXID sets XID of a protoOutputNode.
func (p *protoOutputNode) SetXID(xid string) { p.Node.Xid = xid }

// ToProtocolBuffer does preorder traversal to build a proto buffer. We have
// used postorder traversal before, but preorder seems simpler and faster for
// most cases.
func (sg *SubGraph) ToProtocolBuffer(l *Latency) (*graph.Node, error) {
	var seedNode *protoOutputNode
	if sg.SrcUIDs == nil {
		return seedNode.New(sg.Attr).(*protoOutputNode).Node, nil
	}

	x.AssertTrue(len(sg.uidMatrix) == 1)
	n := seedNode.New(sg.Attr)
	ul := sg.uidMatrix[0]
	if sg.Params.GetUID || sg.Params.isDebug {
		n.SetUID(ul.Get(0))
	}

	if rerr := sg.preTraverse(ul.Get(0), n); rerr != nil {
		return n.(*protoOutputNode).Node, rerr
	}

	l.ProtocolBuffer = time.Since(l.Start) - l.Parsing - l.Processing
	return n.(*protoOutputNode).Node, nil
}

// jsonOutputNode is the JSON output for preTraverse.
type jsonOutputNode struct {
	data map[string]interface{}
}

// AddValue adds an attribute value for jsonOutputNode.
func (p *jsonOutputNode) AddValue(attr string, v types.Value) {
	p.data[attr] = v
}

// AddChild adds a child for jsonOutputNode.
func (p *jsonOutputNode) AddChild(attr string, child outputNode) {
	a := p.data[attr]
	if a == nil {
		// Need to do this because we cannot cast nil interface to
		// []map[string]interface{}.
		a = make([]map[string]interface{}, 0, 5)
	}
	p.data[attr] = append(a.([]map[string]interface{}),
		child.(*jsonOutputNode).data)
}

// New creates a new node for jsonOutputNode.
func (p *jsonOutputNode) New(attr string) outputNode {
	return &jsonOutputNode{make(map[string]interface{})}
}

// SetUID sets UID of a jsonOutputNode.
func (p *jsonOutputNode) SetUID(uid uint64) {
	p.data["_uid_"] = fmt.Sprintf("%#x", uid)
}

// SetXID sets XID of a jsonOutputNode.
func (p *jsonOutputNode) SetXID(xid string) {
	p.data["_xid_"] = xid
}

// ToJSON converts the internal subgraph object to JSON format which is then\
// sent to the HTTP client.
func (sg *SubGraph) ToJSON(l *Latency) ([]byte, error) {
	var seedNode *jsonOutputNode
	n := seedNode.New(sg.Attr)
	ul := sg.uidMatrix[0]
	if sg.Params.GetUID || sg.Params.isDebug {
		n.SetUID(ul.Get(0))
	}

	if err := sg.preTraverse(ul.Get(0), n); err != nil {
		return nil, err
	}
	root := map[string]interface{}{
		sg.Attr: []map[string]interface{}{n.(*jsonOutputNode).data},
	}
	if sg.Params.isDebug {
		root["server_latency"] = l.ToMap()
	}
	return json.Marshal(root)
}<|MERGE_RESOLUTION|>--- conflicted
+++ resolved
@@ -433,41 +433,14 @@
 		Filter: gq.Filter,
 	}
 	if gq.Gen != nil {
-<<<<<<< HEAD
 		sg.Attr = gq.Gen.FuncArgs[0]
 		sg.SrcFunc = append(sg.SrcFunc, gq.Gen.FuncName)
 		sg.SrcFunc = append(sg.SrcFunc, gq.Gen.FuncArgs[1:]...)
 	}
 	if euid > 0 {
-		sg.SrcUIDs = algo.NewUIDList([]uint64{euid})
-
-		// TODO: We probably shouldn't need to do this.
-		// Encode uid into result flatbuffer.
-		b := flatbuffers.NewBuilder(0)
-		uo := algo.NewUIDList([]uint64{euid}).AddTo(b)
-		task.ResultStartUidmatrixVector(b, 1)
-		b.PrependUOffsetT(uo)
-		mo := b.EndVector(1)
-		// Also need to add nil value to keep this consistent.
-		vo := createNilValuesList(b, 1)
-
-		task.ResultStart(b)
-		task.ResultAddUidmatrix(b, mo)
-		task.ResultAddValues(b, vo)
-		// task.ResultAddCount(b, co)
-		re := task.ResultEnd(b)
-		b.Finish(re)
-		sg.resultBuf = b.FinishedBytes()
-=======
-		err := sg.applyGenerator(ctx, gq.Gen)
-		if err != nil {
-			return nil, err
-		}
-	} else {
 		// euid is the root UID.
 		sg.SrcUIDs = algo.NewUIDList([]uint64{euid})
 		sg.uidMatrix = []*algo.UIDList{algo.NewUIDList([]uint64{euid})}
->>>>>>> b0b49b81
 	}
 	sg.values = createNilValuesList(1)
 	return sg, nil
@@ -548,7 +521,6 @@
 // from different instances. Note: taskQuery is nil for root node.
 func ProcessGraph(ctx context.Context, sg, parent *SubGraph, rch chan error) {
 	var err error
-<<<<<<< HEAD
 	var tokens []string
 	var intersect *algo.UIDList
 	var intersectDestination bool
@@ -557,25 +529,10 @@
 		if len(sg.SrcFunc) < 2 {
 			err = x.Errorf("Expected at least 2 arguments in function. Got: %v", sg.SrcFunc)
 			x.TraceError(ctx, err)
-=======
-	if taskQuery != nil {
-		data, err := worker.ProcessTaskOverNetwork(ctx, taskQuery)
-		if err != nil {
-			x.TraceError(ctx, x.Wrapf(err, "Error while processing task"))
->>>>>>> b0b49b81
 			rch <- err
 			return
 		}
-		var result task.Result
-		// TODO: This unmarshal should be unncessary. Endpoint could return a
-		// Result directly.
-		if err = result.Unmarshal(data); err != nil {
-			x.TraceError(ctx, x.Wrapf(err, "Error while unmarshalling task.Result"))
-			rch <- err
-			return
-		}
-
-<<<<<<< HEAD
+
 		switch sg.SrcFunc[0] {
 		case "anyof":
 			// TODO: Why only one argument, why not multiple terms?
@@ -608,35 +565,36 @@
 	}
 
 	taskQuery := createTaskQuery(sg, tokens, intersect)
-	sg.resultBuf, err = worker.ProcessTaskOverNetwork(ctx, taskQuery)
+	data, err := worker.ProcessTaskOverNetwork(ctx, taskQuery)
 	if err != nil {
 		x.TraceError(ctx, x.Wrapf(err, "Error while processing task"))
 		rch <- err
 		return
 	}
-
-	if sg.Values().ValuesLength() > 0 {
-		var v task.Value
-		if sg.Values().Values(&v, 0) {
-			x.Trace(ctx, "Sample value for attr: %v Val: %v", sg.Attr, string(v.ValBytes()))
-=======
-		// TODO: Eventually we will get rid of algo.UIDList.
-		sg.uidMatrix = make([]*algo.UIDList, len(result.GetUidMatrix()))
-		for i, ul := range result.GetUidMatrix() {
-			u := new(algo.UIDList)
-			u.FromUints(ul.Uids)
-			sg.uidMatrix[i] = u
->>>>>>> b0b49b81
-		}
-
-		sg.values = result.GetValues()
-		if len(sg.values) > 0 {
-			v := sg.values[0]
-			x.Trace(ctx, "Sample value for attr: %v Val: %v", sg.Attr, string(v.Val))
-		}
-
-		sg.counts = result.Counts
-	}
+	var result task.Result
+	// TODO: This unmarshal should be unncessary. Endpoint could return a
+	// Result directly.
+	if err = result.Unmarshal(data); err != nil {
+		x.TraceError(ctx, x.Wrapf(err, "Error while unmarshalling task.Result"))
+		rch <- err
+		return
+	}
+
+	// TODO: Eventually we will get rid of algo.UIDList.
+	sg.uidMatrix = make([]*algo.UIDList, len(result.GetUidMatrix()))
+	for i, ul := range result.GetUidMatrix() {
+		u := new(algo.UIDList)
+		u.FromUints(ul.Uids)
+		sg.uidMatrix[i] = u
+	}
+
+	sg.values = result.GetValues()
+	if len(sg.values) > 0 {
+		v := sg.values[0]
+		x.Trace(ctx, "Sample value for attr: %v Val: %v", sg.Attr, string(v.Val))
+	}
+
+	sg.counts = result.Counts
 
 	if sg.Params.GetCount == 1 {
 		x.Trace(ctx, "Zero uids. Only count requested")
@@ -644,16 +602,12 @@
 		return
 	}
 
-<<<<<<< HEAD
 	if intersectDestination {
-		sg.DestUIDs = algo.IntersectLists(sg.UIDMatrix())
+		sg.DestUIDs = algo.IntersectLists(sg.uidMatrix)
 	} else {
-		sg.DestUIDs = algo.MergeLists(sg.UIDMatrix())
-	}
-
-=======
-	sg.DestUIDs = algo.MergeLists(sg.uidMatrix)
->>>>>>> b0b49b81
+		sg.DestUIDs = algo.MergeLists(sg.uidMatrix)
+	}
+
 	if err != nil {
 		x.TraceError(ctx, x.Wrapf(err, "Error while processing task"))
 		rch <- err
@@ -711,132 +665,9 @@
 			return
 		}
 	}
-<<<<<<< HEAD
 	rch <- nil
 }
 
-=======
-
-	// If all the child nodes are processed, return.
-	if len(leftToProcess) == 0 {
-		rch <- nil
-		return
-	}
-
-	sgObj, ok := schema.TypeOf(sg.Attr).(types.Object)
-	invalidUids := make(map[uint64]bool)
-	// Check the results of the child and eliminate uids without all results.
-	if ok {
-		for _, node := range processed {
-			if _, present := sgObj.Fields[node.Attr]; !present {
-				continue
-			}
-			for i := 0; i < sg.DestUIDs.Size(); i++ {
-				uid := sg.DestUIDs.Get(i)
-				tv := node.values[i]
-				valBytes := tv.Val
-				v, err := getValue(tv)
-				if err != nil || bytes.Equal(valBytes, nil) {
-					// The value is not as requested in schema.
-					invalidUids[uid] = true
-					continue
-				}
-
-				// type assertion for scalar type values.
-				if !node.Params.AttrType.IsScalar() {
-					rch <- x.Errorf("Fatal mistakes in type.")
-				}
-
-				// Check if compatible with schema type.
-				schemaType := node.Params.AttrType.(types.Scalar)
-				if _, err = schemaType.Convert(v); err != nil {
-					invalidUids[uid] = true
-				}
-			}
-		}
-	}
-
-	// Filter out the invalid UIDs.
-	sg.DestUIDs.ApplyFilter(func(uid uint64, idx int) bool {
-		return !invalidUids[uid]
-	})
-
-	// Now process next level with valid UIDs.
-	childChan = make(chan error, len(leftToProcess))
-	for _, child := range leftToProcess {
-		taskQuery := createTaskQuery(child, sg.DestUIDs, nil, nil)
-		go ProcessGraph(ctx, child, taskQuery, childChan)
-	}
-
-	// Now get the results back.
-	for i := 0; i < len(leftToProcess); i++ {
-		select {
-		case err = <-childChan:
-			x.Trace(ctx, "Reply from child. Index: %v Attr: %v", i, sg.Children[i].Attr)
-			if err != nil {
-				x.Trace(ctx, "Error while processing child task: %v", err)
-				rch <- err
-				return
-			}
-		case <-ctx.Done():
-			x.Trace(ctx, "Context done before full execution: %v", ctx.Err())
-			rch <- ctx.Err()
-			return
-		}
-	}
-
-	rch <- nil
-}
-
-func (sg *SubGraph) applyGenerator(ctx context.Context, gen *gql.Generator) error {
-	if gen == nil { // No Generator.
-		return nil
-	}
-	newSorted, err := runGenerator(ctx, gen)
-	if err != nil {
-		return err
-	}
-	sg.SrcUIDs = newSorted
-	for i := 0; i < newSorted.Size(); i++ {
-		sg.uidMatrix = append(sg.uidMatrix, algo.NewUIDList([]uint64{newSorted.Get(i)}))
-	}
-	return nil
-}
-
-func runGenerator(ctx context.Context, gen *gql.Generator) (*algo.UIDList, error) {
-	if len(gen.FuncName) == 0 {
-		return nil, nil
-	}
-	gen.FuncName = strings.ToLower(gen.FuncName)
-
-	switch gen.FuncName {
-	case "anyof":
-		return anyOf(ctx, nil, gen.FuncArgs[0], gen.FuncArgs[1])
-	case "allof":
-		return allOf(ctx, nil, gen.FuncArgs[0], gen.FuncArgs[1])
-	case "near":
-		maxD, err := strconv.ParseFloat(gen.FuncArgs[2], 64)
-		if err != nil {
-			return nil, err
-		}
-		var g types.Geo
-		geoD := strings.Replace(gen.FuncArgs[1], "'", "\"", -1)
-		if err = g.UnmarshalText([]byte(geoD)); err != nil {
-			return nil, err
-		}
-		gb, err := g.MarshalBinary()
-		if err != nil {
-			return nil, err
-		}
-		return generateGeo(ctx, gen.FuncArgs[0], geo.QueryTypeNear, gb, maxD)
-	default:
-		return nil, fmt.Errorf("Invalid generator")
-	}
-
-	return nil, nil
-}
-
->>>>>>> b0b49b81
 // applyFilter applies filters to sg.sorted.
 func (sg *SubGraph) applyFilter(ctx context.Context) error {
 	if sg.Filter == nil { // No filter.
@@ -865,9 +696,9 @@
 
 		switch filter.FuncName {
 		case "anyof":
-			return anyOf(ctx, destUIDs, filter.FuncArgs[0], filter.FuncArgs[1])
+			// return anyOf(ctx, destUIDs, filter.FuncArgs[0], filter.FuncArgs[1])
 		case "allof":
-			return allOf(ctx, destUIDs, filter.FuncArgs[0], filter.FuncArgs[1])
+			// return allOf(ctx, destUIDs, filter.FuncArgs[0], filter.FuncArgs[1])
 		}
 	}
 
