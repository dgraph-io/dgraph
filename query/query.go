/*
 * Copyright 2015 DGraph Labs, Inc.
 *
 * Licensed under the Apache License, Version 2.0 (the "License");
 * you may not use this file except in compliance with the License.
 * You may obtain a copy of the License at
 *
 * 		http://www.apache.org/licenses/LICENSE-2.0
 *
 * Unless required by applicable law or agreed to in writing, software
 * distributed under the License is distributed on an "AS IS" BASIS,
 * WITHOUT WARRANTIES OR CONDITIONS OF ANY KIND, either express or implied.
 * See the License for the specific language governing permissions and
 * limitations under the License.
 */

package query

import (
	"bytes"
	"context"
	"encoding/json"
	"errors"
	"fmt"
	"log"
	"strconv"
	"strings"
	"sync"
	"time"

	farm "github.com/dgryski/go-farm"
	"github.com/google/flatbuffers/go"

	"github.com/dgraph-io/dgraph/algo"
	"github.com/dgraph-io/dgraph/geo"
	"github.com/dgraph-io/dgraph/gql"
	"github.com/dgraph-io/dgraph/query/graph"
	"github.com/dgraph-io/dgraph/schema"
	"github.com/dgraph-io/dgraph/task"
	"github.com/dgraph-io/dgraph/tok"
	"github.com/dgraph-io/dgraph/types"
	"github.com/dgraph-io/dgraph/worker"
	"github.com/dgraph-io/dgraph/x"
)

/*
 * QUERY:
 * Let's take this query from GraphQL as example:
 * {
 *   me {
 *     id
 *     firstName
 *     lastName
 *     birthday {
 *       month
 *       day
 *     }
 *     friends {
 *       name
 *     }
 *   }
 * }
 *
 * REPRESENTATION:
 * This would be represented in SubGraph format internally, as such:
 * SubGraph [result uid = me]
 *    |
 *  Children
 *    |
 *    --> SubGraph [Attr = "xid"]
 *    --> SubGraph [Attr = "firstName"]
 *    --> SubGraph [Attr = "lastName"]
 *    --> SubGraph [Attr = "birthday"]
 *           |
 *         Children
 *           |
 *           --> SubGraph [Attr = "month"]
 *           --> SubGraph [Attr = "day"]
 *    --> SubGraph [Attr = "friends"]
 *           |
 *         Children
 *           |
 *           --> SubGraph [Attr = "name"]
 *
 * ALGORITHM:
 * This is a rough and simple algorithm of how to process this SubGraph query
 * and populate the results:
 *
 * For a given entity, a new SubGraph can be started off with NewGraph(id).
 * Given a SubGraph, is the Query field empty? [Step a]
 *   - If no, run (or send it to server serving the attribute) query
 *     and populate result.
 * Iterate over children and copy Result Uids to child Query Uids.
 *     Set Attr. Then for each child, use goroutine to run Step:a.
 * Wait for goroutines to finish.
 * Return errors, if any.
 */

// Latency is used to keep track of the latency involved in parsing and processing
// the query. It also contains information about the time it took to convert the
// result into a format(JSON/Protocol Buffer) that the client expects.
type Latency struct {
	Start          time.Time     `json:"-"`
	Parsing        time.Duration `json:"query_parsing"`
	Processing     time.Duration `json:"processing"`
	Json           time.Duration `json:"json_conversion"`
	ProtocolBuffer time.Duration `json:"pb_conversion"`
}

// ToMap converts the latency object to a map.
func (l *Latency) ToMap() map[string]string {
	m := make(map[string]string)
	j := time.Since(l.Start) - l.Processing - l.Parsing
	m["parsing"] = l.Parsing.String()
	m["processing"] = l.Processing.String()
	m["json"] = j.String()
	m["total"] = time.Since(l.Start).String()
	return m
}

type params struct {
	AttrType types.Type
	Alias    string
	Count    int
	Offset   int
	AfterUID uint64
	GetCount uint16
	GetUID   bool
	Order    string
	isDebug  bool
}

// SubGraph is the way to represent data internally. It contains both the
// query and the response. Once generated, this can then be encoded to other
// client convenient formats, like GraphQL / JSON.
type SubGraph struct {
	Attr      string
	Children  []*SubGraph
	Params    params
	Filter    *gql.FilterTree
	GeoFilter *geo.Filter // TODO: We shouldn't have a special case for this.

	resultBuf []byte // task.Result
	counts    *task.CountList
	values    *task.ValueList
	result    []*algo.UIDList

	// SrcUIDs is a list of unique source UIDs. They are always copies of destUIDs
	// of parent nodes in GraphQL structure.
	SrcUIDs *algo.UIDList

	// destUIDs is a list of destination UIDs, after applying filters, pagination.
	DestUIDs *algo.UIDList
}

<<<<<<< HEAD
// Result extracts UIDLists from task.Result.
func (sg *SubGraph) UIDMatrix() []*algo.UIDList {
	if len(sg.result) == 0 && len(sg.resultBuf) > 0 {
		r := task.GetRootAsResult(sg.resultBuf, 0)
		sg.result = algo.FromTaskResult(r)
	}
	return sg.result
}

func (sg *SubGraph) Counts() *task.CountList {
	if sg.counts == nil && len(sg.resultBuf) > 0 {
		sg.counts = new(task.CountList)
		r := task.GetRootAsResult(sg.resultBuf, 0)
		x.AssertTrue(r.Count(sg.counts) != nil)
	}
	return sg.counts
}

// Values extracts values from task.Result.
func (sg *SubGraph) Values() *task.ValueList {
	if sg.values == nil && len(sg.resultBuf) > 0 {
		sg.values = new(task.ValueList)
		r := task.GetRootAsResult(sg.resultBuf, 0)
		x.AssertTrue(r.Values(sg.values) != nil)
	}
	return sg.values
}

func mergeInterfaces(i1 interface{}, i2 interface{}) interface{} {
	switch i1.(type) {
	case map[string]interface{}:
		m1 := i1.(map[string]interface{})
		if m2, ok := i2.(map[string]interface{}); ok {
			for k1, v1 := range m1 {
				m2[k1] = v1
			}
			return m2
		}
		break
	}
	return []interface{}{i1, i2}
}

// postTraverse traverses the subgraph recursively and returns final result for the query.
func postTraverse(sg *SubGraph) (map[uint64]interface{}, error) {
	// No need to check for nil as Size() will return 0 in that case.
	if sg.SrcUIDs.Size() == 0 {
		return nil, nil
	}
	result := make(map[uint64]interface{})
	// Get results from all children first.
	cResult := make(map[uint64]interface{})

	// ignoreUids would contain those UIDs whose scalar childlren dont obey the
	// types specified in the schema.
	ignoreUids := make(map[uint64]bool)
	for _, child := range sg.Children {
		m, err := postTraverse(child)
		if err != nil {
			return result, err
		}

		// condFlag is used to ensure that the child is a required part of the
		// current node according to schema. Only then should we check for its
		// validity.
		var condFlag bool
		if obj, ok := schema.TypeOf(sg.Attr).(types.Object); ok {
			if _, ok := obj.Fields[child.Attr]; ok {
				condFlag = true
			}
		}

		// Merge results from all children, one by one.
		for k, v := range m {
			if _, ok := v.(map[string]interface{})["_inv_"]; ok {
				if condFlag {
					ignoreUids[k] = true
					delete(cResult, k)
				} else {
					continue
				}
			}
			if ignoreUids[k] {
				continue
			}

			if val, present := cResult[k]; !present {
				cResult[k] = v
			} else {
				cResult[k] = mergeInterfaces(val, v)
			}
		}
	}

	r := sg.UIDMatrix()
	x.AssertTruef(sg.SrcUIDs.Size() == len(r),
		"Result uidmatrixlength: %v. Query uidslength: %v", sg.SrcUIDs.Size(), len(r))
	x.AssertTruef(sg.SrcUIDs.Size() == sg.Values().ValuesLength(),
		"Result valuelength: %v. Query uidslength: %v", sg.SrcUIDs.Size(), sg.Values().ValuesLength())

	// Generate a matrix of maps
	// Row -> .....
	// Col
	//  |
	//  v
	//  map{_uid_ = uid}
	// If some result is present from children results, then merge.
	// Otherwise, this would only contain the _uid_ property.
	// result[uid in row] = map[cur attribute ->
	//                          list of maps of {uid, uid + children result}]
	//

	if sg.Counts().CountLength() > 0 {
		for i := 0; i < sg.Counts().CountLength(); i++ {
			co := sg.Counts().Count(i)
			m := make(map[string]interface{})
			m["_count_"] = co
			mp := make(map[string]interface{})
			if sg.Params.Alias != "" {
				mp[sg.Params.Alias] = m
			} else {
				mp[sg.Attr] = m
			}
			result[sg.SrcUIDs.Get(i)] = mp
		}
	}

	for i, ul := range r {
		l := make([]interface{}, 0, ul.Size())
		for j := 0; j < ul.Size(); j++ {
			uid := ul.Get(j)
			m := make(map[string]interface{})
			if sg.Params.GetUID || sg.Params.isDebug {
				m["_uid_"] = fmt.Sprintf("%#x", uid)
			}
			if ival, present := cResult[uid]; !present {
				l = append(l, m)
			} else {
				l = append(l, mergeInterfaces(m, ival))
			}
		}
		if len(l) > 0 {
			m := make(map[string]interface{})
			if sg.Params.Alias != "" {
				m[sg.Params.Alias] = l
			} else {
				m[sg.Attr] = l
			}
			if sg.GeoFilter != nil {
				x.AssertTruef(len(l) == 1, "There should be exactly 1 uid at the top level.")
				// remove the top level attr from the result, that is only used
				// for filtering the results.
				result[sg.SrcUIDs.Get(i)] = l[0]
			} else {
				result[sg.SrcUIDs.Get(i)] = m
			}
		}
	}

	values := sg.Values()
	var tv task.Value
	for i := 0; i < values.ValuesLength(); i++ {
		if ok := values.Values(&tv, i); !ok {
			return result, x.Errorf("While parsing value")
		}
		valBytes := tv.ValBytes()
		m := make(map[string]interface{})
		if bytes.Equal(valBytes, nil) {

			// We do this, because we typically do set values, even though
			// they might be nil. This is to ensure that the index of the query uids
			// and the index of the results can remain in sync.
			if sg.Params.AttrType != nil && sg.Params.AttrType.IsScalar() {
				m["_inv_"] = true
				result[sg.SrcUIDs.Get(i)] = m
			}
			continue
		}
		val, err := getValue(tv)
		if err != nil {
			return result, err
		}

		if pval, present := result[sg.SrcUIDs.Get(i)]; present {
			log.Fatalf("prev: %v _uid_: %v new: %v"+
				" Previous value detected. A uid -> list of uids / value. Not both",
				pval, sg.SrcUIDs.Get(i), val)
		}
		if sg.Params.GetUID || sg.Params.isDebug {
			m["_uid_"] = fmt.Sprintf("%#x", sg.SrcUIDs.Get(i))
		}

		globalType := schema.TypeOf(sg.Attr)
		schemaType := sg.Params.AttrType
		lval := val

		if schemaType != nil {
			// type assertion for scalar type values
			if !schemaType.IsScalar() {
				return result, x.Errorf("Unknown Scalar:%v. Leaf predicate:'%v' must be"+
					" one of the scalar types defined in the schema.", sg.Params.AttrType, sg.Attr)
			}
			// Convert to schema type.
			st := schemaType.(types.Scalar)
			lval, err = st.Convert(val)
			if err != nil {
				// We ignore schema conversion errors and not include the values in the result
				m["_inv_"] = true
				result[sg.SrcUIDs.Get(i)] = m
				continue
			}
		} else if globalType != nil {
			// type assertion for optional scalars which aren't part of objects.
			if !globalType.IsScalar() {
				return result, x.Errorf("Unknown Scalar:%v. Leaf predicate:'%v' must be"+
					" one of the scalar types defined in the schema.", sg.Params.AttrType, sg.Attr)
			}
			gt := globalType.(types.Scalar)
			lval, err = gt.Convert(val)
			if err != nil {
				// We ignore schema conversion errors and not include the values in the result
				continue
			}
		}

		if sg.Params.Alias != "" {
			m[sg.Params.Alias] = lval
		} else {
			m[sg.Attr] = lval
		}

		result[sg.SrcUIDs.Get(i)] = m
	}
	return result, nil
}

// gets the value from the task.
=======
// getValue gets the value from the task.
>>>>>>> bd00259f
func getValue(tv task.Value) (types.Value, error) {
	vType := tv.ValType()
	valBytes := tv.ValBytes()
	val := types.ValueForType(types.TypeID(vType))
	if val == nil {
		return nil, x.Errorf("Invalid type: %v", vType)
	}
	if err := val.UnmarshalBinary(valBytes); err != nil {
		return nil, err
	}
	return val, nil
}

var nodePool = sync.Pool{
	New: func() interface{} {
		return &graph.Node{}
	},
}

var nodeCh chan *graph.Node

func release() {
	for n := range nodeCh {
		// In case of mutations, n is nil
		if n == nil {
			continue
		}
		for i := 0; i < len(n.Children); i++ {
			nodeCh <- n.Children[i]
		}
		*n = graph.Node{}
		nodePool.Put(n)
	}
}

func init() {
	nodeCh = make(chan *graph.Node, 1000)
	go release()
}

// This method gets the values and children for a subgraph.
func (sg *SubGraph) preTraverse(uid uint64, dst outputNode) error {
	invalidUids := make(map[uint64]bool)
	// We go through all predicate children of the subgraph.
	for _, pc := range sg.Children {
		idx := pc.SrcUIDs.IndexOf(uid)
<<<<<<< HEAD

		if idx == -1 {
			log.Fatal("Attribute with uid not found in child Query uids.")
			return x.Errorf("Attribute with uid not found")
		}

		ul := pc.UIDMatrix()[idx]
		if sg.Counts().CountLength() > 0 {
			c := types.Int32(sg.Counts().Count(idx))
			p := createProperty("_count_", &c)
			uc := &graph.Node{
				Attribute:  pc.Attr,
				Properties: []*graph.Property{p},
			}
			children = append(children, uc)
=======
		x.AssertTruef(idx >= 0, "Attribute with uid not found in child Query uids")
		ul := pc.Result[idx]

		if pc.Counts != nil && pc.Counts.CountLength() > 0 {
			c := types.Int32(pc.Counts.Count(idx))
			uc := dst.New(pc.Attr)
			uc.AddValue("_count_", &c)
			dst.AddChild(pc.Attr, uc)
>>>>>>> bd00259f
		} else if ul.Size() > 0 || len(pc.Children) > 0 {
			// We create as many predicate entity children as the length of uids for
			// this predicate.
			for i := 0; i < ul.Size(); i++ {
				uid := ul.Get(i)
				if invalidUids[uid] {
					continue
				}
				uc := dst.New(pc.Attr)
				if sg.Params.GetUID || sg.Params.isDebug {
					uc.SetUID(uid)
				}
				if rerr := pc.preTraverse(uid, uc); rerr != nil {
					if rerr.Error() == "_INV_" {
						invalidUids[uid] = true
						continue // next UID.
					}
					// Some other error.
					log.Printf("Error while traversal: %v", rerr)
					return rerr
				}
				dst.AddChild(pc.Attr, uc)
			}
		} else {
			var tv task.Value
			if ok := pc.Values().Values(&tv, idx); !ok {
				return x.Errorf("While parsing value")
			}

			v, err := getValue(tv)
			if err != nil {
				return err
			}

			if pc.Attr == "_xid_" {
				txt, err := v.MarshalText()
				if err != nil {
					return err
				}
				dst.SetXID(string(txt))
			} else if pc.Attr == "_uid_" {
				dst.SetUID(uid)
			} else {
				globalType := schema.TypeOf(pc.Attr)
				schemaType := pc.Params.AttrType
				sv := v
				if schemaType != nil {
					// Do type checking on response values
					if !schemaType.IsScalar() {
						return x.Errorf("Unknown Scalar:%v. Leaf predicate:'%v' must be"+
							" one of the scalar types defined in the schema.", pc.Params.AttrType, pc.Attr)
					}
					st := schemaType.(types.Scalar)
					// Convert to schema type.
					sv, err = st.Convert(v)
					if bytes.Equal(tv.ValBytes(), nil) || err != nil {
						// skip values that don't convert.
						return x.Errorf("_INV_")
					}
				} else if globalType != nil {
					// Try to coerce types if this is an optional scalar outside an
					// object definition.
					if !globalType.IsScalar() {
						return x.Errorf("Leaf predicate:'%v' must be a scalar.", pc.Attr)
					}
					gt := globalType.(types.Scalar)
					// Convert to schema type.
					sv, err = gt.Convert(v)
					if bytes.Equal(tv.ValBytes(), nil) || err != nil {
						continue
					}
				}
				dst.AddValue(pc.Attr, sv)
			}
		}
	}
	return nil
}

func createProperty(prop string, v types.Value) *graph.Property {
	pval := toProtoValue(v)
	return &graph.Property{Prop: prop, Value: pval}
}

<<<<<<< HEAD
// ToProtocolBuffer method transforms the predicate based subgraph to an
// predicate-entity based protocol buffer subgraph.
func (sg *SubGraph) ToProtocolBuffer(l *Latency) (*graph.Node, error) {
	n := &graph.Node{
		Attribute: sg.Attr,
	}
	if sg.SrcUIDs == nil {
		return n, nil
	}

	x.AssertTrue(len(sg.UIDMatrix()) == 1)
	ul := sg.UIDMatrix()[0]
	if sg.Params.GetUID || sg.Params.isDebug {
		n.Uid = ul.Get(0)
	}

	if rerr := sg.preTraverse(ul.Get(0), n); rerr != nil {
		return n, rerr
	}

	l.ProtocolBuffer = time.Since(l.Start) - l.Parsing - l.Processing
	return n, nil
}

=======
>>>>>>> bd00259f
func isPresent(list []string, str string) bool {
	for _, v := range list {
		if v == str {
			return true
		}
	}
	return false
}

func treeCopy(ctx context.Context, gq *gql.GraphQuery, sg *SubGraph) error {
	// Typically you act on the current node, and leave recursion to deal with
	// children. But, in this case, we don't want to muck with the current
	// node, because of the way we're dealing with the root node.
	// So, we work on the children, and then recurse for grand children.

	var scalars []string
	// Add scalar children nodes based on schema
	if obj, ok := sg.Params.AttrType.(types.Object); ok {
		// Add scalar fields in the level to children
		list := schema.ScalarList(obj.Name)
		for _, it := range list {
			args := params{
				AttrType: it.Typ,
				isDebug:  sg.Params.isDebug,
			}
			dst := &SubGraph{
				Attr:   it.Field,
				Params: args,
			}
			sg.Children = append(sg.Children, dst)
			scalars = append(scalars, it.Field)
		}
	}

	for _, gchild := range gq.Children {
		if isPresent(scalars, gchild.Attr) {
			continue
		}
		if gchild.Attr == "_count_" {
			if len(gq.Children) > 1 {
				return errors.New("Cannot have other attributes with count")
			}
			if gchild.Children != nil {
				return errors.New("Count cannot have other attributes")
			}
			sg.Params.GetCount = 1
			break
		}
		if gchild.Attr == "_uid_" {
			sg.Params.GetUID = true
		}

		// Determine the type of current node.
		var attrType types.Type
		if sg.Params.AttrType != nil {
			if objType, ok := sg.Params.AttrType.(types.Object); ok {
				attrType = schema.TypeOf(objType.Fields[gchild.Attr])
			}
		} else {
			// Child is explicitly specified as some type.
			if objType := schema.TypeOf(gchild.Attr); objType != nil {
				if o, ok := objType.(types.Object); ok && o.Name == gchild.Attr {
					attrType = objType
				}
			}
		}
		args := params{
			AttrType: attrType,
			Alias:    gchild.Alias,
			isDebug:  sg.Params.isDebug,
		}
		dst := &SubGraph{
			Attr:   gchild.Attr,
			Params: args,
			Filter: gchild.Filter,
		}
		if v, ok := gchild.Args["offset"]; ok {
			offset, err := strconv.ParseInt(v, 0, 32)
			if err != nil {
				return err
			}
			dst.Params.Offset = int(offset)
		}
		if v, ok := gchild.Args["after"]; ok {
			after, err := strconv.ParseUint(v, 0, 64)
			if err != nil {
				return err
			}
			dst.Params.AfterUID = uint64(after)
		}
		if v, ok := gchild.Args["first"]; ok {
			first, err := strconv.ParseInt(v, 0, 32)
			if err != nil {
				return err
			}
			dst.Params.Count = int(first)
		}
		if v, ok := gchild.Args["order"]; ok {
			dst.Params.Order = v
		}
		sg.Children = append(sg.Children, dst)
		err := treeCopy(ctx, gchild, dst)
		if err != nil {
			return err
		}
	}
	return nil
}

// ToSubGraph converts the GraphQuery into the internal SubGraph instance type.
func ToSubGraph(ctx context.Context, gq *gql.GraphQuery) (*SubGraph, error) {
	sg, err := newGraph(ctx, gq)
	if err != nil {
		return nil, err
	}
	err = treeCopy(ctx, gq, sg)
	return sg, err
}

// newGraph returns the SubGraph and its task query.
func newGraph(ctx context.Context, gq *gql.GraphQuery) (*SubGraph, error) {
	euid, exid := gq.UID, gq.XID
	// This would set the Result field in SubGraph,
	// and populate the children for attributes.
	if len(exid) > 0 {
		x.AssertTruef(!strings.HasPrefix(exid, "_new_:"), "Query shouldn't contain _new_")
		euid = farm.Fingerprint64([]byte(exid))
		x.Trace(ctx, "Xid: %v Uid: %v", exid, euid)
	}

	if euid == 0 {
		err := x.Errorf("Invalid query, query internal id is zero")
		x.TraceError(ctx, err)
		return nil, err
	}

	// sg is to be returned.
	args := params{
		AttrType: schema.TypeOf(gq.Attr),
		isDebug:  gq.Attr == "debug",
	}
	sg := &SubGraph{
		Attr:    gq.Attr,
		Params:  args,
		Filter:  gq.Filter,
		SrcUIDs: algo.NewUIDList([]uint64{euid}),
	}

	{
		// TODO: We shouldn't need to do this.
		// Encode uid into result flatbuffer.
		b := flatbuffers.NewBuilder(0)
		uo := algo.NewUIDList([]uint64{euid}).AddTo(b)
		task.ResultStartUidmatrixVector(b, 1)
		b.PrependUOffsetT(uo)
		mo := b.EndVector(1)
		// Also need to add nil value to keep this consistent.
		vo := createNilValuesList(b, 1)

		task.CountListStartCountVector(b, 0)
		co := b.EndVector(0)
		task.CountListStart(b)
		task.CountListAddCount(b, co)
		co = task.CountListEnd(b)

		task.ResultStart(b)
		task.ResultAddUidmatrix(b, mo)
		task.ResultAddValues(b, vo)
		task.ResultAddCount(b, co)
		re := task.ResultEnd(b)
		b.Finish(re)
		sg.resultBuf = b.FinishedBytes()
	}

	return sg, nil
}

func createNilValuesList(b *flatbuffers.Builder, count int) flatbuffers.UOffsetT {
	offsets := make([]flatbuffers.UOffsetT, count)
	for i := 0; i < count; i++ {
		bvo := b.CreateByteVector(x.Nilbyte)
		task.ValueStart(b)
		task.ValueAddVal(b, bvo)
		offsets[i] = task.ValueEnd(b)
	}

	task.ValueListStartValuesVector(b, count)
	for i := 0; i < count; i++ {
		b.PrependUOffsetT(offsets[i])
	}
	voffset := b.EndVector(count)

	task.ValueListStart(b)
	task.ValueListAddValues(b, voffset)
	return task.ValueListEnd(b)

	//b.Finish(task.ValueListEnd(b))
	//buf := b.FinishedBytes()

	//out := new(x.ValueList)
	//x.Check(out.UnmarshalBinary(buf))
	//return out
}

// createTaskQuery generates the query buffer.
func createTaskQuery(sg *SubGraph, uids *algo.UIDList, tokens []string,
	intersect *algo.UIDList) []byte {
	x.AssertTrue(uids == nil || tokens == nil)

	b := flatbuffers.NewBuilder(0)
	var vend flatbuffers.UOffsetT
	if uids != nil {
		task.QueryStartUidsVector(b, uids.Size())
		for i := uids.Size() - 1; i >= 0; i-- {
			b.PrependUint64(uids.Get(i))
		}
		vend = b.EndVector(uids.Size())
	} else {
		offsets := make([]flatbuffers.UOffsetT, 0, len(tokens))
		for _, token := range tokens {
			offsets = append(offsets, b.CreateString(token))
		}
		task.QueryStartTokensVector(b, len(tokens))
		for i := len(tokens) - 1; i >= 0; i-- {
			b.PrependUOffsetT(offsets[i])
		}
		vend = b.EndVector(len(tokens))
	}

	var intersectOffset flatbuffers.UOffsetT
	if intersect != nil {
		x.AssertTrue(uids == nil)
		x.AssertTrue(len(tokens) > 0)
		intersectOffset = intersect.AddTo(b)
	}

	ao := b.CreateString(sg.Attr)
	task.QueryStart(b)
	task.QueryAddAttr(b, ao)
	if uids != nil {
		task.QueryAddUids(b, vend)
	} else {
		task.QueryAddTokens(b, vend)
	}
	if intersect != nil {
		task.QueryAddToIntersect(b, intersectOffset)
	}
	task.QueryAddCount(b, int32(sg.Params.Count))
	task.QueryAddOffset(b, int32(sg.Params.Offset))
	task.QueryAddAfterUid(b, sg.Params.AfterUID)
	task.QueryAddGetCount(b, sg.Params.GetCount)

	b.Finish(task.QueryEnd(b))
	return b.FinishedBytes()
}

// ProcessGraph processes the SubGraph instance accumulating result for the query
// from different instances. Note: taskQuery is nil for root node.
func ProcessGraph(ctx context.Context, sg *SubGraph, taskQuery []byte, rch chan error) {
	var err error
	if taskQuery != nil {
		sg.resultBuf, err = worker.ProcessTaskOverNetwork(ctx, taskQuery)
		if err != nil {
			x.TraceError(ctx, x.Wrapf(err, "Error while processing task"))
			rch <- err
			return
		}

		if sg.Values().ValuesLength() > 0 {
			var v task.Value
			if sg.Values().Values(&v, 0) {
				x.Trace(ctx, "Sample value for attr: %v Val: %v", sg.Attr, string(v.ValBytes()))
			}
		}
	}

	if sg.Params.GetCount == 1 {
		x.Trace(ctx, "Zero uids. Only count requested")
		rch <- nil
		return
	}

	/*
		TODO: Fix geo code.
			if err = sg.applyGeoQuery(ctx); err != nil {
				rch <- err
				return
			}
	*/

	sg.DestUIDs = algo.MergeLists(sg.UIDMatrix())
	if err != nil {
		x.TraceError(ctx, x.Wrapf(err, "Error while processing task"))
		rch <- err
		return
	}

	if sg.DestUIDs.Size() == 0 {
		// Looks like we're done here. Be careful with nil srcUIDs!
		x.Trace(ctx, "Zero uids. Num attr children: %v", len(sg.Children))
		rch <- nil
		return
	}

	// Apply filters if any.
	if err = sg.applyFilter(ctx); err != nil {
		rch <- err
		return
	}

	if len(sg.Params.Order) == 0 {
		// There is no ordering. Just apply pagination and return.
		if err = sg.applyPagination(ctx); err != nil {
			rch <- err
			return
		}
	} else {
		// We need to sort first before pagination.
		if err = sg.applyOrderAndPagination(ctx); err != nil {
			rch <- err
			return
		}
	}

	var processed, leftToProcess []*SubGraph
	// First iterate over the value nodes and check for validity.
	childChan := make(chan error, len(sg.Children))
	for i := 0; i < len(sg.Children); i++ {
		child := sg.Children[i]
		child.SrcUIDs = sg.DestUIDs // Make the connection.
		if child.Params.AttrType == nil || child.Params.AttrType.IsScalar() {
			processed = append(processed, child)
			taskQuery := createTaskQuery(child, sg.DestUIDs, nil, nil)
			go ProcessGraph(ctx, child, taskQuery, childChan)
		} else {
			leftToProcess = append(leftToProcess, child)
			childChan <- nil
		}
	}

	// Now get all the results back.
	for i := 0; i < len(sg.Children); i++ {
		select {
		case err = <-childChan:
			x.Trace(ctx, "Reply from child. Index: %v Attr: %v", i, sg.Children[i].Attr)
			if err != nil {
				x.TraceError(ctx, x.Wrapf(err, "Error while processing child task"))
				rch <- err
				return
			}
		case <-ctx.Done():
			x.TraceError(ctx, x.Wrapf(ctx.Err(), "Context done before full execution"))
			rch <- ctx.Err()
			return
		}
	}

	// If all the child nodes are processed, return.
	if len(leftToProcess) == 0 {
		rch <- nil
		return
	}

	sgObj, ok := schema.TypeOf(sg.Attr).(types.Object)
	invalidUids := make(map[uint64]bool)
	// Check the results of the child and eliminate uids without all results.
	if ok {
		for _, node := range processed {
			if _, present := sgObj.Fields[node.Attr]; !present {
				continue
			}
			var tv task.Value
			for i := 0; i < node.Values().ValuesLength(); i++ {
				uid := sg.DestUIDs.Get(i)
				if ok := node.Values().Values(&tv, i); !ok {
					invalidUids[uid] = true
				}

				valBytes := tv.ValBytes()
				v, err := getValue(tv)
				if err != nil || bytes.Equal(valBytes, nil) {
					// The value is not as requested in schema.
					invalidUids[uid] = true
					continue
				}

				// type assertion for scalar type values.
				if !node.Params.AttrType.IsScalar() {
					rch <- x.Errorf("Fatal mistakes in type.")
				}

				// Check if compatible with schema type.
				schemaType := node.Params.AttrType.(types.Scalar)
				if _, err = schemaType.Convert(v); err != nil {
					invalidUids[uid] = true
				}
			}
		}
	}

	// Filter out the invalid UIDs.
	sg.DestUIDs.ApplyFilter(func(uid uint64, idx int) bool {
		return !invalidUids[uid]
	})

	// Now process next level with valid UIDs.
	childChan = make(chan error, len(leftToProcess))
	for _, child := range leftToProcess {
		taskQuery := createTaskQuery(child, sg.DestUIDs, nil, nil)
		go ProcessGraph(ctx, child, taskQuery, childChan)
	}

	// Now get the results back.
	for i := 0; i < len(leftToProcess); i++ {
		select {
		case err = <-childChan:
			x.Trace(ctx, "Reply from child. Index: %v Attr: %v", i, sg.Children[i].Attr)
			if err != nil {
				x.Trace(ctx, "Error while processing child task: %v", err)
				rch <- err
				return
			}
		case <-ctx.Done():
			x.Trace(ctx, "Context done before full execution: %v", ctx.Err())
			rch <- ctx.Err()
			return
		}
	}

	rch <- nil
}

// applyFilter applies filters to sg.sorted.
func (sg *SubGraph) applyFilter(ctx context.Context) error {
	if sg.Filter == nil { // No filter.
		return nil
	}
	newSorted, err := runFilter(ctx, sg.DestUIDs, sg.Filter)
	if err != nil {
		return err
	}
	sg.DestUIDs = newSorted
	// For each posting list, intersect with sg.destUIDs.
	for _, l := range sg.UIDMatrix() {
		l.Intersect(sg.DestUIDs)
	}
	return nil
}

// runFilter traverses filter tree and produce a filtered list of UIDs.
// Input "destUIDs" is the very original list of destination UIDs of a SubGraph.
func runFilter(ctx context.Context, destUIDs *algo.UIDList,
	filter *gql.FilterTree) (*algo.UIDList, error) {
	if len(filter.FuncName) > 0 { // Leaf node.
		filter.FuncName = strings.ToLower(filter.FuncName) // Not sure if needed.
		isAnyOf := filter.FuncName == "anyof"
		isAllOf := filter.FuncName == "allof"
		x.AssertTruef(isAnyOf || isAllOf, "FuncName invalid: %s", filter.FuncName)
		x.AssertTruef(len(filter.FuncArgs) == 2,
			"Expect exactly two arguments: pred and predValue")

		attr := filter.FuncArgs[0]
		sg := &SubGraph{Attr: attr}
		sgChan := make(chan error, 1)

		// Tokenize FuncArgs[1].
		tokenizer, err := tok.NewTokenizer([]byte(filter.FuncArgs[1]))
		if err != nil {
			return nil, x.Errorf("Could not create tokenizer: %v", filter.FuncArgs[1])
		}
		defer tokenizer.Destroy()
		x.AssertTrue(tokenizer != nil)
		tokens := tokenizer.Tokens()
		taskQuery := createTaskQuery(sg, nil, tokens, destUIDs)
		go ProcessGraph(ctx, sg, taskQuery, sgChan)
		select {
		case <-ctx.Done():
			return nil, x.Wrap(ctx.Err())
		case err = <-sgChan:
			if err != nil {
				return nil, err
			}
		}

		x.AssertTrue(len(sg.UIDMatrix()) == len(tokens))
		if isAnyOf {
			return algo.MergeLists(sg.UIDMatrix()), nil
		}
		return algo.IntersectLists(sg.UIDMatrix()), nil
	}

	if filter.Op == "&" {
		// For intersect operator, we process the children serially.
		for _, c := range filter.Child {
			var err error
			if destUIDs, err = runFilter(ctx, destUIDs, c); err != nil {
				return nil, err
			}
		}
		return destUIDs, nil
	}

	// For now, we only handle AND and OR.
	if filter.Op != "|" {
		return destUIDs, x.Errorf("Unknown operator %v", filter.Op)
	}

	// For union operator, we do it in parallel.
	// First, get UIDs for child filters in parallel.
	type resultPair struct {
		uids *algo.UIDList
		err  error
	}
	resultChan := make(chan resultPair, len(filter.Child))
	for _, c := range filter.Child {
		go func(c *gql.FilterTree) {
			r, err := runFilter(ctx, destUIDs, c)
			resultChan <- resultPair{r, err}
		}(c)
	}

	lists := make([]*algo.UIDList, 0, len(filter.Child))
	// Next, collect the results from above goroutines.
	for i := 0; i < len(filter.Child); i++ {
		r := <-resultChan
		if r.err != nil {
			return destUIDs, r.err
		}
		lists = append(lists, r.uids)
	}
	return algo.MergeLists(lists), nil
}

// pageRange returns start and end indices given pagination params. Note that n
// is the size of the input list.
func pageRange(p *params, n int) (int, int) {
	if p.Count == 0 && p.Offset == 0 {
		return 0, n
	}
	if p.Count < 0 {
		// Items from the back of the array, like Python arrays. Do a postive mod n.
		return (((n + p.Count) % n) + n) % n, n
	}
	start := p.Offset
	if start < 0 {
		start = 0
	}
	if p.Count == 0 { // No count specified. Just take the offset parameter.
		return start, n
	}
	end := start + p.Count
	if end > n {
		end = n
	}
	return start, end
}

// applyWindow applies windowing to sg.sorted.
func (sg *SubGraph) applyPagination(ctx context.Context) error {
	params := sg.Params
	if params.Count == 0 && params.Offset == 0 { // No pagination.
		return nil
	}
	x.AssertTrue(sg.SrcUIDs.Size() == len(sg.UIDMatrix()))
	for _, l := range sg.UIDMatrix() {
		l.Intersect(sg.DestUIDs)
		start, end := pageRange(&sg.Params, l.Size())
		l.Slice(start, end)
	}
	// Re-merge the UID matrix.
	sg.DestUIDs = algo.MergeLists(sg.UIDMatrix())
	return nil
}

// applyOrderAndPagination orders each posting list by a given attribute
// before applying pagination.
func (sg *SubGraph) applyOrderAndPagination(ctx context.Context) error {
	if len(sg.Params.Order) == 0 {
		return nil
	}
	if sg.Params.Count == 0 {
		// Only retrieve up to 1000 results by default.
		sg.Params.Count = 1000
	}

	b := flatbuffers.NewBuilder(0)
	ao := b.CreateString(sg.Params.Order)

	// Add UID matrix.
	uidOffsets := make([]flatbuffers.UOffsetT, 0, len(sg.UIDMatrix()))
	for _, ul := range sg.UIDMatrix() {
		uidOffsets = append(uidOffsets, ul.AddTo(b))
	}

	task.SortStartUidmatrixVector(b, len(uidOffsets))
	for i := len(uidOffsets) - 1; i >= 0; i-- {
		b.PrependUOffsetT(uidOffsets[i])
	}
	uEnd := b.EndVector(len(uidOffsets))

	task.SortStart(b)
	task.SortAddAttr(b, ao)
	task.SortAddUidmatrix(b, uEnd)
	task.SortAddOffset(b, int32(sg.Params.Offset))
	task.SortAddCount(b, int32(sg.Params.Count))
	b.Finish(task.SortEnd(b))

	var err error
	sg.resultBuf, err = worker.SortOverNetwork(ctx, b.FinishedBytes())
	if err != nil {
		return err
	}

	// Update sg.destUID. Iterate over the UID matrix (which is not sorted by
	// UID). For each element in UID matrix, we do a binary search in the
	// current destUID and mark it. Then we scan over this bool array and
	// rebuild destUIDs.
	included := make([]bool, sg.DestUIDs.Size())
	for _, ul := range sg.UIDMatrix() {
		for i := 0; i < ul.Size(); i++ {
			uid := ul.Get(i)
			idx := sg.DestUIDs.IndexOf(uid) // Binary search.
			if idx >= 0 {
				included[idx] = true
			}
		}
	}
	sg.DestUIDs.ApplyFilter(
		func(uid uint64, idx int) bool { return included[idx] })
	return nil
}

// outputNode is the generic output / writer for preTraverse.
type outputNode interface {
	AddValue(attr string, v types.Value)
	AddChild(attr string, child outputNode)
	New(attr string) outputNode
	SetUID(uid uint64)
	SetXID(xid string)
}

// protoOutputNode is the proto output for preTraverse.
type protoOutputNode struct {
	*graph.Node
}

// AddValue adds an attribute value for protoOutputNode.
func (p *protoOutputNode) AddValue(attr string, v types.Value) {
	p.Node.Properties = append(p.Node.Properties, createProperty(attr, v))
}

// AddChild adds a child for protoOutputNode.
func (p *protoOutputNode) AddChild(attr string, child outputNode) {
	p.Node.Children = append(p.Node.Children, child.(*protoOutputNode).Node)
}

// New creates a new node for protoOutputNode.
func (p *protoOutputNode) New(attr string) outputNode {
	uc := nodePool.Get().(*graph.Node)
	uc.Attribute = attr
	return &protoOutputNode{uc}
}

// SetUID sets UID of a protoOutputNode.
func (p *protoOutputNode) SetUID(uid uint64) { p.Node.Uid = uid }

// SetXID sets XID of a protoOutputNode.
func (p *protoOutputNode) SetXID(xid string) { p.Node.Xid = xid }

// ToProtocolBuffer does preorder traversal to build a proto buffer. We have
// used postorder traversal before, but preorder seems simpler and faster for
// most cases.
func (sg *SubGraph) ToProtocolBuffer(l *Latency) (*graph.Node, error) {
	var seedNode *protoOutputNode
	if sg.SrcUIDs == nil {
		return seedNode.New(sg.Attr).(*protoOutputNode).Node, nil
	}

	x.AssertTrue(len(sg.Result) == 1)
	n := seedNode.New(sg.Attr)
	ul := sg.Result[0]
	if sg.Params.GetUID || sg.Params.isDebug {
		n.SetUID(ul.Get(0))
	}

	if rerr := sg.preTraverse(ul.Get(0), n); rerr != nil {
		return n.(*protoOutputNode).Node, rerr
	}

	l.ProtocolBuffer = time.Since(l.Start) - l.Parsing - l.Processing
	return n.(*protoOutputNode).Node, nil
}

// jsonOutputNode is the JSON output for preTraverse.
type jsonOutputNode struct {
	data map[string]interface{}
}

// AddValue adds an attribute value for jsonOutputNode.
func (p *jsonOutputNode) AddValue(attr string, v types.Value) {
	p.data[attr] = v
}

// AddChild adds a child for jsonOutputNode.
func (p *jsonOutputNode) AddChild(attr string, child outputNode) {
	a := p.data[attr]
	if a == nil {
		// Need to do this because we cannot cast nil interface to
		// []map[string]interface{}.
		a = make([]map[string]interface{}, 0, 5)
	}
	p.data[attr] = append(a.([]map[string]interface{}),
		child.(*jsonOutputNode).data)
}

// New creates a new node for jsonOutputNode.
func (p *jsonOutputNode) New(attr string) outputNode {
	return &jsonOutputNode{make(map[string]interface{})}
}

// SetUID sets UID of a jsonOutputNode.
func (p *jsonOutputNode) SetUID(uid uint64) {
	p.data["_uid_"] = fmt.Sprintf("%#x", uid)
}

// SetXID sets XID of a jsonOutputNode.
func (p *jsonOutputNode) SetXID(xid string) {
	p.data["_xid_"] = xid
}

// ToJSON converts the internal subgraph object to JSON format which is then\
// sent to the HTTP client.
func (sg *SubGraph) ToJSON(l *Latency) ([]byte, error) {
	var seedNode *jsonOutputNode
	n := seedNode.New(sg.Attr)
	ul := sg.Result[0]
	if sg.Params.GetUID || sg.Params.isDebug {
		n.SetUID(ul.Get(0))
	}

	if err := sg.preTraverse(ul.Get(0), n); err != nil {
		return nil, err
	}
	root := map[string]interface{}{
		sg.Attr: []map[string]interface{}{n.(*jsonOutputNode).data},
	}
	if sg.Params.isDebug {
		root["server_latency"] = l.ToMap()
	}
	return json.Marshal(root)
}<|MERGE_RESOLUTION|>--- conflicted
+++ resolved
@@ -153,7 +153,6 @@
 	DestUIDs *algo.UIDList
 }
 
-<<<<<<< HEAD
 // Result extracts UIDLists from task.Result.
 func (sg *SubGraph) UIDMatrix() []*algo.UIDList {
 	if len(sg.result) == 0 && len(sg.resultBuf) > 0 {
@@ -165,9 +164,8 @@
 
 func (sg *SubGraph) Counts() *task.CountList {
 	if sg.counts == nil && len(sg.resultBuf) > 0 {
-		sg.counts = new(task.CountList)
 		r := task.GetRootAsResult(sg.resultBuf, 0)
-		x.AssertTrue(r.Count(sg.counts) != nil)
+		sg.counts = r.Count(nil)
 	}
 	return sg.counts
 }
@@ -175,9 +173,8 @@
 // Values extracts values from task.Result.
 func (sg *SubGraph) Values() *task.ValueList {
 	if sg.values == nil && len(sg.resultBuf) > 0 {
-		sg.values = new(task.ValueList)
 		r := task.GetRootAsResult(sg.resultBuf, 0)
-		x.AssertTrue(r.Values(sg.values) != nil)
+		sg.values = r.Values(nil)
 	}
 	return sg.values
 }
@@ -390,10 +387,7 @@
 	return result, nil
 }
 
-// gets the value from the task.
-=======
 // getValue gets the value from the task.
->>>>>>> bd00259f
 func getValue(tv task.Value) (types.Value, error) {
 	vType := tv.ValType()
 	valBytes := tv.ValBytes()
@@ -440,32 +434,14 @@
 	// We go through all predicate children of the subgraph.
 	for _, pc := range sg.Children {
 		idx := pc.SrcUIDs.IndexOf(uid)
-<<<<<<< HEAD
-
-		if idx == -1 {
-			log.Fatal("Attribute with uid not found in child Query uids.")
-			return x.Errorf("Attribute with uid not found")
-		}
-
+		x.AssertTruef(idx >= 0, "Attribute with uid not found in child Query uids")
 		ul := pc.UIDMatrix()[idx]
-		if sg.Counts().CountLength() > 0 {
-			c := types.Int32(sg.Counts().Count(idx))
-			p := createProperty("_count_", &c)
-			uc := &graph.Node{
-				Attribute:  pc.Attr,
-				Properties: []*graph.Property{p},
-			}
-			children = append(children, uc)
-=======
-		x.AssertTruef(idx >= 0, "Attribute with uid not found in child Query uids")
-		ul := pc.Result[idx]
-
-		if pc.Counts != nil && pc.Counts.CountLength() > 0 {
-			c := types.Int32(pc.Counts.Count(idx))
+
+		if pc.Counts() != nil && pc.Counts().CountLength() > 0 {
+			c := types.Int32(pc.Counts().Count(idx))
 			uc := dst.New(pc.Attr)
 			uc.AddValue("_count_", &c)
 			dst.AddChild(pc.Attr, uc)
->>>>>>> bd00259f
 		} else if ul.Size() > 0 || len(pc.Children) > 0 {
 			// We create as many predicate entity children as the length of uids for
 			// this predicate.
@@ -550,33 +526,6 @@
 	return &graph.Property{Prop: prop, Value: pval}
 }
 
-<<<<<<< HEAD
-// ToProtocolBuffer method transforms the predicate based subgraph to an
-// predicate-entity based protocol buffer subgraph.
-func (sg *SubGraph) ToProtocolBuffer(l *Latency) (*graph.Node, error) {
-	n := &graph.Node{
-		Attribute: sg.Attr,
-	}
-	if sg.SrcUIDs == nil {
-		return n, nil
-	}
-
-	x.AssertTrue(len(sg.UIDMatrix()) == 1)
-	ul := sg.UIDMatrix()[0]
-	if sg.Params.GetUID || sg.Params.isDebug {
-		n.Uid = ul.Get(0)
-	}
-
-	if rerr := sg.preTraverse(ul.Get(0), n); rerr != nil {
-		return n, rerr
-	}
-
-	l.ProtocolBuffer = time.Since(l.Start) - l.Parsing - l.Processing
-	return n, nil
-}
-
-=======
->>>>>>> bd00259f
 func isPresent(list []string, str string) bool {
 	for _, v := range list {
 		if v == str {
@@ -736,16 +685,18 @@
 		// Also need to add nil value to keep this consistent.
 		vo := createNilValuesList(b, 1)
 
-		task.CountListStartCountVector(b, 0)
-		co := b.EndVector(0)
-		task.CountListStart(b)
-		task.CountListAddCount(b, co)
-		co = task.CountListEnd(b)
+		/*
+			task.CountListStartCountVector(b, 0)
+			co := b.EndVector(0)
+			task.CountListStart(b)
+			task.CountListAddCount(b, co)
+			co = task.CountListEnd(b)
+		*/
 
 		task.ResultStart(b)
 		task.ResultAddUidmatrix(b, mo)
 		task.ResultAddValues(b, vo)
-		task.ResultAddCount(b, co)
+		// task.ResultAddCount(b, co)
 		re := task.ResultEnd(b)
 		b.Finish(re)
 		sg.resultBuf = b.FinishedBytes()
@@ -772,13 +723,6 @@
 	task.ValueListStart(b)
 	task.ValueListAddValues(b, voffset)
 	return task.ValueListEnd(b)
-
-	//b.Finish(task.ValueListEnd(b))
-	//buf := b.FinishedBytes()
-
-	//out := new(x.ValueList)
-	//x.Check(out.UnmarshalBinary(buf))
-	//return out
 }
 
 // createTaskQuery generates the query buffer.
@@ -1255,9 +1199,9 @@
 		return seedNode.New(sg.Attr).(*protoOutputNode).Node, nil
 	}
 
-	x.AssertTrue(len(sg.Result) == 1)
+	x.AssertTrue(len(sg.UIDMatrix()) == 1)
 	n := seedNode.New(sg.Attr)
-	ul := sg.Result[0]
+	ul := sg.UIDMatrix()[0]
 	if sg.Params.GetUID || sg.Params.isDebug {
 		n.SetUID(ul.Get(0))
 	}
@@ -1312,7 +1256,7 @@
 func (sg *SubGraph) ToJSON(l *Latency) ([]byte, error) {
 	var seedNode *jsonOutputNode
 	n := seedNode.New(sg.Attr)
-	ul := sg.Result[0]
+	ul := sg.UIDMatrix()[0]
 	if sg.Params.GetUID || sg.Params.isDebug {
 		n.SetUID(ul.Get(0))
 	}
