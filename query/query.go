/*
 * Copyright 2015-2018 Dgraph Labs, Inc. and Contributors
 *
 * Licensed under the Apache License, Version 2.0 (the "License");
 * you may not use this file except in compliance with the License.
 * You may obtain a copy of the License at
 *
 *     http://www.apache.org/licenses/LICENSE-2.0
 *
 * Unless required by applicable law or agreed to in writing, software
 * distributed under the License is distributed on an "AS IS" BASIS,
 * WITHOUT WARRANTIES OR CONDITIONS OF ANY KIND, either express or implied.
 * See the License for the specific language governing permissions and
 * limitations under the License.
 */

package query

import (
	"context"
	"errors"
	"fmt"
	"math"
	"sort"
	"strconv"
	"strings"
	"time"

	"github.com/golang/glog"
	otrace "go.opencensus.io/trace"
	"google.golang.org/grpc/metadata"

	"github.com/dgraph-io/dgo/protos/api"
	"github.com/dgraph-io/dgraph/algo"
	"github.com/dgraph-io/dgraph/gql"
	"github.com/dgraph-io/dgraph/protos/pb"
	"github.com/dgraph-io/dgraph/task"
	"github.com/dgraph-io/dgraph/types"
	"github.com/dgraph-io/dgraph/types/facets"
	"github.com/dgraph-io/dgraph/worker"
	"github.com/dgraph-io/dgraph/x"
)

const (
	FacetDelimeter = "|"
)

/*
 * QUERY:
 * Let's take this query from GraphQL as example:
 * {
 *   me {
 *     id
 *     firstName
 *     lastName
 *     birthday {
 *       month
 *       day
 *     }
 *     friends {
 *       name
 *     }
 *   }
 * }
 *
 * REPRESENTATION:
 * This would be represented in SubGraph format pb.y, as such:
 * SubGraph [result uid = me]
 *    |
 *  Children
 *    |
 *    --> SubGraph [Attr = "xid"]
 *    --> SubGraph [Attr = "firstName"]
 *    --> SubGraph [Attr = "lastName"]
 *    --> SubGraph [Attr = "birthday"]
 *           |
 *         Children
 *           |
 *           --> SubGraph [Attr = "month"]
 *           --> SubGraph [Attr = "day"]
 *    --> SubGraph [Attr = "friends"]
 *           |
 *         Children
 *           |
 *           --> SubGraph [Attr = "name"]
 *
 * ALGORITHM:
 * This is a rough and simple algorithm of how to process this SubGraph query
 * and populate the results:
 *
 * For a given entity, a new SubGraph can be started off with NewGraph(id).
 * Given a SubGraph, is the Query field empty? [Step a]
 *   - If no, run (or send it to server serving the attribute) query
 *     and populate result.
 * Iterate over children and copy Result Uids to child Query Uids.
 *     Set Attr. Then for each child, use goroutine to run Step:a.
 * Wait for goroutines to finish.
 * Return errors, if any.
 */

// Latency is used to keep track of the latency involved in parsing and processing
// the query. It also contains information about the time it took to convert the
// result into a format(JSON/Protocol Buffer) that the client expects.
type Latency struct {
	Start      time.Time     `json:"-"`
	Parsing    time.Duration `json:"query_parsing"`
	Processing time.Duration `json:"processing"`
	Json       time.Duration `json:"json_conversion"`
}

type params struct {
	Alias      string
	Count      int
	Offset     int
	AfterUID   uint64
	DoCount    bool
	GetUid     bool
	Order      []*pb.Order
	Var        string
	NeedsVar   []gql.VarContext
	ParentVars map[string]varValue
	FacetVar   map[string]string
	uidToVal   map[uint64]types.Val
	Langs      []string

	// directives.
	Normalize    bool
	Recurse      bool
	RecurseArgs  gql.RecurseArgs
	Cascade      bool
	IgnoreReflex bool

	From           uint64
	To             uint64
	Facet          *pb.FacetParams
	FacetOrder     string
	FacetOrderDesc bool
	ExploreDepth   uint64
	MaxWeight      float64
	MinWeight      float64
	isInternal     bool   // Determines if processTask has to be called or not.
	ignoreResult   bool   // Node results are ignored.
	Expand         string // Value is either _all_/variable-name or empty.
	isGroupBy      bool
	groupbyAttrs   []gql.GroupByAttr
	uidCount       bool
	uidCountAlias  string
	numPaths       int
	parentIds      []uint64 // This is a stack that is maintained and passed down to children.
	IsEmpty        bool     // Won't have any SrcUids or DestUids. Only used to get aggregated vars
	expandAll      bool     // expand all languages
	shortest       bool
}

// Function holds the information about gql functions.
type Function struct {
	Name       string    // Specifies the name of the function.
	Args       []gql.Arg // Contains the arguments of the function.
	IsCount    bool      // gt(count(friends),0)
	IsValueVar bool      // eq(val(s), 10)
}

// SubGraph is the way to represent data pb.y. It contains both the
// query and the response. Once generated, this can then be encoded to other
// client convenient formats, like GraphQL / JSON.
type SubGraph struct {
	ReadTs       uint64
	Attr         string
	Params       params
	counts       []uint32
	valueMatrix  []*pb.ValueList
	uidMatrix    []*pb.List
	facetsMatrix []*pb.FacetsList
	ExpandPreds  []*pb.ValueList
	GroupbyRes   []*groupResults // one result for each uid list.
	LangTags     []*pb.LangList

	// SrcUIDs is a list of unique source UIDs. They are always copies of destUIDs
	// of parent nodes in GraphQL structure.
	SrcUIDs *pb.List
	SrcFunc *Function

	FilterOp     string
	Filters      []*SubGraph
	facetsFilter *pb.FilterTree
	MathExp      *mathTree
	Children     []*SubGraph

	// destUIDs is a list of destination UIDs, after applying filters, pagination.
	DestUIDs *pb.List
	List     bool // whether predicate is of list type
}

func (sg *SubGraph) recurse(set func(sg *SubGraph)) {
	set(sg)
	for _, child := range sg.Children {
		child.recurse(set)
	}
	for _, filter := range sg.Filters {
		filter.recurse(set)
	}
}

func (sg *SubGraph) IsGroupBy() bool {
	return sg.Params.isGroupBy
}

func (sg *SubGraph) IsInternal() bool {
	return sg.Params.isInternal
}

func (sg *SubGraph) createSrcFunction(gf *gql.Function) {
	if gf == nil {
		return
	}

	// type function is just an alias for eq("type", type).
	if gf.Name == "type" {
		sg.Attr = "type"
		sg.SrcFunc = &Function{
			Name:       "eq",
			Args:       append(gf.Args[:0:0], gf.Args...),
			IsCount:    false,
			IsValueVar: false,
		}
		return
	}

	sg.SrcFunc = &Function{
		Name:       gf.Name,
		Args:       append(gf.Args[:0:0], gf.Args...),
		IsCount:    gf.IsCount,
		IsValueVar: gf.IsValueVar,
	}
	if gf.Lang != "" {
		sg.Params.Langs = append(sg.Params.Langs, gf.Lang)
	}
}

// DebugPrint prints out the SubGraph tree in a nice format for debugging purposes.
func (sg *SubGraph) DebugPrint(prefix string) {
	var src, dst int
	if sg.SrcUIDs != nil {
		src = len(sg.SrcUIDs.Uids)
	}
	if sg.DestUIDs != nil {
		dst = len(sg.DestUIDs.Uids)
	}
	glog.Infof("%s[%q Alias:%q Func:%v SrcSz:%v Op:%q DestSz:%v IsCount: %v ValueSz:%v]\n",
		prefix, sg.Attr, sg.Params.Alias, sg.SrcFunc, src, sg.FilterOp,
		dst, sg.Params.DoCount, len(sg.valueMatrix))
	for _, f := range sg.Filters {
		f.DebugPrint(prefix + "|-f->")
	}
	for _, c := range sg.Children {
		c.DebugPrint(prefix + "|->")
	}
}

// getValue gets the value from the task.
func getValue(tv *pb.TaskValue) (types.Val, error) {
	vID := types.TypeID(tv.ValType)
	val := types.ValueForType(vID)
	val.Value = tv.Val
	return val, nil
}

var (
	ErrEmptyVal = errors.New("Query: harmless error, e.g. task.Val is nil")
	ErrWrongAgg = errors.New("Wrong level for var aggregation")
)

func (sg *SubGraph) isSimilar(ssg *SubGraph) bool {
	if sg.Attr != ssg.Attr {
		return false
	}
	if len(sg.Params.Langs) != len(ssg.Params.Langs) {
		return false
	}
	for i := 0; i < len(sg.Params.Langs) && i < len(ssg.Params.Langs); i++ {
		if sg.Params.Langs[i] != ssg.Params.Langs[i] {
			return false
		}
	}
	if sg.Params.DoCount {
		return ssg.Params.DoCount
	}
	if ssg.Params.DoCount {
		return false
	}
	if sg.SrcFunc != nil {
		if ssg.SrcFunc != nil && sg.SrcFunc.Name == ssg.SrcFunc.Name {
			return true
		}
		return false
	}
	return true
}

func (sg *SubGraph) fieldName() string {
	fieldName := sg.Attr
	if sg.Params.Alias != "" {
		fieldName = sg.Params.Alias
	}
	return fieldName
}

func addCount(pc *SubGraph, count uint64, dst outputNode) {
	if pc.Params.Normalize && pc.Params.Alias == "" {
		return
	}
	c := types.ValueForType(types.IntID)
	c.Value = int64(count)
	fieldName := pc.Params.Alias
	if fieldName == "" {
		fieldName = fmt.Sprintf("count(%s)", pc.Attr)
	}
	dst.AddValue(fieldName, c)
}

func aggWithVarFieldName(pc *SubGraph) string {
	if pc.Params.Alias != "" {
		return pc.Params.Alias
	}
	fieldName := fmt.Sprintf("val(%v)", pc.Params.Var)
	if len(pc.Params.NeedsVar) > 0 {
		fieldName = fmt.Sprintf("val(%v)", pc.Params.NeedsVar[0].Name)
		if pc.SrcFunc != nil {
			fieldName = fmt.Sprintf("%s(%v)", pc.SrcFunc.Name, fieldName)
		}
	}
	return fieldName
}

func addInternalNode(pc *SubGraph, uid uint64, dst outputNode) error {
	if len(pc.Params.uidToVal) == 0 {
		return x.Errorf("Wrong use of var() with %v.", pc.Params.NeedsVar)
	}
	sv, ok := pc.Params.uidToVal[uid]
	if !ok || sv.Value == nil {
		return nil
	}
	fieldName := aggWithVarFieldName(pc)
	dst.AddValue(fieldName, sv)
	return nil
}

func addCheckPwd(pc *SubGraph, vals []*pb.TaskValue, dst outputNode) {
	c := types.ValueForType(types.BoolID)
	if len(vals) == 0 {
		c.Value = false
	} else {
		c.Value = task.ToBool(vals[0])
	}

	fieldName := pc.Params.Alias
	if fieldName == "" {
		fieldName = fmt.Sprintf("checkpwd(%s)", pc.Attr)
	}
	dst.AddValue(fieldName, c)
}

func alreadySeen(parentIds []uint64, uid uint64) bool {
	for _, id := range parentIds {
		if id == uid {
			return true
		}
	}
	return false
}

func facetName(fieldName string, f *api.Facet) string {
	if f.Alias != "" {
		return f.Alias
	}
	return fieldName + FacetDelimeter + f.Key
}

// This method gets the values and children for a subprotos.
func (sg *SubGraph) preTraverse(uid uint64, dst outputNode) error {
	if sg.Params.IgnoreReflex {
		if alreadySeen(sg.Params.parentIds, uid) {
			// A node can't have itself as the child at any level.
			return nil
		}
		// Push myself to stack before sending this to children.
		sg.Params.parentIds = append(sg.Params.parentIds, uid)
	}

	var invalidUids map[uint64]bool
	// We go through all predicate children of the subprotos.
	for _, pc := range sg.Children {
		if pc.Params.ignoreResult {
			continue
		}
		if pc.IsInternal() {
			if pc.Params.Expand != "" {
				continue
			}
			if pc.Params.Normalize && pc.Params.Alias == "" {
				continue
			}
			if err := addInternalNode(pc, uid, dst); err != nil {
				return err
			}
			continue
		}

		if len(pc.uidMatrix) == 0 {
			// Can happen in recurse query.
			continue
		}
		if len(pc.facetsMatrix) > 0 && len(pc.facetsMatrix) != len(pc.uidMatrix) {
			return x.Errorf("Length of facetsMatrix and uidMatrix mismatch: %d vs %d",
				len(pc.facetsMatrix), len(pc.uidMatrix))
		}

		idx := algo.IndexOf(pc.SrcUIDs, uid)
		if idx < 0 {
			continue
		}
		if pc.Params.isGroupBy {
			if len(pc.GroupbyRes) <= idx {
				return x.Errorf("Unexpected length while adding Groupby. Idx: [%v], len: [%v]",
					idx, len(pc.GroupbyRes))
			}
			dst.addGroupby(pc, pc.GroupbyRes[idx], pc.fieldName())
			continue
		}

		fieldName := pc.fieldName()
		if len(pc.counts) > 0 {
			addCount(pc, uint64(pc.counts[idx]), dst)

		} else if pc.SrcFunc != nil && pc.SrcFunc.Name == "checkpwd" {
			addCheckPwd(pc, pc.valueMatrix[idx].Values, dst)

		} else if idx < len(pc.uidMatrix) && len(pc.uidMatrix[idx].Uids) > 0 {
			var fcsList []*pb.Facets
			if pc.Params.Facet != nil {
				fcsList = pc.facetsMatrix[idx].FacetsList
			}

			if sg.Params.IgnoreReflex {
				pc.Params.parentIds = sg.Params.parentIds
			}
			// We create as many predicate entity children as the length of uids for
			// this predicate.
			ul := pc.uidMatrix[idx]
			for childIdx, childUID := range ul.Uids {
				if fieldName == "" || (invalidUids != nil && invalidUids[childUID]) {
					continue
				}
				uc := dst.New(fieldName)
				if rerr := pc.preTraverse(childUID, uc); rerr != nil {
					if rerr.Error() == "_INV_" {
						if invalidUids == nil {
							invalidUids = make(map[uint64]bool)
						}

						invalidUids[childUID] = true
						continue // next UID.
					}
					// Some other error.
					glog.Errorf("Error while traversal: %v", rerr)
					return rerr
				}

				if pc.Params.Facet != nil && len(fcsList) > childIdx {
					fs := fcsList[childIdx]
					for _, f := range fs.Facets {
						fVal, err := facets.ValFor(f)
						if err != nil {
							return err
						}

						uc.AddValue(facetName(fieldName, f), fVal)
					}
				}

				if !uc.IsEmpty() {
					if sg.Params.GetUid {
						uc.SetUID(childUID, "uid")
					}
					if pc.List {
						dst.AddListChild(fieldName, uc)
					} else {
						dst.AddMapChild(fieldName, uc, false)
					}
				}
			}
			if pc.Params.uidCount && !(pc.Params.uidCountAlias == "" && pc.Params.Normalize) {
				uc := dst.New(fieldName)
				c := types.ValueForType(types.IntID)
				c.Value = int64(len(ul.Uids))
				alias := pc.Params.uidCountAlias
				if alias == "" {
					alias = "count"
				}
				uc.AddValue(alias, c)
				dst.AddListChild(fieldName, uc)
			}
		} else {
			if pc.Params.Alias == "" && len(pc.Params.Langs) > 0 {
				fieldName += "@"
				fieldName += strings.Join(pc.Params.Langs, ":")
			}

			if pc.Attr == "uid" {
				dst.SetUID(uid, pc.fieldName())
				continue
			}

			if len(pc.facetsMatrix) > idx && len(pc.facetsMatrix[idx].FacetsList) > 0 {
				// in case of Value we have only one Facets
				for _, f := range pc.facetsMatrix[idx].FacetsList[0].Facets {
					fVal, err := facets.ValFor(f)
					if err != nil {
						return err
					}

					dst.AddValue(facetName(fieldName, f), fVal)
				}
			}

			if len(pc.valueMatrix) <= idx {
				continue
			}

			for i, tv := range pc.valueMatrix[idx].Values {
				// if conversion not possible, we ignore it in the result.
				sv, convErr := convertWithBestEffort(tv, pc.Attr)
				if convErr != nil {
					return convErr
				}

				if pc.Params.expandAll && len(pc.LangTags[idx].Lang) != 0 {
					if i >= len(pc.LangTags[idx].Lang) {
						return x.Errorf(
							"pb.error: all lang tags should be either present or absent")
					}
					fieldNameWithTag := fieldName
					lang := pc.LangTags[idx].Lang[i]
					if lang != "" {
						fieldNameWithTag += "@" + lang
					}
					encodeAsList := pc.List && len(lang) == 0
					dst.AddListValue(fieldNameWithTag, sv, encodeAsList)
					continue
				}

				encodeAsList := pc.List && len(pc.Params.Langs) == 0
				if !pc.Params.Normalize {
					dst.AddListValue(fieldName, sv, encodeAsList)
					continue
				}
				// If the query had the normalize directive, then we only add nodes
				// with an Alias.
				if pc.Params.Alias != "" {
					dst.AddListValue(fieldName, sv, encodeAsList)
				}
			}
		}
	}

	if sg.Params.IgnoreReflex && len(sg.Params.parentIds) > 0 {
		// Lets pop the stack.
		sg.Params.parentIds = (sg.Params.parentIds)[:len(sg.Params.parentIds)-1]
	}

	// Only for shortest path query we wan't to return uid always if there is
	// nothing else at that level.
	if (sg.Params.GetUid && !dst.IsEmpty()) || sg.Params.shortest {
		dst.SetUID(uid, "uid")
	}

	return nil
}

// convert from task.Val to types.Value, based on schema appropriate type
// is already set in api.Value
func convertWithBestEffort(tv *pb.TaskValue, attr string) (types.Val, error) {
	// value would be in binary format with appropriate type
	v, _ := getValue(tv)
	if !v.Tid.IsScalar() {
		return v, x.Errorf("Leaf predicate:'%v' must be a scalar.", attr)
	}

	// creates appropriate type from binary format
	sv, err := types.Convert(v, v.Tid)
	x.Checkf(err, "Error while interpreting appropriate type from binary")
	return sv, nil
}

func mathCopy(dst *mathTree, src *gql.MathTree) error {
	// Either we'll have an operation specified, or the function specified.
	dst.Const = src.Const
	dst.Fn = src.Fn
	dst.Val = src.Val
	dst.Var = src.Var

	for _, mc := range src.Child {
		child := &mathTree{}
		if err := mathCopy(child, mc); err != nil {
			return err
		}
		dst.Child = append(dst.Child, child)
	}
	return nil
}

func filterCopy(sg *SubGraph, ft *gql.FilterTree) error {
	// Either we'll have an operation specified, or the function specified.
	if len(ft.Op) > 0 {
		sg.FilterOp = ft.Op
	} else {
		sg.Attr = ft.Func.Attr
		if !isValidFuncName(ft.Func.Name) {
			return x.Errorf("Invalid function name : %s", ft.Func.Name)
		}

		if isUidFnWithoutVar(ft.Func) {
			sg.SrcFunc = &Function{Name: ft.Func.Name}
			if err := sg.populate(ft.Func.UID); err != nil {
				return err
			}
		} else {
			sg.createSrcFunction(ft.Func)
			sg.Params.NeedsVar = append(sg.Params.NeedsVar, ft.Func.NeedsVar...)
		}
	}
	for _, ftc := range ft.Child {
		child := &SubGraph{}
		if err := filterCopy(child, ftc); err != nil {
			return err
		}
		sg.Filters = append(sg.Filters, child)
	}
	return nil
}

func uniqueKey(gchild *gql.GraphQuery) string {
	key := gchild.Attr
	if gchild.Func != nil {
		key += fmt.Sprintf("%v", gchild.Func)
	}
	// This is the case when we ask for a variable.
	if gchild.Attr == "val" {
		// E.g. a as age, result is returned as var(a)
		if gchild.Var != "" && gchild.Var != "val" {
			key = fmt.Sprintf("val(%v)", gchild.Var)
		} else if len(gchild.NeedsVar) > 0 {
			// For var(s)
			key = fmt.Sprintf("val(%v)", gchild.NeedsVar[0].Name)
		}

		// Could be min(var(x)) && max(var(x))
		if gchild.Func != nil {
			key += gchild.Func.Name
		}
	}
	if gchild.IsCount { // ignore count subgraphs..
		key += "count"
	}
	if len(gchild.Langs) > 0 {
		key += fmt.Sprintf("%v", gchild.Langs)
	}
	if gchild.MathExp != nil {
		// We would only be here if Alias is empty, so Var would be non
		// empty because MathExp should have atleast one of them.
		key = fmt.Sprintf("val(%+v)", gchild.Var)
	}
	if gchild.IsGroupby {
		key += "groupby"
	}
	return key
}

func treeCopy(gq *gql.GraphQuery, sg *SubGraph) error {
	// Typically you act on the current node, and leave recursion to deal with
	// children. But, in this case, we don't want to muck with the current
	// node, because of the way we're dealing with the root node.
	// So, we work on the children, and then recurse for grand children.
	attrsSeen := make(map[string]struct{})

	for _, gchild := range gq.Children {
		if sg.Params.Alias == "shortest" && gchild.Expand != "" {
			return x.Errorf("expand() not allowed inside shortest")
		}

		key := ""
		if gchild.Alias != "" {
			key = gchild.Alias
		} else {
			key = uniqueKey(gchild)
		}
		if _, ok := attrsSeen[key]; ok {
			return x.Errorf("%s not allowed multiple times in same sub-query.",
				key)
		}
		attrsSeen[key] = struct{}{}

		args := params{
			Alias:          gchild.Alias,
			Cascade:        sg.Params.Cascade,
			Expand:         gchild.Expand,
			Facet:          gchild.Facets,
			FacetOrder:     gchild.FacetOrder,
			FacetOrderDesc: gchild.FacetDesc,
			FacetVar:       gchild.FacetVar,
			GetUid:         sg.Params.GetUid,
			IgnoreReflex:   sg.Params.IgnoreReflex,
			Langs:          gchild.Langs,
			NeedsVar:       append(gchild.NeedsVar[:0:0], gchild.NeedsVar...),
			Normalize:      sg.Params.Normalize,
			Order:          gchild.Order,
			Var:            gchild.Var,
			groupbyAttrs:   gchild.GroupbyAttrs,
			isGroupBy:      gchild.IsGroupby,
			isInternal:     gchild.IsInternal,
			uidCount:       gchild.UidCount,
			uidCountAlias:  gchild.UidCountAlias,
		}

		if gchild.IsCount {
			if len(gchild.Children) != 0 {
				return errors.New("Node with count cannot have child attributes")
			}
			args.DoCount = true
		}

		for argk := range gchild.Args {
			if !isValidArg(argk) {
				return x.Errorf("Invalid argument : %s", argk)
			}
		}
		if err := args.fill(gchild); err != nil {
			return err
		}

		if len(args.Order) != 0 && len(args.FacetOrder) != 0 {
			return x.Errorf("Cannot specify order at both args and facets")
		}

		dst := &SubGraph{
			Attr:   gchild.Attr,
			Params: args,
		}
		if gchild.MathExp != nil {
			mathExp := &mathTree{}
			if err := mathCopy(mathExp, gchild.MathExp); err != nil {
				return err
			}
			dst.MathExp = mathExp
		}

		if gchild.Func != nil &&
			(gchild.Func.IsAggregator() || gchild.Func.IsPasswordVerifier()) {
			if len(gchild.Children) != 0 {
				return x.Errorf("Node with %q cant have child attr", gchild.Func.Name)
			}
			// embedded filter will cause ambiguous output like following,
			// director.film @filter(gt(initial_release_date, "2016")) {
			//    min(initial_release_date @filter(gt(initial_release_date, "1986"))
			// }
			if gchild.Filter != nil {
				return x.Errorf(
					"Node with %q cant have filter, please place the filter on the upper level",
					gchild.Func.Name)
			}
			dst.createSrcFunction(gchild.Func)
		}

		if gchild.Filter != nil {
			dstf := &SubGraph{}
			if err := filterCopy(dstf, gchild.Filter); err != nil {
				return err
			}
			dst.Filters = append(dst.Filters, dstf)
		}

		if gchild.FacetsFilter != nil {
			facetsFilter, err := toFacetsFilter(gchild.FacetsFilter)
			if err != nil {
				return err
			}
			dst.facetsFilter = facetsFilter
		}

		sg.Children = append(sg.Children, dst)
		if err := treeCopy(gchild, dst); err != nil {
			return err
		}
	}
	return nil
}

func (args *params) fill(gq *gql.GraphQuery) error {
	if v, ok := gq.Args["offset"]; ok {
		offset, err := strconv.ParseInt(v, 0, 32)
		if err != nil {
			return err
		}
		args.Offset = int(offset)
	}
	if v, ok := gq.Args["after"]; ok {
		after, err := strconv.ParseUint(v, 0, 64)
		if err != nil {
			return err
		}
		args.AfterUID = uint64(after)
	}

	if args.Alias == "shortest" {
		if v, ok := gq.Args["depth"]; ok {
			depth, err := strconv.ParseUint(v, 0, 64)
			if err != nil {
				return err
			}
			args.ExploreDepth = depth
		}

		if v, ok := gq.Args["numpaths"]; ok {
			numPaths, err := strconv.ParseUint(v, 0, 64)
			if err != nil {
				return err
			}
			args.numPaths = int(numPaths)
		}

		if v, ok := gq.Args["from"]; ok {
			from, err := strconv.ParseUint(v, 0, 64)
			if err != nil {
				return err
			}
			args.From = uint64(from)
		}

		if v, ok := gq.Args["to"]; ok {
			to, err := strconv.ParseUint(v, 0, 64)
			if err != nil {
				return err
			}
			args.To = uint64(to)
		}

		if v, ok := gq.Args["maxweight"]; ok {
			maxWeight, err := strconv.ParseFloat(v, 64)
			if err != nil {
				return err
			}
			args.MaxWeight = maxWeight
		} else if !ok {
			args.MaxWeight = math.MaxFloat64
		}

		if v, ok := gq.Args["minweight"]; ok {
			minWeight, err := strconv.ParseFloat(v, 64)
			if err != nil {
				return err
			}
			args.MinWeight = minWeight
		} else if !ok {
			args.MinWeight = -math.MaxFloat64
		}
	}

	if v, ok := gq.Args["first"]; ok {
		first, err := strconv.ParseInt(v, 0, 32)
		if err != nil {
			return err
		}
		args.Count = int(first)
	}
	return nil
}

// ToSubGraph converts the GraphQuery into the pb.SubGraph instance type.
func ToSubGraph(ctx context.Context, gq *gql.GraphQuery) (*SubGraph, error) {
	sg, err := newGraph(ctx, gq)
	if err != nil {
		return nil, err
	}
	err = treeCopy(gq, sg)
	if err != nil {
		return nil, err
	}
	return sg, err
}

// ContextKey is used to set options in the context object.
type ContextKey int

const (
	// DebugKey is the key used to toggle debug mode.
	DebugKey ContextKey = iota
)

func isDebug(ctx context.Context) bool {
	var debug bool
	// gRPC client passes information about debug as metadata.
	if md, ok := metadata.FromIncomingContext(ctx); ok {
		// md is a map[string][]string
		debug = len(md["debug"]) > 0 && md["debug"][0] == "true"
	}
	// HTTP passes information about debug as query parameter which is attached to context.
	return debug || ctx.Value(DebugKey) == "true"
}

func (sg *SubGraph) populate(uids []uint64) error {
	// Put sorted entries in matrix.
	sort.Slice(uids, func(i, j int) bool { return uids[i] < uids[j] })
	sg.uidMatrix = []*pb.List{{Uids: uids}}
	// User specified list may not be sorted.
	sg.SrcUIDs = &pb.List{Uids: uids}
	return nil
}

// newGraph returns the SubGraph and its task query.
func newGraph(ctx context.Context, gq *gql.GraphQuery) (*SubGraph, error) {
	// This would set the Result field in SubGraph,
	// and populate the children for attributes.

	// For the root, the name to be used in result is stored in Alias, not Attr.
	// The attr at root (if present) would stand for the source functions attr.
	args := params{
		Alias:         gq.Alias,
		Cascade:       gq.Cascade,
		GetUid:        isDebug(ctx),
		IgnoreReflex:  gq.IgnoreReflex,
		IsEmpty:       gq.IsEmpty,
		Langs:         gq.Langs,
		NeedsVar:      append(gq.NeedsVar[:0:0], gq.NeedsVar...),
		Normalize:     gq.Normalize,
		Order:         gq.Order,
		ParentVars:    make(map[string]varValue),
		Recurse:       gq.Recurse,
		RecurseArgs:   gq.RecurseArgs,
		Var:           gq.Var,
		groupbyAttrs:  gq.GroupbyAttrs,
		isGroupBy:     gq.IsGroupby,
		uidCount:      gq.UidCount,
		uidCountAlias: gq.UidCountAlias,
	}

	for argk := range gq.Args {
		if !isValidArg(argk) {
			return nil, x.Errorf("Invalid argument : %s", argk)
		}
	}
	if err := args.fill(gq); err != nil {
		return nil, err
	}

	sg := &SubGraph{Params: args}

	if gq.Func != nil {
		// Uid function doesnt have Attr. It just has a list of ids
		if gq.Func.Attr != "uid" {
			sg.Attr = gq.Func.Attr
		}
		if !isValidFuncName(gq.Func.Name) {
			return nil, x.Errorf("Invalid function name : %s", gq.Func.Name)
		}

		sg.createSrcFunction(gq.Func)
	}

	if isUidFnWithoutVar(gq.Func) && len(gq.UID) > 0 {
		if err := sg.populate(gq.UID); err != nil {
			return nil, err
		}
	}

	// Copy roots filter.
	if gq.Filter != nil {
		sgf := &SubGraph{}
		if err := filterCopy(sgf, gq.Filter); err != nil {
			return nil, err
		}
		sg.Filters = append(sg.Filters, sgf)
	}
	if gq.FacetsFilter != nil {
		facetsFilter, err := toFacetsFilter(gq.FacetsFilter)
		if err != nil {
			return nil, err
		}
		sg.facetsFilter = facetsFilter
	}
	return sg, nil
}

func toFacetsFilter(gft *gql.FilterTree) (*pb.FilterTree, error) {
	if gft == nil {
		return nil, nil
	}
	if gft.Func != nil && len(gft.Func.NeedsVar) != 0 {
		return nil, x.Errorf("Variables not supported in pb.FilterTree")
	}
	ftree := &pb.FilterTree{Op: gft.Op}
	for _, gftc := range gft.Child {
		ftc, err := toFacetsFilter(gftc)
		if err != nil {
			return nil, err
		}
		ftree.Children = append(ftree.Children, ftc)
	}
	if gft.Func != nil {
		ftree.Func = &pb.Function{
			Key:  gft.Func.Attr,
			Name: gft.Func.Name,
		}
		// TODO(Janardhan): Handle variable in facets later.
		for _, arg := range gft.Func.Args {
			ftree.Func.Args = append(ftree.Func.Args, arg.Value)
		}
	}
	return ftree, nil
}

// createTaskQuery generates the query buffer.
func createTaskQuery(sg *SubGraph) (*pb.Query, error) {
	attr := sg.Attr
	// Might be safer than just checking first byte due to i18n
	reverse := strings.HasPrefix(attr, "~")
	if reverse {
		attr = strings.TrimPrefix(attr, "~")
	}
	var srcFunc *pb.SrcFunction
	if sg.SrcFunc != nil {
		srcFunc = &pb.SrcFunction{}
		srcFunc.Name = sg.SrcFunc.Name
		srcFunc.IsCount = sg.SrcFunc.IsCount
		for _, arg := range sg.SrcFunc.Args {
			srcFunc.Args = append(srcFunc.Args, arg.Value)
			if arg.IsValueVar {
				return nil, x.Errorf("Unsupported use of value var")
			}
		}
	}

	// If the lang is set to *, query all the languages.
	if len(sg.Params.Langs) == 1 && sg.Params.Langs[0] == "*" {
		sg.Params.expandAll = true
		sg.Params.Langs = nil
	}

	out := &pb.Query{
		ReadTs:       sg.ReadTs,
		Attr:         attr,
		Langs:        sg.Params.Langs,
		Reverse:      reverse,
		SrcFunc:      srcFunc,
		AfterUid:     sg.Params.AfterUID,
		DoCount:      len(sg.Filters) == 0 && sg.Params.DoCount,
		FacetParam:   sg.Params.Facet,
		FacetsFilter: sg.facetsFilter,
		ExpandAll:    sg.Params.expandAll,
	}

	if sg.SrcUIDs != nil {
		out.UidList = sg.SrcUIDs
	}
	return out, nil
}

type varValue struct {
	Uids *pb.List
	Vals map[uint64]types.Val
	path []*SubGraph // This stores the subgraph path from root to var definition.
	// TODO: Check if we can do without this field.
	strList []*pb.ValueList
}

func evalLevelAgg(doneVars map[string]varValue, sg, parent *SubGraph) (map[uint64]types.Val, error) {
	var mp map[uint64]types.Val

	if parent == nil {
		return nil, ErrWrongAgg
	}

	needsVar := sg.Params.NeedsVar[0].Name
	if parent.Params.IsEmpty {
		// The aggregated value doesn't really belong to a uid, we put it in uidToVal map
		// corresponding to uid 0 to avoid defining another field in SubGraph.
		vals := doneVars[needsVar].Vals
		if len(vals) == 0 {
			mp = make(map[uint64]types.Val)
			mp[0] = types.Val{Tid: types.FloatID, Value: 0.0}
			return mp, nil
		}

		ag := aggregator{
			name: sg.SrcFunc.Name,
		}
		for _, val := range vals {
			ag.Apply(val)
		}
		v, err := ag.Value()
		if err != nil && err != ErrEmptyVal {
			return nil, err
		}
		if v.Value != nil {
			mp = make(map[uint64]types.Val)
			mp[0] = v
		}
		return mp, nil
	}

	var relSG *SubGraph
	for _, ch := range parent.Children {
		if sg == ch {
			continue
		}
		for _, v := range ch.Params.FacetVar {
			if v == needsVar {
				relSG = ch
			}
		}
		for _, cch := range ch.Children {
			// Find the sibling node whose child has the required variable.
			if cch.Params.Var == needsVar {
				relSG = ch
			}
		}
	}
	if relSG == nil {
		return nil, x.Errorf("Invalid variable aggregation. Check the levels.")
	}

	vals := doneVars[needsVar].Vals
	mp = make(map[uint64]types.Val)
	// Go over the sibling node and aggregate.
	for i, list := range relSG.uidMatrix {
		ag := aggregator{
			name: sg.SrcFunc.Name,
		}
		for _, uid := range list.Uids {
			if val, ok := vals[uid]; ok {
				ag.Apply(val)
			}
		}
		v, err := ag.Value()
		if err != nil && err != ErrEmptyVal {
			return nil, err
		}
		if v.Value != nil {
			mp[relSG.SrcUIDs.Uids[i]] = v
		}
	}
	return mp, nil
}

func (mt *mathTree) extractVarNodes() []*mathTree {
	var nodeList []*mathTree
	for _, ch := range mt.Child {
		nodeList = append(nodeList, ch.extractVarNodes()...)
	}
	if mt.Var != "" {
		nodeList = append(nodeList, mt)
		return nodeList
	}
	return nodeList
}

// transformTo transforms fromNode to toNode level using the path between them and the
// corresponding uidMatrices.
func (fromNode *varValue) transformTo(toPath []*SubGraph) (map[uint64]types.Val, error) {
	if len(toPath) < len(fromNode.path) {
		return fromNode.Vals, nil
	}

	idx := 0
	for ; idx < len(fromNode.path); idx++ {
		if fromNode.path[idx] != toPath[idx] {
			return fromNode.Vals, nil
		}
	}

	if len(fromNode.Vals) == 0 {
		return fromNode.Vals, nil
	}

	newMap := fromNode.Vals
	for ; idx < len(toPath); idx++ {
		curNode := toPath[idx]
		tempMap := make(map[uint64]types.Val)
		if idx == 0 {
			continue
		}

		for i := 0; i < len(curNode.uidMatrix); i++ {
			ul := curNode.uidMatrix[i]
			srcUid := curNode.SrcUIDs.Uids[i]
			curVal, ok := newMap[srcUid]
			if !ok || curVal.Value == nil {
				continue
			}
			if curVal.Tid != types.IntID && curVal.Tid != types.FloatID {
				return nil, x.Errorf("Encountered non int/float type for summing")
			}
			for j := 0; j < len(ul.Uids); j++ {
				dstUid := ul.Uids[j]
				ag := aggregator{name: "sum"}
				ag.Apply(curVal)
				ag.Apply(tempMap[dstUid])
				val, err := ag.Value()
				if err != nil {
					continue
				}
				tempMap[dstUid] = val
			}
		}
		newMap = tempMap
	}
	return newMap, nil
}

// transformVars transforms all the variables to the variable at the lowest level
func (sg *SubGraph) transformVars(doneVars map[string]varValue, path []*SubGraph) error {
	mNode := sg.MathExp
	mvarList := mNode.extractVarNodes()
	for i := 0; i < len(mvarList); i++ {
		mt := mvarList[i]
		curNode := doneVars[mt.Var]
		newMap, err := curNode.transformTo(path)
		if err != nil {
			return err
		}
		mt.Val = newMap
	}
	return nil
}

func (sg *SubGraph) valueVarAggregation(doneVars map[string]varValue, path []*SubGraph,
	parent *SubGraph) error {
	if !sg.IsInternal() && !sg.IsGroupBy() && !sg.Params.IsEmpty {
		return nil
	}

	// Aggregation function won't be present at root.
	if sg.Params.IsEmpty && parent == nil {
		return nil
	}

	if sg.IsGroupBy() {
		if err := sg.processGroupBy(doneVars, path); err != nil {
			return err
		}
	} else if sg.SrcFunc != nil && !parent.IsGroupBy() && isAggregatorFn(sg.SrcFunc.Name) {
		// Aggregate the value over level.
		mp, err := evalLevelAgg(doneVars, sg, parent)
		if err != nil {
			return err
		}
		if sg.Params.Var != "" {
			it := doneVars[sg.Params.Var]
			it.Vals = mp
			doneVars[sg.Params.Var] = it
		}
		sg.Params.uidToVal = mp
	} else if sg.MathExp != nil {
		// Preprocess to bring all variables to the same level.
		err := sg.transformVars(doneVars, path)
		if err != nil {
			return err
		}

		err = evalMathTree(sg.MathExp)
		if err != nil {
			return err
		}
		if len(sg.MathExp.Val) != 0 {
			it := doneVars[sg.Params.Var]
			var isInt, isFloat bool
			for _, v := range sg.MathExp.Val {
				if v.Tid == types.FloatID {
					isFloat = true
				}
				if v.Tid == types.IntID {
					isInt = true
				}
			}
			if isInt && isFloat {
				for k, v := range sg.MathExp.Val {
					if v.Tid == types.IntID {
						v.Tid = types.FloatID
						v.Value = float64(v.Value.(int64))
					}
					sg.MathExp.Val[k] = v
				}
			}

			it.Vals = sg.MathExp.Val
			// The path of math node is the path of max var node used in it.
			it.path = path
			doneVars[sg.Params.Var] = it
			sg.Params.uidToVal = sg.MathExp.Val
		} else if sg.MathExp.Const.Value != nil {
			// Assign the const for all the srcUids.
			mp := make(map[uint64]types.Val)
			rangeOver := sg.SrcUIDs
			if parent == nil {
				rangeOver = sg.DestUIDs
			}
			if rangeOver == nil {
				it := doneVars[sg.Params.Var]
				it.Vals = mp
				doneVars[sg.Params.Var] = it
				return nil
			}
			for _, uid := range rangeOver.Uids {
				mp[uid] = sg.MathExp.Const
			}
			it := doneVars[sg.Params.Var]
			it.Vals = mp
			doneVars[sg.Params.Var] = it
			sg.Params.uidToVal = mp
		} else {
			glog.Errorf("Missing values/constant in math expression")
		}
		// Put it in this node.
	} else if len(sg.Params.NeedsVar) > 0 {
		// This is a var() block.
		srcVar := sg.Params.NeedsVar[0]
		srcMap := doneVars[srcVar.Name]
		// The value var can be empty. No need to check for nil.
		sg.Params.uidToVal = srcMap.Vals
	} else {
		return x.Errorf("Unhandled pb.node %v with parent %v", sg.Attr, parent.Attr)
	}
	return nil
}

func (sg *SubGraph) populatePostAggregation(doneVars map[string]varValue, path []*SubGraph,
	parent *SubGraph) error {
	for idx := 0; idx < len(sg.Children); idx++ {
		child := sg.Children[idx]
		path = append(path, sg)
		err := child.populatePostAggregation(doneVars, path, sg)
		path = path[:len(path)-1]
		if err != nil {
			return err
		}
	}
	return sg.valueVarAggregation(doneVars, path, parent)
}

// Filters might have updated the destuids. facetMatrix should also be updated.
func (sg *SubGraph) updateFacetMatrix() {
	if len(sg.facetsMatrix) != len(sg.uidMatrix) {
		return
	}

	for lidx, l := range sg.uidMatrix {
		out := sg.facetsMatrix[lidx].FacetsList[:0]
		for idx, uid := range l.Uids {
			// If uid wasn't filtered then we keep the facet for it.
			if algo.IndexOf(sg.DestUIDs, uid) >= 0 {
				out = append(out, sg.facetsMatrix[lidx].FacetsList[idx])
			}
		}
		sg.facetsMatrix[lidx].FacetsList = out
	}
}

func (sg *SubGraph) updateUidMatrix() {
	sg.updateFacetMatrix()
	for _, l := range sg.uidMatrix {
		if len(sg.Params.Order) > 0 || len(sg.Params.FacetOrder) > 0 {
			// We can't do intersection directly as the list is not sorted by UIDs.
			// So do filter.
			algo.ApplyFilter(l, func(uid uint64, idx int) bool {
				i := algo.IndexOf(sg.DestUIDs, uid) // Binary search.
				return i >= 0
			})
		} else {
			// If we didn't order on UIDmatrix, it'll be sorted.
			algo.IntersectWith(l, sg.DestUIDs, l)
		}
	}

}

func (sg *SubGraph) populateVarMap(doneVars map[string]varValue, sgPath []*SubGraph) error {
	if sg.DestUIDs == nil || sg.IsGroupBy() {
		return nil
	}
	out := make([]uint64, 0, len(sg.DestUIDs.Uids))
	if sg.Params.Alias == "shortest" {
		goto AssignStep
	}

	if len(sg.Filters) > 0 {
		sg.updateUidMatrix()
	}

	for _, child := range sg.Children {
		sgPath = append(sgPath, sg) // Add the current node to path
		if err := child.populateVarMap(doneVars, sgPath); err != nil {
			return err
		}
		sgPath = sgPath[:len(sgPath)-1] // Backtrack
		if !sg.Params.Cascade {
			continue
		}

		// Intersect the UidMatrix with the DestUids as some UIDs might have been removed
		// by other operations. So we need to apply it on the UidMatrix.
		child.updateUidMatrix()
	}

	if !sg.Params.Cascade {
		goto AssignStep
	}

	// Filter out UIDs that don't have atleast one UID in every child.
	for i, uid := range sg.DestUIDs.Uids {
		var exclude bool
		for _, child := range sg.Children {
			// For uid we dont actually populate the uidMatrix or values. So a node asking for
			// uid would always be excluded. Therefore we skip it.
			if child.Attr == "uid" {
				continue
			}

			// If the length of child UID list is zero and it has no valid value, then the
			// current UID should be removed from this level.
			if !child.IsInternal() &&
				// Check len before accessing index.
				(len(child.valueMatrix) <= i || len(child.valueMatrix[i].Values) == 0) &&
				(len(child.counts) <= i) &&
				(len(child.uidMatrix) <= i || len(child.uidMatrix[i].Uids) == 0) {
				exclude = true
				break
			}
		}
		if !exclude {
			out = append(out, uid)
		}
	}
	// Note the we can't overwrite DestUids, as it'd also modify the SrcUids of
	// next level and the mapping from SrcUids to uidMatrix would be lost.
	sg.DestUIDs = &pb.List{Uids: out}

AssignStep:
	return sg.updateVars(doneVars, sgPath)
}

// Updates the doneVars map by picking up uid/values from the current Subgraph
func (sg *SubGraph) updateVars(doneVars map[string]varValue, sgPath []*SubGraph) error {
	// NOTE: although we initialize doneVars (req.vars) in ProcessQuery, this nil check is for
	// non-root lookups that happen to other nodes. Don't use len(doneVars) == 0 !
	if doneVars == nil || (sg.Params.Var == "" && sg.Params.FacetVar == nil) {
		return nil
	}

	sgPathCopy := append(sgPath[:0:0], sgPath...)
	if err := sg.populateUidValVar(doneVars, sgPathCopy); err != nil {
		return err
	}
	return sg.populateFacetVars(doneVars, sgPathCopy)
}

func (sg *SubGraph) populateUidValVar(doneVars map[string]varValue, sgPath []*SubGraph) error {
	if sg.Params.Var == "" {
		return nil
	}

	var v varValue
	var ok bool
	if sg.Attr == "_predicate_" {
		// This is a predicates list.
		doneVars[sg.Params.Var] = varValue{
			strList: sg.valueMatrix,
			path:    sgPath,
		}
	} else if len(sg.counts) > 0 {
		// This implies it is a value variable.
		doneVars[sg.Params.Var] = varValue{
			Vals: make(map[uint64]types.Val),
			path: sgPath,
		}
		for idx, uid := range sg.SrcUIDs.Uids {
			val := types.Val{
				Tid:   types.IntID,
				Value: int64(sg.counts[idx]),
			}
			doneVars[sg.Params.Var].Vals[uid] = val
		}
	} else if len(sg.DestUIDs.Uids) != 0 || (sg.Attr == "uid" && sg.SrcUIDs != nil) {
		// Uid variable could be defined using uid or a predicate.
		uids := sg.DestUIDs
		if sg.Attr == "uid" {
			uids = sg.SrcUIDs
		}

		// This implies it is a entity variable.
		if v, ok = doneVars[sg.Params.Var]; !ok {
			doneVars[sg.Params.Var] = varValue{
				Uids: uids,
				path: sgPath,
			}
			return nil
		}

		// For a recurse query this can happen. We don't allow using the same variable more than
		// once otherwise.
		lists := append([]*pb.List(nil), v.Uids, uids)
		v.Uids = algo.MergeSorted(lists)
		doneVars[sg.Params.Var] = v
		// This implies it is a value variable.
	} else if len(sg.valueMatrix) != 0 && sg.SrcUIDs != nil && len(sgPath) != 0 {
		if v, ok = doneVars[sg.Params.Var]; !ok {
			v.Vals = make(map[uint64]types.Val)
			v.path = sgPath
		}

		for idx, uid := range sg.SrcUIDs.Uids {
			if len(sg.valueMatrix[idx].Values) > 1 {
				return x.Errorf("Value variables not supported for predicate with list type.")
			}

			if len(sg.valueMatrix[idx].Values) == 0 {
				continue
			}
			val, err := convertWithBestEffort(sg.valueMatrix[idx].Values[0], sg.Attr)
			if err != nil {
				continue
			}
			v.Vals[uid] = val
		}
		doneVars[sg.Params.Var] = v
	} else {
		// If the variable already existed and now we see it again without any DestUIDs or
		// ValueMatrix then lets just return.
		if _, ok := doneVars[sg.Params.Var]; ok {
			return nil
		}
		// Insert a empty entry to keep the dependency happy.
		doneVars[sg.Params.Var] = varValue{
			path: sgPath,
			Vals: make(map[uint64]types.Val),
		}
	}
	return nil
}

func (sg *SubGraph) populateFacetVars(doneVars map[string]varValue, sgPath []*SubGraph) error {
	if len(sg.Params.FacetVar) != 0 && sg.Params.Facet != nil {
		sgPath = append(sgPath, sg)

		for _, it := range sg.Params.Facet.Param {
			fvar, ok := sg.Params.FacetVar[it.Key]
			if !ok {
				continue
			}
			doneVars[fvar] = varValue{
				Vals: make(map[uint64]types.Val),
				path: sgPath,
			}
		}

		if len(sg.facetsMatrix) == 0 {
			return nil
		}

		// Note: We ignore the facets if its a value edge as we can't
		// attach the value to any node.
		for i, uids := range sg.uidMatrix {
			for j, uid := range uids.Uids {
				facet := sg.facetsMatrix[i].FacetsList[j]
				for _, f := range facet.Facets {
					fvar, ok := sg.Params.FacetVar[f.Key]
					if ok {
						if pVal, ok := doneVars[fvar].Vals[uid]; !ok {
							fVal, err := facets.ValFor(f)
							if err != nil {
								return err
							}

							doneVars[fvar].Vals[uid] = fVal
						} else {
							// If the value is int/float we add them up. Else we throw an error as
							// many to one maps are not allowed for other types.
							nVal, err := facets.ValFor(f)
							if err != nil {
								return err
							}

							if nVal.Tid != types.IntID && nVal.Tid != types.FloatID {
								return x.Errorf("Repeated id with non int/float value for facet var encountered.")
							}
							ag := aggregator{name: "sum"}
							ag.Apply(pVal)
							ag.Apply(nVal)
							fVal, err := ag.Value()
							if err != nil {
								continue
							}
							doneVars[fvar].Vals[uid] = fVal
						}
					}
				}
			}
		}
	}
	return nil
}

func (sg *SubGraph) recursiveFillVars(doneVars map[string]varValue) error {
	err := sg.fillVars(doneVars)
	if err != nil {
		return err
	}
	for _, child := range sg.Children {
		err = child.recursiveFillVars(doneVars)
		if err != nil {
			return err
		}
	}
	for _, fchild := range sg.Filters {
		err = fchild.recursiveFillVars(doneVars)
		if err != nil {
			return err
		}
	}
	return nil
}

func (sg *SubGraph) fillVars(mp map[string]varValue) error {
	var lists []*pb.List
	for _, v := range sg.Params.NeedsVar {
		if l, ok := mp[v.Name]; ok {
			switch {
			case (v.Typ == gql.AnyVar || v.Typ == gql.ListVar) && l.strList != nil:
				// TODO: If we support value vars for list type then this needn't be true
				sg.ExpandPreds = l.strList

			case (v.Typ == gql.AnyVar || v.Typ == gql.UidVar) && l.Uids != nil:
				lists = append(lists, l.Uids)

			case (v.Typ == gql.AnyVar || v.Typ == gql.ValueVar) && len(l.Vals) != 0:
				// This should happen only once.
				// TODO: This allows only one value var per subgraph, change it later
				sg.Params.uidToVal = l.Vals

			case (v.Typ == gql.AnyVar || v.Typ == gql.UidVar) && len(l.Vals) != 0:
				// Derive the UID list from value var.
				uids := make([]uint64, 0, len(l.Vals))
				for k := range l.Vals {
					uids = append(uids, k)
				}
				sort.Slice(uids, func(i, j int) bool { return uids[i] < uids[j] })
				lists = append(lists, &pb.List{Uids: uids})

			case len(l.Vals) != 0 || l.Uids != nil:
				return x.Errorf("Wrong variable type encountered for var(%v) %v.", v.Name, v.Typ)

			default:
				// This var does not match any uids or vals but we are still trying to access it.
				if v.Typ == gql.ValueVar {
					// Provide a default value for valueVarAggregation() to eval val().
					// This is a noop for aggregation funcs that would fail.
					// The zero aggs won't show because there are no uids matched.
					mp[v.Name].Vals[0] = types.Val{}
					sg.Params.uidToVal = mp[v.Name].Vals
				}
			}
		}
	}
	if err := sg.replaceVarInFunc(); err != nil {
		return err
	}
	lists = append(lists, sg.DestUIDs)
	sg.DestUIDs = algo.MergeSorted(lists)
	return nil
}

// eq(score,val(myscore)), we disallow vars in facets filter so we don't need to worry about
// that as of now.
func (sg *SubGraph) replaceVarInFunc() error {
	if sg.SrcFunc == nil {
		return nil
	}
	var args []gql.Arg
	// Iterate over the args and replace value args with their values
	for _, arg := range sg.SrcFunc.Args {
		if !arg.IsValueVar {
			args = append(args, arg)
			continue
		}
		if len(sg.Params.uidToVal) == 0 {
			return x.Errorf("No value found for value variable %q", arg.Value)
		}
		// We don't care about uids, just take all the values and put as args.
		// There would be only one value var per subgraph as per current assumptions.
		seenArgs := make(map[string]struct{})
		for _, v := range sg.Params.uidToVal {
			data := types.ValueForType(types.StringID)
			if err := types.Marshal(v, &data); err != nil {
				return err
			}
			val := data.Value.(string)
			if _, ok := seenArgs[val]; ok {
				continue
			}
			seenArgs[val] = struct{}{}
			args = append(args, gql.Arg{Value: val})
		}
	}
	sg.SrcFunc.Args = args
	return nil
}

func (sg *SubGraph) ApplyIneqFunc() error {
	if len(sg.Params.uidToVal) == 0 {
		// Expected a valid value map. But got empty.
		// Don't return error, return empty - issue #2610
		return nil
	}
	var typ types.TypeID
	for _, v := range sg.Params.uidToVal {
		typ = v.Tid
		break
	}
	val := sg.SrcFunc.Args[0].Value
	src := types.Val{Tid: types.StringID, Value: []byte(val)}
	dst, err := types.Convert(src, typ)
	if err != nil {
		return x.Errorf("Invalid argment %v. Comparing with different type", val)
	}
	if sg.SrcUIDs != nil {
		for _, uid := range sg.SrcUIDs.Uids {
			curVal, ok := sg.Params.uidToVal[uid]
			if ok && types.CompareVals(sg.SrcFunc.Name, curVal, dst) {
				sg.DestUIDs.Uids = append(sg.DestUIDs.Uids, uid)
			}
		}
	} else {
		// This means its a root as SrcUIDs is nil
		for uid, curVal := range sg.Params.uidToVal {
			if types.CompareVals(sg.SrcFunc.Name, curVal, dst) {
				sg.DestUIDs.Uids = append(sg.DestUIDs.Uids, uid)
			}
		}
		sort.Slice(sg.DestUIDs.Uids, func(i, j int) bool {
			return sg.DestUIDs.Uids[i] < sg.DestUIDs.Uids[j]
		})
		sg.uidMatrix = []*pb.List{sg.DestUIDs}
	}
	return nil
}

func (sg *SubGraph) appendDummyValues() {
	if sg.SrcUIDs == nil {
		return
	}
	var l pb.List
	var val pb.ValueList
	for i := 0; i < len(sg.SrcUIDs.Uids); i++ {
		// This is necessary so that preTraverse can be processed smoothly.
		sg.uidMatrix = append(sg.uidMatrix, &l)
		sg.valueMatrix = append(sg.valueMatrix, &val)
	}
}

func uniquePreds(vl []*pb.ValueList) []string {
	predMap := make(map[string]struct{})

	for _, l := range vl {
		for _, v := range l.Values {
			if len(v.Val) > 0 {
				predMap[string(v.Val)] = struct{}{}
			}
		}
	}

	preds := make([]string, 0, len(predMap))
	for pred := range predMap {
		preds = append(preds, pred)
	}
	return preds
}

func recursiveCopy(dst *SubGraph, src *SubGraph) {
	dst.Attr = src.Attr
	dst.Params = src.Params
	dst.Params.ParentVars = make(map[string]varValue)
	for k, v := range src.Params.ParentVars {
		dst.Params.ParentVars[k] = v
	}

	dst.copyFiltersRecurse(src)
	dst.ReadTs = src.ReadTs

	for _, c := range src.Children {
		copyChild := new(SubGraph)
		recursiveCopy(copyChild, c)
		dst.Children = append(dst.Children, copyChild)
	}
}

func expandSubgraph(ctx context.Context, sg *SubGraph) ([]*SubGraph, error) {
	span := otrace.FromContext(ctx)
	stop := x.SpanTimer(span, "expandSubgraph: "+sg.Attr)
	defer stop()

	var err error
	out := make([]*SubGraph, 0, len(sg.Children))
	for i := 0; i < len(sg.Children); i++ {
		child := sg.Children[i]

		if !worker.Config.ExpandEdge && child.Attr == "_predicate_" {
			return out,
				x.Errorf("Cannot ask for _predicate_ when ExpandEdge(--expand_edge) is false.")
		}

		if child.Params.Expand == "" {
			out = append(out, child)
			continue
		}

		if !worker.Config.ExpandEdge {
			return out,
				x.Errorf("Cannot run expand() query when ExpandEdge(--expand_edge) is false.")
		}

		var preds []string
		switch child.Params.Expand {
		// It could be expand(_all_), expand(_forward_), expand(_reverse_) or expand(val(x)).
		case "_all_":
			span.Annotate(nil, "expand(_all_)")
			// Get the predicate list for expansion.
			child.ExpandPreds, err = getNodePredicates(ctx, sg)
			if err != nil {
				return out, err
			}
			preds = uniquePreds(child.ExpandPreds)

			rpreds, err := getReversePredicates(ctx)
			if err != nil {
				return out, err
			}
			preds = append(preds, rpreds...)
		case "_forward_":
			span.Annotate(nil, "expand(_forward_)")
			child.ExpandPreds, err = getNodePredicates(ctx, sg)
			if err != nil {
				return out, err
			}
			preds = uniquePreds(child.ExpandPreds)
		case "_reverse_":
			span.Annotate(nil, "expand(_reverse_)")
			rpreds, err := getReversePredicates(ctx)
			if err != nil {
				return out, err
			}
			preds = rpreds
		default:
			span.Annotate(nil, "expand default")
			// We already have the predicates populated from the var.
			preds = uniquePreds(child.ExpandPreds)
		}

		for _, pred := range preds {
			temp := &SubGraph{
				ReadTs: sg.ReadTs,
				Attr:   pred,
			}
			temp.Params = child.Params
			temp.Params.expandAll = child.Params.Expand == "_all_"
			temp.Params.ParentVars = make(map[string]varValue)
			for k, v := range child.Params.ParentVars {
				temp.Params.ParentVars[k] = v
			}
			temp.Params.isInternal = false
			temp.Params.Expand = ""
			temp.Params.Facet = &pb.FacetParams{AllKeys: true}

			// Go through each child, create a copy and attach to temp.Children.
			for _, cc := range child.Children {
				s := &SubGraph{}
				recursiveCopy(s, cc)
				temp.Children = append(temp.Children, s)
			}

			for _, ch := range sg.Children {
				if ch.isSimilar(temp) {
					return out, x.Errorf("Repeated subgraph: [%s] while using expand()", ch.Attr)
				}
			}
			out = append(out, temp)
		}
	}
	return out, nil
}

func getReversePredicates(ctx context.Context) ([]string, error) {
	schs, err := worker.GetSchemaOverNetwork(ctx, &pb.SchemaRequest{})
	if err != nil {
		return nil, err
	}
	preds := make([]string, 0, len(schs))
	for _, sch := range schs {
		if !sch.Reverse {
			continue
		}
		preds = append(preds, "~"+sch.Predicate)
	}
	return preds, nil
}

// ProcessGraph processes the SubGraph instance accumulating result for the query
// from different instances. Note: taskQuery is nil for root node.
func ProcessGraph(ctx context.Context, sg, parent *SubGraph, rch chan error) {
	var suffix string
	if len(sg.Params.Alias) > 0 {
		suffix += "." + sg.Params.Alias
	}
	if len(sg.Attr) > 0 {
		suffix += "." + sg.Attr
	}
	span := otrace.FromContext(ctx)
	stop := x.SpanTimer(span, "query.ProcessGraph"+suffix)
	defer stop()

	if sg.Attr == "uid" {
		// We dont need to call ProcessGraph for uid, as we already have uids
		// populated from parent and there is nothing to process but uidMatrix
		// and values need to have the right sizes so that preTraverse works.
		sg.appendDummyValues()
		rch <- nil
		return
	}
	var err error
	if parent == nil && sg.SrcFunc != nil && sg.SrcFunc.Name == "uid" {
		// I'm root and I'm using some variable that has been populated.
		// Retain the actual order in uidMatrix. But sort the destUids.
		if sg.SrcUIDs != nil && len(sg.SrcUIDs.Uids) != 0 {
			// I am root. I don't have any function to execute, and my
			// result has been prepared for me already by list passed by the user.
			// uidmatrix retains the order. SrcUids are sorted (in newGraph).
			sg.DestUIDs = sg.SrcUIDs
		} else {
			// Populated variable.
			o := append(sg.DestUIDs.Uids[:0:0], sg.DestUIDs.Uids...)
			sg.uidMatrix = []*pb.List{{Uids: o}}
			sort.Slice(sg.DestUIDs.Uids, func(i, j int) bool { return sg.DestUIDs.Uids[i] < sg.DestUIDs.Uids[j] })
		}
	} else if len(sg.Attr) == 0 {
		// This is when we have uid function in children.
		if sg.SrcFunc != nil && sg.SrcFunc.Name == "uid" {
			// If its a uid() filter, we just have to intersect the SrcUIDs with DestUIDs
			// and return.
			if err := sg.fillVars(sg.Params.ParentVars); err != nil {
				rch <- err
				return
			}
			algo.IntersectWith(sg.DestUIDs, sg.SrcUIDs, sg.DestUIDs)
			rch <- nil
			return
		}

		x.AssertTruef(sg.SrcUIDs != nil, "SrcUIDs shouldn't be nil.")
		// If we have a filter SubGraph which only contains an operator,
		// it won't have any attribute to work on.
		// This is to allow providing SrcUIDs to the filter children.
		// Each filter use it's own (shallow) copy of SrcUIDs, so there is no race conditions,
		// when multiple filters replace their sg.DestUIDs
		sg.DestUIDs = &pb.List{Uids: sg.SrcUIDs.Uids}
	} else {
		if sg.SrcFunc != nil && isInequalityFn(sg.SrcFunc.Name) && sg.SrcFunc.IsValueVar {
			// This is a ineq function which uses a value variable.
			err = sg.ApplyIneqFunc()
			if parent != nil {
				rch <- err
				return
			}
		} else {
			taskQuery, err := createTaskQuery(sg)
			if err != nil {
				rch <- err
				return
			}
			result, err := worker.ProcessTaskOverNetwork(ctx, taskQuery)
			if err != nil {
				rch <- err
				return
			}

			sg.uidMatrix = result.UidMatrix
			sg.valueMatrix = result.ValueMatrix
			sg.facetsMatrix = result.FacetMatrix
			sg.counts = result.Counts
			sg.LangTags = result.LangMatrix
			sg.List = result.List

			if sg.Params.DoCount {
				if len(sg.Filters) == 0 {
					// If there is a filter, we need to do more work to get the actual count.
					rch <- nil
					return
				}
				sg.counts = make([]uint32, len(sg.uidMatrix))
			}

			if result.IntersectDest {
				sg.DestUIDs = algo.IntersectSorted(result.UidMatrix)
			} else {
				sg.DestUIDs = algo.MergeSorted(result.UidMatrix)
			}

			if parent == nil {
				// I'm root. We reach here if root had a function.
				sg.uidMatrix = []*pb.List{sg.DestUIDs}
			}
		}
	}

	if sg.DestUIDs == nil || len(sg.DestUIDs.Uids) == 0 {
		// Looks like we're done here. Be careful with nil srcUIDs!
		if span != nil {
			span.Annotatef(nil, "Zero uids for %q", sg.Attr)
		}
		out := sg.Children[:0]
		for _, child := range sg.Children {
			if child.IsInternal() && child.Attr == "expand" {
				continue
			}
			out = append(out, child)
		}
		sg.Children = out // Remove any expand nodes we might have added.
		rch <- nil
		return
	}

	// Run filters if any.
	if len(sg.Filters) > 0 {
		// Run all filters in parallel.
		filterChan := make(chan error, len(sg.Filters))
		for _, filter := range sg.Filters {
			isUidFuncWithoutVar := filter.SrcFunc != nil && filter.SrcFunc.Name == "uid" &&
				len(filter.Params.NeedsVar) == 0
			// For uid function filter, no need for processing. User already gave us the
			// list. Lets just update DestUIDs.
			if isUidFuncWithoutVar {
				filter.DestUIDs = filter.SrcUIDs
				filterChan <- nil
				continue
			}

			filter.SrcUIDs = sg.DestUIDs
			// Passing the pointer is okay since the filter only reads.
			filter.Params.ParentVars = sg.Params.ParentVars // Pass to the child.
			go ProcessGraph(ctx, filter, sg, filterChan)
		}

		var filterErr error
		for range sg.Filters {
			if err = <-filterChan; err != nil {
				// Store error in a variable and wait for all filters to run
				// before returning. Else tracing causes crashes.
				filterErr = err
			}
		}

		if filterErr != nil {
			rch <- filterErr
			return
		}

		// Now apply the results from filter.
		var lists []*pb.List
		for _, filter := range sg.Filters {
			lists = append(lists, filter.DestUIDs)
		}
		if sg.FilterOp == "or" {
			sg.DestUIDs = algo.MergeSorted(lists)
		} else if sg.FilterOp == "not" {
			x.AssertTrue(len(sg.Filters) == 1)
			sg.DestUIDs = algo.Difference(sg.DestUIDs, sg.Filters[0].DestUIDs)
		} else if sg.FilterOp == "and" {
			sg.DestUIDs = algo.IntersectSorted(lists)
		} else {
			// We need to also intersect the original dest uids in this case to get the final
			// DestUIDs.
			// me(func: eq(key, "key1")) @filter(eq(key, "key2"))

			// TODO - See if the server performing the filter can intersect with the srcUIDs before
			// returning them in this case.
			lists = append(lists, sg.DestUIDs)
			sg.DestUIDs = algo.IntersectSorted(lists)
		}
	}

	if len(sg.Params.Order) == 0 && len(sg.Params.FacetOrder) == 0 {
		// There is no ordering. Just apply pagination and return.
		if err = sg.applyPagination(ctx); err != nil {
			rch <- err
			return
		}
	} else {
		// If we are asked for count, we don't need to change the order of results.
		if !sg.Params.DoCount {
			// We need to sort first before pagination.
			if err = sg.applyOrderAndPagination(ctx); err != nil {
				rch <- err
				return
			}
		}
	}

	// We store any variable defined by this node in the map and pass it on
	// to the children which might depend on it.
	if err = sg.updateVars(sg.Params.ParentVars, []*SubGraph{}); err != nil {
		rch <- err
		return
	}

	// Here we consider handling count with filtering. We do this after
	// pagination because otherwise, we need to do the count with pagination
	// taken into account. For example, a PL might have only 50 entries but the
	// user wants to skip 100 entries and return 10 entries. In this case, you
	// should return a count of 0, not 10.
	// take care of the order
	if sg.Params.DoCount {
		x.AssertTrue(len(sg.Filters) > 0)
		sg.counts = make([]uint32, len(sg.uidMatrix))
		sg.updateUidMatrix()
		for i, ul := range sg.uidMatrix {
			// A possible optimization is to return the size of the intersection
			// without forming the intersection.
			sg.counts[i] = uint32(len(ul.Uids))
		}
		rch <- nil
		return
	}

	if sg.Children, err = expandSubgraph(ctx, sg); err != nil {
		rch <- err
		return
	}

	if sg.IsGroupBy() {
		// Add the attrs required by groupby nodes
		for _, it := range sg.Params.groupbyAttrs {
			// TODO - Throw error if Attr is of list type.
			sg.Children = append(sg.Children, &SubGraph{
				Attr:   it.Attr,
				ReadTs: sg.ReadTs,
				Params: params{
					Alias:        it.Alias,
					ignoreResult: true,
					Langs:        it.Langs,
				},
			})
		}
	}

	childChan := make(chan error, len(sg.Children))
	for i := 0; i < len(sg.Children); i++ {
		child := sg.Children[i]
		child.Params.ParentVars = make(map[string]varValue)
		for k, v := range sg.Params.ParentVars {
			child.Params.ParentVars[k] = v
		}

		child.SrcUIDs = sg.DestUIDs // Make the connection.
		if child.IsInternal() {
			// We dont have to execute these nodes.
			continue
		}
		go ProcessGraph(ctx, child, sg, childChan)
	}

	var childErr error
	// Now get all the results back.
	for _, child := range sg.Children {
		if child.IsInternal() {
			continue
		}
		if err = <-childChan; err != nil {
			childErr = err
		}
	}
	rch <- childErr
}

// applyWindow applies windowing to sg.sorted.
func (sg *SubGraph) applyPagination(ctx context.Context) error {
	if sg.Params.Count == 0 && sg.Params.Offset == 0 { // No pagination.
		return nil
	}

	sg.updateUidMatrix()
	for i := 0; i < len(sg.uidMatrix); i++ {
		// Apply the offsets.
		start, end := x.PageRange(sg.Params.Count, sg.Params.Offset, len(sg.uidMatrix[i].Uids))
		sg.uidMatrix[i].Uids = sg.uidMatrix[i].Uids[start:end]
	}
	// Re-merge the UID matrix.
	sg.DestUIDs = algo.MergeSorted(sg.uidMatrix)
	return nil
}

// applyOrderAndPagination orders each posting list by a given attribute
// before applying pagination.
func (sg *SubGraph) applyOrderAndPagination(ctx context.Context) error {
	if len(sg.Params.Order) == 0 && len(sg.Params.FacetOrder) == 0 {
		return nil
	}

	sg.updateUidMatrix()

	// See if we need to apply order based on facet.
	if len(sg.Params.FacetOrder) != 0 {
		return sg.sortAndPaginateUsingFacet(ctx)
	}

	for _, it := range sg.Params.NeedsVar {
		// TODO(pawan) - Return error if user uses var order with predicates.
		if len(sg.Params.Order) > 0 && it.Name == sg.Params.Order[0].Attr &&
			(it.Typ == gql.ValueVar) {
			// If the Order name is same as var name and it's a value variable, we sort using that variable.
			return sg.sortAndPaginateUsingVar(ctx)
		}
	}

	if sg.Params.Count == 0 {
		// Only retrieve up to 1000 results by default.
		sg.Params.Count = 1000
	}

	x.AssertTrue(len(sg.Params.Order) > 0)

	sort := &pb.SortMessage{
		Order:     sg.Params.Order,
		UidMatrix: sg.uidMatrix,
		Offset:    int32(sg.Params.Offset),
		Count:     int32(sg.Params.Count),
		ReadTs:    sg.ReadTs,
	}
	result, err := worker.SortOverNetwork(ctx, sort)
	if err != nil {
		return err
	}

	x.AssertTrue(len(result.UidMatrix) == len(sg.uidMatrix))
	if sg.facetsMatrix != nil {
		// The order of uids in the lists which are part of the uidMatrix would have been changed
		// after sort. We want to update the order of lists in the facetMatrix accordingly.
		for idx, rl := range result.UidMatrix {
			fl := make([]*pb.Facets, 0, len(sg.facetsMatrix[idx].FacetsList))
			for _, uid := range rl.Uids {
				// Find index of this uid in original sorted uid list.
				oidx := algo.IndexOf(sg.uidMatrix[idx], uid)
				// Find corresponding facet.
				fl = append(fl, sg.facetsMatrix[idx].FacetsList[oidx])
			}
			sg.facetsMatrix[idx].FacetsList = fl
		}
	}

	sg.uidMatrix = result.UidMatrix
	// Update the destUids as we might have removed some UIDs for which we didn't find any values
	// while sorting.
	sg.updateDestUids()
	return nil
}

func (sg *SubGraph) updateDestUids() {
	// Update sg.destUID. Iterate over the UID matrix (which is not sorted by
	// UID). For each element in UID matrix, we do a binary search in the
	// current destUID and mark it. Then we scan over this bool array and
	// rebuild destUIDs.
	included := make([]bool, len(sg.DestUIDs.Uids))
	for _, ul := range sg.uidMatrix {
		for _, uid := range ul.Uids {
			idx := algo.IndexOf(sg.DestUIDs, uid) // Binary search.
			if idx >= 0 {
				included[idx] = true
			}
		}
	}
	algo.ApplyFilter(sg.DestUIDs, func(uid uint64, idx int) bool { return included[idx] })
}

func (sg *SubGraph) sortAndPaginateUsingFacet(ctx context.Context) error {
	if len(sg.facetsMatrix) == 0 {
		return nil
	}
	if len(sg.facetsMatrix) != len(sg.uidMatrix) {
		return x.Errorf("Facet matrix and UID matrix mismatch: %d vs %d",
			len(sg.facetsMatrix), len(sg.uidMatrix))
	}
	orderby := sg.Params.FacetOrder
	for i := 0; i < len(sg.uidMatrix); i++ {
		ul := sg.uidMatrix[i]
		fl := sg.facetsMatrix[i]
		uids := ul.Uids[:0]
		values := make([][]types.Val, 0, len(ul.Uids))
		facetList := fl.FacetsList[:0]
		for j := 0; j < len(ul.Uids); j++ {
			var facet *api.Facet
			uid := ul.Uids[j]
			f := fl.FacetsList[j]
			uids = append(uids, uid)
			facetList = append(facetList, f)
			for _, it := range f.Facets {
				if it.Key == orderby {
					facet = it
					break
				}
			}
			if facet != nil {
				fVal, err := facets.ValFor(facet)
				if err != nil {
					return err
				}

				values = append(values, []types.Val{fVal})
			} else {
				values = append(values, []types.Val{{Value: nil}})
			}
		}
		if len(values) == 0 {
			continue
		}
		if err := types.SortWithFacet(values, &pb.List{Uids: uids},
			facetList, []bool{sg.Params.FacetOrderDesc}); err != nil {
			return err
		}
		sg.uidMatrix[i].Uids = uids
		// We need to update the facetmarix corresponding to changes to uidmatrix.
		sg.facetsMatrix[i].FacetsList = facetList
	}

	if sg.Params.Count != 0 || sg.Params.Offset != 0 {
		// Apply the pagination.
		for i := 0; i < len(sg.uidMatrix); i++ {
			start, end := x.PageRange(sg.Params.Count, sg.Params.Offset, len(sg.uidMatrix[i].Uids))
			sg.uidMatrix[i].Uids = sg.uidMatrix[i].Uids[start:end]
			// We also have to paginate the facetsMatrix for safety.
			sg.facetsMatrix[i].FacetsList = sg.facetsMatrix[i].FacetsList[start:end]
		}
	}

	// Update the destUids as we might have removed some UIDs.
	sg.updateDestUids()
	return nil
}

func (sg *SubGraph) sortAndPaginateUsingVar(ctx context.Context) error {
	if len(sg.Params.uidToVal) == 0 {
		return x.Errorf("Variable: [%s] used before definition.", sg.Params.Order[0].Attr)
	}

	for i := 0; i < len(sg.uidMatrix); i++ {
		ul := sg.uidMatrix[i]
		uids := make([]uint64, 0, len(ul.Uids))
		values := make([][]types.Val, 0, len(ul.Uids))
		for _, uid := range ul.Uids {
			v, ok := sg.Params.uidToVal[uid]
			if !ok {
				// We skip the UIDs which don't have a value.
				continue
			}
			values = append(values, []types.Val{v})
			uids = append(uids, uid)
		}
		if len(values) == 0 {
			continue
		}
		if err := types.Sort(values, &pb.List{Uids: uids}, []bool{sg.Params.Order[0].Desc}); err != nil {
			return err
		}
		sg.uidMatrix[i].Uids = uids
	}

	if sg.Params.Count != 0 || sg.Params.Offset != 0 {
		// Apply the pagination.
		for i := 0; i < len(sg.uidMatrix); i++ {
			start, end := x.PageRange(sg.Params.Count, sg.Params.Offset, len(sg.uidMatrix[i].Uids))
			sg.uidMatrix[i].Uids = sg.uidMatrix[i].Uids[start:end]
		}
	}

	// Update the destUids as we might have removed some UIDs.
	sg.updateDestUids()
	return nil
}

// isValidArg checks if arg passed is valid keyword.
func isValidArg(a string) bool {
	switch a {
	case "numpaths", "from", "to", "orderasc", "orderdesc", "first", "offset", "after", "depth",
		"minweight", "maxweight":
		return true
	}
	return false
}

// isValidFuncName checks if fn passed is valid keyword.
func isValidFuncName(f string) bool {
	switch f {
	case "anyofterms", "allofterms", "val", "regexp", "anyoftext", "alloftext",
<<<<<<< HEAD
		"has", "uid", "uid_in", "anyof", "allof", "match":
=======
		"has", "uid", "uid_in", "anyof", "allof", "type":
>>>>>>> e58fad36
		return true
	}
	return isInequalityFn(f) || types.IsGeoFunc(f)
}

func isInequalityFn(f string) bool {
	switch f {
	case "eq", "le", "ge", "gt", "lt":
		return true
	}
	return false
}

func isAggregatorFn(f string) bool {
	switch f {
	case "min", "max", "sum", "avg":
		return true
	}
	return false
}

func isUidFnWithoutVar(f *gql.Function) bool {
	return f != nil && f.Name == "uid" && len(f.NeedsVar) == 0
}

func getNodePredicates(ctx context.Context, sg *SubGraph) ([]*pb.ValueList, error) {
	temp := &SubGraph{
		Attr:    "_predicate_",
		SrcUIDs: sg.DestUIDs,
		ReadTs:  sg.ReadTs,
	}
	taskQuery, err := createTaskQuery(temp)
	if err != nil {
		return nil, err
	}
	result, err := worker.ProcessTaskOverNetwork(ctx, taskQuery)
	if err != nil {
		return nil, err
	}
	return result.ValueMatrix, nil
}

func GetAllPredicates(subGraphs []*SubGraph) []string {
	predicatesMap := make(map[string]struct{})
	for _, sg := range subGraphs {
		sg.getAllPredicates(predicatesMap)
	}
	predicates := make([]string, 0, len(predicatesMap))
	for predicate := range predicatesMap {
		predicates = append(predicates, predicate)
	}
	return predicates
}

func (sg *SubGraph) getAllPredicates(predicates map[string]struct{}) {
	if len(sg.Attr) != 0 {
		predicates[sg.Attr] = struct{}{}
	}
	for _, o := range sg.Params.Order {
		predicates[o.Attr] = struct{}{}
	}
	for _, pred := range sg.Params.groupbyAttrs {
		predicates[pred.Attr] = struct{}{}
	}
	for _, filter := range sg.Filters {
		filter.getAllPredicates(predicates)
	}
	for _, child := range sg.Children {
		child.getAllPredicates(predicates)
	}
}

// convert the new UIDs to hex string.
func ConvertUidsToHex(m map[string]uint64) map[string]string {
	res := make(map[string]string)
	for k, v := range m {
		res[k] = fmt.Sprintf("%#x", v)
	}
	return res
}

// QueryRequest wraps the state that is used when executing query.
// Initially Latency and GqlQuery needs to be set. Subgraphs, Vars
// and schemaUpdate are filled when processing query.
type QueryRequest struct {
	ReadTs   uint64
	Latency  *Latency
	GqlQuery *gql.Result

	Subgraphs []*SubGraph

	vars map[string]varValue
}

// ProcessQuery processes query part of the request (without mutations).
// Fills Subgraphs and Vars.
// It optionally also returns a map of the allocated uids in case of an upsert request.
func (req *QueryRequest) ProcessQuery(ctx context.Context) (err error) {
	span := otrace.FromContext(ctx)
	stop := x.SpanTimer(span, "query.ProcessQuery")
	defer stop()

	// doneVars stores the processed variables.
	req.vars = make(map[string]varValue)
	loopStart := time.Now()
	queries := req.GqlQuery.Query
	for i := 0; i < len(queries); i++ {
		gq := queries[i]

		if gq == nil || (len(gq.UID) == 0 && gq.Func == nil && len(gq.NeedsVar) == 0 &&
			gq.Alias != "shortest" && !gq.IsEmpty) {
			return x.Errorf("Invalid query, query pb.id is zero and generator is nil")
		}
		sg, err := ToSubGraph(ctx, gq)
		if err != nil {
			return err
		}
		sg.recurse(func(sg *SubGraph) {
			sg.ReadTs = req.ReadTs
		})
		span.Annotate(nil, "Query parsed")
		req.Subgraphs = append(req.Subgraphs, sg)
	}
	req.Latency.Parsing += time.Since(loopStart)

	execStart := time.Now()
	hasExecuted := make([]bool, len(req.Subgraphs))
	numQueriesDone := 0

	// canExecute returns true if a query block is ready to execute with all the variables
	// that it depends on are already populated or are defined in the same block.
	canExecute := func(idx int) bool {
		for _, v := range req.GqlQuery.QueryVars[idx].Needs {
			// here we check if this block defines the variable v.
			var selfDep bool
			for _, vd := range req.GqlQuery.QueryVars[idx].Defines {
				if v == vd {
					selfDep = true
					break
				}
			}
			// The variable should be defined in this block or should have already been
			// populated by some other block, otherwise we are not ready to execute yet.
			_, ok := req.vars[v]
			if !ok && !selfDep {
				return false
			}
		}
		return true
	}

	var shortestSg []*SubGraph
	for i := 0; i < len(req.Subgraphs) && numQueriesDone < len(req.Subgraphs); i++ {
		errChan := make(chan error, len(req.Subgraphs))
		var idxList []int
		// If we have N blocks in a query, it can take a maximum of N iterations for all of them
		// to be executed.
		for idx := 0; idx < len(req.Subgraphs); idx++ {
			if hasExecuted[idx] {
				continue
			}
			sg := req.Subgraphs[idx]
			// Check the list for the requires variables.
			if !canExecute(idx) {
				continue
			}

			err = sg.recursiveFillVars(req.vars)
			if err != nil {
				return err
			}
			hasExecuted[idx] = true
			numQueriesDone++
			idxList = append(idxList, idx)
			// Doesn't need to be executed as it just does aggregation and math functions.
			if sg.Params.IsEmpty {
				errChan <- nil
				continue
			}

			if sg.Params.Alias == "shortest" {
				// We allow only one shortest path block per query.
				go func() {
					shortestSg, err = ShortestPath(ctx, sg)
					errChan <- err
				}()
			} else if sg.Params.Recurse {
				go func() {
					errChan <- Recurse(ctx, sg)
				}()
			} else {
				go ProcessGraph(ctx, sg, nil, errChan)
			}
		}

		var ferr error
		// Wait for the execution that was started in this iteration.
		for i := 0; i < len(idxList); i++ {
			if err = <-errChan; err != nil {
				ferr = err
				continue
			}
		}
		if ferr != nil {
			return ferr
		}

		// If the executed subgraph had some variable defined in it, Populate it in the map.
		for _, idx := range idxList {
			sg := req.Subgraphs[idx]

			var sgPath []*SubGraph
			if err := sg.populateVarMap(req.vars, sgPath); err != nil {
				return err
			}
			if err := sg.populatePostAggregation(req.vars, []*SubGraph{}, nil); err != nil {
				return err
			}
		}
	}

	// Ensure all the queries are executed.
	for _, it := range hasExecuted {
		if !it {
			return x.Errorf("Query couldn't be executed")
		}
	}
	req.Latency.Processing += time.Since(execStart)

	// If we had a shortestPath SG, append it to the result.
	if len(shortestSg) != 0 {
		req.Subgraphs = append(req.Subgraphs, shortestSg...)
	}
	return nil
}

var MutationNotAllowedErr = x.Errorf("Mutations are forbidden on this server.")

type InvalidRequestError struct {
	err error
}

func (e *InvalidRequestError) Error() string {
	return "invalid request: " + e.err.Error()
}

type InternalError struct {
	err error
}

func (e *InternalError) Error() string {
	return "pb.error: " + e.err.Error()
}

// TODO: This looks unnecessary.
type ExecuteResult struct {
	Subgraphs  []*SubGraph
	SchemaNode []*api.SchemaNode
}

func (req *QueryRequest) Process(ctx context.Context) (er ExecuteResult, err error) {
	err = req.ProcessQuery(ctx)
	if err != nil {
		return er, err
	}
	er.Subgraphs = req.Subgraphs

	if req.GqlQuery.Schema != nil {
		if er.SchemaNode, err = worker.GetSchemaOverNetwork(ctx, req.GqlQuery.Schema); err != nil {
			return er, x.Wrapf(&InternalError{err: err}, "error while fetching schema")
		}
	}
	return er, nil
}

func StripBlankNode(mp map[string]uint64) map[string]uint64 {
	temp := make(map[string]uint64)
	for k, v := range mp {
		if strings.HasPrefix(k, "_:") {
			temp[k[2:]] = v
		}
	}
	return temp
}<|MERGE_RESOLUTION|>--- conflicted
+++ resolved
@@ -2405,11 +2405,7 @@
 func isValidFuncName(f string) bool {
 	switch f {
 	case "anyofterms", "allofterms", "val", "regexp", "anyoftext", "alloftext",
-<<<<<<< HEAD
-		"has", "uid", "uid_in", "anyof", "allof", "match":
-=======
-		"has", "uid", "uid_in", "anyof", "allof", "type":
->>>>>>> e58fad36
+		"has", "uid", "uid_in", "anyof", "allof", "type", "match":
 		return true
 	}
 	return isInequalityFn(f) || types.IsGeoFunc(f)
