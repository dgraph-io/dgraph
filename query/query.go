--- conflicted
+++ resolved
@@ -1741,15 +1741,6 @@
 		}
 
 		up := uniquePreds(child.ExpandPreds)
-<<<<<<< HEAD
-		for k, _ := range up {
-			temp := new(SubGraph)
-			*temp = *child
-			temp.ReadTs = sg.ReadTs
-			temp.LinRead = sg.LinRead
-			temp.Params.isInternal = false
-			temp.Attr = k
-=======
 		for pred, _ := range up {
 			temp := &SubGraph{
 				ReadTs:  sg.ReadTs,
@@ -1764,7 +1755,6 @@
 				temp.Children = append(temp.Children, s)
 			}
 
->>>>>>> 14415dcd
 			for _, ch := range sg.Children {
 				if ch.isSimilar(temp) {
 					return out, x.Errorf("Repeated subgraph: [%s] while using expand()", ch.Attr)
