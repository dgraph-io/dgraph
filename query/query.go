--- conflicted
+++ resolved
@@ -31,7 +31,6 @@
 	farm "github.com/dgryski/go-farm"
 
 	"github.com/dgraph-io/dgraph/algo"
-	"github.com/dgraph-io/dgraph/geo"
 	"github.com/dgraph-io/dgraph/gql"
 	"github.com/dgraph-io/dgraph/query/graph"
 	"github.com/dgraph-io/dgraph/schema"
@@ -518,118 +517,10 @@
 	return out
 }
 
-<<<<<<< HEAD
-func getTokens(term string) ([]string, error) {
-	tokenizer, err := tok.NewTokenizer([]byte(term))
-	if err != nil {
-		return nil, x.Errorf("Could not create tokenizer: %v", term)
-	}
-	defer tokenizer.Destroy()
-	return tokenizer.Tokens(), nil
-}
-
-func filterUIDs(uids *task.List, values []*task.Value, q *geo.QueryData) *task.List {
-	x.AssertTruef(len(values) == len(uids.Uids), "Length not matching")
-	rv := &task.List{
-		Uids: make([]uint64, 0, len(values)),
-	}
-	for i := 0; i < len(values); i++ {
-		tv := values[i]
-		v, err := getValue(tv)
-		if err != nil {
-			return nil
-		}
-
-		valBytes := tv.Val
-		if bytes.Equal(valBytes, nil) {
-			continue
-		}
-		vType := v.Type()
-		if vType.ID() != types.GeoID {
-			continue
-		}
-		var g types.Geo
-		if err := g.UnmarshalBinary(valBytes); err != nil {
-			continue
-		}
-
-		if !q.MatchesFilter(g) {
-			continue
-		}
-
-		// we matched the geo filter, add the uid to the list
-		rv.Uids = append(rv.Uids, uids.Uids[i])
-	}
-	return rv
-}
-
-=======
->>>>>>> 851d43ec
 // ProcessGraph processes the SubGraph instance accumulating result for the query
 // from different instances. Note: taskQuery is nil for root node.
 func ProcessGraph(ctx context.Context, sg, parent *SubGraph, rch chan error) {
 	var err error
-<<<<<<< HEAD
-	var tokens []string
-	var geoData *geo.QueryData
-	var intersectDestination bool
-
-	if len(sg.SrcFunc) > 0 {
-		if len(sg.SrcFunc) < 2 {
-			err = x.Errorf("Expected at least 2 arguments in function. Got: %v", sg.SrcFunc)
-			x.TraceError(ctx, err)
-			rch <- err
-			return
-		}
-
-		switch sg.SrcFunc[0] {
-		case "anyof":
-			// TODO: Why only one argument, why not multiple terms?
-			tokens, err = getTokens(sg.SrcFunc[1])
-			if err != nil {
-				x.TraceError(ctx, x.Wrap(err))
-				rch <- err
-				return
-			}
-			intersectDestination = false
-		case "allof":
-			tokens, err = getTokens(sg.SrcFunc[1])
-			if err != nil {
-				x.TraceError(ctx, x.Wrap(err))
-				rch <- err
-				return
-			}
-			intersectDestination = true
-			// TODO: Handle geo filtering, using two steps in SubGraph.
-		case "near":
-			maxDist, err := strconv.ParseFloat(sg.SrcFunc[2], 64)
-			if err != nil {
-				rch <- x.Wrapf(err, "Error while converting distance to float")
-				return
-			}
-			var g types.Geo
-			point := strings.Replace(sg.SrcFunc[1], "'", "\"", -1)
-			err = g.UnmarshalText([]byte(point))
-			if err != nil {
-				rch <- err
-				return
-			}
-			gb, err := g.MarshalBinary()
-			if err != nil {
-				rch <- err
-				return
-			}
-			tokens, geoData, err = geo.QueryTokens(gb, geo.QueryTypeNear, maxDist)
-			if err != nil {
-				rch <- err
-				return
-			}
-		default:
-			x.Fatalf("Unhandled function: %v", sg.SrcFunc)
-		}
-	}
-=======
->>>>>>> 851d43ec
 
 	if len(sg.Attr) == 0 {
 		// If we have a filter SubGraph which only contains an operator,
@@ -672,25 +563,26 @@
 		}
 	}
 
-	// Second Step of filtering for geo.
-	if geoData != nil {
-		// TODO: Try to move it to worker (TaskQuery should contain function Type).
-		sgV := sg
-		// CreateTaskQuery works with srcUids, so create a dummy node with srcUids
-		// as the destUIDs of the previous step.
-		sgV.SrcUIDs = sg.DestUIDs
-		taskQuery := createTaskQuery(sgV, nil)
-		result, err := worker.ProcessTaskOverNetwork(ctx, taskQuery)
-		if err != nil {
-			x.TraceError(ctx, x.Wrapf(err, "Error while processing task"))
-			rch <- err
-			return
-		}
-		fmt.Println(sg.DestUIDs.Uids, result.Values)
-		values := result.Values
-		sg.DestUIDs = filterUIDs(sg.DestUIDs, values, geoData)
-	}
-
+	/*
+		// Second Step of filtering for geo.
+		if geoData != nil {
+			// TODO: Try to move it to worker (TaskQuery should contain function Type).
+			sgV := sg
+			// CreateTaskQuery works with srcUids, so create a dummy node with srcUids
+			// as the destUIDs of the previous step.
+			sgV.SrcUIDs = sg.DestUIDs
+			taskQuery := createTaskQuery(sgV, nil)
+			result, err := worker.ProcessTaskOverNetwork(ctx, taskQuery)
+			if err != nil {
+				x.TraceError(ctx, x.Wrapf(err, "Error while processing task"))
+				rch <- err
+				return
+			}
+			fmt.Println(sg.DestUIDs.Uids, result.Values)
+			values := result.Values
+			sg.DestUIDs = filterUIDs(sg.DestUIDs, values, geoData)
+		}
+	*/
 	if len(sg.DestUIDs.Uids) == 0 {
 		// Looks like we're done here. Be careful with nil srcUIDs!
 		x.Trace(ctx, "Zero uids for %q. Num attr children: %v", sg.Attr, len(sg.Children))
