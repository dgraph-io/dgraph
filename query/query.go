--- conflicted
+++ resolved
@@ -283,15 +283,9 @@
 				return result, fmt.Errorf("Unknown Scalar:%v. Leaf predicate:'%v' must be"+
 					" one of the scalar types defined in the schema.", sg.Params.AttrType, sg.Attr)
 			}
-<<<<<<< HEAD
-			stype := sg.AttrType.(gql.Scalar)
+			stype := sg.Params.AttrType.(gql.Scalar)
 			lval := stype.NewValue()
 			if err := lval.UnmarshalText(val); err != nil {
-=======
-			stype := sg.Params.AttrType.(gql.Scalar)
-			lval, err := stype.ParseType(val)
-			if err != nil {
->>>>>>> 8c034ccd
 				return result, err
 			}
 			if sg.Params.Alias != "" {
@@ -440,14 +434,9 @@
 					return fmt.Errorf("Unknown Scalar:%v. Leaf predicate:'%v' must be"+
 						" one of the scalar types defined in the schema.", pc.Params.AttrType, pc.Attr)
 				}
-<<<<<<< HEAD
-				stype := pc.AttrType.(gql.Scalar)
+				stype := pc.Params.AttrType.(gql.Scalar)
 				val := stype.NewValue()
 				if err := val.UnmarshalText(v); err != nil {
-=======
-				stype := pc.Params.AttrType.(gql.Scalar)
-				if _, err := stype.ParseType(v); err != nil {
->>>>>>> 8c034ccd
 					return err
 				}
 			}
