--- conflicted
+++ resolved
@@ -338,7 +338,6 @@
 		{"make":"Toyota","model":"Prius", "model@jp":"プリウス", "year":2009}]}}`, js)
 }
 
-<<<<<<< HEAD
 // Test Related to worker based pagination.
 
 func TestHasOrderDesc(t *testing.T) {
@@ -557,7 +556,7 @@
 			]
 		  }
 	}`, js)
-=======
+}
 func TestCascadeSubQuery1(t *testing.T) {
 	query := `
 	{
@@ -873,5 +872,4 @@
 			}
 		}
 	`, js)
->>>>>>> 4f15d4d3
 }