/*
 * Copyright (C) 2017 Dgraph Labs, Inc. and Contributors
 *
 * This program is free software: you can redistribute it and/or modify
 * it under the terms of the GNU Affero General Public License as published by
 * the Free Software Foundation, either version 3 of the License, or
 * (at your option) any later version.
 *
 * This program is distributed in the hope that it will be useful,
 * but WITHOUT ANY WARRANTY; without even the implied warranty of
 * MERCHANTABILITY or FITNESS FOR A PARTICULAR PURPOSE.  See the
 * GNU Affero General Public License for more details.
 *
 * You should have received a copy of the GNU Affero General Public License
 * along with this program.  If not, see <http://www.gnu.org/licenses/>.
 */

package query

import (
	"bytes"
	"context"
	"encoding/binary"
	"encoding/json"
	"fmt"
	"io/ioutil"
	"os"
	"reflect"
	"sort"
	"testing"
	"time"

	farm "github.com/dgryski/go-farm"
	"github.com/gogo/protobuf/proto"
	"github.com/stretchr/testify/require"
	geom "github.com/twpayne/go-geom"

	"github.com/dgraph-io/dgraph/algo"
	"github.com/dgraph-io/dgraph/gql"
	"github.com/dgraph-io/dgraph/group"
	"github.com/dgraph-io/dgraph/posting"
	"github.com/dgraph-io/dgraph/protos"

	"github.com/dgraph-io/dgraph/schema"
	"github.com/dgraph-io/dgraph/store"
	"github.com/dgraph-io/dgraph/types"
	"github.com/dgraph-io/dgraph/worker"
	"github.com/dgraph-io/dgraph/x"
)

func addPassword(t *testing.T, uid uint64, attr, password string) {
	value := types.ValueForType(types.BinaryID)
	src := types.ValueForType(types.PasswordID)
	src.Value, _ = types.Encrypt(password)
	err := types.Marshal(src, &value)
	require.NoError(t, err)
	addEdgeToTypedValue(t, attr, uid, types.PasswordID, value.Value.([]byte), nil)
}

var ps *store.Store

func populateGraph(t *testing.T) {
	x.AssertTrue(ps != nil)
	// So, user we're interested in has uid: 1.
	// She has 5 friends: 23, 24, 25, 31, and 101
	addEdgeToUID(t, "friend", 1, 23, nil)
	addEdgeToUID(t, "friend", 1, 24, nil)
	addEdgeToUID(t, "friend", 1, 25, nil)
	addEdgeToUID(t, "friend", 1, 31, nil)
	addEdgeToUID(t, "friend", 1, 101, nil)
	addEdgeToUID(t, "friend", 31, 24, nil)
	addEdgeToUID(t, "friend", 23, 1, nil)

	addEdgeToUID(t, "school", 1, 5000, nil)
	addEdgeToUID(t, "school", 23, 5001, nil)
	addEdgeToUID(t, "school", 24, 5000, nil)
	addEdgeToUID(t, "school", 25, 5000, nil)
	addEdgeToUID(t, "school", 31, 5001, nil)
	addEdgeToUID(t, "school", 101, 5001, nil)

	addEdgeToValue(t, "name", 5000, "School A", nil)
	addEdgeToValue(t, "name", 5001, "School B", nil)

	addEdgeToUID(t, "follow", 1, 31, nil)
	addEdgeToUID(t, "follow", 1, 24, nil)
	addEdgeToUID(t, "follow", 31, 1001, nil)
	addEdgeToUID(t, "follow", 1001, 1000, nil)
	addEdgeToUID(t, "follow", 1002, 1000, nil)
	addEdgeToUID(t, "follow", 1001, 1003, nil)
	addEdgeToUID(t, "follow", 1001, 1003, nil)
	addEdgeToUID(t, "follow", 1003, 1002, nil)

	addEdgeToUID(t, "path", 1, 31, map[string]string{"weight": "0.1", "weight1": "0.2"})
	addEdgeToUID(t, "path", 1, 24, map[string]string{"weight": "0.2"})
	addEdgeToUID(t, "path", 31, 1000, map[string]string{"weight": "0.1"})
	addEdgeToUID(t, "path", 1000, 1001, map[string]string{"weight": "0.1"})
	addEdgeToUID(t, "path", 1000, 1002, map[string]string{"weight": "0.7"})
	addEdgeToUID(t, "path", 1001, 1002, map[string]string{"weight": "0.1"})
	addEdgeToUID(t, "path", 1002, 1003, map[string]string{"weight": "0.6"})
	addEdgeToUID(t, "path", 1001, 1003, map[string]string{"weight": "1.5"})
	addEdgeToUID(t, "path", 1003, 1001, map[string]string{})

	addEdgeToValue(t, "name", 1000, "Alice", nil)
	addEdgeToValue(t, "name", 1001, "Bob", nil)
	addEdgeToValue(t, "name", 1002, "Matt", nil)
	addEdgeToValue(t, "name", 1003, "John", nil)

	addEdgeToValue(t, "alias", 23, "Zambo Alice", nil)
	addEdgeToValue(t, "alias", 24, "John Alice", nil)
	addEdgeToValue(t, "alias", 25, "Bob Joe", nil)
	addEdgeToValue(t, "alias", 31, "Allan Matt", nil)
	addEdgeToValue(t, "alias", 101, "John Oliver", nil)

	// Now let's add a few properties for the main user.
	addEdgeToValue(t, "name", 1, "Michonne", nil)
	addEdgeToValue(t, "gender", 1, "female", nil)
	addEdgeToValue(t, "full_name", 1, "Michonne's large name for hashing", nil)
	addEdgeToValue(t, "noindex_name", 1, "Michonne's name not indexed", nil)

	src := types.ValueForType(types.StringID)
	src.Value = []byte("{\"Type\":\"Point\", \"Coordinates\":[1.1,2.0]}")
	coord, err := types.Convert(src, types.GeoID)
	require.NoError(t, err)
	gData := types.ValueForType(types.BinaryID)
	err = types.Marshal(coord, &gData)
	require.NoError(t, err)
	addEdgeToTypedValue(t, "loc", 1, types.GeoID, gData.Value.([]byte), nil)

	// IntID
	data := types.ValueForType(types.BinaryID)
	intD := types.Val{types.IntID, int64(15)}
	err = types.Marshal(intD, &data)
	require.NoError(t, err)
	addEdgeToTypedValue(t, "age", 1, types.IntID, data.Value.([]byte), nil)

	// FloatID
	fdata := types.ValueForType(types.BinaryID)
	floatD := types.Val{types.FloatID, float64(13.25)}
	err = types.Marshal(floatD, &fdata)
	require.NoError(t, err)
	addEdgeToTypedValue(t, "power", 1, types.FloatID, fdata.Value.([]byte), nil)

	addEdgeToValue(t, "address", 1, "31, 32 street, Jupiter", nil)

	boolD := types.Val{types.BoolID, true}
	err = types.Marshal(boolD, &data)
	require.NoError(t, err)
	addEdgeToTypedValue(t, "alive", 1, types.BoolID, data.Value.([]byte), nil)
	addEdgeToTypedValue(t, "alive", 23, types.BoolID, data.Value.([]byte), nil)

	boolD = types.Val{types.BoolID, false}
	err = types.Marshal(boolD, &data)
	require.NoError(t, err)
	addEdgeToTypedValue(t, "alive", 25, types.BoolID, data.Value.([]byte), nil)
	addEdgeToTypedValue(t, "alive", 31, types.BoolID, data.Value.([]byte), nil)

	addEdgeToValue(t, "age", 1, "38", nil)
	addEdgeToValue(t, "survival_rate", 1, "98.99", nil)
	addEdgeToValue(t, "sword_present", 1, "true", nil)
	addEdgeToValue(t, "_xid_", 1, "mich", nil)

	addPassword(t, 1, "password", "123456")

	// Now let's add a name for each of the friends, except 101.
	addEdgeToTypedValue(t, "name", 23, types.StringID, []byte("Rick Grimes"), nil)
	addEdgeToValue(t, "age", 23, "15", nil)
	addPassword(t, 23, "pass", "654321")

	src.Value = []byte(`{"Type":"Polygon", "Coordinates":[[[0.0,0.0], [2.0,0.0], [2.0, 2.0], [0.0, 2.0], [0.0, 0.0]]]}`)
	coord, err = types.Convert(src, types.GeoID)
	require.NoError(t, err)
	gData = types.ValueForType(types.BinaryID)
	err = types.Marshal(coord, &gData)
	require.NoError(t, err)
	addEdgeToTypedValue(t, "loc", 23, types.GeoID, gData.Value.([]byte), nil)

	addEdgeToValue(t, "address", 23, "21, mark street, Mars", nil)
	addEdgeToValue(t, "name", 24, "Glenn Rhee", nil)
	addEdgeToValue(t, "_xid_", 24, `g\"lenn`, nil)
	src.Value = []byte(`{"Type":"Point", "Coordinates":[1.10001,2.000001]}`)
	coord, err = types.Convert(src, types.GeoID)
	require.NoError(t, err)
	gData = types.ValueForType(types.BinaryID)
	err = types.Marshal(coord, &gData)
	require.NoError(t, err)
	addEdgeToTypedValue(t, "loc", 24, types.GeoID, gData.Value.([]byte), nil)

	addEdgeToValue(t, "name", farm.Fingerprint64([]byte("a.bc")), "Alice", nil)
	addEdgeToValue(t, "name", 25, "Daryl Dixon", nil)
	addEdgeToValue(t, "name", 31, "Andrea", nil)
	addEdgeToValue(t, "name", 2300, "Andre", nil)
	src.Value = []byte(`{"Type":"Point", "Coordinates":[2.0, 2.0]}`)
	coord, err = types.Convert(src, types.GeoID)
	require.NoError(t, err)
	gData = types.ValueForType(types.BinaryID)
	err = types.Marshal(coord, &gData)
	require.NoError(t, err)
	addEdgeToTypedValue(t, "loc", 31, types.GeoID, gData.Value.([]byte), nil)

	addEdgeToValue(t, "dob", 1, "1910-01-01", nil)
	addEdgeToValue(t, "dob", 23, "1910-01-02", nil)
	addEdgeToValue(t, "dob", 24, "1909-05-05", nil)
	addEdgeToValue(t, "dob", 25, "1909-01-10", nil)
	addEdgeToValue(t, "dob", 31, "1901-01-15", nil)

	addEdgeToValue(t, "age", 24, "15", nil)
	addEdgeToValue(t, "age", 25, "17", nil)
	addEdgeToValue(t, "age", 31, "19", nil)

	f1 := types.Val{Tid: types.FloatID, Value: 1.6}
	fData := types.ValueForType(types.BinaryID)
	err = types.Marshal(f1, &fData)
	require.NoError(t, err)
	addEdgeToTypedValue(t, "survival_rate", 23, types.FloatID, fData.Value.([]byte), nil)
	addEdgeToTypedValue(t, "survival_rate", 24, types.FloatID, fData.Value.([]byte), nil)
	addEdgeToTypedValue(t, "survival_rate", 25, types.FloatID, fData.Value.([]byte), nil)
	addEdgeToTypedValue(t, "survival_rate", 31, types.FloatID, fData.Value.([]byte), nil)

	// GEO stuff
	p := geom.NewPoint(geom.XY).MustSetCoords(geom.Coord{-122.082506, 37.4249518})
	addGeoData(t, ps, 5101, p, "Googleplex")

	p = geom.NewPoint(geom.XY).MustSetCoords(geom.Coord{-122.080668, 37.426753})
	addGeoData(t, ps, 5102, p, "Shoreline Amphitheater")

	p = geom.NewPoint(geom.XY).MustSetCoords(geom.Coord{-122.2527428, 37.513653})
	addGeoData(t, ps, 5103, p, "San Carlos Airport")

	poly := geom.NewPolygon(geom.XY).MustSetCoords([][]geom.Coord{
		{{-121.6, 37.1}, {-122.4, 37.3}, {-122.6, 37.8}, {-122.5, 38.3}, {-121.9, 38},
			{-121.6, 37.1}},
	})
	addGeoData(t, ps, 5104, poly, "SF Bay area")
	poly = geom.NewPolygon(geom.XY).MustSetCoords([][]geom.Coord{
		{{-122.06, 37.37}, {-122.1, 37.36}, {-122.12, 37.4}, {-122.11, 37.43},
			{-122.04, 37.43}, {-122.06, 37.37}},
	})
	addGeoData(t, ps, 5105, poly, "Mountain View")
	poly = geom.NewPolygon(geom.XY).MustSetCoords([][]geom.Coord{
		{{-122.25, 37.49}, {-122.28, 37.49}, {-122.27, 37.51}, {-122.25, 37.52},
			{-122.24, 37.51}},
	})
	addGeoData(t, ps, 5106, poly, "San Carlos")

	addEdgeToValue(t, "film.film.initial_release_date", 23, "1900-01-02", nil)
	addEdgeToValue(t, "film.film.initial_release_date", 24, "1909-05-05", nil)
	addEdgeToValue(t, "film.film.initial_release_date", 25, "1929-01-10", nil)
	addEdgeToValue(t, "film.film.initial_release_date", 31, "1801-01-15", nil)

	// for aggregator(sum) test
	{
		data := types.ValueForType(types.BinaryID)
		intD := types.Val{types.IntID, int64(4)}
		err = types.Marshal(intD, &data)
		require.NoError(t, err)
		addEdgeToTypedValue(t, "shadow_deep", 23, types.IntID, data.Value.([]byte), nil)
	}
	{
		data := types.ValueForType(types.BinaryID)
		intD := types.Val{types.IntID, int64(14)}
		err = types.Marshal(intD, &data)
		require.NoError(t, err)
		addEdgeToTypedValue(t, "shadow_deep", 24, types.IntID, data.Value.([]byte), nil)
	}

	// Natural Language Processing test data
	// 0x1001 is uid of interest for language tests
	addEdgeToLangValue(t, "name", 0x1001, "Badger", "", nil)
	addEdgeToLangValue(t, "name", 0x1001, "European badger", "en", nil)
	addEdgeToLangValue(t, "name", 0x1001, "European badger barger European", "xx", nil)
	addEdgeToLangValue(t, "name", 0x1001, "Borsuk europejski", "pl", nil)
	addEdgeToLangValue(t, "name", 0x1001, "Europäischer Dachs", "de", nil)
	addEdgeToLangValue(t, "name", 0x1001, "Барсук", "ru", nil)
	addEdgeToLangValue(t, "name", 0x1001, "Blaireau européen", "fr", nil)
	addEdgeToLangValue(t, "name", 0x1002, "Honey badger", "en", nil)
	addEdgeToLangValue(t, "name", 0x1003, "Honey bee", "en", nil)

	// regex test data
	// 0x1234 is uid of interest for regex testing
	addEdgeToValue(t, "name", 0x1234, "Regex Master", nil)
	nextId := uint64(0x2000)
	patterns := []string{"mississippi", "missouri", "mission", "missionary",
		"whissle", "transmission", "zipped", "monosiphonic", "vasopressin", "vapoured",
		"virtuously", "zurich", "synopsis", "subsensuously",
		"admission", "commission", "submission", "subcommission", "retransmission", "omission",
		"permission", "intermission", "dimission", "discommission",
	}

	for _, p := range patterns {
		addEdgeToValue(t, "value", nextId, p, nil)
		addEdgeToUID(t, "pattern", 0x1234, nextId, nil)
		nextId++
	}

	addEdgeToValue(t, "name", 240, "Andrea With no friends", nil)
	addEdgeToUID(t, "son", 1, 2300, nil)

	addEdgeToValue(t, "name", 2301, `Alice\"`, nil)

	time.Sleep(5 * time.Millisecond)
}

func TestGetUID(t *testing.T) {
	populateGraph(t)
	query := `
		{
			me(id:0x01) {
				name
				_uid_
				gender
				alive
				friend {
					_uid_
					name
				}
			}
		}
	`
	js := processToFastJSON(t, query)
	require.JSONEq(t,
		`{"me":[{"_uid_":"0x1","alive":true,"friend":[{"_uid_":"0x17","name":"Rick Grimes"},{"_uid_":"0x18","name":"Glenn Rhee"},{"_uid_":"0x19","name":"Daryl Dixon"},{"_uid_":"0x1f","name":"Andrea"},{"_uid_":"0x65"}],"gender":"female","name":"Michonne"}]}`,
		js)
}

func TestReturnUids(t *testing.T) {
	populateGraph(t)
	query := `
		{
			me(id:0x01) {
				name
				_uid_
				gender
				alive
				friend {
					_uid_
					name
				}
			}
		}
	`
	res, err := gql.Parse(gql.Request{Str: query})
	require.NoError(t, err)

	var l Latency
	ctx := context.Background()
	sgl, err := ProcessQuery(ctx, res, &l)
	require.NoError(t, err)

	var buf bytes.Buffer
	mp := map[string]string{
		"a": "123",
	}
	require.NoError(t, ToJson(&l, sgl, &buf, mp, false))
	js := buf.String()
	require.JSONEq(t,
		`{"uids":{"a":"123"},"me":[{"_uid_":"0x1","alive":true,"friend":[{"_uid_":"0x17","name":"Rick Grimes"},{"_uid_":"0x18","name":"Glenn Rhee"},{"_uid_":"0x19","name":"Daryl Dixon"},{"_uid_":"0x1f","name":"Andrea"},{"_uid_":"0x65"}],"gender":"female","name":"Michonne"}]}`,
		js)
}

func TestGetUIDNotInChild(t *testing.T) {
	populateGraph(t)
	query := `
		{
			me(id:0x01) {
				name
				_uid_
				gender
				alive
				friend {
					name
				}
			}
		}
	`
	js := processToFastJSON(t, query)
	require.JSONEq(t,
		`{"me":[{"_uid_":"0x1","alive":true,"gender":"female","name":"Michonne", "friend":[{"name":"Rick Grimes"},{"name":"Glenn Rhee"},{"name":"Daryl Dixon"},{"name":"Andrea"}]}]}`,
		js)
}

func TestCascadeDirective(t *testing.T) {
	populateGraph(t)
	query := `
		{
			me(id:0x01) @cascade {
				name
				gender
				friend {
					name
					friend{
						name
						dob
						age
					}
				}
			}
		}
	`

	js := processToFastJSON(t, query)
	require.JSONEq(t, `{"me":[{"friend":[{"friend":[{"age":38,"dob":"1910-01-01","name":"Michonne"}],"name":"Rick Grimes"},{"friend":[{"age":15,"dob":"1909-05-05","name":"Glenn Rhee"}],"name":"Andrea"}],"gender":"female","name":"Michonne"}]}`,
		js)
}

func TestLevelBasedFacetVarSum(t *testing.T) {
	populateGraph(t)
	query := `
		{
			friend(id: 1000) {
				path @facets(L1 as weight) {
						path @facets(L2 as weight) {
							c as count(follow)
						}
						L4 as math(c+L2+L1)
				}
			}

			sum(id: var(L4), orderdesc: var(L4)) {
				name
				var(L4)
			}
		}
	`
	js := processToFastJSON(t, query)
	require.JSONEq(t, `{"friend":[{"path":[{"@facets":{"_":{"weight":0.100000}},"path":[{"@facets":{"_":{"weight":0.100000}},"count(follow)":1},{"@facets":{"_":{"weight":1.500000}},"count(follow)":1}]},{"@facets":{"_":{"weight":0.700000}},"path":[{"@facets":{"_":{"weight":0.600000}},"count(follow)":1}],"var(L4)":1.200000}]}],"sum":[{"name":"John","var(L4)":3.900000},{"name":"Matt","var(L4)":1.200000}]}`, js)
}

func TestLevelBasedFacetVarSumError(t *testing.T) {
	populateGraph(t)
	query := `
		{
			friend(id: 1000) {
				path @facets(L1 as weight)
				follow {
					path @facets(L2 as weight)
					L3 as math(L1+L2)
				}
			}

			sum(id: var(L3), orderdesc: var(L3)) {
				name
				var(L3)
			}
		}
	`
	res, err := gql.Parse(gql.Request{Str: query})
	require.NoError(t, err)

	var l Latency
	ctx := context.Background()
	_, err = ProcessQuery(ctx, res, &l)
	require.Error(t, err)
}

func TestLevelBasedSumMix1(t *testing.T) {
	populateGraph(t)
	query := `
		{
			friend(id: 1) {
				a as age
				path @facets(L1 as weight) {
					L2 as math(a+L1)
			 	}
			}
			sum(id: var(L2), orderdesc: var(L2)) {
				name
				var(L2)
			}
		}
	`
	js := processToFastJSON(t, query)
	require.JSONEq(t,
		`{"friend":[{"age":38,"path":[{"@facets":{"_":{"weight":0.200000}},"var(L2)":38.200000},{"@facets":{"_":{"weight":0.100000}},"var(L2)":38.100000}]}],"sum":[{"name":"Glenn Rhee","var(L2)":38.200000},{"name":"Andrea","var(L2)":38.100000}]}`,
		js)
}

func TestLevelBasedFacetVarSum1(t *testing.T) {
	populateGraph(t)
	query := `
		{
			friend(id: 1000) {
				path @facets(L1 as weight) {
					name
					path @facets(L2 as weight)
					L3 as math(L1+L2)
			 }
			}
			sum(id: var(L3), orderdesc: var(L3)) {
				name
				var(L3)
			}
		}
	`
	js := processToFastJSON(t, query)
	require.JSONEq(t,
		`{"friend":[{"path":[{"@facets":{"_":{"weight":0.100000}},"name":"Bob","path":[{"@facets":{"_":{"weight":0.100000}}},{"@facets":{"_":{"weight":1.500000}}}]},{"@facets":{"_":{"weight":0.700000}},"name":"Matt","path":[{"@facets":{"_":{"weight":0.600000}}}],"var(L3)":0.200000}]}],"sum":[{"name":"John","var(L3)":2.900000},{"name":"Matt","var(L3)":0.200000}]}`,
		js)
}

func TestLevelBasedFacetVarSum2(t *testing.T) {
	populateGraph(t)
	query := `
		{
			friend(id: 1000) {
				path @facets(L1 as weight) {
					path @facets(L2 as weight) {
						path @facets(L3 as weight)
						L4 as math(L1+L2+L3)
					}
				}
			}
			sum(id: var(L4), orderdesc: var(L4)) {
				name
				var(L4)
			}
		}
	`
	js := processToFastJSON(t, query)
	require.JSONEq(t,
		`{"friend":[{"path":[{"@facets":{"_":{"weight":0.100000}},"path":[{"@facets":{"_":{"weight":0.100000}},"path":[{"@facets":{"_":{"weight":0.600000}}}]},{"@facets":{"_":{"weight":1.500000}},"var(L4)":0.800000}]},{"@facets":{"_":{"weight":0.700000}},"path":[{"@facets":{"_":{"weight":0.600000}},"var(L4)":0.800000}]}]}],"sum":[{"name":"Bob","var(L4)":2.900000},{"name":"John","var(L4)":0.800000}]}`,
		js)
}

func TestQueryConstMathVal(t *testing.T) {
	populateGraph(t)
	query := `
		{
			f as var(func: anyofterms(name, "Rick Michonne Andrea")) {
				a as math(24/8 * 3)
			}

			AgeOrder(id: var(f)) {
				name
				var(a)
			}
		}
	`
	js := processToFastJSON(t, query)
	require.JSONEq(t,
		`{"AgeOrder":[{"name":"Michonne","var(a)":9.000000},{"name":"Rick Grimes","var(a)":9.000000},{"name":"Andrea","var(a)":9.000000},{"name":"Andrea With no friends","var(a)":9.000000}]}`,
		js)
}

func TestQueryVarValAggSince(t *testing.T) {
	populateGraph(t)
	query := `
		{
			f as var(func: anyofterms(name, "Michonne Andrea Rick")) {
				a as dob
				b as math(since(a)/(60*60*24*365))
			}

			AgeOrder(id: var(f), orderasc: var(b)) {
				name
				var(a)
			}
		}
	`
	js := processToFastJSON(t, query)
	require.JSONEq(t,
		`{"AgeOrder":[{"name":"Rick Grimes","var(a)":"1910-01-02"},{"name":"Michonne","var(a)":"1910-01-01"},{"name":"Andrea","var(a)":"1901-01-15"}]}`,
		js)
}

func TestQueryVarValAggNestedFuncConst(t *testing.T) {
	populateGraph(t)
	query := `
		{
			f as var(func: anyofterms(name, "Michonne Andrea Rick")) {
				a as age
				friend {
					x as age
				}
				n as min(var(x))
				s as max(var(x))
				p as math(a + s % n + 10)
				q as math(a * s * n * -1)
			}

			MaxMe(id: var(f), orderasc: var(p)) {
				name
				var(p)
				var(a)
				var(n)
				var(s)
			}

			MinMe(id: var(f), orderasc: var(q)) {
				name
				var(q)
				var(a)
				var(n)
				var(s)
			}
		}
	`
	js := processToFastJSON(t, query)
	require.JSONEq(t,
		`{"MaxMe":[{"name":"Rick Grimes","var(a)":15,"var(n)":38,"var(p)":25.000000,"var(s)":38},{"name":"Andrea","var(a)":19,"var(n)":15,"var(p)":29.000000,"var(s)":15},{"name":"Michonne","var(a)":38,"var(n)":15,"var(p)":52.000000,"var(s)":19}],"MinMe":[{"name":"Rick Grimes","var(a)":15,"var(n)":38,"var(q)":-21660.000000,"var(s)":38},{"name":"Michonne","var(a)":38,"var(n)":15,"var(q)":-10830.000000,"var(s)":19},{"name":"Andrea","var(a)":19,"var(n)":15,"var(q)":-4275.000000,"var(s)":15}]}`,
		js)
}

func TestQueryVarValAggNestedFuncMinMaxVars(t *testing.T) {
	populateGraph(t)
	query := `
		{
			f as var(func: anyofterms(name, "Michonne Andrea Rick")) {
				a as age
				friend {
					x as age
				}
				n as min(var(x))
				s as max(var(x))
				p as math(max(max(a, s), n))
				q as math(min(min(a, s), n))
			}

			MaxMe(id: var(f), orderasc: var(p)) {
				name
				var(p)
				var(a)
				var(n)
				var(s)
			}

			MinMe(id: var(f), orderasc: var(q)) {
				name
				var(q)
				var(a)
				var(n)
				var(s)
			}
		}
	`
	js := processToFastJSON(t, query)
	require.JSONEq(t,
		`{"MinMe":[{"name":"Michonne","var(a)":38,"var(n)":15,"var(q)":15,"var(s)":19},{"name":"Rick Grimes","var(a)":15,"var(n)":38,"var(q)":15,"var(s)":38},{"name":"Andrea","var(a)":19,"var(n)":15,"var(q)":15,"var(s)":15}],"MaxMe":[{"name":"Andrea","var(a)":19,"var(n)":15,"var(p)":19,"var(s)":15},{"name":"Michonne","var(a)":38,"var(n)":15,"var(p)":38,"var(s)":19},{"name":"Rick Grimes","var(a)":15,"var(n)":38,"var(p)":38,"var(s)":38}]}`,
		js)
}

func TestQueryVarValAggNestedFuncConditional(t *testing.T) {
	populateGraph(t)
	query := `
	{
			f as var(func: anyofterms(name, "Michonne Andrea Rick")) {
				a as age
				friend {
					x as age
				}
				n as min(var(x))
				condLog as math(cond(a > 10, logbase(n, 5), 1))
				condExp as math(cond(a < 40, 1, pow(2, n)))
			}

			LogMe(id: var(f), orderasc: var(condLog)) {
				name
				var(condLog)
				var(n)
				var(a)
			}

			ExpMe(id: var(f), orderasc: var(condExp)) {
				name
				var(condExp)
				var(n)
				var(a)
			}
		}
	`
	js := processToFastJSON(t, query)
	require.JSONEq(t,
		`{"ExpMe":[{"name":"Michonne","var(a)":38,"var(condExp)":1.000000,"var(n)":15},{"name":"Rick Grimes","var(a)":15,"var(condExp)":1.000000,"var(n)":38},{"name":"Andrea","var(a)":19,"var(condExp)":1.000000,"var(n)":15}],"LogMe":[{"name":"Michonne","var(a)":38,"var(condLog)":1.682606,"var(n)":15},{"name":"Andrea","var(a)":19,"var(condLog)":1.682606,"var(n)":15},{"name":"Rick Grimes","var(a)":15,"var(condLog)":2.260159,"var(n)":38}]}`,
		js)
}

func TestQueryVarValAggNestedFuncConditional2(t *testing.T) {
	populateGraph(t)
	query := `
		{
			f as var(func: anyofterms(name, "Michonne Andrea Rick")) {
				a as age
				friend {
					x as age
				}
				n as min(var(x))
				condLog as math(cond(a==38, n/2, 1))
				condExp as math(cond(a!=38, 1, sqrt(2*n)))
			}

			LogMe(id: var(f), orderasc: var(condLog)) {
				name
				var(condLog)
				var(n)
				var(a)
			}

			ExpMe(id: var(f), orderasc: var(condExp)) {
				name
				var(condExp)
				var(n)
				var(a)
			}
		}
	`
	js := processToFastJSON(t, query)
	require.JSONEq(t,
		`{"ExpMe":[{"name":"Rick Grimes","var(a)":15,"var(condExp)":1.000000,"var(n)":38},{"name":"Andrea","var(a)":19,"var(condExp)":1.000000,"var(n)":15},{"name":"Michonne","var(a)":38,"var(condExp)":5.477226,"var(n)":15}],"LogMe":[{"name":"Rick Grimes","var(a)":15,"var(condLog)":1.000000,"var(n)":38},{"name":"Andrea","var(a)":19,"var(condLog)":1.000000,"var(n)":15},{"name":"Michonne","var(a)":38,"var(condLog)":7.500000,"var(n)":15}]}`,
		js)
}

func TestQueryVarValAggNestedFuncUnary(t *testing.T) {
	populateGraph(t)
	query := `
		{
			f as var(func: anyofterms(name, "Michonne Andrea Rick")) {
				a as age
				friend {
					x as age
				}
				n as min(var(x))
				s as max(var(x))
				combiLog as math(a + ln(s - n))
				combiExp as math(a + exp(s - n))
			}

			LogMe(id: var(f), orderasc: var(combiLog)) {
				name
				var(combiLog)
				var(a)
				var(n)
				var(s)
			}

			ExpMe(id: var(f), orderasc: var(combiExp)) {
				name
				var(combiExp)
				var(a)
				var(n)
				var(s)
			}
		}
	`
	js := processToFastJSON(t, query)
	require.JSONEq(t,
		`{"ExpMe":[{"name":"Rick Grimes","var(a)":15,"var(combiExp)":16.000000,"var(n)":38,"var(s)":38},{"name":"Andrea","var(a)":19,"var(combiExp)":20.000000,"var(n)":15,"var(s)":15},{"name":"Michonne","var(a)":38,"var(combiExp)":92.598150,"var(n)":15,"var(s)":19}],"LogMe":[{"name":"Rick Grimes","var(a)":15,"var(combiLog)":-179769313486231570814527423731704356798070567525844996598917476803157260780028538760589558632766878171540458953514382464234321326889464182768467546703537516986049910576551282076245490090389328944075868508455133942304583236903222948165808559332123348274797826204144723168738177180919299881250404026184124858368.000000,"var(n)":38,"var(s)":38},{"name":"Andrea","var(a)":19,"var(combiLog)":-179769313486231570814527423731704356798070567525844996598917476803157260780028538760589558632766878171540458953514382464234321326889464182768467546703537516986049910576551282076245490090389328944075868508455133942304583236903222948165808559332123348274797826204144723168738177180919299881250404026184124858368.000000,"var(n)":15,"var(s)":15},{"name":"Michonne","var(a)":38,"var(combiLog)":39.386294,"var(n)":15,"var(s)":19}]}`,
		js)
}

func TestQueryVarValAggNestedFunc(t *testing.T) {
	populateGraph(t)
	query := `
		{
			f as var(func: anyofterms(name, "Michonne Andrea Rick")) {
				a as age
				friend {
					x as age
				}
				n as min(var(x))
				s as max(var(x))
				combi as math(a + n * s)
			}

			me(id: var(f), orderasc: var(combi)) {
				name
				var(combi)
				var(a)
				var(n)
				var(s)
			}
		}
	`
	js := processToFastJSON(t, query)
	require.JSONEq(t,
		`{"me":[{"name":"Andrea","var(a)":19,"var(combi)":244,"var(n)":15,"var(s)":15},{"name":"Michonne","var(a)":38,"var(combi)":323,"var(n)":15,"var(s)":19},{"name":"Rick Grimes","var(a)":15,"var(combi)":1459,"var(n)":38,"var(s)":38}]}`,
		js)
}

func TestQueryVarValAggMinMaxSelf(t *testing.T) {
	populateGraph(t)
	query := `
		{
			f as var(func: anyofterms(name, "Michonne Andrea Rick")) {
				a as age
				friend {
					x as age
				}
				n as min(var(x))
				s as max(var(x))
				sum as math(n +  a + s)
			}

			me(id: var(f), orderasc: var(sum)) {
				name
				var(sum)
				var(s)
			}
		}
	`
	js := processToFastJSON(t, query)
	require.JSONEq(t,
		`{"me":[{"name":"Andrea","var(s)":15,"var(sum)":49},{"name":"Michonne","var(s)":19,"var(sum)":72},{"name":"Rick Grimes","var(s)":38,"var(sum)":91}]}`,
		js)
}

func TestQueryVarValAggMinMax(t *testing.T) {
	populateGraph(t)
	query := `
		{
			f as var(func: anyofterms(name, "Michonne Andrea Rick")) {
				friend {
					x as age
				}
				n as min(var(x))
				s as max(var(x))
				sum as math(n + s)
			}

			me(id: var(f), orderdesc: var(sum)) {
				name
				var(n)
				var(s)
			}
		}
	`
	js := processToFastJSON(t, query)
	require.JSONEq(t,
		`{"me":[{"name":"Rick Grimes","var(n)":38,"var(s)":38},{"name":"Michonne","var(n)":15,"var(s)":19},{"name":"Andrea","var(n)":15,"var(s)":15}]}`,
		js)
}

func TestQueryVarValAggMinMaxAlias(t *testing.T) {
	populateGraph(t)
	query := `
		{
			f as var(func: anyofterms(name, "Michonne Andrea Rick")) {
				friend {
					x as age
				}
				n as min(var(x))
				s as max(var(x))
				sum as math(n + s)
			}

			me(id: var(f), orderdesc: var(sum)) {
				name
				MinAge: var(n)
				MaxAge: var(s)
			}
		}
	`
	js := processToFastJSON(t, query)
	require.JSONEq(t,
		`{"me":[{"name":"Rick Grimes","MinAge":38,"MaxAge":38},{"name":"Michonne","MinAge":15,"MaxAge":19},{"name":"Andrea","MinAge":15,"MaxAge":15}]}`,
		js)
}

func TestQueryVarValAggMul(t *testing.T) {
	populateGraph(t)
	query := `
		{
			var(id: 1) {
				f as friend {
					n as age
					s as count(friend)
					mul as math(n * s)
				}
			}

			me(id: var(f), orderdesc: var(mul)) {
				name
				var(s)
				var(n)
				var(mul)
			}
		}
	`
	js := processToFastJSON(t, query)
	require.JSONEq(t,
		`{"me":[{"name":"Andrea","var(mul)":19.000000,"var(n)":19,"var(s)":1},{"name":"Rick Grimes","var(mul)":15.000000,"var(n)":15,"var(s)":1},{"name":"Glenn Rhee","var(mul)":0.000000,"var(n)":15,"var(s)":0},{"name":"Daryl Dixon","var(mul)":0.000000,"var(n)":17,"var(s)":0},{"var(mul)":0.000000,"var(s)":0}]}`,
		js)
}

func TestQueryVarValAggOrderDesc(t *testing.T) {
	populateGraph(t)
	query := `
		{
			info(id: 1) {
				f as friend {
					n as age
					s as count(friend)
					sum as math(n + s)
				}
			}

			me(id: var(f), orderdesc: var(sum)) {
				name
				age
				count(friend)
			}
		}
	`
	js := processToFastJSON(t, query)
	require.JSONEq(t,
		`{"info":[{"friend":[{"age":15,"count(friend)":1,"var(sum)":16.000000},{"age":15,"count(friend)":0,"var(sum)":15.000000},{"age":17,"count(friend)":0,"var(sum)":17.000000},{"age":19,"count(friend)":1,"var(sum)":20.000000},{"count(friend)":0,"var(sum)":0.000000}]}],"me":[{"age":19,"count(friend)":1,"name":"Andrea"},{"age":17,"count(friend)":0,"name":"Daryl Dixon"},{"age":15,"count(friend)":1,"name":"Rick Grimes"},{"age":15,"count(friend)":0,"name":"Glenn Rhee"},{"count(friend)":0}]}`,
		js)
}

func TestQueryVarValAggOrderAsc(t *testing.T) {
	populateGraph(t)
	query := `
		{
			var(id: 1) {
				f as friend {
					n as age
					s as survival_rate
					sum as math(n + s)
				}
			}

			me(id: var(f), orderasc: var(sum)) {
				name
				age
				survival_rate
			}
		}
	`
	js := processToFastJSON(t, query)
	require.JSONEq(t,
		`{"me":[{"age":15,"name":"Rick Grimes","survival_rate":1.600000},{"age":15,"name":"Glenn Rhee","survival_rate":1.600000},{"age":17,"name":"Daryl Dixon","survival_rate":1.600000},{"age":19,"name":"Andrea","survival_rate":1.600000}]}`,
		js)
}

func TestQueryVarValOrderAsc(t *testing.T) {
	populateGraph(t)
	query := `
		{
			var(id: 1) {
				f as friend {
					n as name
				}
			}

			me(id: var(f), orderasc: var(n)) {
				name
			}
		}
	`
	js := processToFastJSON(t, query)
	require.JSONEq(t,
		`{"me":[{"name":"Andrea"},{"name":"Daryl Dixon"},{"name":"Glenn Rhee"},{"name":"Rick Grimes"}]}`,
		js)
}

func TestQueryVarValOrderDob(t *testing.T) {
	populateGraph(t)
	query := `
		{
			var(id: 1) {
				f as friend {
					n as dob
				}
			}

			me(id: var(f), orderasc: var(n)) {
				name
				dob
			}
		}
	`
	js := processToFastJSON(t, query)
	require.JSONEq(t,
		`{"me":[{"name":"Andrea", "dob":"1901-01-15"},{"name":"Daryl Dixon", "dob":"1909-01-10"},{"name":"Glenn Rhee", "dob":"1909-05-05"},{"name":"Rick Grimes", "dob":"1910-01-02"}]}`,
		js)
}

func TestQueryVarValOrderDesc(t *testing.T) {
	populateGraph(t)
	query := `
		{
			var(id: 1) {
				f as friend {
					n as name
				}
			}

			me(id: var(f), orderdesc: var(n)) {
				name
			}
		}
	`
	js := processToFastJSON(t, query)
	require.JSONEq(t,
		`{"me":[{"name":"Rick Grimes"},{"name":"Glenn Rhee"},{"name":"Daryl Dixon"},{"name":"Andrea"}]}`,
		js)
}

func TestQueryVarValOrderDescMissing(t *testing.T) {
	populateGraph(t)
	query := `
		{
			var(id: 1034) {
				f As friend {
					n As name
				}
			}

			me(id: var(f), orderdesc: var(n)) {
				name
			}
		}
	`
	js := processToFastJSON(t, query)
	require.JSONEq(t, `{}`, js)
}

func TestGroupBy(t *testing.T) {
	populateGraph(t)
	query := `
	{
		age(id: 1) {
			friend {
				age
				name
			}
		}

		me(id: 1) {
			friend @groupby(age) {
				count(_uid_)
			}
			name
		}
	}
	`
	js := processToFastJSON(t, query)
	require.JSONEq(t,
		`{"age":[{"friend":[{"age":15,"name":"Rick Grimes"},{"age":15,"name":"Glenn Rhee"},{"age":17,"name":"Daryl Dixon"},{"age":19,"name":"Andrea"}]}],"me":[{"friend":{"@groupby":[{"age":17,"count":1},{"age":19,"count":1},{"age":15,"count":2}]},"name":"Michonne"}]}`,
		js)
}

func TestGroupByCountVar(t *testing.T) {
	populateGraph(t)
	query := `
		{
			var(id: 1) {
				friend @groupby(school) {
					a as count(_uid_)
				}
			}

			order(id:var(a), orderdesc: var(a)) {
				name
				var(a)
			}
		}
	`
	js := processToFastJSON(t, query)
	require.JSONEq(t,
		`{"order":[{"name":"School B","var(a)":3},{"name":"School A","var(a)":2}]}`,
		js)
}
func TestGroupByAggVar(t *testing.T) {
	populateGraph(t)
	query := `
		{
			var(id: 1) {
				friend @groupby(school) {
					a as max(name)
					b as min(name)
				}
			}

			orderMax(id:var(a), orderdesc: var(a)) {
				name
				var(a)
			}

			orderMin(id:var(b), orderdesc: var(b)) {
				name
				var(b)
			}
		}
	`
	js := processToFastJSON(t, query)
	require.JSONEq(t,
		`{"orderMax":[{"name":"School B","var(a)":"Rick Grimes"},{"name":"School A","var(a)":"Glenn Rhee"}],"orderMin":[{"name":"School A","var(b)":"Daryl Dixon"},{"name":"School B","var(b)":"Andrea"}]}`,
		js)
}

func TestGroupByAgg(t *testing.T) {
	populateGraph(t)
	query := `
		{
			me(id: 1) {
				friend @groupby(age) {
					max(name)
				}
			}
		}
	`
	js := processToFastJSON(t, query)
	require.JSONEq(t,
		`{"me":[{"friend":{"@groupby":[{"age":17,"max(name)":"Daryl Dixon"},{"age":19,"max(name)":"Andrea"},{"age":15,"max(name)":"Rick Grimes"}]}}]}`,
		js)
}

func TestGroupByMulti(t *testing.T) {
	populateGraph(t)
	query := `
		{
			me(id: 1) {
				friend @groupby(friend,name) {
					count(_uid_)
				}
			}
		}
	`
	js := processToFastJSON(t, query)
	require.JSONEq(t,
		`{"me":[{"friend":{"@groupby":[{"count":1,"friend":"0x1","name":"Rick Grimes"},{"count":1,"friend":"0x18","name":"Andrea"}]}}]}`,
		js)
}

func TestMultiEmptyBlocks(t *testing.T) {
	populateGraph(t)
	query := `
		{
			you(id:0x01) {
			}

			me(id: 0x02) {
			}
		}
	`
	js := processToFastJSON(t, query)
	require.JSONEq(t,
		`{}`,
		js)
}

func TestUseVarsMultiCascade1(t *testing.T) {
	populateGraph(t)
	query := `
		{
			him(id:0x01) {
				L as friend {
				 B as friend
					name
			 }
			}

			me(id: var(L, B)) {
				name
			}
		}
	`
	js := processToFastJSON(t, query)
	require.JSONEq(t,
		`{"him": [{"friend":[{"name":"Rick Grimes"}, {"name":"Andrea"}]}], "me":[{"name":"Michonne"},{"name":"Rick Grimes"},{"name":"Glenn Rhee"}, {"name":"Andrea"}]}`,
		js)
}

func TestUseVarsMultiCascade(t *testing.T) {
	populateGraph(t)
	query := `
		{
			var(id:0x01) {
				L as friend {
				 B as friend
				}
			}

			me(id: var(L, B)) {
				name
			}
		}
	`
	js := processToFastJSON(t, query)
	require.JSONEq(t,
		`{"me":[{"name":"Michonne"},{"name":"Rick Grimes"},{"name":"Glenn Rhee"}, {"name":"Andrea"}]}`,
		js)
}

func TestUseVarsMultiOrder(t *testing.T) {
	populateGraph(t)
	query := `
		{
			var(id:0x01) {
				L as friend(first:2, orderasc: dob)
			}

			var(id:0x01) {
				G as friend(first:2, offset:2, orderasc: dob)
			}

			friend1(id: var(L)) {
				name
			}

			friend2(id: var(G)) {
				name
			}
		}
	`
	js := processToFastJSON(t, query)
	require.JSONEq(t,
		`{"friend1":[{"name":"Daryl Dixon"}, {"name":"Andrea"}],"friend2":[{"name":"Rick Grimes"},{"name":"Glenn Rhee"}]}`,
		js)
}

func TestFilterFacetVar(t *testing.T) {
	populateGraph(t)
	query := `
		{
			friend(id:0x01) {
				path @facets(L as weight) {
					name
				 	friend @filter(var(L)) {
						name
						var(L)
					}
				}
			}
		}
	`
	js := processToFastJSON(t, query)
	require.JSONEq(t,
		`{"friend":[{"path":[{"@facets":{"_":{"weight":0.200000}},"name":"Glenn Rhee"},{"@facets":{"_":{"weight":0.100000}},"friend":[{"name":"Glenn Rhee","var(L)":0.200000}],"name":"Andrea"}]}]}`,
		js)
}

func TestFilterFacetVar1(t *testing.T) {
	populateGraph(t)
	query := `
		{
			friend(id:0x01) {
				path @facets(L as weight1) {
					name
				 	friend @filter(var(L)){
						name
						var(L)
					}
				}
			}
		}
	`
	js := processToFastJSON(t, query)
	require.JSONEq(t,
		`{"friend":[{"path":[{"name":"Glenn Rhee"},{"@facets":{"_":{"weight1":0.200000}},"name":"Andrea"}]}]}`,
		js)
}

func TestUseVarsFilterVarReuse1(t *testing.T) {
	populateGraph(t)
	query := `
		{
			friend(id:0x01) {
				friend {
					L as friend {
						name
						friend @filter(var(L)) {
							name
						}
					}
				}
			}
		}
	`
	js := processToFastJSON(t, query)
	require.JSONEq(t,
		`{"friend":[{"friend":[{"friend":[{"name":"Michonne", "friend":[{"name":"Glenn Rhee"}]}]}, {"friend":[{"name":"Glenn Rhee"}]}]}]}`,
		js)
}

func TestUseVarsFilterVarReuse2(t *testing.T) {
	populateGraph(t)
	query := `
		{
			friend(func:anyofterms(name, "Michonne Andrea Glenn")) {
				friend {
				 L as friend {
					 name
					 friend @filter(var(L)) {
						name
					}
				}
			}
		}
	}
	`
	js := processToFastJSON(t, query)
	require.JSONEq(t,
		`{"friend":[{"friend":[{"friend":[{"name":"Michonne", "friend":[{"name":"Glenn Rhee"}]}]}, {"friend":[{"name":"Glenn Rhee"}]}]}]}`,
		js)
}

func TestVarInAggError(t *testing.T) {
	populateGraph(t)
	query := `
    {
			var(id: 1) {
				friend {
					a as age
				}
			}

			# var not allowed in min filter
			me(func: min(var(a))) {
				name
			}
		}
  `
	res, err := gql.Parse(gql.Request{Str: query})
	require.NoError(t, err)

	var l Latency
	ctx := context.Background()
	_, err = ProcessQuery(ctx, res, &l)
	require.Error(t, err)
}
func TestVarInIneqError(t *testing.T) {
	populateGraph(t)
	query := `
    {
			var(id: 1) {
				f as friend {
					a as age
				}
			}

			me(id: var(f)) @filter(gt(var(a), "alice")) {
				name
			}
		}
  `
	res, err := gql.Parse(gql.Request{Str: query})
	require.NoError(t, err)

	var l Latency
	ctx := context.Background()
	_, err = ProcessQuery(ctx, res, &l)
	require.Error(t, err)
}

func TestVarInIneqScore(t *testing.T) {
	populateGraph(t)
	query := `
    {
			var(id: 1) {
				friend {
					a as age
					s as count(friend)
					score as math(2*a + 3 * s + 1)
				}
			}

			me(func: ge(var(score), 35)) {
				name
				var(score)
				var(a)
				var(s)
			}
		}
  `
	js := processToFastJSON(t, query)
	require.JSONEq(t, `{"me":[{"name":"Daryl Dixon","var(a)":17,"var(s)":0,"var(score)":35.000000},{"name":"Andrea","var(a)":19,"var(s)":1,"var(score)":42.000000}]}`,
		js)
}

func TestVarInIneq(t *testing.T) {
	populateGraph(t)
	query := `
    {
			var(id: 1) {
				f as friend {
					a as age
				}
			}

			me(id: var(f)) @filter(gt(var(a), 18)) {
				name
			}
		}
  `
	js := processToFastJSON(t, query)
	require.JSONEq(t, `{"me":[{"name":"Andrea"}]}`, js)
}

func TestVarInIneq2(t *testing.T) {
	populateGraph(t)
	query := `
    {
			var(id: 1) {
				friend {
					a as age
				}
			}

			me(func: gt(var(a), 18)) {
				name
			}
		}
  `
	js := processToFastJSON(t, query)
	require.JSONEq(t, `{"me":[{"name":"Andrea"}]}`, js)
}

func TestNestedFuncRoot(t *testing.T) {
	populateGraph(t)
	posting.CommitLists(10, 1)
	time.Sleep(100 * time.Millisecond)
	query := `
    {
			me(func: gt(count(friend), 2)) {
				name
			}
		}
  `
	js := processToFastJSON(t, query)
	require.JSONEq(t, `{"me":[{"name":"Michonne"}]}`, js)
}

func TestNestedFuncRoot2(t *testing.T) {
	populateGraph(t)
	posting.CommitLists(10, 1)
	time.Sleep(100 * time.Millisecond)
	query := `
		{
			me(func: ge(count(friend), 1)) {
				name
			}
		}
  `
	js := processToFastJSON(t, query)
	require.JSONEq(t, `{"me":[{"name":"Michonne"},{"name":"Rick Grimes"},{"name":"Andrea"}]}`, js)
}

func TestRecurseQuery(t *testing.T) {
	populateGraph(t)
	query := `
		{
			recurse(id:0x01) {
				friend
				name
			}
		}`
	js := processToFastJSON(t, query)
	require.JSONEq(t,
		`{"recurse":[{"name":"Michonne", "friend":[{"name":"Rick Grimes", "friend":[{"name":"Michonne"}]},{"name":"Glenn Rhee"},{"name":"Daryl Dixon"},{"name":"Andrea", "friend":[{"name":"Glenn Rhee"}]}]}]}`, js)
}

func TestRecurseQueryLimitDepth(t *testing.T) {
	populateGraph(t)
	query := `
		{
			recurse(id:0x01, depth: 2) {
				friend
				name
			}
		}`
	js := processToFastJSON(t, query)
	require.JSONEq(t,
		`{"recurse":[{"name":"Michonne", "friend":[{"name":"Rick Grimes"},{"name":"Glenn Rhee"},{"name":"Daryl Dixon"},{"name":"Andrea"}]}]}`, js)
}

func TestShortestPath_ExpandError(t *testing.T) {
	populateGraph(t)
	query := `
		{
			A as shortest(from:0x01, to:101) {
				expand(_all_)
			}

			me(id: var( A)) {
				name
			}
		}`
	res, err := gql.Parse(gql.Request{Str: query})
	require.NoError(t, err)

	var l Latency
	ctx := context.Background()
	_, err = ProcessQuery(ctx, res, &l)
	require.Error(t, err)
}

func TestShortestPath_NoPath(t *testing.T) {
	populateGraph(t)
	query := `
		{
			A as shortest(from:0x01, to:101) {
				path
				follow
			}

			me(id: var( A)) {
				name
			}
		}`
	js := processToFastJSON(t, query)
	require.JSONEq(t,
		`{}`,
		js)
}

func TestShortestPath(t *testing.T) {
	populateGraph(t)
	query := `
		{
			A as shortest(from:0x01, to:31) {
				friend
			}

			me(id: var( A)) {
				name
			}
		}`
	js := processToFastJSON(t, query)
	require.JSONEq(t,
		`{"_path_":[{"_uid_":"0x1","friend":[{"_uid_":"0x1f"}]}],"me":[{"name":"Michonne"},{"name":"Andrea"}]}`,
		js)
}

func TestShortestPathRev(t *testing.T) {
	populateGraph(t)
	query := `
		{
			A as shortest(from:23, to:1) {
				friend
			}

			me(id: var( A)) {
				name
			}
		}`
	js := processToFastJSON(t, query)
	require.JSONEq(t,
		`{"_path_":[{"_uid_":"0x17","friend":[{"_uid_":"0x1"}]}],"me":[{"name":"Rick Grimes"},{"name":"Michonne"}]}`,
		js)
}

func TestFacetVarRetrieval(t *testing.T) {
	populateGraph(t)
	query := `
		{
			var(id:1) {
				path @facets(f as weight)
			}

			me(id: 24) {
				var(f)
			}
		}`
	js := processToFastJSON(t, query)
	require.JSONEq(t,
		`{"me":[{"var(f)":0.200000}]}`,
		js)
}

func TestFacetVarRetrieveOrder(t *testing.T) {
	populateGraph(t)
	query := `
		{
			var(id:1) {
				path @facets(f as weight)
			}

			me(id: var(f), orderasc: var(f)) {
				name
				var(f)
			}
		}`
	js := processToFastJSON(t, query)
	require.JSONEq(t,
		`{"me":[{"name":"Andrea","var(f)":0.100000},{"name":"Glenn Rhee","var(f)":0.200000}]}`,
		js)
}

func TestShortestPathWeightsMultiFacet_Error(t *testing.T) {
	populateGraph(t)
	query := `
		{
			A as shortest(from:1, to:1002) {
				path @facets(weight, weight1)
			}

			me(id: var( A)) {
				name
			}
		}`
	res, err := gql.Parse(gql.Request{Str: query})
	require.NoError(t, err)

	var l Latency
	ctx := context.Background()
	_, err = ProcessQuery(ctx, res, &l)
	require.Error(t, err)
}

func TestShortestPathWeights(t *testing.T) {
	populateGraph(t)
	query := `
		{
			A as shortest(from:1, to:1002) {
				path @facets(weight)
			}

			me(id: var( A)) {
				name
			}
		}`
	js := processToFastJSON(t, query)
	require.JSONEq(t,
		`{"_path_":[{"_uid_":"0x1","path":[{"@facets":{"_":{"weight":0.100000}},"_uid_":"0x1f","path":[{"@facets":{"_":{"weight":0.100000}},"_uid_":"0x3e8","path":[{"@facets":{"_":{"weight":0.100000}},"_uid_":"0x3e9","path":[{"@facets":{"_":{"weight":0.100000}},"_uid_":"0x3ea"}]}]}]}]}],"me":[{"name":"Michonne"},{"name":"Andrea"},{"name":"Alice"},{"name":"Bob"},{"name":"Matt"}]}`,
		js)
}

func TestShortestPath2(t *testing.T) {
	populateGraph(t)
	query := `
		{
			A as shortest(from:0x01, to:1000) {
				path
			}

			me(id: var( A)) {
				name
			}
		}`
	js := processToFastJSON(t, query)
	require.JSONEq(t,
		`{"_path_":[{"_uid_":"0x1","path":[{"_uid_":"0x1f","path":[{"_uid_":"0x3e8"}]}]}],"me":[{"name":"Michonne"},{"name":"Andrea"},{"name":"Alice"}]}
`,
		js)
}

func TestShortestPath4(t *testing.T) {
	populateGraph(t)
	query := `
		{
			A as shortest(from:1, to:1003) {
				path
				follow
			}

			me(id: var( A)) {
				name
			}
		}`
	js := processToFastJSON(t, query)
	require.JSONEq(t,
		`{"_path_":[{"_uid_":"0x1","follow":[{"_uid_":"0x1f","follow":[{"_uid_":"0x3e9","follow":[{"_uid_":"0x3eb"}]}]}]}],"me":[{"name":"Michonne"},{"name":"Andrea"},{"name":"Bob"},{"name":"John"}]}`,
		js)
}

func TestShortestPath_filter(t *testing.T) {
	populateGraph(t)
	query := `
		{
			A as shortest(from:1, to:1002) {
				path @filter(not anyofterms(name, "alice"))
				follow
			}

			me(id: var( A)) {
				name
			}
		}`
	js := processToFastJSON(t, query)
	require.JSONEq(t,
		`{"_path_":[{"_uid_":"0x1","follow":[{"_uid_":"0x1f","follow":[{"_uid_":"0x3e9","path":[{"_uid_":"0x3ea"}]}]}]}],"me":[{"name":"Michonne"},{"name":"Andrea"},{"name":"Bob"},{"name":"Matt"}]}`,
		js)
}

func TestShortestPath_filter2(t *testing.T) {
	populateGraph(t)
	query := `
		{
			A as shortest(from:1, to:1002) {
				path @filter(not anyofterms(name, "alice"))
				follow @filter(not anyofterms(name, "bob"))
			}

			me(id: var(A)) {
				name
			}
		}`
	js := processToFastJSON(t, query)
	require.JSONEq(t,
		`{}`,
		js)
}

func TestUseVarsFilterMultiId(t *testing.T) {
	populateGraph(t)
	query := `
		{
			var(id:0x01) {
				L as friend {
					friend
				}
			}

			var(id:31) {
				G as friend
			}

			friend(func:anyofterms(name, "Michonne Andrea Glenn")) @filter(var(G, L)) {
				name
			}
		}
	`
	js := processToFastJSON(t, query)
	require.JSONEq(t,
		`{"friend":[{"name":"Glenn Rhee"},{"name":"Andrea"}]}`,
		js)
}

func TestUseVarsMultiFilterId(t *testing.T) {
	populateGraph(t)
	query := `
		{
			var(id:0x01) {
				L as friend
			}

			var(id:31) {
				G as friend
			}

			friend(id: var(L)) @filter(var(G)) {
				name
			}
		}
	`
	js := processToFastJSON(t, query)
	require.JSONEq(t,
		`{"friend":[{"name":"Glenn Rhee"}]}`,
		js)
}

func TestUseVarsCascade(t *testing.T) {
	populateGraph(t)
	query := `
		{
			var(id:0x01) {
				L as friend {
				  friend
				}
			}

			me(id: var(L)) {
				name
			}
		}
	`
	js := processToFastJSON(t, query)
	require.JSONEq(t,
		`{"me":[{"name":"Rick Grimes"}, {"name":"Andrea"} ]}`,
		js)
}

func TestUseVars(t *testing.T) {
	populateGraph(t)
	query := `
		{
			var(id:0x01) {
				L as friend
			}

			me(id: var(L)) {
				name
			}
		}
	`
	js := processToFastJSON(t, query)
	require.JSONEq(t,
		`{"me":[{"name":"Rick Grimes"},{"name":"Glenn Rhee"},{"name":"Daryl Dixon"},{"name":"Andrea"}]}`,
		js)
}

func TestGetUIDCount(t *testing.T) {
	populateGraph(t)
	query := `
		{
			me(id:0x01) {
				name
				_uid_
				gender
				alive
				count(friend)
			}
		}
	`
	js := processToFastJSON(t, query)
	require.JSONEq(t,
		`{"me":[{"_uid_":"0x1","alive":true,"count(friend)":5,"gender":"female","name":"Michonne"}]}`,
		js)
}

func TestDebug1(t *testing.T) {
	populateGraph(t)

	// Alright. Now we have everything set up. Let's create the query.
	query := `
		{
			me(id:0x01) {
				name
				gender
				alive
				count(friend)
			}
		}
	`
	res, err := gql.Parse(gql.Request{Str: query})
	require.NoError(t, err)

	var l Latency
	ctx := context.Background()
	ctx = context.WithValue(ctx, "debug", "true")
	sgl, err := ProcessQuery(ctx, res, &l)
	require.NoError(t, err)

	var buf bytes.Buffer
	require.NoError(t, ToJson(&l, sgl, &buf, nil, true))

	var mp map[string]interface{}
	require.NoError(t, json.Unmarshal([]byte(buf.Bytes()), &mp))

	resp := mp["me"]
	uid := resp.([]interface{})[0].(map[string]interface{})["_uid_"].(string)
	require.EqualValues(t, "0x1", uid)

	latency := mp["server_latency"]
	require.NotNil(t, latency)
	_, ok := latency.(map[string]interface{})
	require.True(t, ok)
}

func TestDebug2(t *testing.T) {
	populateGraph(t)

	query := `
		{
			me(id:0x01) {
				name
				gender
				alive
				count(friend)
			}
		}
	`

	js := processToFastJSON(t, query)
	var mp map[string]interface{}
	require.NoError(t, json.Unmarshal([]byte(js), &mp))

	resp := mp["me"]
	uid, ok := resp.([]interface{})[0].(map[string]interface{})["_uid_"].(string)
	require.False(t, ok, "No uid expected but got one %s", uid)
}

func TestDebug3(t *testing.T) {
	populateGraph(t)

	// Alright. Now we have everything set up. Let's create the query.
	query := `
		{
			me(id: [1, 24]) @filter(ge(dob, "1910-01-01")) {
				name
			}
		}
	`
	res, err := gql.Parse(gql.Request{Str: query})
	require.NoError(t, err)

	var l Latency
	ctx := context.Background()
	ctx = context.WithValue(ctx, "debug", "true")
	sgl, err := ProcessQuery(ctx, res, &l)
	require.NoError(t, err)

	var buf bytes.Buffer
	require.NoError(t, ToJson(&l, sgl, &buf, nil, true))

	var mp map[string]interface{}
	require.NoError(t, json.Unmarshal([]byte(buf.Bytes()), &mp))

	resp := mp["me"]
	require.EqualValues(t, 1, len(mp["me"].([]interface{})))
	uid := resp.([]interface{})[0].(map[string]interface{})["_uid_"].(string)
	require.EqualValues(t, "0x1", uid)

	latency := mp["server_latency"]
	require.NotNil(t, latency)
	_, ok := latency.(map[string]interface{})
	require.True(t, ok)
}

func TestCount(t *testing.T) {
	populateGraph(t)

	// Alright. Now we have everything set up. Let's create the query.
	query := `
		{
			me(id:0x01) {
				name
				gender
				alive
				count(friend)
			}
		}
	`

	js := processToFastJSON(t, query)
	require.JSONEq(t,
		`{"me":[{"alive":true,"count(friend)":5,"gender":"female","name":"Michonne"}]}`,
		js)
}
func TestCountAlias(t *testing.T) {
	populateGraph(t)

	// Alright. Now we have everything set up. Let's create the query.
	query := `
		{
			me(id:0x01) {
				name
				gender
				alive
				friendCount: count(friend)
			}
		}
	`

	js := processToFastJSON(t, query)
	require.JSONEq(t,
		`{"me":[{"alive":true,"friendCount":5,"gender":"female","name":"Michonne"}]}`,
		js)
}

func TestCountError1(t *testing.T) {
	// Alright. Now we have everything set up. Let's create the query.
	query := `
		{
			me(id: 0x01) {
				count(friend {
					name
				})
				name
				gender
				alive
			}
		}
	`
	_, err := gql.Parse(gql.Request{Str: query})
	require.Error(t, err)
}

func TestCountError2(t *testing.T) {
	// Alright. Now we have everything set up. Let's create the query.
	query := `
		{
			me(id: 0x01) {
				count(friend {
					c {
						friend
					}
				})
				name
				gender
				alive
			}
		}
	`
	_, err := gql.Parse(gql.Request{Str: query})
	require.Error(t, err)
}

func TestCountError3(t *testing.T) {
	// Alright. Now we have everything set up. Let's create the query.
	query := `
		{
			me(id: 0x01) {
				count(friend
				name
				gender
				alive
			}
		}
	`
	_, err := gql.Parse(gql.Request{Str: query})
	require.Error(t, err)
}

func TestMultiCountSort(t *testing.T) {
	populateGraph(t)
	// Alright. Now we have everything set up. Let's create the query.
	query := `
	{
		f as var(func: anyofterms(name, "michonne rick andrea")) {
		 	n as count(friend)
		}

		countorder(id: var(f), orderasc: var(n)) {
			name
			count(friend)
		}
	}
`
	js := processToFastJSON(t, query)
	require.JSONEq(t,
		`{"countorder":[{"count(friend)":0,"name":"Andrea With no friends"},{"count(friend)":1,"name":"Rick Grimes"},{"count(friend)":1,"name":"Andrea"},{"count(friend)":5,"name":"Michonne"}]}`,
		js)
}

func TestMultiLevelAgg(t *testing.T) {
	populateGraph(t)
	// Alright. Now we have everything set up. Let's create the query.
	query := `
	{
		sumorder(func: anyofterms(name, "michonne rick andrea")) {
			name
			friend {
				s as count(friend)
			}
			sum(var(s))
		}
	}
`
	js := processToFastJSON(t, query)
	require.JSONEq(t,
		`{"sumorder":[{"friend":[{"count(friend)":1},{"count(friend)":0},{"count(friend)":0},{"count(friend)":1},{"count(friend)":0}],"name":"Michonne","sum(var(s))":2},{"friend":[{"count(friend)":5}],"name":"Rick Grimes","sum(var(s))":5},{"friend":[{"count(friend)":0}],"name":"Andrea","sum(var(s))":0},{"name":"Andrea With no friends"}]}`,
		js)
}

func TestMultiLevelAgg1(t *testing.T) {
	populateGraph(t)
	// Alright. Now we have everything set up. Let's create the query.
	query := `
	{
		var(func: anyofterms(name, "michonne rick andrea")) @filter(gt(count(friend), 0)){
			friend {
				s as count(friend)
			}
			ss as sum(var(s))
		}

		sumorder(id: var(ss), orderasc: var(ss)) {
			name
			var(ss)
		}
	}
`
	js := processToFastJSON(t, query)
	require.JSONEq(t,
		`{"sumorder":[{"name":"Andrea","var(ss)":0},{"name":"Michonne","var(ss)":2},{"name":"Rick Grimes","var(ss)":5}]}`,
		js)
}

func TestMultiLevelAgg1Error(t *testing.T) {
	populateGraph(t)
	// Alright. Now we have everything set up. Let's create the query.
	query := `
	{
		var(func: anyofterms(name, "michonne rick andrea")) @filter(gt(count(friend), 0)){
			friend {
				s as count(friend)
				ss as sum(var(s))
			}
		}

		sumorder(id: var(ss), orderasc: var(ss)) {
			name
			var(ss)
		}
	}
`
	res, err := gql.Parse(gql.Request{Str: query})
	require.NoError(t, err)

	var l Latency
	_, queryErr := ProcessQuery(context.Background(), res, &l)
	require.Error(t, queryErr)

}

func TestMultiAggSort(t *testing.T) {
	populateGraph(t)
	// Alright. Now we have everything set up. Let's create the query.
	query := `
	{
		f as var(func: anyofterms(name, "michonne rick andrea")) {
			name
			friend {
				x as dob
			}
			mindob as min(var(x))
			maxdob as max(var(x))
		}

		maxorder(id: var(f), orderasc: var(maxdob)) {
			name
			var(maxdob)
		}

		minorder(id: var(f), orderasc: var(mindob)) {
			name
			var(mindob)
		}
	}
`
	js := processToFastJSON(t, query)
	require.JSONEq(t,
		`{"maxorder":[{"name":"Andrea","var(maxdob)":"1909-05-05"},{"name":"Rick Grimes","var(maxdob)":"1910-01-01"},{"name":"Michonne","var(maxdob)":"1910-01-02"}],"minorder":[{"name":"Michonne","var(mindob)":"1901-01-15"},{"name":"Andrea","var(mindob)":"1909-05-05"},{"name":"Rick Grimes","var(mindob)":"1910-01-01"}]}`,
		js)
}

func TestMinMulti(t *testing.T) {
	populateGraph(t)
	// Alright. Now we have everything set up. Let's create the query.
	query := `
	{
		me(func: anyofterms(name, "michonne rick andrea")) {
			name
			friend {
				x as dob
			}
			min(var(x))
			max(var(x))
		}
	}
`
	js := processToFastJSON(t, query)
	require.JSONEq(t,
		`{"me":[{"friend":[{"dob":"1910-01-02"},{"dob":"1909-05-05"},{"dob":"1909-01-10"},{"dob":"1901-01-15"}],"max(var(x))":"1910-01-02","min(var(x))":"1901-01-15","name":"Michonne"},{"friend":[{"dob":"1910-01-01"}],"max(var(x))":"1910-01-01","min(var(x))":"1910-01-01","name":"Rick Grimes"},{"friend":[{"dob":"1909-05-05"}],"max(var(x))":"1909-05-05","min(var(x))":"1909-05-05","name":"Andrea"},{"name":"Andrea With no friends"}]}`,
		js)
}

func TestMinMultiAlias(t *testing.T) {
	populateGraph(t)
	// Alright. Now we have everything set up. Let's create the query.
	query := `
	{
		me(func: anyofterms(name, "michonne rick andrea")) {
			name
			friend {
				x as dob
			}
			mindob: min(var(x))
			maxdob: max(var(x))
		}
	}
`
	js := processToFastJSON(t, query)
	require.JSONEq(t,
		`{"me":[{"friend":[{"dob":"1910-01-02"},{"dob":"1909-05-05"},{"dob":"1909-01-10"},{"dob":"1901-01-15"}],"maxdob":"1910-01-02","mindob":"1901-01-15","name":"Michonne"},{"friend":[{"dob":"1910-01-01"}],"maxdob":"1910-01-01","mindob":"1910-01-01","name":"Rick Grimes"},{"friend":[{"dob":"1909-05-05"}],"maxdob":"1909-05-05","mindob":"1909-05-05","name":"Andrea"},{"name":"Andrea With no friends"}]}`,
		js)
}

func TestMinMultiProto(t *testing.T) {
	populateGraph(t)
	// Alright. Now we have everything set up. Let's create the query.
	query := `
	{
		me(id: [1,23]) {
			name
			friend {
				name
				x as dob
			}
			min(var(x))
			max(var(x))
	}
}
`
	pb := processToPB(t, query, map[string]string{}, false)
	res := `attribute: "_root_"
children: <
  attribute: "me"
  properties: <
    prop: "name"
    value: <
      str_val: "Michonne"
    >
  >
  properties: <
    prop: "min(var(x))"
    value: <
      str_val: "1901-01-15T00:00:00Z"
    >
  >
  properties: <
    prop: "max(var(x))"
    value: <
      str_val: "1910-01-02T00:00:00Z"
    >
  >
  children: <
    attribute: "friend"
    properties: <
      prop: "name"
      value: <
        str_val: "Rick Grimes"
      >
    >
    properties: <
      prop: "dob"
      value: <
        str_val: "1910-01-02T00:00:00Z"
      >
    >
  >
  children: <
    attribute: "friend"
    properties: <
      prop: "name"
      value: <
        str_val: "Glenn Rhee"
      >
    >
    properties: <
      prop: "dob"
      value: <
        str_val: "1909-05-05T00:00:00Z"
      >
    >
  >
  children: <
    attribute: "friend"
    properties: <
      prop: "name"
      value: <
        str_val: "Daryl Dixon"
      >
    >
    properties: <
      prop: "dob"
      value: <
        str_val: "1909-01-10T00:00:00Z"
      >
    >
  >
  children: <
    attribute: "friend"
    properties: <
      prop: "name"
      value: <
        str_val: "Andrea"
      >
    >
    properties: <
      prop: "dob"
      value: <
        str_val: "1901-01-15T00:00:00Z"
      >
    >
  >
>
children: <
  attribute: "me"
  properties: <
    prop: "name"
    value: <
      str_val: "Rick Grimes"
    >
  >
  properties: <
    prop: "min(var(x))"
    value: <
      str_val: "1910-01-01T00:00:00Z"
    >
  >
  properties: <
    prop: "max(var(x))"
    value: <
      str_val: "1910-01-01T00:00:00Z"
    >
  >
  children: <
    attribute: "friend"
    properties: <
      prop: "name"
      value: <
        str_val: "Michonne"
      >
    >
    properties: <
      prop: "dob"
      value: <
        str_val: "1910-01-01T00:00:00Z"
      >
    >
  >
>
`
	require.Equal(t, res, proto.MarshalTextString(pb[0]))
}

func TestMinSchema(t *testing.T) {
	populateGraph(t)
	// Alright. Now we have everything set up. Let's create the query.
	query := `
                {
                        me(id:0x01) {
                                name
                                gender
                                alive
                                friend {
																	x as survival_rate
                                }
																min(var(x))
                        }
                }
        `
	js := processToFastJSON(t, query)
	require.JSONEq(t,
		`{"me":[{"alive":true,"friend":[{"survival_rate":1.600000},{"survival_rate":1.600000},{"survival_rate":1.600000},{"survival_rate":1.600000}],"gender":"female","min(var(x))":1.600000,"name":"Michonne"}]}`,
		js)

	schema.State().Set("survival_rate", protos.SchemaUpdate{ValueType: uint32(types.IntID)})
	js = processToFastJSON(t, query)
	require.EqualValues(t,
		`{"me":[{"alive":true,"friend":[{"survival_rate":1},{"survival_rate":1},{"survival_rate":1},{"survival_rate":1}],"gender":"female","min(var(x))":1,"name":"Michonne"}]}`,
		js)
	schema.State().Set("survival_rate", protos.SchemaUpdate{ValueType: uint32(types.FloatID)})
}

func TestAvg(t *testing.T) {
	populateGraph(t)
	query := `
	{
		me(id:0x01) {
			name
			gender
			alive
			friend {
				x as shadow_deep
			}
			avg(var(x))
		}
	}
`
	js := processToFastJSON(t, query)
	require.JSONEq(t,
		`{"me":[{"alive":true,"avg(var(x))":9.000000,"friend":[{"shadow_deep":4},{"shadow_deep":14}],"gender":"female","name":"Michonne"}]}`,
		js)
}

func TestSum(t *testing.T) {
	populateGraph(t)
	query := `
                {
                        me(id:0x01) {
                                name
                                gender
                                alive
                                friend {
                                    x as shadow_deep
                                }
																sum(var(x))
                        }
                }
        `
	js := processToFastJSON(t, query)
	require.JSONEq(t,
		`{"me":[{"alive":true,"friend":[{"shadow_deep":4},{"shadow_deep":14}],"gender":"female","name":"Michonne","sum(var(x))":18}]}`,
		js)
}

func TestQueryPassword(t *testing.T) {
	populateGraph(t)
	// Password is not fetchable
	query := `
                {
                        me(id:0x01) {
                                name
                                password
                        }
                }
	`
	res, err := gql.Parse(gql.Request{Str: query})
	require.NoError(t, err)

	var l Latency
	_, queryErr := ProcessQuery(context.Background(), res, &l)
	require.NotNil(t, queryErr)
}

func TestCheckPassword(t *testing.T) {
	populateGraph(t)
	query := `
                {
                        me(id:0x01) {
                                name
                                checkpwd(password, "123456")
                        }
                }
	`
	js := processToFastJSON(t, query)
	require.EqualValues(t,
		`{"me":[{"name":"Michonne","password":[{"checkpwd":true}]}]}`,
		js)
}

func TestCheckPasswordIncorrect(t *testing.T) {
	populateGraph(t)
	query := `
                {
                        me(id:0x01) {
                                name
                                checkpwd(password, "654123")
                        }
                }
	`
	js := processToFastJSON(t, query)
	require.EqualValues(t,
		`{"me":[{"name":"Michonne","password":[{"checkpwd":false}]}]}`,
		js)
}

// ensure, that old and deprecated form is not allowed
func TestCheckPasswordParseError(t *testing.T) {
	populateGraph(t)
	query := `
                {
                        me(id:0x01) {
                                name
                                checkpwd("654123")
                        }
                }
	`
	_, err := processToFastJsonReq(t, query)
	require.Error(t, err)
}

func TestCheckPasswordDifferentAttr1(t *testing.T) {
	populateGraph(t)
	query := `
                {
                        me(id:23) {
                                name
                                checkpwd(pass, "654321")
                        }
                }
	`
	js := processToFastJSON(t, query)
	require.EqualValues(t, `{"me":[{"name":"Rick Grimes","pass":[{"checkpwd":true}]}]}`, js)
}

func TestCheckPasswordDifferentAttr2(t *testing.T) {
	populateGraph(t)
	query := `
                {
                        me(id:23) {
                                name
                                checkpwd(pass, "invalid")
                        }
                }
	`
	js := processToFastJSON(t, query)
	require.EqualValues(t, `{"me":[{"name":"Rick Grimes","pass":[{"checkpwd":false}]}]}`, js)
}

func TestCheckPasswordInvalidAttr(t *testing.T) {
	populateGraph(t)
	query := `
                {
                        me(id:0x1) {
                                name
                                checkpwd(pass, "123456")
                        }
                }
	`
	js := processToFastJSON(t, query)
	// for id:0x1 there is no pass attribute defined (there's only password attribute)
	require.EqualValues(t, `{"me":[{"name":"Michonne","pass":[{"checkpwd":false}]}]}`, js)
}

// test for old version of checkpwd with hardcoded attribute name
func TestCheckPasswordQuery1(t *testing.T) {
	populateGraph(t)
	query := `
                {
                        me(id:0x1) {
                                name
                                password
                        }
                }
	`
	_, err := processToFastJsonReq(t, query)
	require.Error(t, err)
	require.EqualValues(t, "Attribute `password` of type password cannot be fetched", err.Error())
}

// test for improved version of checkpwd with custom attribute name
func TestCheckPasswordQuery2(t *testing.T) {
	populateGraph(t)
	query := `
                {
                        me(id:23) {
                                name
                                pass
                        }
                }
	`
	_, err := processToFastJsonReq(t, query)
	require.Error(t, err)
	require.EqualValues(t, "Attribute `pass` of type password cannot be fetched", err.Error())
}

func TestToSubgraphInvalidFnName(t *testing.T) {
	query := `
                {
                        me(func:invalidfn1(name, "some cool name")) {
                                name
                                gender
                                alive
                        }
                }
        `
	res, err := gql.Parse(gql.Request{Str: query})
	require.NoError(t, err)

	ctx := context.Background()
	_, err = ToSubGraph(ctx, res.Query[0])
	require.Error(t, err)
}

func TestToSubgraphInvalidFnName2(t *testing.T) {
	query := `
                {
                        me(func:anyofterms(name, "some cool name")) {
                                name
                                friend @filter(invalidfn2(name, "some name")) {
                                       name
                                }
                        }
                }
        `
	res, err := gql.Parse(gql.Request{Str: query})
	require.NoError(t, err)

	ctx := context.Background()
	_, err = ToSubGraph(ctx, res.Query[0])
	require.Error(t, err)
}

func TestToSubgraphInvalidFnName3(t *testing.T) {
	query := `
                {
                        me(func:anyofterms(name, "some cool name")) {
                                name
                                friend @filter(anyofterms(name, "Andrea") or
                                               invalidfn3(name, "Andrea Rhee")){
                                        name
                                }
                        }
                }
        `
	res, err := gql.Parse(gql.Request{Str: query})
	require.NoError(t, err)

	ctx := context.Background()
	_, err = ToSubGraph(ctx, res.Query[0])
	require.Error(t, err)
}

func TestToSubgraphInvalidFnName4(t *testing.T) {
	query := `
                {
                        f as var(func:invalidfn4(name, "Michonne Rick Glenn")) {
                                name
                        }
                        you(func:anyofterms(name, "Michonne")) {
                                friend @filter(var(f)) {
                                        name
                                }
                        }
                }
        `
	res, err := gql.Parse(gql.Request{Str: query})
	require.NoError(t, err)

	ctx := context.Background()
	_, err = ToSubGraph(ctx, res.Query[0])
	require.Error(t, err)
}

func TestToSubgraphInvalidArgs1(t *testing.T) {
	query := `
                {
                        me(id:0x01) {
                                name
                                gender
                                friend(disorderasc: dob) @filter(le(dob, "1909-03-20")) {
                                        name
                                }
                        }
                }
        `
	res, err := gql.Parse(gql.Request{Str: query})
	require.NoError(t, err)

	ctx := context.Background()
	_, err = ToSubGraph(ctx, res.Query[0])
	require.Error(t, err)
}

func TestToSubgraphInvalidArgs2(t *testing.T) {
	query := `
                {
                        me(id:0x01) {
                                name
                                gender
                                friend(offset:1, invalidorderasc:1) @filter(anyofterms(name, "Andrea")) {
                                        name
                                }
                        }
                }
        `
	res, err := gql.Parse(gql.Request{Str: query})
	require.NoError(t, err)

	ctx := context.Background()
	_, err = ToSubGraph(ctx, res.Query[0])
	require.Error(t, err)
}

func TestProcessGraph(t *testing.T) {
	populateGraph(t)
	// Alright. Now we have everything set up. Let's create the query.
	query := `
		{
			me(id: 0x01) {
				friend {
					name
				}
				name
				gender
				alive
			}
		}
	`
	res, err := gql.Parse(gql.Request{Str: query})
	require.NoError(t, err)

	ctx := context.Background()
	sg, err := ToSubGraph(ctx, res.Query[0])
	require.NoError(t, err)

	ch := make(chan error)
	go ProcessGraph(ctx, sg, nil, ch)
	err = <-ch
	require.NoError(t, err)

	require.EqualValues(t, childAttrs(sg), []string{"friend", "name", "gender", "alive"})
	require.EqualValues(t, childAttrs(sg.Children[0]), []string{"name"})

	child := sg.Children[0]
	require.EqualValues(t,
		[][]uint64{
			{23, 24, 25, 31, 101},
		}, algo.ToUintsListForTest(child.uidMatrix))

	require.EqualValues(t, []string{"name"}, childAttrs(child))

	child = child.Children[0]
	require.EqualValues(t,
		[]string{"Rick Grimes", "Glenn Rhee", "Daryl Dixon", "Andrea", ""},
		taskValues(t, child.values))

	require.EqualValues(t, []string{"Michonne"},
		taskValues(t, sg.Children[1].values))
	require.EqualValues(t, []string{"female"},
		taskValues(t, sg.Children[2].values))
}

func TestToFastJSON(t *testing.T) {
	populateGraph(t)
	// Alright. Now we have everything set up. Let's create the query.
	query := `
		{
			me(id:0x01) {
				name
				gender
				alive
				friend {
					name
				}
			}
		}
	`

	js := processToFastJSON(t, query)
	require.JSONEq(t,
		`{"me":[{"alive":true,"friend":[{"name":"Rick Grimes"},{"name":"Glenn Rhee"},{"name":"Daryl Dixon"},{"name":"Andrea"}],"gender":"female","name":"Michonne"}]}`,
		js)
}

func TestFieldAlias(t *testing.T) {
	populateGraph(t)

	// Alright. Now we have everything set up. Let's create the query.
	query := `
		{
			me(id:0x01) {
				MyName:name
				gender
				alive
				Buddies:friend {
					BudName:name
				}
			}
		}
	`

	js := processToFastJSON(t, query)
	require.JSONEq(t,
		`{"me":[{"alive":true,"Buddies":[{"BudName":"Rick Grimes"},{"BudName":"Glenn Rhee"},{"BudName":"Daryl Dixon"},{"BudName":"Andrea"}],"gender":"female","MyName":"Michonne"}]}`,
		string(js))
}

func TestFieldAliasProto(t *testing.T) {
	populateGraph(t)

	// Alright. Now we have everything set up. Let's create the query.
	query := `
		{
			me(id:0x01) {
				MyName:name
				gender
				alive
				Buddies:friend {
					BudName:name
				}
			}
		}
	`
	pb := processToPB(t, query, map[string]string{}, false)
	expectedPb := `attribute: "_root_"
children: <
  attribute: "me"
  properties: <
    prop: "MyName"
    value: <
      str_val: "Michonne"
    >
  >
  properties: <
    prop: "gender"
    value: <
      default_val: "female"
    >
  >
  properties: <
    prop: "alive"
    value: <
      bool_val: true
    >
  >
  children: <
    attribute: "Buddies"
    properties: <
      prop: "BudName"
      value: <
        str_val: "Rick Grimes"
      >
    >
  >
  children: <
    attribute: "Buddies"
    properties: <
      prop: "BudName"
      value: <
        str_val: "Glenn Rhee"
      >
    >
  >
  children: <
    attribute: "Buddies"
    properties: <
      prop: "BudName"
      value: <
        str_val: "Daryl Dixon"
      >
    >
  >
  children: <
    attribute: "Buddies"
    properties: <
      prop: "BudName"
      value: <
        str_val: "Andrea"
      >
    >
  >
>
`
	require.EqualValues(t,
		expectedPb,
		proto.MarshalTextString(pb[0]))
}

func TestToFastJSONFilter(t *testing.T) {
	populateGraph(t)
	query := `
		{
			me(id:0x01) {
				name
				gender
				friend @filter(anyofterms(name, "Andrea SomethingElse")) {
					name
				}
			}
		}
	`

	js := processToFastJSON(t, query)
	require.EqualValues(t,
		`{"me":[{"friend":[{"name":"Andrea"}],"gender":"female","name":"Michonne"}]}`,
		js)
}

func TestToFastJSONFilterMissBrac(t *testing.T) {
	populateGraph(t)
	query := `
		{
			me(id:0x01) {
				name
				gender
				friend @filter(anyofterms(name, "Andrea SomethingElse") {
					name
				}
			}
		}
	`
	_, err := gql.Parse(gql.Request{Str: query})
	require.Error(t, err)
}

func TestToFastJSONFilterallofterms(t *testing.T) {
	populateGraph(t)
	query := `
		{
			me(id:0x01) {
				name
				gender
				friend @filter(allofterms(name, "Andrea SomethingElse")) {
					name
				}
			}
		}
	`

	js := processToFastJSON(t, query)
	require.EqualValues(t,
		`{"me":[{"gender":"female","name":"Michonne"}]}`, js)
}

func TestInvalidStringIndex(t *testing.T) {
	// no FTS index defined for name
	populateGraph(t)
	query := `
		{
			me(id:0x01) {
				name
				gender
				friend @filter(alloftext(name, "Andrea SomethingElse")) {
					name
				}
			}
		}
	`

	_, err := processToFastJsonReq(t, query)
	require.Error(t, err)
}

func TestValidFulltextIndex(t *testing.T) {
	// no FTS index defined for name
	populateGraph(t)
	query := `
		{
			me(id:0x01) {
				name
				friend @filter(alloftext(alias, "BOB")) {
					alias
				}
			}
		}
	`

	js := processToFastJSON(t, query)
	require.JSONEq(t,
		`{"me":[{"name":"Michonne", "friend":[{"alias":"Bob Joe"}]}]}`, js)
}

// dob (date of birth) is not a string
func TestFilterRegexError(t *testing.T) {
	populateGraph(t)
	query := `
    {
      me(id:0x01) {
        name
        friend @filter(regexp(dob, /^[a-z A-Z]+$/)) {
          name
        }
      }
    }
`

	res, err := gql.Parse(gql.Request{Str: query})
	require.NoError(t, err)

	ctx := context.Background()
	sg, err := ToSubGraph(ctx, res.Query[0])
	require.NoError(t, err)

	ch := make(chan error)
	go ProcessGraph(ctx, sg, nil, ch)
	err = <-ch
	require.Error(t, err)
}

func TestFilterRegex1(t *testing.T) {
	populateGraph(t)
	posting.CommitLists(10, 1)
	query := `
    {
      me(id:0x01) {
        name
        friend @filter(regexp(name, /^[a-z A-Z]+$/)) {
          name
        }
      }
    }
`

	_, err := processToFastJsonReq(t, query)
	require.Error(t, err)
}

func TestFilterRegex2(t *testing.T) {
	populateGraph(t)
	posting.CommitLists(10, 1)
	query := `
    {
      me(id:0x01) {
        name
        friend @filter(regexp(name, /^[^ao]+$/)) {
          name
        }
      }
    }
`

	_, err := processToFastJsonReq(t, query)
	require.Error(t, err)
}

func TestFilterRegex3(t *testing.T) {
	populateGraph(t)
	posting.CommitLists(10, 1)
	query := `
    {
      me(id:0x01) {
        name
        friend @filter(regexp(name, /^Rick/)) {
          name
        }
      }
    }
`

	js := processToFastJSON(t, query)
	require.JSONEq(t,
		`{"me":[{"name":"Michonne", "friend":[{"name":"Rick Grimes"}]}]}`, js)
}

func TestFilterRegex4(t *testing.T) {
	populateGraph(t)
	posting.CommitLists(10, 1)
	query := `
    {
      me(id:0x01) {
        name
        friend @filter(regexp(name, /((en)|(xo))n/)) {
          name
        }
      }
    }
`

	js := processToFastJSON(t, query)
	require.JSONEq(t,
		`{"me":[{"name":"Michonne", "friend":[{"name":"Glenn Rhee"},{"name":"Daryl Dixon"} ]}]}`, js)
}

func TestFilterRegex5(t *testing.T) {
	populateGraph(t)
	posting.CommitLists(10, 1)
	query := `
    {
      me(id:0x01) {
        name
        friend @filter(regexp(name, /^[a-zA-z]*[^Kk ]?[Nn]ight/)) {
          name
        }
      }
    }
`

	js := processToFastJSON(t, query)
	require.JSONEq(t,
		`{"me":[{"name":"Michonne"}]}`, js)
}

func TestFilterRegex6(t *testing.T) {
	populateGraph(t)
	posting.CommitLists(10, 1)
	time.Sleep(50 * time.Millisecond)
	query := `
    {
	  me(id:0x1234) {
		pattern @filter(regexp(value, /miss((issippi)|(ouri))/)) {
			value
		}
      }
    }
`

	js := processToFastJSON(t, query)
	require.JSONEq(t,
		`{"me":[{"pattern":[{"value":"mississippi"}, {"value":"missouri"}]}]}`, js)
}

func TestFilterRegex7(t *testing.T) {
	populateGraph(t)
	posting.CommitLists(10, 1)
	time.Sleep(50 * time.Millisecond)
	query := `
    {
	  me(id:0x1234) {
		pattern @filter(regexp(value, /[aeiou]mission/)) {
			value
		}
      }
    }
`

	js := processToFastJSON(t, query)
	require.JSONEq(t,
		`{"me":[{"pattern":[{"value":"omission"}, {"value":"dimission"}]}]}`, js)
}

func TestFilterRegex8(t *testing.T) {
	populateGraph(t)
	posting.CommitLists(10, 1)
	time.Sleep(50 * time.Millisecond)
	query := `
    {
	  me(id:0x1234) {
		pattern @filter(regexp(value, /^(trans)?mission/)) {
			value
		}
      }
    }
`

	js := processToFastJSON(t, query)
	require.JSONEq(t,
		`{"me":[{"pattern":[{"value":"mission"}, {"value":"missionary"}, {"value":"transmission"}]}]}`, js)
}

func TestFilterRegex9(t *testing.T) {
	populateGraph(t)
	posting.CommitLists(10, 1)
	time.Sleep(50 * time.Millisecond)
	query := `
    {
	  me(id:0x1234) {
		pattern @filter(regexp(value, /s.{2,5}mission/)) {
			value
		}
      }
    }
`

	js := processToFastJSON(t, query)
	require.JSONEq(t,
		`{"me":[{"pattern":[{"value":"submission"}, {"value":"subcommission"}, {"value":"discommission"}]}]}`, js)
}

func TestFilterRegex10(t *testing.T) {
	populateGraph(t)
	posting.CommitLists(10, 1)
	time.Sleep(50 * time.Millisecond)
	query := `
    {
	  me(id:0x1234) {
		pattern @filter(regexp(value, /[^m]iss/)) {
			value
		}
      }
    }
`

	js := processToFastJSON(t, query)
	require.JSONEq(t,
		`{"me":[{"pattern":[{"value":"mississippi"}, {"value":"whissle"}]}]}`, js)
}

func TestFilterRegex11(t *testing.T) {
	populateGraph(t)
	posting.CommitLists(10, 1)
	time.Sleep(50 * time.Millisecond)
	query := `
    {
	  me(id:0x1234) {
		pattern @filter(regexp(value, /SUB[cm]/i)) {
			value
		}
      }
    }
`

	js := processToFastJSON(t, query)
	require.JSONEq(t,
		`{"me":[{"pattern":[{"value":"submission"}, {"value":"subcommission"}]}]}`, js)
}

// case insensitive mode may be turned on with modifier:
// http://www.regular-expressions.info/modifiers.html - this is completely legal
func TestFilterRegex12(t *testing.T) {
	populateGraph(t)
	posting.CommitLists(10, 1)
	time.Sleep(50 * time.Millisecond)
	query := `
    {
	  me(id:0x1234) {
		pattern @filter(regexp(value, /(?i)SUB[cm]/)) {
			value
		}
      }
    }
`

	js := processToFastJSON(t, query)
	require.JSONEq(t,
		`{"me":[{"pattern":[{"value":"submission"}, {"value":"subcommission"}]}]}`, js)
}

// case insensitive mode may be turned on and off with modifier:
// http://www.regular-expressions.info/modifiers.html - this is completely legal
func TestFilterRegex13(t *testing.T) {
	populateGraph(t)
	posting.CommitLists(10, 1)
	time.Sleep(50 * time.Millisecond)
	query := `
    {
	  me(id:0x1234) {
		pattern @filter(regexp(value, /(?i)SUB[cm](?-i)ISSION/)) {
			value
		}
      }
    }
`

	// no results are returned, becaues case insensive mode is turned off before 'ISSION'
	js := processToFastJSON(t, query)
	require.JSONEq(t,
		`{}`, js)
}

// invalid regexp modifier
func TestFilterRegex14(t *testing.T) {
	populateGraph(t)
	posting.CommitLists(10, 1)
	time.Sleep(50 * time.Millisecond)
	query := `
    {
	  me(id:0x1234) {
		pattern @filter(regexp(value, /pattern/x)) {
			value
		}
      }
    }
`

	_, err := processToFastJsonReq(t, query)
	require.Error(t, err)
}

func TestToFastJSONFilterUID(t *testing.T) {
	populateGraph(t)
	query := `
		{
			me(id:0x01) {
				name
				gender
				friend @filter(anyofterms(name, "Andrea")) {
					_uid_
				}
			}
		}
	`

	js := processToFastJSON(t, query)
	require.EqualValues(t,
		`{"me":[{"friend":[{"_uid_":"0x1f"}],"gender":"female","name":"Michonne"}]}`,
		js)
}

func TestToFastJSONFilterOrUID(t *testing.T) {
	populateGraph(t)
	query := `
		{
			me(id:0x01) {
				name
				gender
				friend @filter(anyofterms(name, "Andrea") or anyofterms(name, "Andrea Rhee")) {
					_uid_
					name
				}
			}
		}
	`

	js := processToFastJSON(t, query)
	require.EqualValues(t,
		`{"me":[{"friend":[{"_uid_":"0x18","name":"Glenn Rhee"},{"_uid_":"0x1f","name":"Andrea"}],"gender":"female","name":"Michonne"}]}`,
		js)
}

func TestToFastJSONFilterOrCount(t *testing.T) {
	populateGraph(t)
	query := `
		{
			me(id:0x01) {
				name
				gender
				count(friend @filter(anyofterms(name, "Andrea") or anyofterms(name, "Andrea Rhee")))
				friend @filter(anyofterms(name, "Andrea")) {
					name
				}
			}
		}
	`

	js := processToFastJSON(t, query)
	require.JSONEq(t,
		`{"me":[{"count(friend)":2,"friend": [{"name":"Andrea"}],"gender":"female","name":"Michonne"}]}`,
		js)
}

func TestToFastJSONFilterOrFirst(t *testing.T) {
	populateGraph(t)
	query := `
		{
			me(id:0x01) {
				name
				gender
				friend(first:2) @filter(anyofterms(name, "Andrea") or anyofterms(name, "Glenn SomethingElse") or anyofterms(name, "Daryl")) {
					name
				}
			}
		}
	`

	js := processToFastJSON(t, query)
	require.JSONEq(t,
		`{"me":[{"friend":[{"name":"Glenn Rhee"},{"name":"Daryl Dixon"}],"gender":"female","name":"Michonne"}]}`,
		js)
}

func TestToFastJSONFilterOrOffset(t *testing.T) {
	populateGraph(t)
	query := `
		{
			me(id:0x01) {
				name
				gender
				friend(offset:1) @filter(anyofterms(name, "Andrea") or anyofterms(name, "Glenn Rhee") or anyofterms(name, "Daryl Dixon")) {
					name
				}
			}
		}
	`

	js := processToFastJSON(t, query)
	require.JSONEq(t,
		`{"me":[{"friend":[{"name":"Daryl Dixon"},{"name":"Andrea"}],"gender":"female","name":"Michonne"}]}`,
		js)
}

func TestToFastJSONFiltergeName(t *testing.T) {
	populateGraph(t)
	query := `
		{
			me(id:0x01) {
				friend @filter(ge(name, "Rick")) {
					name
				}
			}
		}
	`

	js := processToFastJSON(t, query)
	require.JSONEq(t,
		`{"me":[{"friend":[{"name":"Rick Grimes"}]}]}`,
		js)
}

func TestToFastJSONFilteLtAlias(t *testing.T) {
	populateGraph(t)
	// We shouldn't get Zambo Alice.
	query := `
		{
			me(id:0x01) {
				friend(orderasc: alias) @filter(lt(alias, "Pat")) {
					alias
				}
			}
		}
	`

	js := processToFastJSON(t, query)
	require.JSONEq(t,
		`{"me":[{"friend":[{"alias":"Allan Matt"},{"alias":"Bob Joe"},{"alias":"John Alice"},{"alias":"John Oliver"}]}]}`,
		js)
}

func TestToFastJSONFilterge(t *testing.T) {
	populateGraph(t)
	query := `
		{
			me(id:0x01) {
				name
				gender
				friend @filter(ge(dob, "1909-05-05")) {
					name
				}
			}
		}
	`

	js := processToFastJSON(t, query)
	require.JSONEq(t,
		`{"me":[{"friend":[{"name":"Rick Grimes"},{"name":"Glenn Rhee"}],"gender":"female","name":"Michonne"}]}`,
		js)
}

func TestToFastJSONFilterGt(t *testing.T) {
	populateGraph(t)
	query := `
		{
			me(id:0x01) {
				name
				gender
				friend @filter(gt(dob, "1909-05-05")) {
					name
				}
			}
		}
	`

	js := processToFastJSON(t, query)
	require.JSONEq(t,
		`{"me":[{"friend":[{"name":"Rick Grimes"}],"gender":"female","name":"Michonne"}]}`,
		js)
}

func TestToFastJSONFilterle(t *testing.T) {
	populateGraph(t)
	query := `
		{
			me(id:0x01) {
				name
				gender
				friend @filter(le(dob, "1909-01-10")) {
					name
				}
			}
		}
	`

	js := processToFastJSON(t, query)
	require.JSONEq(t,
		`{"me":[{"friend":[{"name":"Daryl Dixon"},{"name":"Andrea"}],"gender":"female","name":"Michonne"}]}`,
		js)
}

func TestToFastJSONFilterLt(t *testing.T) {
	populateGraph(t)
	query := `
		{
			me(id:0x01) {
				name
				gender
				friend @filter(lt(dob, "1909-01-10")) {
					name
				}
			}
		}
	`

	js := processToFastJSON(t, query)
	require.JSONEq(t,
		`{"me":[{"friend":[{"name":"Andrea"}],"gender":"female","name":"Michonne"}]}`,
		js)
}

func TestToFastJSONFilterEqualNoHit(t *testing.T) {
	populateGraph(t)
	query := `
		{
			me(id:0x01) {
				name
				gender
				friend @filter(eq(dob, "1909-03-20")) {
					name
				}
			}
		}
	`

	js := processToFastJSON(t, query)
	require.JSONEq(t,
		`{"me":[{"gender":"female","name":"Michonne"}]}`,
		js)
}
func TestToFastJSONFilterEqualName(t *testing.T) {
	populateGraph(t)
	query := `
		{
			me(id:0x01) {
				name
				gender
				friend @filter(eq(name, "Daryl Dixon")) {
					name
				}
			}
		}
	`

	js := processToFastJSON(t, query)
	require.JSONEq(t,
		`{"me":[{"friend":[{"name":"Daryl Dixon"}], "gender":"female","name":"Michonne"}]}`,
		js)
}

func TestToFastJSONFilterEqualNameNoHit(t *testing.T) {
	populateGraph(t)
	query := `
		{
			me(id:0x01) {
				name
				gender
				friend @filter(eq(name, "Daryl")) {
					name
				}
			}
		}
	`

	js := processToFastJSON(t, query)
	require.JSONEq(t,
		`{"me":[{"gender":"female","name":"Michonne"}]}`,
		js)
}

func TestToFastJSONFilterEqual(t *testing.T) {
	populateGraph(t)
	query := `
		{
			me(id:0x01) {
				name
				gender
				friend @filter(eq(dob, "1909-01-10")) {
					name
				}
			}
		}
	`

	js := processToFastJSON(t, query)
	require.JSONEq(t,
		`{"me":[{"friend":[{"name":"Daryl Dixon"}], "gender":"female","name":"Michonne"}]}`,
		js)
}

func TestToFastJSONOrderName(t *testing.T) {
	populateGraph(t)
	query := `
		{
			me(id:0x01) {
				name
				friend(orderasc: alias) {
					alias
				}
			}
		}
	`

	js := processToFastJSON(t, query)
	require.JSONEq(t,
		`{"me":[{"friend":[{"alias":"Allan Matt"},{"alias":"Bob Joe"},{"alias":"John Alice"},{"alias":"John Oliver"},{"alias":"Zambo Alice"}],"name":"Michonne"}]}`,
		js)
}

func TestToFastJSONOrderNameDesc(t *testing.T) {
	populateGraph(t)
	query := `
		{
			me(id:0x01) {
				name
				friend(orderdesc: alias) {
					alias
				}
			}
		}
	`

	js := processToFastJSON(t, query)
	require.JSONEq(t,
		`{"me":[{"friend":[{"alias":"Zambo Alice"},{"alias":"John Oliver"},{"alias":"John Alice"},{"alias":"Bob Joe"},{"alias":"Allan Matt"}],"name":"Michonne"}]}`,
		js)
}

func TestToFastJSONOrderName1(t *testing.T) {
	populateGraph(t)
	query := `
		{
			me(id:0x01) {
				name
				friend(orderasc: name ) {
					name
				}
			}
		}
	`

	js := processToFastJSON(t, query)
	require.JSONEq(t,
		`{"me":[{"friend":[{"name":"Andrea"},{"name":"Daryl Dixon"},{"name":"Glenn Rhee"},{"name":"Rick Grimes"}],"name":"Michonne"}]}`,
		js)
}

func TestToFastJSONOrderNameError(t *testing.T) {
	populateGraph(t)
	query := `
		{
			me(id:0x01) {
				name
				friend(orderasc: nonexistent) {
					name
				}
			}
		}
	`
	res, err := gql.Parse(gql.Request{Str: query})
	require.NoError(t, err)

	ctx := context.Background()
	sg, err := ToSubGraph(ctx, res.Query[0])
	require.NoError(t, err)

	ch := make(chan error)
	go ProcessGraph(ctx, sg, nil, ch)
	err = <-ch
	require.Error(t, err)
}

func TestToFastJSONFilterleOrder(t *testing.T) {
	populateGraph(t)
	query := `
		{
			me(id:0x01) {
				name
				gender
				friend(orderasc: dob) @filter(le(dob, "1909-03-20")) {
					name
				}
			}
		}
	`

	js := processToFastJSON(t, query)
	require.JSONEq(t,
		`{"me":[{"friend":[{"name":"Andrea"},{"name":"Daryl Dixon"}],"gender":"female","name":"Michonne"}]}`,
		js)
}

func TestToFastJSONFiltergeNoResult(t *testing.T) {
	populateGraph(t)
	query := `
		{
			me(id:0x01) {
				name
				gender
				friend @filter(ge(dob, "1999-03-20")) {
					name
				}
			}
		}
	`

	js := processToFastJSON(t, query)
	require.JSONEq(t,
		`{"me":[{"gender":"female","name":"Michonne"}]}`, js)
}

func TestToFastJSONFirstOffsetOutOfBound(t *testing.T) {
	populateGraph(t)
	query := `
		{
			me(id:0x01) {
				name
				gender
				friend(offset:100, first:1) {
					name
				}
			}
		}
	`

	js := processToFastJSON(t, query)
	require.JSONEq(t,
		`{"me":[{"gender":"female","name":"Michonne"}]}`,
		js)
}

// No filter. Just to test first and offset.
func TestToFastJSONFirstOffset(t *testing.T) {
	populateGraph(t)
	query := `
		{
			me(id:0x01) {
				name
				gender
				friend(offset:1, first:1) {
					name
				}
			}
		}
	`

	js := processToFastJSON(t, query)
	require.JSONEq(t,
		`{"me":[{"friend":[{"name":"Glenn Rhee"}],"gender":"female","name":"Michonne"}]}`,
		js)
}

func TestToFastJSONFilterOrFirstOffset(t *testing.T) {
	populateGraph(t)
	query := `
		{
			me(id:0x01) {
				name
				gender
				friend(offset:1, first:1) @filter(anyofterms(name, "Andrea") or anyofterms(name, "SomethingElse Rhee") or anyofterms(name, "Daryl Dixon")) {
					name
				}
			}
		}
	`

	js := processToFastJSON(t, query)
	require.JSONEq(t,
		`{"me":[{"friend":[{"name":"Daryl Dixon"}],"gender":"female","name":"Michonne"}]}`,
		js)
}

func TestToFastJSONFilterleFirstOffset(t *testing.T) {
	populateGraph(t)
	query := `
		{
			me(id:0x01) {
				name
				gender
				friend(offset:1, first:1) @filter(le(dob, "1909-03-20")) {
					name
				}
			}
		}
	`

	js := processToFastJSON(t, query)
	require.JSONEq(t,
		`{"me":[{"friend":[{"name":"Andrea"}],"gender":"female","name":"Michonne"}]}`,
		js)
}

func TestToFastJSONFilterOrFirstOffsetCount(t *testing.T) {
	populateGraph(t)
	query := `
		{
			me(id:0x01) {
				name
				gender
				count(friend(offset:1, first:1) @filter(anyofterms(name, "Andrea") or anyofterms(name, "SomethingElse Rhee") or anyofterms(name, "Daryl Dixon")))
			}
		}
	`

	js := processToFastJSON(t, query)
	require.JSONEq(t,
		`{"me":[{"count(friend)":1,"gender":"female","name":"Michonne"}]}`,
		js)
}

func TestToFastJSONFilterOrFirstNegative(t *testing.T) {
	populateGraph(t)
	// When negative first/count is specified, we ignore offset and returns the last
	// few number of items.
	query := `
		{
			me(id:0x01) {
				name
				gender
				friend(first:-1, offset:0) @filter(anyofterms(name, "Andrea") or anyofterms(name, "Glenn Rhee") or anyofterms(name, "Daryl Dixon")) {
					name
				}
			}
		}
	`

	js := processToFastJSON(t, query)
	require.JSONEq(t,
		`{"me":[{"friend":[{"name":"Andrea"}],"gender":"female","name":"Michonne"}]}`,
		js)
}

func TestToFastJSONFilterNot1(t *testing.T) {
	populateGraph(t)
	query := `
		{
			me(id:0x01) {
				name
				gender
				friend @filter(not anyofterms(name, "Andrea rick")) {
					name
				}
			}
		}
	`

	js := processToFastJSON(t, query)
	require.JSONEq(t,
		`{"me":[{"gender":"female","name":"Michonne","friend":[{"name":"Glenn Rhee"},{"name":"Daryl Dixon"}]}]}`, js)
}

func TestToFastJSONFilterNot2(t *testing.T) {
	populateGraph(t)
	query := `
		{
			me(id:0x01) {
				name
				gender
				friend @filter(not anyofterms(name, "Andrea") and anyofterms(name, "Glenn Andrea")) {
					name
				}
			}
		}
	`

	js := processToFastJSON(t, query)
	require.JSONEq(t,
		`{"me":[{"gender":"female","name":"Michonne","friend":[{"name":"Glenn Rhee"}]}]}`, js)
}

func TestToFastJSONFilterNot3(t *testing.T) {
	populateGraph(t)
	query := `
		{
			me(id:0x01) {
				name
				gender
				friend @filter(not (anyofterms(name, "Andrea") or anyofterms(name, "Glenn Rick Andrea"))) {
					name
				}
			}
		}
	`

	js := processToFastJSON(t, query)
	require.JSONEq(t,
		`{"me":[{"gender":"female","name":"Michonne","friend":[{"name":"Daryl Dixon"}]}]}`, js)
}

func TestToFastJSONFilterAnd(t *testing.T) {
	populateGraph(t)
	query := `
		{
			me(id:0x01) {
				name
				gender
				friend @filter(anyofterms(name, "Andrea") and anyofterms(name, "SomethingElse Rhee")) {
					name
				}
			}
		}
	`

	js := processToFastJSON(t, query)
	require.EqualValues(t,
		`{"me":[{"gender":"female","name":"Michonne"}]}`, js)
}

func TestCountReverseFunc(t *testing.T) {
	populateGraph(t)
	posting.CommitLists(10, 1)
	time.Sleep(100 * time.Millisecond)
	query := `
		{
			me(func: ge(count(~friend), 2)) {
				name
				count(~friend)
			}
		}
	`
	js := processToFastJSON(t, query)
	require.JSONEq(t,
		`{"me":[{"name":"Glenn Rhee","count(~friend)":2}]}`,
		js)
}

func TestCountReverseFilter(t *testing.T) {
	populateGraph(t)
	query := `
		{
			me(func: anyofterms(name, "Glenn Michonne Rick")) @filter(ge(count(~friend), 2)) {
				name
				count(~friend)
			}
		}
	`
	js := processToFastJSON(t, query)
	require.JSONEq(t,
		`{"me":[{"name":"Glenn Rhee","count(~friend)":2}]}`,
		js)
}

func TestCountReverse(t *testing.T) {
	populateGraph(t)
	query := `
		{
			me(id:0x18) {
				name
				count(~friend)
			}
		}
	`
	js := processToFastJSON(t, query)
	require.JSONEq(t,
		`{"me":[{"name":"Glenn Rhee","count(~friend)":2}]}`,
		js)
}

func TestToFastJSONReverse(t *testing.T) {
	populateGraph(t)
	query := `
		{
			me(id:0x18) {
				name
				~friend {
					name
					gender
					alive
				}
			}
		}
	`
	js := processToFastJSON(t, query)
	require.JSONEq(t,
		`{"me":[{"name":"Glenn Rhee","~friend":[{"alive":true,"gender":"female","name":"Michonne"},{"alive": false, "name":"Andrea"}]}]}`,
		js)
}

func TestToFastJSONReverseFilter(t *testing.T) {
	populateGraph(t)
	query := `
		{
			me(id:0x18) {
				name
				~friend @filter(allofterms(name, "Andrea")) {
					name
					gender
				}
			}
		}
	`
	js := processToFastJSON(t, query)
	require.JSONEq(t,
		`{"me":[{"name":"Glenn Rhee","~friend":[{"name":"Andrea"}]}]}`,
		js)
}

func TestToFastJSONReverseDelSet(t *testing.T) {
	populateGraph(t)
	delEdgeToUID(t, "friend", 1, 24)       // Delete Michonne.
	delEdgeToUID(t, "friend", 23, 24)      // Ignored.
	addEdgeToUID(t, "friend", 25, 24, nil) // Add Daryl.

	query := `
		{
			me(id:0x18) {
				name
				~friend {
					name
					gender
				}
			}
		}
	`
	js := processToFastJSON(t, query)
	require.JSONEq(t,
		`{"me":[{"name":"Glenn Rhee","~friend":[{"name":"Daryl Dixon"},{"name":"Andrea"}]}]}`,
		js)
}

func TestToFastJSONReverseDelSetCount(t *testing.T) {
	populateGraph(t)
	delEdgeToUID(t, "friend", 1, 24)       // Delete Michonne.
	delEdgeToUID(t, "friend", 23, 24)      // Ignored.
	addEdgeToUID(t, "friend", 25, 24, nil) // Add Daryl.

	query := `
		{
			me(id:0x18) {
				name
				count(~friend)
			}
		}
	`
	js := processToFastJSON(t, query)
	require.JSONEq(t,
		`{"me":[{"name":"Glenn Rhee","count(~friend)":2}]}`,
		js)
}

func getProperty(properties []*protos.Property, prop string) *protos.Value {
	for _, p := range properties {
		if p.Prop == prop {
			return p.Value
		}
	}
	return nil
}

func TestToProto(t *testing.T) {
	populateGraph(t)
	query := `
		{
			me(id:0x1) {
				_xid_
				name
				gender
				alive
				friend {
					name
				}
			}
		}
  `
	pb := processToPB(t, query, map[string]string{}, true)
	require.EqualValues(t,
		`attribute: "_root_"
children: <
  attribute: "me"
  properties: <
    prop: "_uid_"
    value: <
      uid_val: 1
    >
  >
  properties: <
    prop: "_xid_"
    value: <
      default_val: "mich"
    >
  >
  properties: <
    prop: "name"
    value: <
      str_val: "Michonne"
    >
  >
  properties: <
    prop: "gender"
    value: <
      default_val: "female"
    >
  >
  properties: <
    prop: "alive"
    value: <
      bool_val: true
    >
  >
  children: <
    attribute: "friend"
    properties: <
      prop: "_uid_"
      value: <
        uid_val: 23
      >
    >
    properties: <
      prop: "name"
      value: <
        str_val: "Rick Grimes"
      >
    >
  >
  children: <
    attribute: "friend"
    properties: <
      prop: "_uid_"
      value: <
        uid_val: 24
      >
    >
    properties: <
      prop: "name"
      value: <
        str_val: "Glenn Rhee"
      >
    >
  >
  children: <
    attribute: "friend"
    properties: <
      prop: "_uid_"
      value: <
        uid_val: 25
      >
    >
    properties: <
      prop: "name"
      value: <
        str_val: "Daryl Dixon"
      >
    >
  >
  children: <
    attribute: "friend"
    properties: <
      prop: "_uid_"
      value: <
        uid_val: 31
      >
    >
    properties: <
      prop: "name"
      value: <
        str_val: "Andrea"
      >
    >
  >
  children: <
    attribute: "friend"
    properties: <
      prop: "_uid_"
      value: <
        uid_val: 101
      >
    >
  >
>
`, proto.MarshalTextString(pb[0]))

}

func TestToProtoFilter(t *testing.T) {
	populateGraph(t)
	// Alright. Now we have everything set up. Let's create the query.
	query := `
		{
			me(id:0x01) {
				name
				gender
				friend @filter(anyofterms(name, "Andrea")) {
					name
				}
			}
		}
	`

	pb := processToPB(t, query, map[string]string{}, false)
	expectedPb := `attribute: "_root_"
children: <
  attribute: "me"
  properties: <
    prop: "name"
    value: <
      str_val: "Michonne"
    >
  >
  properties: <
    prop: "gender"
    value: <
      default_val: "female"
    >
  >
  children: <
    attribute: "friend"
    properties: <
      prop: "name"
      value: <
        str_val: "Andrea"
      >
    >
  >
>
`
	require.EqualValues(t, expectedPb, proto.MarshalTextString(pb[0]))
}

func TestToProtoFilterOr(t *testing.T) {
	populateGraph(t)
	// Alright. Now we have everything set up. Let's create the query.
	query := `
		{
			me(id:0x01) {
				name
				gender
				friend @filter(anyofterms(name, "Andrea") or anyofterms(name, "Glenn Rhee")) {
					name
				}
			}
		}
	`

	pb := processToPB(t, query, map[string]string{}, false)
	expectedPb := `attribute: "_root_"
children: <
  attribute: "me"
  properties: <
    prop: "name"
    value: <
      str_val: "Michonne"
    >
  >
  properties: <
    prop: "gender"
    value: <
      default_val: "female"
    >
  >
  children: <
    attribute: "friend"
    properties: <
      prop: "name"
      value: <
        str_val: "Glenn Rhee"
      >
    >
  >
  children: <
    attribute: "friend"
    properties: <
      prop: "name"
      value: <
        str_val: "Andrea"
      >
    >
  >
>
`
	require.EqualValues(t, expectedPb, proto.MarshalTextString(pb[0]))
}

func TestToProtoFilterAnd(t *testing.T) {
	populateGraph(t)
	// Alright. Now we have everything set up. Let's create the query.
	query := `
		{
			me(id:0x01) {
				name
				gender
				friend @filter(anyofterms(name, "Andrea") and anyofterms(name, "Glenn Rhee")) {
					name
				}
			}
		}
	`

	pb := processToPB(t, query, map[string]string{}, false)
	expectedPb := `attribute: "_root_"
children: <
  attribute: "me"
  properties: <
    prop: "name"
    value: <
      str_val: "Michonne"
    >
  >
  properties: <
    prop: "gender"
    value: <
      default_val: "female"
    >
  >
>
`
	require.EqualValues(t, expectedPb, proto.MarshalTextString(pb[0]))
}

// Test sorting / ordering by dob.
func TestToFastJSONOrder(t *testing.T) {
	populateGraph(t)
	query := `
		{
			me(id:0x01) {
				name
				gender
				friend(orderasc: dob) {
					name
					dob
				}
			}
		}
	`

	js := processToFastJSON(t, query)
	require.EqualValues(t,
		`{"me":[{"friend":[{"dob":"1901-01-15","name":"Andrea"},{"dob":"1909-01-10","name":"Daryl Dixon"},{"dob":"1909-05-05","name":"Glenn Rhee"},{"dob":"1910-01-02","name":"Rick Grimes"}],"gender":"female","name":"Michonne"}]}`,
		js)
}

// Test sorting / ordering by dob.
func TestToFastJSONOrderDesc(t *testing.T) {
	populateGraph(t)
	query := `
		{
			me(id:0x01) {
				name
				gender
				friend(orderdesc: dob) {
					name
					dob
				}
			}
		}
	`

	js := processToFastJSON(t, query)
	require.JSONEq(t,
		`{"me":[{"friend":[{"dob":"1910-01-02","name":"Rick Grimes"},{"dob":"1909-05-05","name":"Glenn Rhee"},{"dob":"1909-01-10","name":"Daryl Dixon"},{"dob":"1901-01-15","name":"Andrea"}],"gender":"female","name":"Michonne"}]}`,
		string(js))
}

// Test sorting / ordering by dob.
func TestToFastJSONOrderDesc_pawan(t *testing.T) {
	populateGraph(t)
	query := `
		{
			me(id:0x01) {
				name
				gender
				friend(orderdesc: film.film.initial_release_date) {
					name
					film.film.initial_release_date
				}
			}
		}
	`

	js := processToFastJSON(t, query)
	require.JSONEq(t,
		`{"me":[{"friend":[{"film.film.initial_release_date":"1929-01-10","name":"Daryl Dixon"},{"film.film.initial_release_date":"1909-05-05","name":"Glenn Rhee"},{"film.film.initial_release_date":"1900-01-02","name":"Rick Grimes"},{"film.film.initial_release_date":"1801-01-15","name":"Andrea"}],"gender":"female","name":"Michonne"}]}`,
		string(js))
}

// Test sorting / ordering by dob.
func TestToFastJSONOrderDedup(t *testing.T) {
	populateGraph(t)
	query := `
		{
			me(id:0x01) {
				name
				gender
				friend(orderasc: name) {
					name
					dob
				}
			}
		}
	`

	js := processToFastJSON(t, query)
	require.EqualValues(t,
		`{"me":[{"friend":[{"dob":"1901-01-15","name":"Andrea"},{"dob":"1909-01-10","name":"Daryl Dixon"},{"dob":"1909-05-05","name":"Glenn Rhee"},{"dob":"1910-01-02","name":"Rick Grimes"}],"gender":"female","name":"Michonne"}]}`,
		js)
}

// Test sorting / ordering by dob and count.
func TestToFastJSONOrderDescCount(t *testing.T) {
	populateGraph(t)
	query := `
		{
			me(id:0x01) {
				name
				gender
				count(friend @filter(anyofterms(name, "Rick")) (orderasc: dob))
			}
		}
	`

	js := processToFastJSON(t, query)
	require.JSONEq(t,
		`{"me":[{"count(friend)":1,"gender":"female","name":"Michonne"}]}`,
		string(js))
}

// Test sorting / ordering by dob.
func TestToFastJSONOrderOffset(t *testing.T) {
	populateGraph(t)
	query := `
		{
			me(id:0x01) {
				name
				gender
				friend(orderasc: dob, offset: 2) {
					name
				}
			}
		}
	`

	js := processToFastJSON(t, query)
	require.JSONEq(t,
		`{"me":[{"friend":[{"name":"Glenn Rhee"},{"name":"Rick Grimes"}],"gender":"female","name":"Michonne"}]}`,
		js)
}

// Test sorting / ordering by dob.
func TestToFastJSONOrderOffsetCount(t *testing.T) {
	populateGraph(t)
	query := `
		{
			me(id:0x01) {
				name
				gender
				friend(orderasc: dob, offset: 2, first: 1) {
					name
				}
			}
		}
	`

	js := processToFastJSON(t, query)
	require.JSONEq(t,
		`{"me":[{"friend":[{"name":"Glenn Rhee"}],"gender":"female","name":"Michonne"}]}`,
		js)
}

// Mocking Subgraph and Testing fast-json with it.
func ageSg(uidMatrix []*protos.List, srcUids *protos.List, ages []uint64) *SubGraph {
	var as []*protos.TaskValue
	for _, a := range ages {
		bs := make([]byte, 4)
		binary.LittleEndian.PutUint64(bs, a)
		as = append(as, &protos.TaskValue{[]byte(bs), 2})
	}

	return &SubGraph{
		Attr:      "age",
		uidMatrix: uidMatrix,
		SrcUIDs:   srcUids,
		values:    as,
		Params:    params{GetUid: true},
	}
}
func nameSg(uidMatrix []*protos.List, srcUids *protos.List, names []string) *SubGraph {
	var ns []*protos.TaskValue
	for _, n := range names {
		ns = append(ns, &protos.TaskValue{[]byte(n), 0})
	}
	return &SubGraph{
		Attr:      "name",
		uidMatrix: uidMatrix,
		SrcUIDs:   srcUids,
		values:    ns,
		Params:    params{GetUid: true},
	}

}
func friendsSg(uidMatrix []*protos.List, srcUids *protos.List, friends []*SubGraph) *SubGraph {
	return &SubGraph{
		Attr:      "friend",
		uidMatrix: uidMatrix,
		SrcUIDs:   srcUids,
		Params:    params{GetUid: true},
		Children:  friends,
	}
}
func rootSg(uidMatrix []*protos.List, srcUids *protos.List, names []string, ages []uint64) *SubGraph {
	nameSg := nameSg(uidMatrix, srcUids, names)
	ageSg := ageSg(uidMatrix, srcUids, ages)

	return &SubGraph{
		Children:  []*SubGraph{nameSg, ageSg},
		Params:    params{GetUid: true},
		SrcUIDs:   srcUids,
		uidMatrix: uidMatrix,
	}
}

// Test sorting / ordering by dob.
func TestToProtoOrder(t *testing.T) {
	populateGraph(t)
	query := `
		{
			me(id:0x01) {
				name
				gender
				friend(orderasc: dob) {
					name
				}
			}
		}
	`

	pb := processToPB(t, query, map[string]string{}, false)
	expectedPb := `attribute: "_root_"
children: <
  attribute: "me"
  properties: <
    prop: "name"
    value: <
      str_val: "Michonne"
    >
  >
  properties: <
    prop: "gender"
    value: <
      default_val: "female"
    >
  >
  children: <
    attribute: "friend"
    properties: <
      prop: "name"
      value: <
        str_val: "Andrea"
      >
    >
  >
  children: <
    attribute: "friend"
    properties: <
      prop: "name"
      value: <
        str_val: "Daryl Dixon"
      >
    >
  >
  children: <
    attribute: "friend"
    properties: <
      prop: "name"
      value: <
        str_val: "Glenn Rhee"
      >
    >
  >
  children: <
    attribute: "friend"
    properties: <
      prop: "name"
      value: <
        str_val: "Rick Grimes"
      >
    >
  >
>
`
	require.EqualValues(t, expectedPb, proto.MarshalTextString(pb[0]))
}

// Test sorting / ordering by dob.
func TestToProtoOrderCount(t *testing.T) {
	populateGraph(t)
	query := `
		{
			me(id:0x01) {
				name
				gender
				friend(orderasc: dob, first: 2) {
					name
				}
			}
		}
	`

	pb := processToPB(t, query, map[string]string{}, false)
	expectedPb := `attribute: "_root_"
children: <
  attribute: "me"
  properties: <
    prop: "name"
    value: <
      str_val: "Michonne"
    >
  >
  properties: <
    prop: "gender"
    value: <
      default_val: "female"
    >
  >
  children: <
    attribute: "friend"
    properties: <
      prop: "name"
      value: <
        str_val: "Andrea"
      >
    >
  >
  children: <
    attribute: "friend"
    properties: <
      prop: "name"
      value: <
        str_val: "Daryl Dixon"
      >
    >
  >
>
`
	require.EqualValues(t, expectedPb, proto.MarshalTextString(pb[0]))
}

// Test sorting / ordering by dob.
func TestToProtoOrderOffsetCount(t *testing.T) {
	populateGraph(t)
	query := `
		{
			me(id:0x01) {
				name
				gender
				friend(orderasc: dob, first: 2, offset: 1) {
					name
				}
			}
		}
	`

	pb := processToPB(t, query, map[string]string{}, false)
	expectedPb := `attribute: "_root_"
children: <
  attribute: "me"
  properties: <
    prop: "name"
    value: <
      str_val: "Michonne"
    >
  >
  properties: <
    prop: "gender"
    value: <
      default_val: "female"
    >
  >
  children: <
    attribute: "friend"
    properties: <
      prop: "name"
      value: <
        str_val: "Daryl Dixon"
      >
    >
  >
  children: <
    attribute: "friend"
    properties: <
      prop: "name"
      value: <
        str_val: "Glenn Rhee"
      >
    >
  >
>
`
	require.EqualValues(t, expectedPb, proto.MarshalTextString(pb[0]))
}

func TestSchema1(t *testing.T) {
	populateGraph(t)
	// Alright. Now we have everything set up. Let's create the query.
	query := `
		{
			person(id:0x01) {
				name
				age
				address
				alive
				survival_rate
				friend {
					name
					address
					age
				}
			}
		}
	`
	js := processToFastJSON(t, query)
	require.JSONEq(t,
		`{"person":[{"address":"31, 32 street, Jupiter","age":38,"alive":true,"friend":[{"address":"21, mark street, Mars","age":15,"name":"Rick Grimes"},{"name":"Glenn Rhee","age":15},{"age":17,"name":"Daryl Dixon"},{"age":19,"name":"Andrea"}],"name":"Michonne","survival_rate":98.990000}]}`, js)
}

func TestMultiQuery(t *testing.T) {
	populateGraph(t)
	query := `
		{
			me(func:anyofterms(name, "Michonne")) {
				name
				gender
			}

			you(func:anyofterms(name, "Andrea")) {
				name
			}
		}
  `
	js := processToFastJSON(t, query)
	require.JSONEq(t, `{"me":[{"gender":"female","name":"Michonne"}],"you":[{"name":"Andrea"},{"name":"Andrea With no friends"}]}`, js)
}

func TestMultiQueryError1(t *testing.T) {
	populateGraph(t)
	query := `
    {
			me(func:anyofterms(name, "Michonne")) {
        name
        gender

			you(func:anyofterms(name, "Andrea")) {
        name
      }
    }
  `
	_, err := gql.Parse(gql.Request{Str: query})
	require.Error(t, err)
}

func TestMultiQueryError2(t *testing.T) {
	populateGraph(t)
	query := `
    {
      me(anyofterms(name, "Michonne")) {
        name
        gender
			}
		}

      you(anyofterms(name, "Andrea")) {
        name
      }
    }
  `
	_, err := gql.Parse(gql.Request{Str: query})
	require.Error(t, err)
}

func TestGenerator(t *testing.T) {
	populateGraph(t)
	query := `
    {
			me(func:anyofterms(name, "Michonne")) {
        name
        gender
      }
    }
  `
	js := processToFastJSON(t, query)
	require.JSONEq(t, `{"me":[{"gender":"female","name":"Michonne"}]}`, js)
}

func TestGeneratorMultiRootMultiQueryRootVar(t *testing.T) {
	populateGraph(t)
	query := `
    {
			friend as var(func:anyofterms(name, "Michonne Rick Glenn")) {
      	name
			}

			you(id: var(friend)) {
				name
			}
    }
  `
	js := processToFastJSON(t, query)
	require.JSONEq(t, `{"you":[{"name":"Michonne"},{"name":"Rick Grimes"},{"name":"Glenn Rhee"}]}`, js)
}

func TestGeneratorMultiRootMultiQueryVarFilter(t *testing.T) {
	populateGraph(t)
	query := `
    {
			f as var(func:anyofterms(name, "Michonne Rick Glenn")) {
      	name
			}

			you(func:anyofterms(name, "Michonne")) {
				friend @filter(var(f)) {
					name
				}
			}
    }
  `
	js := processToFastJSON(t, query)
	require.JSONEq(t, `{"you":[{"friend":[{"name":"Rick Grimes"}, {"name":"Glenn Rhee"}]}]}`, js)
}

func TestGeneratorMultiRootMultiQueryRootVarFilter(t *testing.T) {
	populateGraph(t)
	query := `
    {
			friend as var(func:anyofterms(name, "Michonne Rick Glenn")) {
			}

			you(func:anyofterms(name, "Michonne Andrea Glenn")) @filter(var(friend)) {
				name
			}
    }
  `
	js := processToFastJSON(t, query)
	require.JSONEq(t, `{"you":[{"name":"Michonne"}, {"name":"Glenn Rhee"}]}`, js)
}

func TestGeneratorMultiRootMultiQuery(t *testing.T) {
	populateGraph(t)
	query := `
    {
			me(func:anyofterms(name, "Michonne Rick Glenn")) {
        name
      }

			you(id:[1, 23, 24]) {
				name
			}
    }
  `
	js := processToFastJSON(t, query)
	require.JSONEq(t, `{"me":[{"name":"Michonne"},{"name":"Rick Grimes"},{"name":"Glenn Rhee"}], "you":[{"name":"Michonne"},{"name":"Rick Grimes"},{"name":"Glenn Rhee"}]}`, js)
}

func TestGeneratorMultiRootVarOrderOffset(t *testing.T) {
	populateGraph(t)
	query := `
    {
			L as var(func:anyofterms(name, "Michonne Rick Glenn"), orderasc: dob, offset:2) {
        name
      }

			me(id: var(L)) {
			 name
			}
    }
  `
	js := processToFastJSON(t, query)
	require.JSONEq(t, `{"me":[{"name":"Rick Grimes"}]}`, js)
}

func TestGeneratorMultiRootVarOrderOffset1(t *testing.T) {
	populateGraph(t)
	query := `
    {
			me(func:anyofterms(name, "Michonne Rick Glenn"), orderasc: dob, offset:2) {
        name
      }
    }
  `
	js := processToFastJSON(t, query)
	require.JSONEq(t, `{"me":[{"name":"Rick Grimes"}]}`, js)
}

func TestGeneratorMultiRootOrderOffset(t *testing.T) {
	populateGraph(t)
	query := `
    {
			L as var(func:anyofterms(name, "Michonne Rick Glenn")) {
        name
      }
			me(id: var(L), orderasc: dob, offset:2) {
        name
      }
    }
  `
	js := processToFastJSON(t, query)
	require.JSONEq(t, `{"me":[{"name":"Rick Grimes"}]}`, js)
}

func TestGeneratorMultiRootOrderdesc(t *testing.T) {
	populateGraph(t)
	query := `
    {
			me(func:anyofterms(name, "Michonne Rick Glenn"), orderdesc: dob) {
        name
      }
    }
  `
	js := processToFastJSON(t, query)
	require.JSONEq(t, `{"me":[{"name":"Rick Grimes"},{"name":"Michonne"},{"name":"Glenn Rhee"}]}`, js)
}

func TestGeneratorMultiRootOrder(t *testing.T) {
	populateGraph(t)
	query := `
    {
			me(func:anyofterms(name, "Michonne Rick Glenn"), orderasc: dob) {
        name
      }
    }
  `
	js := processToFastJSON(t, query)
	require.JSONEq(t, `{"me":[{"name":"Glenn Rhee"},{"name":"Michonne"},{"name":"Rick Grimes"}]}`, js)
}

func TestGeneratorMultiRootOffset(t *testing.T) {
	populateGraph(t)
	query := `
    {
			me(func:anyofterms(name, "Michonne Rick Glenn"), offset: 1) {
        name
      }
    }
  `
	js := processToFastJSON(t, query)
	require.JSONEq(t, `{"me":[{"name":"Rick Grimes"},{"name":"Glenn Rhee"}]}`, js)
}

func TestGeneratorMultiRoot(t *testing.T) {
	populateGraph(t)
	query := `
    {
			me(func:anyofterms(name, "Michonne Rick Glenn")) {
        name
      }
    }
  `
	js := processToFastJSON(t, query)
	require.JSONEq(t, `{"me":[{"name":"Michonne"},{"name":"Rick Grimes"},{"name":"Glenn Rhee"}]}`, js)
}

func TestRootList(t *testing.T) {
	populateGraph(t)
	query := `{
	me(id:[1, 23, 24]) {
		name
	}
}`
	js := processToFastJSON(t, query)
	require.JSONEq(t, `{"me":[{"name":"Michonne"},{"name":"Rick Grimes"},{"name":"Glenn Rhee"}]}`, js)
}

func TestRootList1(t *testing.T) {
	populateGraph(t)
	query := `{
	me(id:[0x01, 23, 24, a.bc]) {
		name
	}
}`
	js := processToFastJSON(t, query)
	require.JSONEq(t, `{"me":[{"name":"Michonne"},{"name":"Rick Grimes"},{"name":"Glenn Rhee"},{"name":"Alice"}]}`, js)
}

func TestRootList2(t *testing.T) {
	populateGraph(t)
	query := `{
	me(id:[0x01, 23, a.bc, 24]) {
		name
	}
}`
	js := processToFastJSON(t, query)
	require.JSONEq(t, `{"me":[{"name":"Michonne"},{"name":"Rick Grimes"},{"name":"Alice"},{"name":"Glenn Rhee"}]}`, js)
}

func TestGeneratorMultiRootFilter1(t *testing.T) {
	populateGraph(t)
	query := `
    {
			me(func:anyofterms(name, "Daryl Rick Glenn")) @filter(le(dob, "1909-01-10")) {
        name
      }
    }
  `
	js := processToFastJSON(t, query)
	require.JSONEq(t, `{"me":[{"name":"Daryl Dixon"}]}`, js)
}

func TestGeneratorMultiRootFilter2(t *testing.T) {
	populateGraph(t)
	query := `
    {
			me(func:anyofterms(name, "Michonne Rick Glenn")) @filter(ge(dob, "1909-01-10")) {
        name
      }
    }
  `
	js := processToFastJSON(t, query)
	require.JSONEq(t, `{"me":[{"name":"Michonne"},{"name":"Rick Grimes"},{"name":"Glenn Rhee"}]}`, js)
}

func TestGeneratorMultiRootFilter3(t *testing.T) {
	populateGraph(t)
	query := `
    {
			me(func:anyofterms(name, "Michonne Rick Glenn")) @filter(anyofterms(name, "Glenn") and ge(dob, "1909-01-10")) {
        name
      }
    }
  `
	js := processToFastJSON(t, query)
	require.JSONEq(t, `{"me":[{"name":"Glenn Rhee"}]}`, js)
}

func TestGeneratorRootFilterOnCountGt(t *testing.T) {
	populateGraph(t)
	query := `
                {
                        me(func:anyofterms(name, "Michonne Rick")) @filter(gt(count(friend), 2)) {
                                name
                        }
                }
        `
	_, err := gql.Parse(gql.Request{Str: query})
	require.NoError(t, err)

	js := processToFastJSON(t, query)
	require.JSONEq(t, `{"me":[{"name":"Michonne"}]}`, js)
}

func TestGeneratorRootFilterOnCountle(t *testing.T) {
	populateGraph(t)
	query := `
                {
                        me(func:anyofterms(name, "Michonne Rick")) @filter(le(count(friend), 2)) {
                                name
                        }
                }
        `
	_, err := gql.Parse(gql.Request{Str: query})
	require.NoError(t, err)

	js := processToFastJSON(t, query)
	require.JSONEq(t, `{"me":[{"name":"Rick Grimes"}]}`, js)
}

func TestGeneratorRootFilterOnCountChildLevel(t *testing.T) {
	populateGraph(t)
	query := `
                {
                        me(id:23) {
                                name
                                friend @filter(gt(count(friend), 2)) {
                                        name
                                }
                        }
                }
        `
	_, err := gql.Parse(gql.Request{Str: query})
	require.NoError(t, err)

	js := processToFastJSON(t, query)
	require.JSONEq(t, `{"me":[{"friend":[{"name":"Michonne"}],"name":"Rick Grimes"}]}`, js)
}

func TestGeneratorRootFilterOnCountWithAnd(t *testing.T) {
	populateGraph(t)
	query := `
                {
                        me(id:23) {
                                name
                                friend @filter(gt(count(friend), 4) and lt(count(friend), 100)) {
                                        name
                                }
                        }
                }
        `
	_, err := gql.Parse(gql.Request{Str: query})
	require.NoError(t, err)

	js := processToFastJSON(t, query)
	require.JSONEq(t, `{"me":[{"friend":[{"name":"Michonne"}],"name":"Rick Grimes"}]}`, js)
}

func TestGeneratorRootFilterOnCountError1(t *testing.T) {
	populateGraph(t)
	// only cmp(count(attr), int) is valid, 'max'/'min'/'sum' not supported
	query := `
                {
                        me(func:anyofterms(name, "Michonne Rick")) @filter(gt(count(friend), "invalid")) {
                                name
                        }
                }
        `
	res, err := gql.Parse(gql.Request{Str: query})
	require.NoError(t, err)

	var l Latency
	_, queryErr := ProcessQuery(context.Background(), res, &l)
	require.NotNil(t, queryErr)
}

func TestGeneratorRootFilterOnCountError2(t *testing.T) {
	populateGraph(t)
	// missing digits
	query := `
                {
                        me(func:anyofterms(name, "Michonne Rick")) @filter(gt(count(friend))) {
                                name
                        }
                }
        `
	res, err := gql.Parse(gql.Request{Str: query})
	require.NoError(t, err)

	var l Latency
	_, queryErr := ProcessQuery(context.Background(), res, &l)
	require.NotNil(t, queryErr)
}

func TestGeneratorRootFilterOnCountError3(t *testing.T) {
	populateGraph(t)
	// to much args
	query := `
                {
                        me(func:anyofterms(name, "Michonne Rick")) @filter(gt(count(friend), 2, 4)) {
                                name
                        }
                }
        `
	res, err := gql.Parse(gql.Request{Str: query})
	require.NoError(t, err)

	var l Latency
	_, queryErr := ProcessQuery(context.Background(), res, &l)
	require.Error(t, queryErr)
}

func TestToProtoMultiRoot(t *testing.T) {
	populateGraph(t)
	query := `
    {
			me(func:anyofterms(name, "Michonne Rick Glenn")) {
        name
      }
    }
  `

	pb := processToPB(t, query, map[string]string{}, false)
	expectedPb := `attribute: "_root_"
children: <
  attribute: "me"
  properties: <
    prop: "name"
    value: <
      str_val: "Michonne"
    >
  >
>
children: <
  attribute: "me"
  properties: <
    prop: "name"
    value: <
      str_val: "Rick Grimes"
    >
  >
>
children: <
  attribute: "me"
  properties: <
    prop: "name"
    value: <
      str_val: "Glenn Rhee"
    >
  >
>
`
	require.EqualValues(t, expectedPb, proto.MarshalTextString(pb[0]))
}

func TestNearGenerator(t *testing.T) {
	populateGraph(t)
	query := `{
		me(func:near(loc, [1.1,2.0], 5.001)) {
			name
			gender
		}
	}`

	js := processToFastJSON(t, query)
	require.JSONEq(t, `{"me":[{"gender":"female","name":"Michonne"},{"name":"Glenn Rhee"}]}`, string(js))
}

func TestNearGeneratorFilter(t *testing.T) {
	populateGraph(t)
	query := `{
		me(func:near(loc, [1.1,2.0], 5.001)) @filter(allofterms(name, "Michonne")) {
			name
			gender
		}
	}`

	js := processToFastJSON(t, query)
	require.JSONEq(t, `{"me":[{"gender":"female","name":"Michonne"}]}`, string(js))
}

func TestNearGeneratorError(t *testing.T) {
	populateGraph(t)
	query := `{
		me(func:near(loc, [1.1,2.0], -5.0)) {
			name
			gender
		}
	}`

	res, err := gql.Parse(gql.Request{Str: query})
	require.NoError(t, err)

	ctx := context.Background()
	sg, err := ToSubGraph(ctx, res.Query[0])
	require.NoError(t, err)

	ch := make(chan error)
	go ProcessGraph(ctx, sg, nil, ch)
	err = <-ch
	require.Error(t, err)
}

func TestNearGeneratorErrorMissDist(t *testing.T) {
	populateGraph(t)
	query := `{
		me(func:near(loc, [1.1,2.0])) {
			name
			gender
		}
	}`

	res, err := gql.Parse(gql.Request{Str: query})
	require.NoError(t, err)

	ctx := context.Background()
	sg, err := ToSubGraph(ctx, res.Query[0])
	require.NoError(t, err)

	ch := make(chan error)
	go ProcessGraph(ctx, sg, nil, ch)
	err = <-ch
	require.Error(t, err)
}

func TestWithinGeneratorError(t *testing.T) {
	populateGraph(t)
	query := `{
		me(func:within(loc, [[0.0,0.0], [2.0,0.0], [1.5, 3.0], [0.0, 2.0], [0.0, 0.0]], 12.2)) {
			name
			gender
		}
	}`

	res, err := gql.Parse(gql.Request{Str: query})
	require.NoError(t, err)

	ctx := context.Background()
	sg, err := ToSubGraph(ctx, res.Query[0])
	require.NoError(t, err)

	ch := make(chan error)
	go ProcessGraph(ctx, sg, nil, ch)
	err = <-ch
	require.Error(t, err)
}

func TestWithinGenerator(t *testing.T) {
	populateGraph(t)
	query := `{
		me(func:within(loc,  [[0.0,0.0], [2.0,0.0], [1.5, 3.0], [0.0, 2.0], [0.0, 0.0]])) {
			name
		}
	}`

	js := processToFastJSON(t, query)
	require.JSONEq(t, `{"me":[{"name":"Michonne"},{"name":"Glenn Rhee"}]}`, string(js))
}

func TestContainsGenerator(t *testing.T) {
	populateGraph(t)
	query := `{
		me(func:contains(loc, [2.0,0.0])) {
			name
		}
	}`

	js := processToFastJSON(t, query)
	require.JSONEq(t, `{"me":[{"name":"Rick Grimes"}]}`, string(js))
}

func TestContainsGenerator2(t *testing.T) {
	populateGraph(t)
	query := `{
		me(func:contains(loc,  [[1.0,1.0], [1.9,1.0], [1.9, 1.9], [1.0, 1.9], [1.0, 1.0]])) {
			name
		}
	}`

	js := processToFastJSON(t, query)
	require.JSONEq(t, `{"me":[{"name":"Rick Grimes"}]}`, string(js))
}

func TestIntersectsGeneratorError(t *testing.T) {
	populateGraph(t)
	query := `{
		me(func:intersects(loc, [0.0,0.0])) {
			name
		}
	}`

	res, err := gql.Parse(gql.Request{Str: query})
	require.NoError(t, err)

	ctx := context.Background()
	sg, err := ToSubGraph(ctx, res.Query[0])
	require.NoError(t, err)

	ch := make(chan error)
	go ProcessGraph(ctx, sg, nil, ch)
	err = <-ch
	require.Error(t, err)
}

func TestIntersectsGenerator(t *testing.T) {
	populateGraph(t)
	query := `{
		me(func:intersects(loc, [[0.0,0.0], [2.0,0.0], [1.5, 3.0], [0.0, 2.0], [0.0, 0.0]])) {
			name
		}
	}`

	js := processToFastJSON(t, query)
	require.JSONEq(t, `{"me":[{"name":"Michonne"}, {"name":"Rick Grimes"}, {"name":"Glenn Rhee"}]}`, string(js))
}

func TestToProtoNormalizeDirective(t *testing.T) {
	populateGraph(t)
	query := `
		{
			me(id:0x01) @normalize {
				mn: name
				gender
				friend {
					n: name
					d: dob
					friend {
						fn : name
					}
				}
				son {
					sn: name
				}
			}
		}
	`
	pb := processToPB(t, query, map[string]string{}, false)
	expectedPb := `attribute: "_root_"
children: <
  properties: <
    prop: "mn"
    value: <
      str_val: "Michonne"
    >
  >
  properties: <
    prop: "n"
    value: <
      str_val: "Rick Grimes"
    >
  >
  properties: <
    prop: "d"
    value: <
      str_val: "1910-01-02T00:00:00Z"
    >
  >
  properties: <
    prop: "fn"
    value: <
      str_val: "Michonne"
    >
  >
  properties: <
    prop: "sn"
    value: <
      str_val: "Andre"
    >
  >
>
children: <
  properties: <
    prop: "mn"
    value: <
      str_val: "Michonne"
    >
  >
  properties: <
    prop: "n"
    value: <
      str_val: "Glenn Rhee"
    >
  >
  properties: <
    prop: "d"
    value: <
      str_val: "1909-05-05T00:00:00Z"
    >
  >
  properties: <
    prop: "sn"
    value: <
      str_val: "Andre"
    >
  >
>
children: <
  properties: <
    prop: "mn"
    value: <
      str_val: "Michonne"
    >
  >
  properties: <
    prop: "n"
    value: <
      str_val: "Daryl Dixon"
    >
  >
  properties: <
    prop: "d"
    value: <
      str_val: "1909-01-10T00:00:00Z"
    >
  >
  properties: <
    prop: "fn"
    value: <
      str_val: "Glenn Rhee"
    >
  >
  properties: <
    prop: "sn"
    value: <
      str_val: "Andre"
    >
  >
>
children: <
  properties: <
    prop: "mn"
    value: <
      str_val: "Michonne"
    >
  >
  properties: <
    prop: "n"
    value: <
      str_val: "Andrea"
    >
  >
  properties: <
    prop: "d"
    value: <
      str_val: "1901-01-15T00:00:00Z"
    >
  >
  properties: <
    prop: "fn"
    value: <
      str_val: "Glenn Rhee"
    >
  >
  properties: <
    prop: "sn"
    value: <
      str_val: "Andre"
    >
  >
>
`
	require.EqualValues(t,
		expectedPb,
		proto.MarshalTextString(pb[0]))
}

func TestNormalizeDirective(t *testing.T) {
	populateGraph(t)
	query := `
		{
			me(id:0x01) @normalize {
				mn: name
				gender
				friend {
					n: name
					d: dob
					friend {
						fn : name
					}
				}
				son {
					sn: name
				}
			}
		}
	`

	js := processToFastJSON(t, query)
	require.EqualValues(t,
		`{"me":[{"d":"1910-01-02","fn":"Michonne","mn":"Michonne","n":"Rick Grimes","sn":"Andre"},{"d":"1909-05-05","mn":"Michonne","n":"Glenn Rhee","sn":"Andre"},{"d":"1909-01-10","fn":"Glenn Rhee","mn":"Michonne","n":"Daryl Dixon","sn":"Andre"},{"d":"1901-01-15","fn":"Glenn Rhee","mn":"Michonne","n":"Andrea","sn":"Andre"}]}`,
		js)
}

func TestSchema(t *testing.T) {
	populateGraph(t)
	query := `
		{
			debug(id: 0x1 ) {
				_xid_
				name
				gender
				alive
				loc
				friend {
					dob
					name
				}
			}
		}
  `
	gr := processToPB(t, query, map[string]string{}, true)
	require.Equal(t, `attribute: "_root_"
children: <
  attribute: "debug"
  properties: <
    prop: "_uid_"
    value: <
      uid_val: 1
    >
  >
  properties: <
    prop: "_xid_"
    value: <
      default_val: "mich"
    >
  >
  properties: <
    prop: "name"
    value: <
      str_val: "Michonne"
    >
  >
  properties: <
    prop: "gender"
    value: <
      default_val: "female"
    >
  >
  properties: <
    prop: "alive"
    value: <
      bool_val: true
    >
  >
  properties: <
    prop: "loc"
    value: <
      geo_val: "\001\001\000\000\000\232\231\231\231\231\231\361?\000\000\000\000\000\000\000@"
    >
  >
  children: <
    attribute: "friend"
    properties: <
      prop: "_uid_"
      value: <
        uid_val: 23
      >
    >
    properties: <
      prop: "dob"
      value: <
        str_val: "1910-01-02T00:00:00Z"
      >
    >
    properties: <
      prop: "name"
      value: <
        str_val: "Rick Grimes"
      >
    >
  >
  children: <
    attribute: "friend"
    properties: <
      prop: "_uid_"
      value: <
        uid_val: 24
      >
    >
    properties: <
      prop: "dob"
      value: <
        str_val: "1909-05-05T00:00:00Z"
      >
    >
    properties: <
      prop: "name"
      value: <
        str_val: "Glenn Rhee"
      >
    >
  >
  children: <
    attribute: "friend"
    properties: <
      prop: "_uid_"
      value: <
        uid_val: 25
      >
    >
    properties: <
      prop: "dob"
      value: <
        str_val: "1909-01-10T00:00:00Z"
      >
    >
    properties: <
      prop: "name"
      value: <
        str_val: "Daryl Dixon"
      >
    >
  >
  children: <
    attribute: "friend"
    properties: <
      prop: "_uid_"
      value: <
        uid_val: 31
      >
    >
    properties: <
      prop: "dob"
      value: <
        str_val: "1901-01-15T00:00:00Z"
      >
    >
    properties: <
      prop: "name"
      value: <
        str_val: "Andrea"
      >
    >
  >
  children: <
    attribute: "friend"
    properties: <
      prop: "_uid_"
      value: <
        uid_val: 101
      >
    >
  >
>
`, proto.MarshalTextString(gr[0]))
}

func runQuery(t *testing.T, gq *gql.GraphQuery) string {
	ctx := context.Background()
	ch := make(chan error)

	sg, err := ToSubGraph(ctx, gq)
	require.NoError(t, err)
	go ProcessGraph(ctx, sg, nil, ch)
	err = <-ch
	require.NoError(t, err)

	var l Latency
	var buf bytes.Buffer
	err = sg.ToFastJSON(&l, &buf, nil, false)
	require.NoError(t, err)
	return string(buf.Bytes())
}

func TestWithinPoint(t *testing.T) {
	populateGraph(t)
	gq := &gql.GraphQuery{
		Alias: "me",
		Func: &gql.Function{
			Attr: "geometry",
			Name: "near",
			Args: []string{`[-122.082506, 37.4249518]`, "1"},
		},
		Children: []*gql.GraphQuery{{Attr: "name"}},
	}

	mp := runQuery(t, gq)
	expected := `{"me":[{"name":"Googleplex"}]}`
	require.JSONEq(t, expected, mp)
}

func TestWithinPolygon(t *testing.T) {
	populateGraph(t)
	gq := &gql.GraphQuery{
		Alias: "me",
		Func: &gql.Function{Attr: "geometry", Name: "within", Args: []string{
			`[[-122.06, 37.37], [-122.1, 37.36], [-122.12, 37.4], [-122.11, 37.43], [-122.04, 37.43], [-122.06, 37.37]]`},
		},
		Children: []*gql.GraphQuery{{Attr: "name"}},
	}

	mp := runQuery(t, gq)
	expected := `{"me":[{"name":"Googleplex"},{"name":"Shoreline Amphitheater"}]}`
	require.JSONEq(t, expected, mp)
}

func TestContainsPoint(t *testing.T) {
	populateGraph(t)
	gq := &gql.GraphQuery{
		Alias: "me",
		Func: &gql.Function{Attr: "geometry", Name: "contains", Args: []string{
			`[-122.082506, 37.4249518]`},
		},
		Children: []*gql.GraphQuery{{Attr: "name"}},
	}

	mp := runQuery(t, gq)
	expected := `{"me":[{"name":"SF Bay area"},{"name":"Mountain View"}]}`
	require.JSONEq(t, expected, mp)
}

func TestNearPoint(t *testing.T) {
	populateGraph(t)
	gq := &gql.GraphQuery{
		Alias: "me",
		Func: &gql.Function{
			Attr: "geometry",
			Name: "near",
			Args: []string{`[-122.082506, 37.4249518]`, "1000"},
		},
		Children: []*gql.GraphQuery{{Attr: "name"}},
	}

	mp := runQuery(t, gq)
	expected := `{"me":[{"name":"Googleplex"},{"name":"Shoreline Amphitheater"}]}`
	require.JSONEq(t, expected, mp)
}

func TestIntersectsPolygon1(t *testing.T) {
	populateGraph(t)
	gq := &gql.GraphQuery{
		Alias: "me",
		Func: &gql.Function{
			Attr: "geometry",
			Name: "intersects",
			Args: []string{
				`[[-122.06, 37.37], [-122.1, 37.36],
					[-122.12, 37.4], [-122.11, 37.43], [-122.04, 37.43], [-122.06, 37.37]]`,
			},
		},
		Children: []*gql.GraphQuery{{Attr: "name"}},
	}

	mp := runQuery(t, gq)
	expected := `{"me":[{"name":"Googleplex"},{"name":"Shoreline Amphitheater"},
		{"name":"SF Bay area"},{"name":"Mountain View"}]}`
	require.JSONEq(t, expected, mp)
}

func TestIntersectsPolygon2(t *testing.T) {
	populateGraph(t)
	gq := &gql.GraphQuery{
		Alias: "me",
		Func: &gql.Function{
			Attr: "geometry",
			Name: "intersects",
			Args: []string{
				`[[-121.6, 37.1], [-122.4, 37.3],
					[-122.6, 37.8], [-122.5, 38.3], [-121.9, 38], [-121.6, 37.1]]`,
			},
		},
		Children: []*gql.GraphQuery{{Attr: "name"}},
	}

	mp := runQuery(t, gq)
	expected := `{"me":[{"name":"Googleplex"},{"name":"Shoreline Amphitheater"},
			{"name":"San Carlos Airport"},{"name":"SF Bay area"},
			{"name":"Mountain View"},{"name":"San Carlos"}]}`
	require.JSONEq(t, expected, mp)
}

func TestNotExistObject(t *testing.T) {
	populateGraph(t)
	// we haven't set genre(type:uid) for 0x01, should just be ignored
	query := `
                {
                        me(id:0x01) {
                                name
                                gender
                                alive
                                genre
                        }
                }
        `
	js := processToFastJSON(t, query)
	require.EqualValues(t,
		`{"me":[{"alive":true,"gender":"female","name":"Michonne"}]}`,
		js)
}

func TestLangDefault(t *testing.T) {
	populateGraph(t)
	query := `
		{
			me(id:0x1001) {
				name
			}
		}
	`
	js := processToFastJSON(t, query)
	require.JSONEq(t,
		`{"me":[{"name":"Badger"}]}`,
		js)
}

func TestLangMultiple_Alias(t *testing.T) {
	populateGraph(t)
	query := `
		{
			me(id:0x1001) {
				a: name@pl
				b: name@cn
				c: name
			}
		}
	`
	js := processToFastJSON(t, query)
	require.JSONEq(t,
		`{"me":[{"c":"Badger","b":"Badger","a":"Borsuk europejski"}]}`,
		js)
}

func TestLangMultiple(t *testing.T) {
	populateGraph(t)
	query := `
		{
			me(id:0x1001) {
				name@pl
				name
			}
		}
	`
	js := processToFastJSON(t, query)
	require.JSONEq(t,
		`{"me":[{"name":"Badger","name@pl":"Borsuk europejski"}]}`,
		js)
}

func TestLangSingle(t *testing.T) {
	populateGraph(t)
	query := `
		{
			me(id:0x1001) {
				name@pl
			}
		}
	`
	js := processToFastJSON(t, query)
	require.JSONEq(t,
		`{"me":[{"name@pl":"Borsuk europejski"}]}`,
		js)
}

func TestLangSingleFallback(t *testing.T) {
	populateGraph(t)
	query := `
		{
			me(id:0x1001) {
				name@cn
			}
		}
	`
	js := processToFastJSON(t, query)
	require.JSONEq(t,
		`{"me":[{"name@cn":"Badger"}]}`,
		js)
}

func TestLangMany1(t *testing.T) {
	populateGraph(t)
	query := `
		{
			me(id:0x1001) {
				name@ru:en:fr
			}
		}
	`
	js := processToFastJSON(t, query)
	require.JSONEq(t,
		`{"me":[{"name@ru:en:fr":"Барсук"}]}`,
		js)
}

func TestLangMany2(t *testing.T) {
	populateGraph(t)
	query := `
		{
			me(id:0x1001) {
				name@hu:fi:fr
			}
		}
	`
	js := processToFastJSON(t, query)
	require.JSONEq(t,
		`{"me":[{"name@hu:fi:fr":"Blaireau européen"}]}`,
		js)
}

func TestLangMany3(t *testing.T) {
	populateGraph(t)
	query := `
		{
			me(id:0x1001) {
				name@hu:fr:fi
			}
		}
	`
	js := processToFastJSON(t, query)
	require.JSONEq(t,
		`{"me":[{"name@hu:fr:fi":"Blaireau européen"}]}`,
		js)
}

func TestLangManyFallback(t *testing.T) {
	populateGraph(t)
	query := `
		{
			me(id:0x1001) {
				name@hu:fi:cn
			}
		}
	`
	js := processToFastJSON(t, query)
	require.JSONEq(t,
		`{"me":[{"name@hu:fi:cn":"Badger"}]}`,
		js)
}

func TestLangFilterMatch1(t *testing.T) {
	populateGraph(t)
	posting.CommitLists(10, 1)
	query := `
		{
			me(func:allofterms(name@pl, "Europejski borsuk"))  {
				name@pl
			}
		}
	`
	js := processToFastJSON(t, query)
	require.JSONEq(t,
		`{"me":[{"name@pl":"Borsuk europejski"}]}`,
		js)
}

func TestLangFilterMismatch1(t *testing.T) {
	populateGraph(t)
	posting.CommitLists(10, 1)
	query := `
		{
			me(func:allofterms(name@pl, "European Badger"))  {
				name@pl
			}
		}
	`
	js := processToFastJSON(t, query)
	require.JSONEq(t,
		`{}`,
		js)
}

func TestLangFilterMismatch2(t *testing.T) {
	populateGraph(t)
	posting.CommitLists(10, 1)
	query := `
		{
			me(id: [0x1, 0x2, 0x3, 0x1001]) @filter(anyofterms(name@pl, "Badger is cool")) {
				name@pl
			}
		}
	`
	js := processToFastJSON(t, query)
	require.JSONEq(t,
		`{}`,
		js)
}

func TestLangFilterMismatch3(t *testing.T) {
	populateGraph(t)
	posting.CommitLists(10, 1)
	query := `
		{
			me(id: [0x1, 0x2, 0x3, 0x1001]) @filter(allofterms(name@pl, "European borsuk")) {
				name@pl
			}
		}
	`
	js := processToFastJSON(t, query)
	require.JSONEq(t,
		`{}`,
		js)
}

func TestLangFilterMismatch5(t *testing.T) {
	populateGraph(t)
	posting.CommitLists(10, 1)
	query := `
		{
			me(func:anyofterms(name@en, "european honey")) {
				name@en
			}
		}
	`
	js := processToFastJSON(t, query)
	require.JSONEq(t,
		`{"me":[{"name@en":"European badger"},{"name@en":"Honey badger"},{"name@en":"Honey bee"}]}`,
		js)
}

func checkSchemaNodes(t *testing.T, expected []*protos.SchemaNode, actual []*protos.SchemaNode) {
	sort.Slice(expected, func(i, j int) bool {
		return expected[i].Predicate >= expected[j].Predicate
	})
	sort.Slice(actual, func(i, j int) bool {
		return actual[i].Predicate >= actual[j].Predicate
	})
	require.True(t, reflect.DeepEqual(expected, actual),
		fmt.Sprintf("Expected: %+v, Received: %+v \n", expected, actual))
}

func TestSchemaBlock1(t *testing.T) {
	query := `
		schema {
			type
		}
	`
	actual := processSchemaQuery(t, query)
	expected := []*protos.SchemaNode{{Predicate: "genre", Type: "uid"},
		{Predicate: "age", Type: "int"}, {Predicate: "name", Type: "string"},
		{Predicate: "film.film.initial_release_date", Type: "date"},
		{Predicate: "loc", Type: "geo"}, {Predicate: "alive", Type: "bool"},
		{Predicate: "shadow_deep", Type: "int"}, {Predicate: "friend", Type: "uid"},
		{Predicate: "geometry", Type: "geo"}, {Predicate: "alias", Type: "string"},
		{Predicate: "dob", Type: "date"}, {Predicate: "survival_rate", Type: "float"},
		{Predicate: "value", Type: "string"}, {Predicate: "full_name", Type: "string"},
		{Predicate: "noindex_name", Type: "string"}}
	checkSchemaNodes(t, expected, actual)
}

func TestSchemaBlock2(t *testing.T) {
	query := `
		schema(pred: name) {
			index
			reverse
			type
			tokenizer
		}
	`
	actual := processSchemaQuery(t, query)
	expected := []*protos.SchemaNode{
		{Predicate: "name", Type: "string", Index: true, Tokenizer: []string{"term", "exact", "trigram"}}}
	checkSchemaNodes(t, expected, actual)
}

func TestSchemaBlock3(t *testing.T) {
	query := `
		schema(pred: age) {
			index
			reverse
			type
			tokenizer
		}
	`
	actual := processSchemaQuery(t, query)
	expected := []*protos.SchemaNode{{Predicate: "age", Type: "int"}}
	checkSchemaNodes(t, expected, actual)
}

func TestSchemaBlock4(t *testing.T) {
	query := `
		schema(pred: [age, genre, random]) {
			index
			reverse
			type
			tokenizer
		}
	`
	actual := processSchemaQuery(t, query)
	expected := []*protos.SchemaNode{
		{Predicate: "genre", Type: "uid", Reverse: true}, {Predicate: "age", Type: "int"}}
	checkSchemaNodes(t, expected, actual)
}

func TestSchemaBlock5(t *testing.T) {
	query := `
		schema(pred: name) {
		}
	`
	actual := processSchemaQuery(t, query)
	expected := []*protos.SchemaNode{
		{Predicate: "name", Type: "string", Index: true, Tokenizer: []string{"term", "exact", "trigram"}}}
	checkSchemaNodes(t, expected, actual)
}

const schemaStr = `
name:string @index(term, exact, trigram ) .
alias:string @index(exact, term, fulltext) .
dob:date @index .
film.film.initial_release_date:date @index .
loc:geo @index .
genre:uid @reverse .
survival_rate : float .
alive         : bool @index .
age           : int .
shadow_deep   : int .
friend:uid @reverse .
geometry:geo @index .
value:string @index(trigram) .
full_name:string @index(hash) .
noindex_name: string .
`

func TestMain(m *testing.M) {
	x.SetTestRun()
	x.Init()

	dir, err := ioutil.TempDir("", "storetest_")
	x.Check(err)
	defer os.RemoveAll(dir)

	ps, err = store.NewStore(dir)
	x.Check(err)
	defer ps.Close()

	group.ParseGroupConfig("")
	schema.Init(ps)
	posting.Init(ps)
	worker.Init(ps)

	dir2, err := ioutil.TempDir("", "wal_")
	x.Check(err)

	worker.StartRaftNodes(dir2)
	// Load schema after nodes have started
	err = schema.ParseBytes([]byte(schemaStr), 1)
	x.Check(err)
	defer os.RemoveAll(dir2)

	os.Exit(m.Run())
}

func TestFilterNonIndexedPredicateFail(t *testing.T) {
	populateGraph(t)
	// filtering on non indexing predicate fails
	query := `
		{
			me(id:0x01) {
				friend @filter(le(age, 30)) {
					_uid_
					name
					age
				}
			}
		}
	`
	_, err := processToFastJsonReq(t, query)
	require.Error(t, err)
}

func TestMultipleSamePredicateInBlockFail(t *testing.T) {
	populateGraph(t)
	// name is asked for two times..
	query := `
		{
			me(id:0x01) {
				name
				friend {
					age
				}
				name
			}
		}
	`
	_, err := processToFastJsonReq(t, query)
	require.Error(t, err)
}

func TestMultipleSamePredicateInBlockFail2(t *testing.T) {
	populateGraph(t)
	// age is asked for two times..
	query := `
		{
			me(id:0x01) {
				friend {
					age
					age
				}
				name
			}
		}
	`
	_, err := processToFastJsonReq(t, query)
	require.Error(t, err)
}

func TestMultipleSamePredicateInBlockFail3(t *testing.T) {
	populateGraph(t)
	// friend is asked for two times..
	query := `
		{
			me(id:0x01) {
				friend {
					age
				}
				friend {
					name
				}
				name
			}
		}
	`
	_, err := processToFastJsonReq(t, query)
	require.Error(t, err)
}

func TestXidInvalidJSON(t *testing.T) {
	populateGraph(t)
	query := `
		{
			me(id:0x01) {
				name
				_xid_
				gender
				alive
				friend {
					_xid_
					random
					name
				}
			}
		}
	`
	js := processToFastJSON(t, query)
	require.JSONEq(t,
		`{"me":[{"_xid_":"mich","alive":true,"friend":[{"name":"Rick Grimes"},{"_xid_":"g\"lenn","name":"Glenn Rhee"},{"name":"Daryl Dixon"},{"name":"Andrea"}],"gender":"female","name":"Michonne"}]}`,
		js)
	m := make(map[string]interface{})
	err := json.Unmarshal([]byte(js), &m)
	require.NoError(t, err)
}

func TestXidInvalidProto(t *testing.T) {
	populateGraph(t)
	query := `
		{
			me(id:0x01) {
				name
				_xid_
				gender
				alive
				friend {
					_xid_
					random
					name
				}
			}
		}
	`
	pb := processToPB(t, query, map[string]string{}, false)
	expectedPb := `attribute: "_root_"
children: <
  attribute: "me"
  properties: <
    prop: "name"
    value: <
      str_val: "Michonne"
    >
  >
  properties: <
    prop: "_xid_"
    value: <
      default_val: "mich"
    >
  >
  properties: <
    prop: "gender"
    value: <
      default_val: "female"
    >
  >
  properties: <
    prop: "alive"
    value: <
      bool_val: true
    >
  >
  children: <
    attribute: "friend"
    properties: <
      prop: "name"
      value: <
        str_val: "Rick Grimes"
      >
    >
  >
  children: <
    attribute: "friend"
    properties: <
      prop: "_xid_"
      value: <
        default_val: "g\\\"lenn"
      >
    >
    properties: <
      prop: "name"
      value: <
        str_val: "Glenn Rhee"
      >
    >
  >
  children: <
    attribute: "friend"
    properties: <
      prop: "name"
      value: <
        str_val: "Daryl Dixon"
      >
    >
  >
  children: <
    attribute: "friend"
    properties: <
      prop: "name"
      value: <
        str_val: "Andrea"
      >
    >
  >
>
`
	require.EqualValues(t, expectedPb, proto.MarshalTextString(pb[0]))
}

func TestToJSONReverseNegativeFirst(t *testing.T) {
	populateGraph(t)
	query := `
		{
			me(func: allofterms(name, "Andrea")) {
				name
				~friend (first: -1) {
					name
					gender
				}
			}
		}
	`
	js := processToFastJSON(t, query)
	require.JSONEq(t,
		`{"me":[{"name":"Andrea","~friend":[{"gender":"female","name":"Michonne"}]},{"name":"Andrea With no friends"}]}`,
		js)
}

func TestToFastJSONOrderLang(t *testing.T) {
	populateGraph(t)
	query := `
		{
			me(id:0x01) {
				friend(first:2, orderdesc: alias@en:de) {
					alias
				}
			}
		}
	`

	js := processToFastJSON(t, query)
	require.JSONEq(t,
		`{"me":[{"friend":[{"alias":"Zambo Alice"},{"alias":"John Oliver"}]}]}`,
		js)
}

func TestBoolIndexEqRoot1(t *testing.T) {
	populateGraph(t)
	query := `
		{
			me(func: eq(alive, true)) {
				name
				alive
			}
		}
	`
	js := processToFastJSON(t, query)
	require.JSONEq(t,
		`{"me":[{"alive":true,"name":"Michonne"},{"alive":true,"name":"Rick Grimes"}]}`,
		js)
}

func TestBoolIndexEqRoot2(t *testing.T) {
	populateGraph(t)
	query := `
		{
			me(func: eq(alive, false)) {
				name
				alive
			}
		}
	`
	js := processToFastJSON(t, query)
	require.JSONEq(t,
		`{"me":[{"alive":false,"name":"Daryl Dixon"},{"alive":false,"name":"Andrea"}]}`,
		js)
}

func TestBoolIndexgeRoot(t *testing.T) {
	populateGraph(t)
	q := `
		{
			me(func: ge(alive, true)) {
				name
				alive
				friend {
					name
					alive
				}
			}
		}`
	res, _ := gql.Parse(gql.Request{Str: q})
	var l Latency
	ctx := context.Background()
	_, err := ProcessQuery(ctx, res, &l)
	require.NotNil(t, err)
}

func TestBoolIndexEqChild(t *testing.T) {
	populateGraph(t)
	query := `
		{
			me(func: eq(alive, true)) {
				name
				alive
				friend @filter(eq(alive, false)) {
					name
					alive
				}
			}
		}
	`
	js := processToFastJSON(t, query)
	require.JSONEq(t,
		`{"me":[{"alive":true,"friend":[{"alive":false,"name":"Daryl Dixon"},{"alive":false,"name":"Andrea"}],"name":"Michonne"},{"alive":true,"name":"Rick Grimes"}]}`,
		js)
}

func TestBoolSort(t *testing.T) {
	populateGraph(t)
	q := `
		{
			me(func: anyofterms(name, "Michonne Andrea Rick"), orderasc: alive) {
				name
				alive
			}
		}
	`
	res, _ := gql.Parse(gql.Request{Str: q, Http: true})
	var l Latency
	ctx := context.Background()
	_, err := ProcessQuery(ctx, res, &l)
	require.NotNil(t, err)
}

func TestJSONQueryVariables(t *testing.T) {
	populateGraph(t)
	q := `{"query": "query test ($a: int = 1) { me(id: 0x01) { name, gender, friend(first: $a) { name }}}",
	"variables" : { "$a": "2"}}`
	js := processToFastJSON(t, q)
	require.JSONEq(t, `{"me":[{"friend":[{"name":"Rick Grimes"},{"name":"Glenn Rhee"}],"gender":"female","name":"Michonne"}]}`, string(js))
}

func TestPBQueryVariables(t *testing.T) {
	populateGraph(t)
	q := `query test ($a: int = 1) { me(id: 0x01) { name, gender, friend(first: $a) { name }}}`

	variables := make(map[string]string)
	variables["$a"] = "3"
	pb := processToPB(t, q, variables, false)
	require.Equal(t, `attribute: "_root_"
children: <
  attribute: "me"
  properties: <
    prop: "name"
    value: <
      str_val: "Michonne"
    >
  >
  properties: <
    prop: "gender"
    value: <
      default_val: "female"
    >
  >
  children: <
    attribute: "friend"
    properties: <
      prop: "name"
      value: <
        str_val: "Rick Grimes"
      >
    >
  >
  children: <
    attribute: "friend"
    properties: <
      prop: "name"
      value: <
        str_val: "Glenn Rhee"
      >
    >
  >
  children: <
    attribute: "friend"
    properties: <
      prop: "name"
      value: <
        str_val: "Daryl Dixon"
      >
    >
  >
>
`, proto.MarshalTextString(pb[0]))
}

func TestStringEscape(t *testing.T) {
	populateGraph(t)
	query := `
		{
			me(id: 2301) {
				name
			}
		}
	`
	js := processToFastJSON(t, query)
	require.JSONEq(t,
		`{"me":[{"name":"Alice\""}]}`,
		js)
}

func TestOrderDescFilterCount(t *testing.T) {
	populateGraph(t)
	query := `
		{
			me(id:0x01) {
				friend(first:2, orderdesc: age) @filter(eq(alias, "Zambo Alice")) {
					alias
				}
			}
		}
	`

	js := processToFastJSON(t, query)
	require.JSONEq(t,
		`{"me":[{"friend":[{"alias":"Zambo Alice"}]}]}`,
		js)
}

func TestHashTokEq(t *testing.T) {
	populateGraph(t)
	query := `
		{
			me(func: eq(full_name, "Michonne's large name for hashing")) {
				full_name
				alive
				friend {
					name
				}
			}
		}
	`
	js := processToFastJSON(t, query)
	require.JSONEq(t,
		`{"me":[{"alive":true,"friend":[{"name":"Rick Grimes"},{"name":"Glenn Rhee"},{"name":"Daryl Dixon"},{"name":"Andrea"}],"full_name":"Michonne's large name for hashing"}]}`,
		js)
}

func TestHashTokGeqErr(t *testing.T) {
	populateGraph(t)
	query := `
		{
			me(func: ge(full_name, "Michonne's large name for hashing")) {
				full_name
				alive
				friend {
					name
				}
			}
		}
	`
	res, _ := gql.Parse(gql.Request{Str: query})
	var l Latency
	ctx := context.Background()
	_, err := ProcessQuery(ctx, res, &l)
	require.Error(t, err)
}

func TestNameNotIndexed(t *testing.T) {
	populateGraph(t)
	query := `
		{
			me(func: eq(noindex_name, "Michonne's name not indexed")) {
				full_name
				alive
				friend {
					name
				}
			}
		}
	`
	res, _ := gql.Parse(gql.Request{Str: query})
	var l Latency
	ctx := context.Background()
	_, err := ProcessQuery(ctx, res, &l)
	require.Error(t, err)
}

func TestMultipleMinMax(t *testing.T) {
	populateGraph(t)
	query := `
		{
			me(id: 0x01) {
				friend {
					x as age
					n as name
				}
				min(var(x))
				max(var(x))
				min(var(n))
				max(var(n))
			}
		}`
	js := processToFastJSON(t, query)
	require.JSONEq(t,
		`{"me":[{"friend":[{"age":15,"name":"Rick Grimes"},{"age":15,"name":"Glenn Rhee"},{"age":17,"name":"Daryl Dixon"},{"age":19,"name":"Andrea"}],"max(var(n))":"Rick Grimes","max(var(x))":19,"min(var(n))":"Andrea","min(var(x))":15}]}`,
		js)
}

func TestDuplicateAlias(t *testing.T) {
	populateGraph(t)
	query := `
		{
			me(id: 0x01) {
				friend {
					x as age
				}
				a: min(var(x))
				a: max(var(x))
			}
		}`
	res, _ := gql.Parse(gql.Request{Str: query})
	var l Latency
	ctx := context.Background()
	_, err := ProcessQuery(ctx, res, &l)
	require.Error(t, err)
}

func TestMinSomething(t *testing.T) {
	populateGraph(t)
	query := `
		{
			me(id: 0x01) {
				friendCount: count(friend)
			}
		}`
	pb := processToPB(t, query, map[string]string{}, false)
	require.Equal(t, `attribute: "_root_"
children: <
  attribute: "me"
  properties: <
    prop: "friendCount"
    value: <
      int_val: 5
    >
  >
>
`, proto.MarshalTextString(pb[0]))
}

func TestGraphQLId(t *testing.T) {
	populateGraph(t)
	q := `{"query": "query test ($a: string = 1) { me(id: $a) { name, gender, friend(first: 1) { name }}}",
	"variables" : { "$a": "[1, 31]"}}`
	js := processToFastJSON(t, q)
	require.JSONEq(t, `{"me":[{"friend":[{"name":"Rick Grimes"}],"gender":"female","name":"Michonne"},{"friend":[{"name":"Glenn Rhee"}],"name":"Andrea"}]}`, string(js))
}

func TestGraphQLIdProto(t *testing.T) {
	populateGraph(t)
	q := `query test ($id: string) { me(id: $id) { name, gender, friend(first: 1) { name }}}`

	variables := make(map[string]string)
	variables["$id"] = "1"
	pb := processToPB(t, q, variables, false)
	require.Equal(t, `attribute: "_root_"
children: <
  attribute: "me"
  properties: <
    prop: "name"
    value: <
      str_val: "Michonne"
    >
  >
  properties: <
    prop: "gender"
    value: <
      default_val: "female"
    >
  >
  children: <
    attribute: "friend"
    properties: <
      prop: "name"
      value: <
        str_val: "Rick Grimes"
      >
    >
  >
>
`, proto.MarshalTextString(pb[0]))
}

func TestDebugUid(t *testing.T) {
	populateGraph(t)
	query := `
		{
			me(id: 0x01) {
				name
				friend {
				  friend
				}
			}
		}`
	res, err := gql.Parse(gql.Request{Str: query})
	require.NoError(t, err)

	var l Latency
	ctx := context.Background()
	ctx = context.WithValue(ctx, "debug", "true")
	sgl, err := ProcessQuery(ctx, res, &l)
	require.NoError(t, err)
	var buf bytes.Buffer
	err = ToJson(&l, sgl, &buf, nil, false)
	require.NoError(t, err)
	var mp map[string]interface{}
	require.NoError(t, json.Unmarshal([]byte(buf.Bytes()), &mp))
	resp := mp["me"]
	body, err := json.Marshal(resp)
	require.NoError(t, err)
	require.Equal(t, `[{"_uid_":"0x1","friend":[{"_uid_":"0x17","friend":[{"_uid_":"0x1"}]},{"_uid_":"0x18"},{"_uid_":"0x19","friend":[{"_uid_":"0x18"}]},{"_uid_":"0x1f","friend":[{"_uid_":"0x18"}]},{"_uid_":"0x65"}],"name":"Michonne"}]`, string(body))
}

func TestUidAlias(t *testing.T) {
	populateGraph(t)
	query := `
		{
			me(id: 0x1) {
				id: _uid_
				alive
				friend {
					uid: _uid_
					name
				}
			}
		}
	`
	js := processToFastJSON(t, query)
	require.JSONEq(t,
		`{"me":[{"alive":true,"friend":[{"name":"Rick Grimes","uid":"0x17"},{"name":"Glenn Rhee","uid":"0x18"},{"name":"Daryl Dixon","uid":"0x19"},{"name":"Andrea","uid":"0x1f"},{"uid":"0x65"}],"id":"0x1"}]}`,
		js)
}

func TestUidAliasProto(t *testing.T) {
	populateGraph(t)
	query := `
		{
			me(id: 0x1) {
				id: _uid_
				alive
				friend {
					uid: _uid_
					name
				}
			}
		}
	`
	pb := processToPB(t, query, nil, false)
	require.Equal(t, `attribute: "_root_"
children: <
  attribute: "me"
  properties: <
    prop: "id"
    value: <
      uid_val: 1
    >
  >
  properties: <
    prop: "alive"
    value: <
      bool_val: true
    >
  >
  children: <
    attribute: "friend"
    properties: <
      prop: "uid"
      value: <
        uid_val: 23
      >
    >
    properties: <
      prop: "name"
      value: <
        str_val: "Rick Grimes"
      >
    >
  >
  children: <
    attribute: "friend"
    properties: <
      prop: "uid"
      value: <
        uid_val: 24
      >
    >
    properties: <
      prop: "name"
      value: <
        str_val: "Glenn Rhee"
      >
    >
  >
  children: <
    attribute: "friend"
    properties: <
      prop: "uid"
      value: <
        uid_val: 25
      >
    >
    properties: <
      prop: "name"
      value: <
        str_val: "Daryl Dixon"
      >
    >
  >
  children: <
    attribute: "friend"
    properties: <
      prop: "uid"
      value: <
        uid_val: 31
      >
    >
    properties: <
      prop: "name"
      value: <
        str_val: "Andrea"
      >
    >
  >
  children: <
    attribute: "friend"
    properties: <
      prop: "uid"
      value: <
        uid_val: 101
      >
    >
  >
>
`, proto.MarshalTextString(pb[0]))
}

func TestCountAtRoot(t *testing.T) {
	populateGraph(t)
	posting.CommitLists(10, 1)
	time.Sleep(100 * time.Millisecond)
	query := `
                {
                        me(func: ge(count(friend), 0)) {
				count()
			}
                }
        `
	js := processToFastJSON(t, query)
	require.JSONEq(t, `{"me":[{"count": 4}]}`, js)
}

func TestCountAtRoot2(t *testing.T) {
	populateGraph(t)
	posting.CommitLists(10, 1)
	time.Sleep(100 * time.Millisecond)
	query := `
        {
                me(func: anyofterms(name, "Michonne Rick Andrea")) {
			count()
		}
        }
        `
	js := processToFastJSON(t, query)
	require.JSONEq(t, `{"me":[{"count": 4}]}`, js)
}

func TestCountAtRoot2PB(t *testing.T) {
	populateGraph(t)
	posting.CommitLists(10, 1)
	time.Sleep(100 * time.Millisecond)
	query := `
        {
                me(func: anyofterms(name, "Michonne Rick Andrea")) {
			name
			count()
		}
        }
        `
	pb := processToPB(t, query, nil, false)
	require.Equal(t, `attribute: "_root_"
children: <
  attribute: "me"
  properties: <
    prop: "count"
    value: <
      int_val: 4
    >
  >
>
children: <
  attribute: "me"
  properties: <
    prop: "name"
    value: <
      str_val: "Michonne"
    >
  >
>
children: <
  attribute: "me"
  properties: <
    prop: "name"
    value: <
      str_val: "Rick Grimes"
    >
  >
>
children: <
  attribute: "me"
  properties: <
    prop: "name"
    value: <
      str_val: "Andrea"
    >
  >
>
children: <
  attribute: "me"
  properties: <
    prop: "name"
    value: <
      str_val: "Andrea With no friends"
    >
  >
>
`, proto.MarshalTextString(pb[0]))
}

<<<<<<< HEAD
func TestCountAtRoot3(t *testing.T) {
	populateGraph(t)
	posting.CommitLists(10, 1)
	time.Sleep(100 * time.Millisecond)
	query := `
        {
		me(func:anyofterms(name, "Michonne Rick Daryl")) {
			name
			count()
			count(friend)
			friend {
				name
				count()
			}
		}
        }
        `
	js := processToFastJSON(t, query)
	require.JSONEq(t, `{"me":[{"count":3},{"count(friend)":5,"friend":[{"name":"Rick Grimes"},{"name":"Glenn Rhee"},{"name":"Daryl Dixon"},{"name":"Andrea"},{"count":5}],"name":"Michonne"},{"count(friend)":1,"friend":[{"name":"Michonne"},{"count":1}],"name":"Rick Grimes"},{"count(friend)":1,"friend":[{"name":"Glenn Rhee"},{"count":1}],"name":"Daryl Dixon"}]}`, js)
}

func TestCountAtRootWithAlias4(t *testing.T) {
	populateGraph(t)
	posting.CommitLists(10, 1)
	time.Sleep(100 * time.Millisecond)
	query := `
	{
                me(func:anyofterms(name, "Michonne Rick Daryl")) @filter(le(count(friend), 2)) {
			personCount: count()
		}
        }
        `
	js := processToFastJSON(t, query)
	require.JSONEq(t, `{"me": [{"personCount": 2}]}`, js)
}

func TestCountAtRoot5(t *testing.T) {
	populateGraph(t)
	query := `
	{
		me(id: 1) {
			f as friend {
				name
			}
		}
		MichonneFriends(id: var(f)) {
			count()
		}
	}


        `
	js := processToFastJSON(t, query)
	require.JSONEq(t, `{"MichonneFriends":[{"count":4}],"me":[{"friend":[{"name":"Rick Grimes"},{"name":"Glenn Rhee"},{"name":"Daryl Dixon"},{"name":"Andrea"}]}]}`, js)
=======
}

func TestGraphQLId(t *testing.T) {
	populateGraph(t)
	q := `{"query": "query test ($a: string = 1) { me(id: $a) { name, gender, friend(first: 1) { name }}}",
	"variables" : { "$a": "[1, 31]"}}`
	js := processToFastJSON(t, q)
	require.JSONEq(t, `{"me":[{"friend":[{"name":"Rick Grimes"}],"gender":"female","name":"Michonne"},{"friend":[{"name":"Glenn Rhee"}],"name":"Andrea"}]}`, string(js))
}

func TestGraphQLIdProto(t *testing.T) {
	populateGraph(t)
	q := `query test ($id: int) { me(id: $id) { name, gender, friend(first: 1) { name }}}`

	variables := make(map[string]string)
	variables["$id"] = "1"
	pb := processToPB(t, q, variables, false)
	require.Equal(t, `attribute: "_root_"
children: <
  attribute: "me"
  properties: <
    prop: "name"
    value: <
      str_val: "Michonne"
    >
  >
  properties: <
    prop: "gender"
    value: <
      default_val: "female"
    >
  >
  children: <
    attribute: "friend"
    properties: <
      prop: "name"
      value: <
        str_val: "Rick Grimes"
      >
    >
  >
>
`, proto.MarshalTextString(pb[0]))
>>>>>>> e48257c9
}<|MERGE_RESOLUTION|>--- conflicted
+++ resolved
@@ -6892,7 +6892,6 @@
 `, proto.MarshalTextString(pb[0]))
 }
 
-<<<<<<< HEAD
 func TestCountAtRoot3(t *testing.T) {
 	populateGraph(t)
 	posting.CommitLists(10, 1)
@@ -6947,7 +6946,6 @@
         `
 	js := processToFastJSON(t, query)
 	require.JSONEq(t, `{"MichonneFriends":[{"count":4}],"me":[{"friend":[{"name":"Rick Grimes"},{"name":"Glenn Rhee"},{"name":"Daryl Dixon"},{"name":"Andrea"}]}]}`, js)
-=======
 }
 
 func TestGraphQLId(t *testing.T) {
@@ -6991,5 +6989,4 @@
   >
 >
 `, proto.MarshalTextString(pb[0]))
->>>>>>> e48257c9
 }