--- conflicted
+++ resolved
@@ -104,11 +104,8 @@
 	_ = runBackup(t, 3, 1)
 
 	sendRestoreRequest(t, oldBackupDir1)
-<<<<<<< HEAD
-	testutil.WaitForRestore(t, dg, testutil.SockAddr)
-=======
+
 	testutil.WaitForRestore(t, dg, testutil.SockAddrHttp)
->>>>>>> d03674f0
 
 	resp, err := dg.NewTxn().Query(context.Background(), `{ authors(func: has(Author.name)) { count(uid) } }`)
 	require.NoError(t, err)
@@ -120,11 +117,8 @@
 	testutil.DropAll(t, dg)
 	time.Sleep(2 * time.Second)
 	sendRestoreRequest(t, alphaBackupDir)
-<<<<<<< HEAD
-	testutil.WaitForRestore(t, dg, testutil.SockAddr)
-=======
+
 	testutil.WaitForRestore(t, dg, testutil.SockAddrHttp)
->>>>>>> d03674f0
 
 	resp, err = dg.NewTxn().Query(context.Background(), `{ authors(func: has(Author.name)) { count(uid) } }`)
 	require.NoError(t, err)
@@ -151,11 +145,8 @@
 		time.Sleep(2 * time.Second)
 
 		sendRestoreRequest(t, dir)
-<<<<<<< HEAD
-		testutil.WaitForRestore(t, dg, testutil.SockAddr)
-=======
+
 		testutil.WaitForRestore(t, dg, testutil.SockAddrHttp)
->>>>>>> d03674f0
 
 		queryAndCheck := func(pred string, cnt int) {
 			q := fmt.Sprintf(`{ me(func: has(%s)) { count(uid) } }`, pred)
