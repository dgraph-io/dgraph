/*
 * Copyright 2018 Dgraph Labs, Inc. and Contributors *
 * Licensed under the Apache License, Version 2.0 (the "License");
 * you may not use this file except in compliance with the License.
 * You may obtain a copy of the License at
 *
 *     http://www.apache.org/licenses/LICENSE-2.0
 *
 * Unless required by applicable law or agreed to in writing, software
 * distributed under the License is distributed on an "AS IS" BASIS,
 * WITHOUT WARRANTIES OR CONDITIONS OF ANY KIND, either express or implied.
 * See the License for the specific language governing permissions and
 * limitations under the License.
 */

package main

import (
	"bytes"
	"compress/gzip"
	"context"
	"encoding/json"
	"io/ioutil"
	"net/http"
<<<<<<< HEAD
	"strings"
=======
	"os"
	"path/filepath"
>>>>>>> 19585e82
	"testing"

	"github.com/dgraph-io/dgo/v210"
	"github.com/dgraph-io/dgo/v210/protos/api"
	minio "github.com/minio/minio-go/v6"
	"github.com/stretchr/testify/require"
	"google.golang.org/grpc"

	"github.com/dgraph-io/dgraph/testutil"
)

var (
	mc             *minio.Client
	bucketName     = "dgraph-backup"
	minioDest      = "minio://minio:9001/dgraph-backup?secure=false"
	localBackupDst = "minio://localhost:9001/dgraph-backup?secure=false"
	copyExportDir  = "./data/export-copy"
)

// TestExportSchemaToMinio. This test does an export, then verifies that the
// schema file has been exported to minio. The unit tests test the actual data
// exported, so it's not tested here again
func TestExportSchemaToMinio(t *testing.T) {
	mc, err := testutil.NewMinioClient()
	require.NoError(t, err)
	mc.MakeBucket(bucketName, "")

<<<<<<< HEAD
	setupDgraph(t)
	requestExport(t)

	schemaFile := ""
	doneCh := make(chan struct{})
	defer close(doneCh)
	for obj := range mc.ListObjectsV2(bucketName, "dgraph.", true, doneCh) {
		if strings.Contains(obj.Key, ".schema.gz") {
			schemaFile = obj.Key
		}
=======
	setupDgraph(t, moviesData, movieSchema)
	result := requestExport(t, minioDest, "rdf")

	require.Equal(t, "Success", getFromJSON(result, "data", "export", "response", "code").(string))
	require.Equal(t, "Export completed.",
		getFromJSON(result, "data", "export", "response", "message").(string))

	var files []string
	for _, f := range getFromJSON(result, "data", "export", "exportedFiles").([]interface{}) {
		files = append(files, f.(string))
>>>>>>> 19585e82
	}
	require.NotEmpty(t, schemaFile)

	object, err := mc.GetObject(bucketName, schemaFile, minio.GetObjectOptions{})
	require.NoError(t, err)
	defer object.Close()

	reader, err := gzip.NewReader(object)
	require.NoError(t, err)
	defer reader.Close()

	bytes, err := ioutil.ReadAll(reader)
	require.NoError(t, err)
	require.Equal(t, expectedSchema, string(bytes))
}

var expectedSchema = `[0x0] <movie>:string .` + " " + `
[0x0] <dgraph.type>:[string] @index(exact) .` + " " + `
[0x0] <dgraph.drop.op>:string .` + " " + `
[0x0] <dgraph.graphql.xid>:string @index(exact) @upsert .` + " " + `
[0x0] <dgraph.graphql.schema>:string .` + " " + `
[0x0] <dgraph.graphql.p_query>:string @index(sha256) .` + " " + `
[0x0] type <Node> {
	movie
}
[0x0] type <dgraph.graphql> {
	dgraph.graphql.schema
	dgraph.graphql.xid
}
[0x0] type <dgraph.graphql.persisted_query> {
	dgraph.graphql.p_query
}
`
var moviesData = `<_:x1> <movie> "BIRDS MAN OR (THE UNEXPECTED VIRTUE OF IGNORANCE)" .
	<_:x2> <movie> "Spotlight" .
	<_:x3> <movie> "Moonlight" .
	<_:x4> <movie> "THE SHAPE OF WATERLOO" .
	<_:x5> <movie> "BLACK PUNTER" .`

var movieSchema = `
	movie: string .
	type Node {
			movie
	}`

func TestExportAndLoadJson(t *testing.T) {
	setupDgraph(t, moviesData, movieSchema)

	// Run export
	result := requestExport(t, "/data/export-data", "json")
	require.Equal(t, "Success", getFromJSON(result, "data", "export", "response", "code").(string))
	require.Equal(t, "Export completed.",
		getFromJSON(result, "data", "export", "response", "message").(string))

	var files []string
	for _, f := range getFromJSON(result, "data", "export", "exportedFiles").([]interface{}) {
		files = append(files, f.(string))
	}
	require.Equal(t, 3, len(files))
	copyToLocalFs(t)

	q := `{ q(func:has(movie)) { count(uid) } }`

	res := runQuery(t, q)
	require.JSONEq(t, `{"data":{"q":[{"count": 5}]}}`, res)

	// Drop all data
	dg, err := testutil.DgraphClient(testutil.SockAddr)
	require.NoError(t, err)
	err = dg.Alter(context.Background(), &api.Operation{DropAll: true})
	require.NoError(t, err)

	res = runQuery(t, q)
	require.JSONEq(t, `{"data": {"q": [{"count":0}]}}`, res)

	// Live load the exported data
	base := filepath.Dir(files[0])
	dir := filepath.Join(copyExportDir, base)
	loadData(t, dir, "json")

	res = runQuery(t, q)
	require.JSONEq(t, `{"data":{"q":[{"count": 5}]}}`, res)

	dirCleanup(t)
}

var facetsData = `
	_:blank-0 <name> "Carol" .
	_:blank-0 <friend> _:blank-1 (close="yes") .
	_:blank-1 <name> "Daryl" .

	_:a <pred> "test" (f="test") .
	_:a <predlist> "London" (cont="England") .
	_:a <predlist> "Paris" (cont="France") .
	_:a <name> "alice" .

	_:b <refone> _:a (f="something") .
	_:b <name> "bob" .
	`

var facetsSchema = `
	<name>: string @index(exact) .
	<friend>: [uid] .
	<refone>: uid .
	<predlist>: [string] .
`

func TestExportAndLoadJsonFacets(t *testing.T) {
	setupDgraph(t, facetsData, facetsSchema)

	// Run export
	result := requestExport(t, "/data/export-data", "json")
	require.Equal(t, "Success", getFromJSON(result, "data", "export", "response", "code").(string))
	require.Equal(t, "Export completed.",
		getFromJSON(result, "data", "export", "response", "message").(string))

	var files []string
	for _, f := range getFromJSON(result, "data", "export", "exportedFiles").([]interface{}) {
		files = append(files, f.(string))
	}
	require.Equal(t, 3, len(files))
	copyToLocalFs(t)

	checkRes := func() {
		// Check value posting.
		q := `{ q(func:has(name)) { pred @facets } }`
		res := runQuery(t, q)
		require.JSONEq(t, `{"data": {"q": [{"pred": "test", "pred|f": "test"}]}}`, res)

		// Check value postings of list type.
		q = `{ q(func:has(name)) {	predlist @facets } }`
		res = runQuery(t, q)
		require.JSONEq(t, `{"data": {"q": [{
		      "predlist|cont": {"0": "England","1": "France"},
		      "predlist": ["London","Paris" ]}]}}`, res)

		// Check reference posting.
		q = `{ q(func:has(name)) { refone @facets {name} } }`
		res = runQuery(t, q)
		require.JSONEq(t,
			`{"data":{"q":[{"refone":{"name":"alice","refone|f":"something"}}]}}`, res)

		// Check reference postings of list type.
		q = `{ q(func:has(name)) { friend @facets {name} } }`
		res = runQuery(t, q)
		require.JSONEq(t,
			`{"data":{"q":[{"friend":[{"name":"Daryl","friend|close":"yes"}]}]}}`, res)
	}

	checkRes()

	// Drop all data
	dg, err := testutil.DgraphClient(testutil.SockAddr)
	require.NoError(t, err)
	err = dg.Alter(context.Background(), &api.Operation{DropAll: true})
	require.NoError(t, err)

	res := runQuery(t, `{ q(func:has(name)) { name } }`)
	require.JSONEq(t, `{"data": {"q": []}}`, res)

	// Live load the exported data and verify that exported data is loaded correctly.
	base := filepath.Dir(files[0])
	dir := filepath.Join(copyExportDir, base)
	loadData(t, dir, "json")

	// verify that the state after loading the exported data as same.
	checkRes()
	dirCleanup(t)
}

func runQuery(t *testing.T, q string) string {
	dg, err := testutil.DgraphClient(testutil.SockAddr)
	require.NoError(t, err)

	resp, err := testutil.RetryQuery(dg, q)
	require.NoError(t, err)
	response := map[string]interface{}{}
	response["data"] = json.RawMessage(string(resp.Json))

	jsonResponse, err := json.Marshal(response)
	require.NoError(t, err)
	return string(jsonResponse)
}

func copyToLocalFs(t *testing.T) {
	require.NoError(t, os.RemoveAll(copyExportDir))
	srcPath := testutil.DockerPrefix + "_alpha1_1:/data/export-data"
	require.NoError(t, testutil.DockerCp(srcPath, copyExportDir))
}

func loadData(t *testing.T, dir, format string) {
	schemaFile := dir + "/g01.schema.gz"
	dataFile := dir + "/g01." + format + ".gz"

	pipeline := [][]string{
		{testutil.DgraphBinaryPath(), "live",
			"-s", schemaFile, "-f", dataFile, "--alpha",
			testutil.SockAddr, "--zero", testutil.SockAddrZero,
		},
	}
	_, err := testutil.Pipeline(pipeline)
	require.NoErrorf(t, err, "Got error while loading data: %v", err)

}

func dirCleanup(t *testing.T) {
	require.NoError(t, os.RemoveAll("./t"))
	require.NoError(t, os.RemoveAll("./data"))

	cmd := []string{"bash", "-c", "rm -rf /data/export-data/*"}
	require.NoError(t, testutil.DockerExec("alpha1", cmd...))
}

func setupDgraph(t *testing.T, nquads, schema string) {

	require.NoError(t, os.MkdirAll("./data", os.ModePerm))
	conn, err := grpc.Dial(testutil.SockAddr, grpc.WithInsecure())
	require.NoError(t, err)
	dg := dgo.NewDgraphClient(api.NewDgraphClient(conn))

	ctx := context.Background()
	require.NoError(t, testutil.RetryAlter(dg, &api.Operation{DropAll: true}))

	// Add schema and types.
	// this is because Alters are always blocked until the indexing is finished.
	require.NoError(t, testutil.RetryAlter(dg, &api.Operation{Schema: schema}))

	// Add initial data.
	_, err = dg.NewTxn().Mutate(ctx, &api.Mutation{
		CommitNow: true,
		SetNquads: []byte(nquads),
	})
	require.NoError(t, err)
}

<<<<<<< HEAD
func requestExport(t *testing.T) {
	exportRequest := `mutation export($dst: String!) {
		export(input: {destination: $dst}) {
=======
func requestExport(t *testing.T, dest string, format string) map[string]interface{} {
	exportRequest := `mutation export($dst: String!, $f: String!) {
		export(input: {destination: $dst, format: $f}) {
>>>>>>> 19585e82
			response {
				code
			}
			taskId
		}
	}`

	adminUrl := "http://" + testutil.SockAddrHttp + "/admin"
	params := testutil.GraphQLParams{
		Query: exportRequest,
		Variables: map[string]interface{}{
			"dst": dest,
			"f":   format,
		},
	}
	b, err := json.Marshal(params)
	require.NoError(t, err)

	resp, err := http.Post(adminUrl, "application/json", bytes.NewBuffer(b))
	require.NoError(t, err)

	var data interface{}
	require.NoError(t, json.NewDecoder(resp.Body).Decode(&data))
	require.Equal(t, "Success", testutil.JsonGet(data, "data", "export", "response", "code").(string))
	taskId := testutil.JsonGet(data, "data", "export", "taskId").(string)
	testutil.WaitForTask(t, taskId, false)
}<|MERGE_RESOLUTION|>--- conflicted
+++ resolved
@@ -22,12 +22,9 @@
 	"encoding/json"
 	"io/ioutil"
 	"net/http"
-<<<<<<< HEAD
-	"strings"
-=======
 	"os"
 	"path/filepath"
->>>>>>> 19585e82
+	"strings"
 	"testing"
 
 	"github.com/dgraph-io/dgo/v210"
@@ -55,9 +52,8 @@
 	require.NoError(t, err)
 	mc.MakeBucket(bucketName, "")
 
-<<<<<<< HEAD
-	setupDgraph(t)
-	requestExport(t)
+	setupDgraph(t, moviesData, movieSchema)
+	requestExport(t, minioDest, "rdf")
 
 	schemaFile := ""
 	doneCh := make(chan struct{})
@@ -66,18 +62,6 @@
 		if strings.Contains(obj.Key, ".schema.gz") {
 			schemaFile = obj.Key
 		}
-=======
-	setupDgraph(t, moviesData, movieSchema)
-	result := requestExport(t, minioDest, "rdf")
-
-	require.Equal(t, "Success", getFromJSON(result, "data", "export", "response", "code").(string))
-	require.Equal(t, "Export completed.",
-		getFromJSON(result, "data", "export", "response", "message").(string))
-
-	var files []string
-	for _, f := range getFromJSON(result, "data", "export", "exportedFiles").([]interface{}) {
-		files = append(files, f.(string))
->>>>>>> 19585e82
 	}
 	require.NotEmpty(t, schemaFile)
 
@@ -127,17 +111,14 @@
 	setupDgraph(t, moviesData, movieSchema)
 
 	// Run export
-	result := requestExport(t, "/data/export-data", "json")
-	require.Equal(t, "Success", getFromJSON(result, "data", "export", "response", "code").(string))
-	require.Equal(t, "Export completed.",
-		getFromJSON(result, "data", "export", "response", "message").(string))
-
-	var files []string
-	for _, f := range getFromJSON(result, "data", "export", "exportedFiles").([]interface{}) {
-		files = append(files, f.(string))
-	}
-	require.Equal(t, 3, len(files))
+	const destination = "/data/export-data"
+	requestExport(t, destination, "json")
+
 	copyToLocalFs(t)
+	files, err := ioutil.ReadDir(copyExportDir)
+	require.NoError(t, err)
+	require.Len(t, files, 1)
+	exportDir := filepath.Join(copyExportDir, files[0].Name())
 
 	q := `{ q(func:has(movie)) { count(uid) } }`
 
@@ -154,9 +135,7 @@
 	require.JSONEq(t, `{"data": {"q": [{"count":0}]}}`, res)
 
 	// Live load the exported data
-	base := filepath.Dir(files[0])
-	dir := filepath.Join(copyExportDir, base)
-	loadData(t, dir, "json")
+	loadData(t, exportDir, "json")
 
 	res = runQuery(t, q)
 	require.JSONEq(t, `{"data":{"q":[{"count": 5}]}}`, res)
@@ -189,17 +168,13 @@
 	setupDgraph(t, facetsData, facetsSchema)
 
 	// Run export
-	result := requestExport(t, "/data/export-data", "json")
-	require.Equal(t, "Success", getFromJSON(result, "data", "export", "response", "code").(string))
-	require.Equal(t, "Export completed.",
-		getFromJSON(result, "data", "export", "response", "message").(string))
-
-	var files []string
-	for _, f := range getFromJSON(result, "data", "export", "exportedFiles").([]interface{}) {
-		files = append(files, f.(string))
-	}
-	require.Equal(t, 3, len(files))
+	requestExport(t, "/data/export-data", "json")
+
 	copyToLocalFs(t)
+	files, err := ioutil.ReadDir(copyExportDir)
+	require.NoError(t, err)
+	require.Len(t, files, 1)
+	exportDir := filepath.Join(copyExportDir, files[0].Name())
 
 	checkRes := func() {
 		// Check value posting.
@@ -239,8 +214,7 @@
 	require.JSONEq(t, `{"data": {"q": []}}`, res)
 
 	// Live load the exported data and verify that exported data is loaded correctly.
-	base := filepath.Dir(files[0])
-	dir := filepath.Join(copyExportDir, base)
+	dir := filepath.Join(exportDir)
 	loadData(t, dir, "json")
 
 	// verify that the state after loading the exported data as same.
@@ -313,18 +287,10 @@
 	require.NoError(t, err)
 }
 
-<<<<<<< HEAD
-func requestExport(t *testing.T) {
-	exportRequest := `mutation export($dst: String!) {
-		export(input: {destination: $dst}) {
-=======
-func requestExport(t *testing.T, dest string, format string) map[string]interface{} {
+func requestExport(t *testing.T, dest string, format string) {
 	exportRequest := `mutation export($dst: String!, $f: String!) {
 		export(input: {destination: $dst, format: $f}) {
->>>>>>> 19585e82
-			response {
-				code
-			}
+			response { code }
 			taskId
 		}
 	}`
