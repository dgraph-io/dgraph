/*
 * Copyright 2020 Dgraph Labs, Inc. and Contributors
 *
 * Licensed under the Apache License, Version 2.0 (the "License");
 * you may not use this file except in compliance with the License.
 * You may obtain a copy of the License at
 *
 *     http://www.apache.org/licenses/LICENSE-2.0
 *
 * Unless required by applicable law or agreed to in writing, software
 * distributed under the License is distributed on an "AS IS" BASIS,
 * WITHOUT WARRANTIES OR CONDITIONS OF ANY KIND, either express or implied.
 * See the License for the specific language governing permissions and
 * limitations under the License.
 */

package main

import (
	"bufio"
	"bytes"
	"context"
	"fmt"
	"io/ioutil"
	"log"
	"math/rand"
	"os"
	"os/exec"
	"os/signal"
	"path/filepath"
	"sort"
	"strconv"
	"strings"
	"sync"
	"sync/atomic"
	"syscall"
	"time"

	"github.com/dgraph-io/dgraph/testutil"
	"github.com/dgraph-io/dgraph/x"
	"github.com/dgraph-io/ristretto/z"
	"github.com/docker/docker/api/types"
	"github.com/docker/docker/api/types/filters"
	"github.com/docker/docker/client"
	"github.com/spf13/pflag"
	"golang.org/x/tools/go/packages"
)

var (
	ctxb       = context.Background()
	oc         = &outputCatcher{}
	procId     int
	isTeamcity bool
	testId     int32

	baseDir = pflag.StringP("base", "", "../",
		"Base dir for Dgraph")
	runPkg = pflag.StringP("pkg", "p", "",
		"Only run tests for this package")
	runTest = pflag.StringP("test", "t", "",
		"Only run this test")
	runCustom = pflag.BoolP("custom-only", "o", false,
		"Run only custom cluster tests.")
	count = pflag.IntP("count", "c", 0,
		"If set, would add -count arg to go test.")
	concurrency = pflag.IntP("concurrency", "j", 3,
		"Number of clusters to run concurrently.")
	keepCluster = pflag.BoolP("keep", "k", false,
		"Keep the clusters running on program end.")
	clear = pflag.BoolP("clear", "r", false,
		"Clear all the test clusters.")
	dry = pflag.BoolP("dry", "", false,
		"Just show how the packages would be executed, without running tests.")
	rebuildBinary = pflag.BoolP("rebuild-binary", "", true,
		"Build Dgraph before running tests.")
	useExisting = pflag.String("prefix", "",
		"Don't bring up a cluster, instead use an existing cluster with this prefix.")
	skipSlow = pflag.BoolP("skip-slow", "s", false,
		"If true, don't run tests on slow packages.")
	suite = pflag.String("suite", "unit", "This flag is used to specify which "+
		"test suites to run. Possible values are all, load, unit")
	tmp               = pflag.String("tmp", "", "Temporary directory used to download data.")
	downloadResources = pflag.BoolP("download", "d", true,
		"Flag to specify whether to download resources or not")
	race = pflag.Bool("race", false, "Set true to build with race")
	skip = pflag.String("skip", "",
		"comma separated list of packages that needs to be skipped. "+
			"Package Check uses string.Contains(). Please check the flag carefully")
)

func commandWithContext(ctx context.Context, args ...string) *exec.Cmd {
	cmd := exec.CommandContext(ctx, args[0], args[1:]...) //nolint:gosec
	cmd.Stdout = os.Stdout
	cmd.Stderr = os.Stderr
	cmd.Env = os.Environ()
	return cmd
}

// command takes a list of args and executes them as a program.
// Example:
//   docker-compose up -f "./my docker compose.yml"
// would become:
//   command("docker-compose", "up", "-f", "./my docker compose.yml")
func command(args ...string) *exec.Cmd {
	return commandWithContext(ctxb, args...)
}

func startCluster(composeFile, prefix string) error {
	cmd := command(
		"docker-compose", "-f", composeFile, "-p", prefix,
		"up", "--force-recreate", "--build", "--remove-orphans", "--detach")
	cmd.Stderr = nil

	fmt.Printf("Bringing up cluster %s for package: %s ...\n", prefix, composeFile)
	if err := cmd.Run(); err != nil {
		fmt.Printf("While running command: %q Error: %v\n",
			strings.Join(cmd.Args, " "), err)
		return err
	}
	fmt.Printf("CLUSTER UP: %s. Package: %s\n", prefix, composeFile)

	// Wait for cluster to be healthy.
	for i := 1; i <= 3; i++ {
		in := testutil.GetContainerInstance(prefix, "zero"+strconv.Itoa(i))
		if err := in.BestEffortWaitForHealthy(6080); err != nil {
			fmt.Printf("Error while checking zero health %s. Error %v", in.Name, err)
		}

	}
	for i := 1; i <= 6; i++ {
		in := testutil.GetContainerInstance(prefix, "alpha"+strconv.Itoa(i))
		if err := in.BestEffortWaitForHealthy(8080); err != nil {
			fmt.Printf("Error while checking alpha health %s. Error %v", in.Name, err)
		}
	}
	return nil
}

func detectRace(prefix string) bool {
	if !*race {
		return false
	}
	zeroRaceDetected := testutil.DetectRaceInZeros(prefix)
	alphaRaceDetected := testutil.DetectRaceInAlphas(prefix)
	return zeroRaceDetected || alphaRaceDetected
}

func outputLogs(prefix string) {
	f, err := ioutil.TempFile(".", prefix+"*.log")
	x.Check(err)
	printLogs := func(container string) {
		in := testutil.GetContainerInstance(prefix, container)
		c := in.GetContainer()
		if c == nil {
			return
		}
		logCmd := exec.Command("docker", "logs", c.ID)
		out, err := logCmd.CombinedOutput()
<<<<<<< HEAD
		fmt.Printf("Docker logs for %s is %s with error %+v ", c.ID, string(out), err)
=======
		x.Check(err)
		f.Write(out)
		// fmt.Printf("Docker logs for %s is %s with error %+v ", c.ID, string(out), err)
>>>>>>> 1017c4ed
	}
	for i := 0; i <= 3; i++ {
		printLogs("zero" + strconv.Itoa(i))
	}

	for i := 0; i <= 6; i++ {
		printLogs("alpha" + strconv.Itoa(i))
	}
	f.Sync()
	f.Close()
	s := fmt.Sprintf("---> LOGS for %s written to %s .\n", prefix, f.Name())
	_, err = oc.Write([]byte(s))
	x.Check(err)
}

func stopCluster(composeFile, prefix string, wg *sync.WaitGroup, err error) {
	go func() {
		if err != nil {
			outputLogs(prefix)
		}
		cmd := command("docker-compose", "-f", composeFile, "-p", prefix, "down", "-v")
		cmd.Stderr = nil
		if err := cmd.Run(); err != nil {
			fmt.Printf("Error while bringing down cluster. Prefix: %s. Error: %v\n",
				prefix, err)
		} else {
			fmt.Printf("CLUSTER DOWN: %s\n", prefix)
		}
		wg.Done()
	}()
}

func runTestsFor(ctx context.Context, pkg, prefix string) error {
	var args = []string{"go", "test", "-failfast", "-v"}
	if *race {
		args = append(args, "-timeout", "180m")
		// Todo: There are few race errors in tests itself. Enable this once that is fixed.
		// args = append(args, "-race")
	} else {
		args = append(args, "-timeout", "30m")
	}

	if *count > 0 {
		args = append(args, "-count="+strconv.Itoa(*count))
	}
	if len(*runTest) > 0 {
		args = append(args, "-run="+*runTest)
	}
	if isTeamcity {
		args = append(args, "-json")
	}
	args = append(args, pkg)
	cmd := commandWithContext(ctx, args...)
	cmd.Env = append(cmd.Env, "TEST_DOCKER_PREFIX="+prefix)
	abs, err := filepath.Abs(*tmp)
	if err != nil {
		return fmt.Errorf("while getting absolute path of tmp directory: %v Error: %v\n", *tmp, err)
	}
	cmd.Env = append(cmd.Env, "TEST_DATA_DIRECTORY="+abs)
	// Use failureCatcher.
	cmd.Stdout = oc

	fmt.Printf("Running: %s with %s\n", cmd, prefix)
	start := time.Now()

	if *dry {
		time.Sleep(time.Second)
	} else {
		if err := cmd.Run(); err != nil {
			return fmt.Errorf("While running command: %v Error: %v", args, err)
		}
	}

	dur := time.Since(start).Round(time.Second)
	tid, _ := ctx.Value("threadId").(int32)
	oc.Took(tid, pkg, dur)
	fmt.Printf("Ran tests for package: %s in %s\n", pkg, dur)
	if detectRace(prefix) {
		return fmt.Errorf("race condition detected for test package %s and cluster with prefix"+
			" %s. check logs for more details", pkg, prefix)
	}
	return nil
}

func hasTestFiles(pkg string) bool {
	dir := strings.Replace(pkg, "github.com/dgraph-io/dgraph/", "", 1)
	dir = filepath.Join(*baseDir, dir)

	hasTests := false
	filepath.Walk(dir, func(path string, info os.FileInfo, err error) error {
		if hasTests {
			return filepath.SkipDir
		}
		if strings.HasSuffix(path, "_test.go") {
			hasTests = true
			return filepath.SkipDir
		}
		return nil
	})
	return hasTests
}

var _threadId int32

func runTests(taskCh chan task, closer *z.Closer) error {
	var err error
	threadId := atomic.AddInt32(&_threadId, 1)

	{
		ts := time.Now()
		defer func() {
			oc.Took(threadId, "DONE", time.Since(ts))
		}()
	}

	wg := new(sync.WaitGroup)
	defer func() {
		wg.Wait()
		closer.Done()
	}()

	defaultCompose := filepath.Join(*baseDir, "dgraph/docker-compose.yml")
	prefix := getClusterPrefix()

	var started, stopped bool
	start := func() {
		if len(*useExisting) > 0 || started {
			return
		}
		err := startCluster(defaultCompose, prefix)
		if err != nil {
			closer.Signal()
		}
		started = true
	}

	stop := func() {
		if *keepCluster || stopped {
			return
		}
		wg.Add(1)
		stopCluster(defaultCompose, prefix, wg, err)
		stopped = true
	}
	defer stop()

	ctx := closer.Ctx()
	ctx = context.WithValue(ctx, "threadId", threadId)

	for task := range taskCh {
		if ctx.Err() != nil {
			err = ctx.Err()
			return err
		}
		if !hasTestFiles(task.pkg.ID) {
			continue
		}

		if task.isCommon {
			if *runCustom {
				// If we only need to run custom cluster tests, then skip this one.
				continue
			}
			start()
			if err = runTestsFor(ctx, task.pkg.ID, prefix); err != nil {
				// fmt.Printf("ERROR for package: %s. Err: %v\n", task.pkg.ID, err)
				return err
			}
		} else {
			// we are not using err variable here because we dont want to
			// print logs of default cluster in case of custom test fail.
			if cerr := runCustomClusterTest(ctx, task.pkg.ID, wg); cerr != nil {
				return cerr
			}
		}
	}
	return err
}

func getGlobalPrefix() string {
	var tc string
	if isTeamcity {
		tc = "tc-"
	}
	return "test-" + tc
}

func getClusterPrefix() string {
	if len(*useExisting) > 0 {
		return *useExisting
	}
	id := atomic.AddInt32(&testId, 1)
	return fmt.Sprintf("%s%03d-%d", getGlobalPrefix(), procId, id)
}

func runCustomClusterTest(ctx context.Context, pkg string, wg *sync.WaitGroup) error {
	fmt.Printf("Bringing up cluster for package: %s\n", pkg)
	var err error
	compose := composeFileFor(pkg)
	prefix := getClusterPrefix()
	err = startCluster(compose, prefix)
	if err != nil {
		return err
	}
	if !*keepCluster {
		wg.Add(1)
		defer stopCluster(compose, prefix, wg, err)
	}

	err = runTestsFor(ctx, pkg, prefix)
	return err
}

func findPackagesFor(testName string) []string {
	if len(testName) == 0 {
		return []string{}
	}

	cmd := command("ack", testName, *baseDir, "-l")
	var b bytes.Buffer
	cmd.Stdout = &b
	if err := cmd.Run(); err != nil {
		fmt.Printf("Unable to find %s: %v\n", *runTest, err)
		return []string{}
	}

	var dirs []string
	scan := bufio.NewScanner(&b)
	for scan.Scan() {
		fname := scan.Text()
		if strings.HasSuffix(fname, "_test.go") {
			dir := strings.Replace(filepath.Dir(fname), *baseDir, "", 1)
			dirs = append(dirs, dir)
		}
	}
	fmt.Printf("dirs: %+v\n", dirs)
	return dirs
}

type pkgDuration struct {
	threadId int32
	pkg      string
	dur      time.Duration
	ts       time.Time
}

type outputCatcher struct {
	sync.Mutex
	failure bytes.Buffer
	durs    []pkgDuration
}

func (o *outputCatcher) Took(threadId int32, pkg string, dur time.Duration) {
	o.Lock()
	defer o.Unlock()
	o.durs = append(o.durs, pkgDuration{threadId: threadId, pkg: pkg, dur: dur, ts: time.Now()})
}

func (o *outputCatcher) Write(p []byte) (n int, err error) {
	o.Lock()
	defer o.Unlock()

	if bytes.Index(p, []byte("FAIL")) >= 0 ||
		bytes.Index(p, []byte("TODO")) >= 0 {
		o.failure.Write(p)
	}
	return os.Stdout.Write(p)
}

func (o *outputCatcher) Print() {
	o.Lock()
	defer o.Unlock()

	sort.Slice(o.durs, func(i, j int) bool {
		return o.durs[i].ts.Before(o.durs[j].ts)
	})

	baseTs := o.durs[0].ts
	fmt.Printf("TIMELINE starting at %s\n", baseTs.Format("3:04:05 PM"))
	for _, dur := range o.durs {
		// Don't capture packages which were fast.
		if dur.dur < time.Second {
			continue
		}
		pkg := strings.Replace(dur.pkg, "github.com/dgraph-io/dgraph/", "", 1)
		fmt.Printf("[%6s]%s[%d] %s took: %s\n", dur.ts.Sub(baseTs).Round(time.Second),
			strings.Repeat("   ", int(dur.threadId)), dur.threadId, pkg,
			dur.dur.Round(time.Second))
	}

	if oc.failure.Len() > 0 {
		fmt.Printf("Caught output:\n%s\n", oc.failure.Bytes())
	}
}

type task struct {
	pkg      *packages.Package
	isCommon bool
}

func composeFileFor(pkg string) string {
	dir := strings.Replace(pkg, "github.com/dgraph-io/dgraph/", "", 1)
	return filepath.Join(*baseDir, dir, "docker-compose.yml")
}

func getPackages() []task {
	has := func(list []string, in string) bool {
		for _, l := range list {
			if len(l) > 0 && strings.Contains(in, l) {
				return true
			}
		}
		return false
	}

	slowPkgs := []string{"systest", "ee/acl", "cmd/alpha", "worker", "e2e"}
	skipPkgs := strings.Split(*skip, ",")

	moveSlowToFront := func(list []task) []task {
		// These packages typically take over a minute to run.
		left := 0
		for i := 0; i < len(list); i++ {
			// These packages take time. So, move them to the front.
			if has(slowPkgs, list[i].pkg.ID) {
				list[left], list[i] = list[i], list[left]
				left++
			}
		}
		if !*skipSlow {
			return list
		}
		out := list[:0]
		for _, t := range list {
			if !has(slowPkgs, t.pkg.ID) {
				out = append(out, t)
			}
		}
		return out
	}

	pkgs, err := packages.Load(nil, *baseDir+"/...")
	x.Check(err)
	for _, pkg := range pkgs {
		if len(pkg.Errors) > 0 {
			fmt.Printf("Got errors while reading pkg: %s. Error: %+v", pkg.ID, pkg.Errors)
			os.Exit(1)
		}
	}
	limitTo := findPackagesFor(*runTest)

	var valid []task
	for _, pkg := range pkgs {
		if len(*runPkg) > 0 && !strings.HasSuffix(pkg.ID, *runPkg) {
			continue
		}

		if len(*runTest) > 0 {
			if !has(limitTo, pkg.ID) {
				continue
			}
			fmt.Printf("Found package for %s: %s\n", *runTest, pkg.ID)
		}

		if !isValidPackageForSuite(pkg.ID) {
			fmt.Printf("Skipping package %s as its not valid for the selected suite %s \n", pkg.ID, *suite)
			continue
		}

		if has(skipPkgs, pkg.ID) {
			fmt.Printf("Skipping package %s as its available in skip list \n", pkg.ID)
			continue
		}

		fname := composeFileFor(pkg.ID)
		_, err := os.Stat(fname)
		t := task{pkg: pkg, isCommon: os.IsNotExist(err)}
		valid = append(valid, t)
	}
	valid = moveSlowToFront(valid)
	if len(valid) == 0 {
		fmt.Println("Couldn't find any packages. Exiting...")
		os.Exit(1)
	}
	for _, task := range valid {
		fmt.Printf("Found valid task: %s isCommon:%v\n", task.pkg.ID, task.isCommon)
	}
	fmt.Printf("Running tests for %d packages.\n", len(valid))
	return valid
}

func removeAllTestContainers() {
	containers := testutil.AllContainers(getGlobalPrefix())

	cli, err := client.NewEnvClient()
	x.Check(err)
	dur := 10 * time.Second

	var wg sync.WaitGroup
	for _, c := range containers {
		wg.Add(1)
		go func(c types.Container) {
			defer wg.Done()
			err := cli.ContainerStop(ctxb, c.ID, &dur)
			fmt.Printf("Stopped container %s with error: %v\n", c.Names[0], err)

			err = cli.ContainerRemove(ctxb, c.ID, types.ContainerRemoveOptions{})
			fmt.Printf("Removed container %s with error: %v\n", c.Names[0], err)
		}(c)
	}
	wg.Wait()

	networks, err := cli.NetworkList(ctxb, types.NetworkListOptions{})
	x.Check(err)
	for _, n := range networks {
		if strings.HasPrefix(n.Name, getGlobalPrefix()) {
			if err := cli.NetworkRemove(ctxb, n.ID); err != nil {
				fmt.Printf("Error: %v while removing network: %+v\n", err, n)
			} else {
				fmt.Printf("Removed network: %s\n", n.Name)
			}
		}
	}

	volumes, err := cli.VolumeList(ctxb, filters.Args{})
	x.Check(err)
	for _, v := range volumes.Volumes {
		if strings.HasPrefix(v.Name, getGlobalPrefix()) {
			if err := cli.VolumeRemove(ctxb, v.Name, true); err != nil {
				fmt.Printf("Error: %v while removing volume: %+v\n", err, v)
			} else {
				fmt.Printf("Removed volume: %s\n", v.Name)
			}
		}
	}
}

var loadPackages = []string{
	"/systest/21million/bulk",
	"/systest/21million/live",
	"/systest/1million",
	"/systest/bulk_live/bulk",
	"/systest/bulk_live/live",
	"/systest/bgindex",
	"/contrib/scripts",
	"/dgraph/cmd/bulk/systest",
}

func isValidPackageForSuite(pkg string) bool {
	switch *suite {
	case "all":
		return true
	case "load":
		return isLoadPackage(pkg)
	case "unit":
		return !isLoadPackage(pkg)
	default:
		fmt.Printf("wrong suite is provide %s. valid values are all/load/unit \n", *suite)
		return false
	}
}

func isLoadPackage(pkg string) bool {
	for _, p := range loadPackages {
		if strings.HasSuffix(pkg, p) {
			return true
		}
	}
	return false
}

var datafiles = map[string]string{
	"1million-noindex.schema": "https://github.com/dgraph-io/benchmarks/blob/master/data/1million-noindex.schema?raw=true",
	"1million.schema":         "https://github.com/dgraph-io/benchmarks/blob/master/data/1million.schema?raw=true",
	"1million.rdf.gz":         "https://github.com/dgraph-io/benchmarks/blob/master/data/1million.rdf.gz?raw=true",
	"21million.schema":        "https://github.com/dgraph-io/benchmarks/blob/master/data/21million.schema?raw=true",
	"21million.rdf.gz":        "https://github.com/dgraph-io/benchmarks/blob/master/data/21million.rdf.gz?raw=true",
}

func downloadDataFiles() {
	if !*downloadResources {
		fmt.Print("Skipping downloading of resources\n")
		return
	}
	if *tmp == "" {
		*tmp = os.TempDir()
	}
	x.Check(testutil.MakeDirEmpty([]string{*tmp}))
	for fname, link := range datafiles {
		cmd := exec.Command("wget", "-O", fname, link)
		cmd.Dir = *tmp

		if out, err := cmd.CombinedOutput(); err != nil {
			fmt.Printf("Error %v", err)
			fmt.Printf("Output %v", out)
		}
	}
}

func executePreRunSteps() error {
	testutil.GeneratePlugins(*race)
	return nil
}

func run() error {
	if tc := os.Getenv("TEAMCITY_VERSION"); len(tc) > 0 {
		fmt.Printf("Found Teamcity: %s\n", tc)
		isTeamcity = true
	}
	if *clear {
		removeAllTestContainers()
		return nil
	}
	if len(*runPkg) > 0 && len(*runTest) > 0 {
		log.Fatalf("Both pkg and test can't be set.\n")
	}
	fmt.Printf("Proc ID is %d\n", procId)

	start := time.Now()
	oc.Took(0, "START", time.Millisecond)

	if *rebuildBinary {
		var cmd *exec.Cmd
		if *race {
			cmd = command("make", "BUILD_RACE=y", "install")
		} else {
			cmd = command("make", "install")
		}
		cmd.Dir = *baseDir
		if err := cmd.Run(); err != nil {
			return err
		}
		oc.Took(0, "COMPILE", time.Since(start))
	}

	tmpDir, err := ioutil.TempDir("", "dgraph-test")
	x.Check(err)
	defer os.RemoveAll(tmpDir)

	err = executePreRunSteps()
	x.Check(err)
	N := *concurrency
	if len(*runPkg) > 0 || len(*runTest) > 0 {
		N = 1
	}
	closer := z.NewCloser(N)
	testCh := make(chan task)
	errCh := make(chan error, 1000)
	for i := 0; i < N; i++ {
		go func() {
			if err := runTests(testCh, closer); err != nil {
				errCh <- err
				closer.Signal()
			}
		}()
	}

	sdCh := make(chan os.Signal, 3)
	defer func() {
		signal.Stop(sdCh)
		close(sdCh)
	}()
	go func() {
		var count int
		for range sdCh {
			count++
			if count == 3 {
				os.Exit(1)
			}
			closer.Signal()
		}
	}()
	signal.Notify(sdCh, os.Interrupt, syscall.SIGINT, syscall.SIGTERM)

	// pkgs, err := packages.Load(nil, "github.com/dgraph-io/dgraph/...")
	go func() {
		defer close(testCh)
		valid := getPackages()
		if *suite == "load" || *suite == "all" {
			downloadDataFiles()
		}
		for i, task := range valid {
			select {
			case testCh <- task:
				fmt.Printf("Sent %d/%d packages for processing.\n", i+1, len(valid))
			case <-closer.HasBeenClosed():
				return
			}
		}
	}()

	closer.Wait()
	close(errCh)
	for err := range errCh {
		if err != nil {
			oc.Print()
			fmt.Printf("Got error: %v.\n", err)
			fmt.Println("Tests FAILED.")
			return err
		}
	}
	oc.Print()
	fmt.Printf("Tests PASSED. Time taken: %v\n", time.Since(start).Truncate(time.Second))
	return nil
}

func main() {
	pflag.Parse()
	rand.Seed(time.Now().UnixNano())
	procId = rand.Intn(1000)

	err := run()
	_ = os.RemoveAll(*tmp)
	if err != nil {
		os.Exit(1)
	}
}<|MERGE_RESOLUTION|>--- conflicted
+++ resolved
@@ -156,13 +156,9 @@
 		}
 		logCmd := exec.Command("docker", "logs", c.ID)
 		out, err := logCmd.CombinedOutput()
-<<<<<<< HEAD
-		fmt.Printf("Docker logs for %s is %s with error %+v ", c.ID, string(out), err)
-=======
 		x.Check(err)
 		f.Write(out)
 		// fmt.Printf("Docker logs for %s is %s with error %+v ", c.ID, string(out), err)
->>>>>>> 1017c4ed
 	}
 	for i := 0; i <= 3; i++ {
 		printLogs("zero" + strconv.Itoa(i))
