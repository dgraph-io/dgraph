/*
 * Copyright 2017-2018 Dgraph Labs, Inc.
 *
 * This file is available under the Apache License, Version 2.0,
 * with the Commons Clause restriction.
 */

package task

import (
	"encoding/binary"

	"github.com/dgraph-io/dgraph/protos/pb"
)

var (
	TrueVal  = FromBool(true)
	FalseVal = FromBool(false)
)

<<<<<<< HEAD
func FromInt(val int) *pb.TaskValue {
	bs := make([]byte, 4)
	binary.LittleEndian.PutUint32(bs, uint32(val))
	return &pb.TaskValue{Val: []byte(bs), ValType: pb.Posting_INT}
}

func ToInt(val *pb.TaskValue) int32 {
	result := binary.LittleEndian.Uint32(val.Val)
	return int32(result)
=======
func FromInt(val int) *intern.TaskValue {
	bs := make([]byte, 8)
	binary.LittleEndian.PutUint64(bs, uint64(val))
	return &intern.TaskValue{Val: []byte(bs), ValType: intern.Posting_INT}
}

func ToInt(val *intern.TaskValue) int64 {
	result := binary.LittleEndian.Uint64(val.Val)
	return int64(result)
>>>>>>> 420e5215
}

func FromBool(val bool) *pb.TaskValue {
	if val == true {
		return FromInt(1)
	}
	return FromInt(0)
}

func ToBool(val *pb.TaskValue) bool {
	if len(val.Val) == 0 {
		return false
	}
	result := ToInt(val)
	if result != 0 {
		return true
	}
	return false
}<|MERGE_RESOLUTION|>--- conflicted
+++ resolved
@@ -18,27 +18,15 @@
 	FalseVal = FromBool(false)
 )
 
-<<<<<<< HEAD
 func FromInt(val int) *pb.TaskValue {
-	bs := make([]byte, 4)
-	binary.LittleEndian.PutUint32(bs, uint32(val))
+	bs := make([]byte, 8)
+	binary.LittleEndian.PutUint64(bs, uint64(val))
 	return &pb.TaskValue{Val: []byte(bs), ValType: pb.Posting_INT}
 }
 
-func ToInt(val *pb.TaskValue) int32 {
-	result := binary.LittleEndian.Uint32(val.Val)
-	return int32(result)
-=======
-func FromInt(val int) *intern.TaskValue {
-	bs := make([]byte, 8)
-	binary.LittleEndian.PutUint64(bs, uint64(val))
-	return &intern.TaskValue{Val: []byte(bs), ValType: intern.Posting_INT}
-}
-
-func ToInt(val *intern.TaskValue) int64 {
+func ToInt(val *pb.TaskValue) int64 {
 	result := binary.LittleEndian.Uint64(val.Val)
 	return int64(result)
->>>>>>> 420e5215
 }
 
 func FromBool(val bool) *pb.TaskValue {
