--- conflicted
+++ resolved
@@ -51,7 +51,6 @@
 	repeated uint64 uids = 3;
 }
 
-<<<<<<< HEAD
 message DirectedEdge {
 	fixed64 entity = 1;    // Subject or source node / UID.
 	string attr = 2;       // Attribute or predicate. Labels the edge.
@@ -66,7 +65,8 @@
 	uint32 groupId = 1;
 	repeated DirectedEdge set = 2;
 	repeated DirectedEdge del = 3;
-=======
+}
+
 message RaftContext {
 	fixed64 id = 1;
 	uint32 group = 2;
@@ -94,5 +94,4 @@
 	
 	bool redirect = 3;
 	string redirectAddr = 4;
->>>>>>> fd210b37
 }