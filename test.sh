#!/bin/bash

readonly ME=${0##*/}
readonly DGRAPH_ROOT=${GOPATH:-$HOME}/src/github.com/dgraph-io/dgraph

source $DGRAPH_ROOT/contrib/scripts/functions.sh

PATH+=:$DGRAPH_ROOT/contrib/scripts/
TEST_FAILED=0

CUSTOM_CLUSTER_TESTS=$(mktemp --tmpdir $ME.tmp-XXXXXX)
trap "rm -rf $CUSTOM_CLUSTER_TESTS" EXIT

function Info {
    echo -e "\e[1;36mINFO: $*\e[0m"
}

<<<<<<< HEAD
function runAll {
  # pushd dgraph/cmd/server
  # go test -v .
  # popd

  local testsFailed=0
  for PKG in $(go list ./...|grep -v -E 'vendor|wiki|customtok|mutations_mode'); do
    echo "Running test for $PKG"
    run $PKG || {
        testsFailed=$((testsFailed+1))
    }
  done
  return $testsFailed
=======
function FindCustomClusterTests {
    # look for directories containing a docker compose and *_test.go files
    for FILE in $(find -type f -name docker-compose.yml); do
        DIR=$(dirname $FILE)
        if [[ $(ls $DIR/*_test.go 2>/dev/null | wc -l) -gt 0 ]]; then
            echo "${DIR:1}\$" >> $CUSTOM_CLUSTER_TESTS
        fi
    done
>>>>>>> dc2cb52b
}

function Run {
    set -o pipefail
    go test -short=true $@ \
    | GREP_COLORS='mt=01;32' egrep --line-buffered --color=always '^ok\ .*|$' \
    | GREP_COLORS='mt=00;38;5;226' egrep --line-buffered --color=always '^\?\ .*|$' \
    | GREP_COLORS='mt=01;31' egrep --line-buffered --color=always '.*FAIL.*|$'
}

function RunDefaultClusterTests {
    for PKG in $(go list ./... | grep -v -f $CUSTOM_CLUSTER_TESTS); do
        Info "Running test for $PKG"
        Run $PKG || TEST_FAILED=1
    done
    return $TEST_FAILED
}

function RunCustomClusterTests {
    while read -r LINE; do
        DIR="${LINE:1:-1}"
        CFG="$DIR/docker-compose.yml"
        Info "Running tests in directory $DIR"
        restartCluster $DIR/docker-compose.yml
        pushd $DIR >/dev/null
        Run || TEST_FAILED=1
        popd >/dev/null
    done < $CUSTOM_CLUSTER_TESTS
    return $TEST_FAILED
}

#
# MAIN
#

cd $DGRAPH_ROOT
FindCustomClusterTests

Info "Running tests using the default cluster"
restartCluster
RunDefaultClusterTests || TEST_FAILED=1

Info "Running load-test.sh"
./contrib/scripts/load-test.sh

Info "Running tests using custom clusters"
RunCustomClusterTests || TEST_FAILED=1

Info "Running custom test scripts"
./contrib/scripts/test-backup-restore.sh
./dgraph/cmd/bulk/systest/test-bulk-schema.sh

Info "Stopping cluster"
stopCluster

if [[ $TEST_FAILED -eq 0 ]]; then
    Info "\e[1;32mAll tests passed!"
else
    Info "\e[1;31m*** One or more tests failed! ***"
fi

exit $TEST_FAILED<|MERGE_RESOLUTION|>--- conflicted
+++ resolved
@@ -15,21 +15,6 @@
     echo -e "\e[1;36mINFO: $*\e[0m"
 }
 
-<<<<<<< HEAD
-function runAll {
-  # pushd dgraph/cmd/server
-  # go test -v .
-  # popd
-
-  local testsFailed=0
-  for PKG in $(go list ./...|grep -v -E 'vendor|wiki|customtok|mutations_mode'); do
-    echo "Running test for $PKG"
-    run $PKG || {
-        testsFailed=$((testsFailed+1))
-    }
-  done
-  return $testsFailed
-=======
 function FindCustomClusterTests {
     # look for directories containing a docker compose and *_test.go files
     for FILE in $(find -type f -name docker-compose.yml); do
@@ -38,7 +23,6 @@
             echo "${DIR:1}\$" >> $CUSTOM_CLUSTER_TESTS
         fi
     done
->>>>>>> dc2cb52b
 }
 
 function Run {
