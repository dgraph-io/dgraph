#!/bin/bash
#
# usage: test.sh [-v] [pkg_regex]

readonly ME=${0##*/}
readonly DGRAPH_ROOT=${GOPATH:-$HOME}/src/github.com/dgraph-io/dgraph

source $DGRAPH_ROOT/contrib/scripts/functions.sh

PATH+=:$DGRAPH_ROOT/contrib/scripts/
GO_TEST_OPTS=( "-short=true" )
TEST_FAILED=0
RUN_ALL=
<<<<<<< HEAD
GO_TEST_OPTS=( "-short=true" )

TMP_DIR=$(mktemp --tmpdir --directory $ME.tmp-XXXXXX)
MATCHING_TESTS=$TMP_DIR/tests
CUSTOM_CLUSTER_TESTS=$TMP_DIR/custom
trap "rm -rf $TMP_DIR" EXIT

#
# Functions
#
=======

#
# Functions
#

function Usage {
    echo \
"usage: $ME [-v] [pkg_regex]

options:

    -h --help   output this help message
    -v          run tests in verbose mode

notes:

    Tests are always run with -short=true."
}

>>>>>>> 4e2895d9

function Info {
    echo -e "\e[1;36mINFO: $*\e[0m"
}

function FindCustomClusterTests {
    # look for directories containing a docker compose and *_test.go files
    touch $CUSTOM_CLUSTER_TESTS
    for FILE in $(find -type f -name docker-compose.yml); do
        DIR=$(dirname $FILE)
        if grep -q $DIR $MATCHING_TESTS && ls $DIR | grep -q "_test.go$"; then
            echo "${DIR:1}\$" >> $CUSTOM_CLUSTER_TESTS
        fi
    done
}

function Run {
    set -o pipefail
    go test ${GO_TEST_OPTS[*]} $@ \
    | GREP_COLORS='mt=01;32' egrep --line-buffered --color=always '^ok\ .*|$' \
    | GREP_COLORS='mt=00;38;5;226' egrep --line-buffered --color=always '^\?\ .*|$' \
    | GREP_COLORS='mt=01;31' egrep --line-buffered --color=always '.*FAIL.*|$'
}

function RunDefaultClusterTests {
    for PKG in $(grep -v -f $CUSTOM_CLUSTER_TESTS $MATCHING_TESTS); do
        Info "Running test for $PKG"
        Run $PKG || TEST_FAILED=1
    done
    return $TEST_FAILED
}

function RunCustomClusterTests {
    while read -r LINE; do
        DIR="${LINE:1:-1}"
        CFG="$DIR/docker-compose.yml"
        Info "Running tests in directory $DIR"
        restartCluster $DIR/docker-compose.yml
        pushd $DIR >/dev/null
        Run || TEST_FAILED=1
        popd >/dev/null
    done < $CUSTOM_CLUSTER_TESTS
    return $TEST_FAILED
}

#
# MAIN
#


<<<<<<< HEAD
ARGS=$(/usr/bin/getopt -n$ME -o"v" -- "$@") || exit 1
eval set -- "$ARGS"
while true; do
    case "$1" in
        -v) GO_TEST_OPTS+=( "-v" ) ;;
        --) shift; break         ;;
=======
ARGS=$(/usr/bin/getopt -n$ME -o"vh" -l"help" -- "$@") || exit 1
eval set -- "$ARGS"
while true; do
    case "$1" in
        -v)         GO_TEST_OPTS+=( "-v" ) ;;
        -h|--help)  Usage; exit 0          ;;
        --)         shift; break           ;;
>>>>>>> 4e2895d9
    esac
    shift
done

cd $DGRAPH_ROOT

<<<<<<< HEAD
=======
TMP_DIR=$(mktemp --tmpdir --directory $ME.tmp-XXXXXX)
MATCHING_TESTS=$TMP_DIR/tests
CUSTOM_CLUSTER_TESTS=$TMP_DIR/custom
trap "rm -rf $TMP_DIR" EXIT

>>>>>>> 4e2895d9
if [[ $# -eq 0 ]]; then
    go list ./... > $MATCHING_TESTS
    RUN_ALL=yes
elif [[ $# -eq 1 ]]; then
    go list ./... | grep $1 > $MATCHING_TESTS
<<<<<<< HEAD
    Info "Running only tests matching $1"
=======
    Info "Running only tests matching '$1'"
>>>>>>> 4e2895d9
else
    echo >&2 "usage: $ME [regex]"
    exit 1
fi

FindCustomClusterTests

Info "Running tests using the default cluster"
restartCluster
RunDefaultClusterTests || TEST_FAILED=1

Info "Running tests using custom clusters"
RunCustomClusterTests || TEST_FAILED=1

if [[ $RUN_ALL ]]; then
    Info "Running load-test.sh"
    ./contrib/scripts/load-test.sh

    Info "Running custom test scripts"
    ./contrib/scripts/test-backup-restore.sh
    ./dgraph/cmd/bulk/systest/test-bulk-schema.sh
fi

Info "Stopping cluster"
stopCluster

if [[ $TEST_FAILED -eq 0 ]]; then
    Info "\e[1;32mAll tests passed!"
else
    Info "\e[1;31m*** One or more tests failed! ***"
fi

exit $TEST_FAILED<|MERGE_RESOLUTION|>--- conflicted
+++ resolved
@@ -11,18 +11,6 @@
 GO_TEST_OPTS=( "-short=true" )
 TEST_FAILED=0
 RUN_ALL=
-<<<<<<< HEAD
-GO_TEST_OPTS=( "-short=true" )
-
-TMP_DIR=$(mktemp --tmpdir --directory $ME.tmp-XXXXXX)
-MATCHING_TESTS=$TMP_DIR/tests
-CUSTOM_CLUSTER_TESTS=$TMP_DIR/custom
-trap "rm -rf $TMP_DIR" EXIT
-
-#
-# Functions
-#
-=======
 
 #
 # Functions
@@ -42,7 +30,6 @@
     Tests are always run with -short=true."
 }
 
->>>>>>> 4e2895d9
 
 function Info {
     echo -e "\e[1;36mINFO: $*\e[0m"
@@ -93,14 +80,6 @@
 #
 
 
-<<<<<<< HEAD
-ARGS=$(/usr/bin/getopt -n$ME -o"v" -- "$@") || exit 1
-eval set -- "$ARGS"
-while true; do
-    case "$1" in
-        -v) GO_TEST_OPTS+=( "-v" ) ;;
-        --) shift; break         ;;
-=======
 ARGS=$(/usr/bin/getopt -n$ME -o"vh" -l"help" -- "$@") || exit 1
 eval set -- "$ARGS"
 while true; do
@@ -108,31 +87,23 @@
         -v)         GO_TEST_OPTS+=( "-v" ) ;;
         -h|--help)  Usage; exit 0          ;;
         --)         shift; break           ;;
->>>>>>> 4e2895d9
     esac
     shift
 done
 
 cd $DGRAPH_ROOT
 
-<<<<<<< HEAD
-=======
 TMP_DIR=$(mktemp --tmpdir --directory $ME.tmp-XXXXXX)
 MATCHING_TESTS=$TMP_DIR/tests
 CUSTOM_CLUSTER_TESTS=$TMP_DIR/custom
 trap "rm -rf $TMP_DIR" EXIT
 
->>>>>>> 4e2895d9
 if [[ $# -eq 0 ]]; then
     go list ./... > $MATCHING_TESTS
     RUN_ALL=yes
 elif [[ $# -eq 1 ]]; then
     go list ./... | grep $1 > $MATCHING_TESTS
-<<<<<<< HEAD
-    Info "Running only tests matching $1"
-=======
     Info "Running only tests matching '$1'"
->>>>>>> 4e2895d9
 else
     echo >&2 "usage: $ME [regex]"
     exit 1
