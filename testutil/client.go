--- conflicted
+++ resolved
@@ -60,10 +60,7 @@
 	SockAddrZero string
 	// SockAddrZeroHttp is the address to the HTTP endpoint of the zero used during tests.
 	SockAddrZeroHttp string
-<<<<<<< HEAD
-=======
-
->>>>>>> d03674f0
+
 	// R_SockAddr is the address to the gRPC endpoint of the alpha4 used during restore tests.
 	R_SockAddr string
 	// R_SockAddrHttp is the address to the HTTP of alpha4 used during restore tests.
@@ -72,7 +69,6 @@
 	R_SockAddrZero string
 	// R_SockAddrZeroHttp is the address to the HTTP endpoint of the zero2 used during restore tests.
 	R_SockAddrZeroHttp string
-<<<<<<< HEAD
 	// R_SockAddr is the address to the gRPC endpoint of the alpha4 used during restore tests.
 	SockAddrAlpha7 string
 	// R_SockAddrHttp is the address to the HTTP of alpha4 used during restore tests.
@@ -89,8 +85,7 @@
 	R_SockAddrZero8 string
 	// R_SockAddrZeroHttp is the address to the HTTP endpoint of the zero2 used during restore tests.
 	R_SockAddrZero8Http string
-=======
->>>>>>> d03674f0
+
 )
 
 func AdminUrlHttps() string {
