package acl

import (
	"context"
	"fmt"
	"github.com/stretchr/testify/require"
	"testing"
	"time"

	"github.com/dgraph-io/dgraph/testutil"
	"github.com/spf13/viper"
)

<<<<<<< HEAD
func generateCertPool(certPath string, useSystemCA bool) (*x509.CertPool, error) {
	var pool *x509.CertPool
	if useSystemCA {
		var err error
		if pool, err = x509.SystemCertPool(); err != nil {
			return nil, err
		}
	} else {
		pool = x509.NewCertPool()
	}

	if len(certPath) > 0 {
		caFile, err := ioutil.ReadFile(certPath)
		if err != nil {
			return nil, err
		}
		if !pool.AppendCertsFromPEM(caFile) {
			return nil, errors.Errorf("error reading CA file %q", certPath)
		}
	}

	return pool, nil
}

func loadClientTLSConfig(v *viper.Viper) (*tls.Config, error) {
	// When the --tls-cacert option is pecified, the connection will be set up using TLS instead of
	// plaintext. However the client cert files are optional, depending on whether the server is
	// requiring a client certificate.
	caCert := v.GetString("tls-cacert")
	if caCert != "" {
		tlsCfg := tls.Config{}

		// 1. set up the root CA
		pool, err := generateCertPool(caCert, v.GetBool("tls-use-system-ca"))
		if err != nil {
			return nil, err
		}
		tlsCfg.RootCAs = pool

		// 2. set up the server name for verification
		tlsCfg.ServerName = v.GetString("tls-server-name")

		// 3. optionally load the client cert files
		certFile := v.GetString("tls-cert")
		keyFile := v.GetString("tls-key")
		if certFile != "" && keyFile != "" {
			cert, err := tls.LoadX509KeyPair(certFile, keyFile)
			if err != nil {
				return nil, err
			}
			tlsCfg.Certificates = []tls.Certificate{cert}
		}

		return &tlsCfg, nil
	}
	return nil, nil
}

func dgraphClientWithCerts(serviceAddr string, conf *viper.Viper) (*dgo.Dgraph, error) {
	tlsCfg, err := loadClientTLSConfig(conf)
	if err != nil {
		return nil, err
	}

	dialOpts := []grpc.DialOption{}
	if tlsCfg != nil {
		dialOpts = append(dialOpts, grpc.WithTransportCredentials(credentials.NewTLS(tlsCfg)))
	} else {
		dialOpts = append(dialOpts, grpc.WithInsecure())
	}
	conn, err := grpc.Dial(serviceAddr, dialOpts...)
	if err != nil {
		return nil, err
	}
	dg := dgo.NewDgraphClient(api.NewDgraphClient(conn))
	return dg, nil
}

=======
>>>>>>> 7e5cdc0b
func TestLoginOverTLS(t *testing.T) {
	conf := viper.New()
	conf.Set("tls-cacert", "../tls/ca.crt")
	conf.Set("tls-server-name", "node")

	dg, err := testutil.DgraphClientWithCerts(testutil.SockAddr, conf)
	require.NoError(t, err)
	for i := 0; i < 30; i++ {
		err = dg.Login(context.Background(), "groot", "password")
		if err == nil {
			return
		}
		fmt.Printf("Login failed: %v. Retrying...\n", err)
		time.Sleep(time.Second)
	}

	t.Fatalf("Unable to login to %s\n", err)
}<|MERGE_RESOLUTION|>--- conflicted
+++ resolved
@@ -3,95 +3,15 @@
 import (
 	"context"
 	"fmt"
-	"github.com/stretchr/testify/require"
 	"testing"
 	"time"
+
+	"github.com/stretchr/testify/require"
 
 	"github.com/dgraph-io/dgraph/testutil"
 	"github.com/spf13/viper"
 )
 
-<<<<<<< HEAD
-func generateCertPool(certPath string, useSystemCA bool) (*x509.CertPool, error) {
-	var pool *x509.CertPool
-	if useSystemCA {
-		var err error
-		if pool, err = x509.SystemCertPool(); err != nil {
-			return nil, err
-		}
-	} else {
-		pool = x509.NewCertPool()
-	}
-
-	if len(certPath) > 0 {
-		caFile, err := ioutil.ReadFile(certPath)
-		if err != nil {
-			return nil, err
-		}
-		if !pool.AppendCertsFromPEM(caFile) {
-			return nil, errors.Errorf("error reading CA file %q", certPath)
-		}
-	}
-
-	return pool, nil
-}
-
-func loadClientTLSConfig(v *viper.Viper) (*tls.Config, error) {
-	// When the --tls-cacert option is pecified, the connection will be set up using TLS instead of
-	// plaintext. However the client cert files are optional, depending on whether the server is
-	// requiring a client certificate.
-	caCert := v.GetString("tls-cacert")
-	if caCert != "" {
-		tlsCfg := tls.Config{}
-
-		// 1. set up the root CA
-		pool, err := generateCertPool(caCert, v.GetBool("tls-use-system-ca"))
-		if err != nil {
-			return nil, err
-		}
-		tlsCfg.RootCAs = pool
-
-		// 2. set up the server name for verification
-		tlsCfg.ServerName = v.GetString("tls-server-name")
-
-		// 3. optionally load the client cert files
-		certFile := v.GetString("tls-cert")
-		keyFile := v.GetString("tls-key")
-		if certFile != "" && keyFile != "" {
-			cert, err := tls.LoadX509KeyPair(certFile, keyFile)
-			if err != nil {
-				return nil, err
-			}
-			tlsCfg.Certificates = []tls.Certificate{cert}
-		}
-
-		return &tlsCfg, nil
-	}
-	return nil, nil
-}
-
-func dgraphClientWithCerts(serviceAddr string, conf *viper.Viper) (*dgo.Dgraph, error) {
-	tlsCfg, err := loadClientTLSConfig(conf)
-	if err != nil {
-		return nil, err
-	}
-
-	dialOpts := []grpc.DialOption{}
-	if tlsCfg != nil {
-		dialOpts = append(dialOpts, grpc.WithTransportCredentials(credentials.NewTLS(tlsCfg)))
-	} else {
-		dialOpts = append(dialOpts, grpc.WithInsecure())
-	}
-	conn, err := grpc.Dial(serviceAddr, dialOpts...)
-	if err != nil {
-		return nil, err
-	}
-	dg := dgo.NewDgraphClient(api.NewDgraphClient(conn))
-	return dg, nil
-}
-
-=======
->>>>>>> 7e5cdc0b
 func TestLoginOverTLS(t *testing.T) {
 	conf := viper.New()
 	conf.Set("tls-cacert", "../tls/ca.crt")
