package acl

import (
	"context"
<<<<<<< HEAD
	"strings"
	"testing"
	"time"

	"github.com/stretchr/testify/require"

	"github.com/dgraph-io/dgraph/testutil"
	"github.com/spf13/viper"
=======
	"fmt"
	"github.com/dgraph-io/dgraph/testutil"
	"github.com/spf13/viper"
	"github.com/stretchr/testify/require"
	"testing"
	"time"
>>>>>>> 7e5cdc0b
)

func TestLoginOverTLS(t *testing.T) {
	conf := viper.New()
	conf.Set("tls-cacert", "../tls/alpha1/ca.crt")
	conf.Set("tls-server-name", "alpha1")

	dg, err := testutil.DgraphClientWithCerts(testutil.SockAddr, conf)
	require.NoError(t, err)
	for i := 0; i < 30; i++ {
		err = dg.Login(context.Background(), "groot", "password")
		if err == nil {
			return
		}
		fmt.Printf("Login failed: %v. Retrying...\n", err)
		time.Sleep(time.Second)
	}

	t.Fatalf("Unable to login to %s\n", err)
}<|MERGE_RESOLUTION|>--- conflicted
+++ resolved
@@ -2,23 +2,13 @@
 
 import (
 	"context"
-<<<<<<< HEAD
-	"strings"
+	"fmt"
 	"testing"
 	"time"
 
-	"github.com/stretchr/testify/require"
-
-	"github.com/dgraph-io/dgraph/testutil"
-	"github.com/spf13/viper"
-=======
-	"fmt"
 	"github.com/dgraph-io/dgraph/testutil"
 	"github.com/spf13/viper"
 	"github.com/stretchr/testify/require"
-	"testing"
-	"time"
->>>>>>> 7e5cdc0b
 )
 
 func TestLoginOverTLS(t *testing.T) {
