/*
 * Copyright 2016 Dgraph Labs, Inc.
 *
 * Licensed under the Apache License, Version 2.0 (the "License");
 * you may not use this file except in compliance with the License.
 * You may obtain a copy of the License at
 *
 * 		http://www.apache.org/licenses/LICENSE-2.0
 *
 * Unless required by applicable law or agreed to in writing, software
 * distributed under the License is distributed on an "AS IS" BASIS,
 * WITHOUT WARRANTIES OR CONDITIONS OF ANY KIND, either express or implied.
 * See the License for the specific language governing permissions and
 * limitations under the License.
 */

package types

import (
	"encoding/binary"

	"github.com/twpayne/go-geom"
	"github.com/twpayne/go-geom/encoding/geojson"
	"github.com/twpayne/go-geom/encoding/wkb"
)

// Geo represents geo-spatial data.
type Geo struct {
	geom.T
}

// MarshalBinary marshals to binary
func (v Geo) MarshalBinary() ([]byte, error) {
	return wkb.Marshal(v.T, binary.LittleEndian)
}

// MarshalText marshals to text
func (v Geo) MarshalText() ([]byte, error) {
	// The text format is geojson
	return geojson.Marshal(v.T)
}

// MarshalJSON marshals to json
func (v Geo) MarshalJSON() ([]byte, error) {
	// this same as MarshalText
	return v.MarshalText()
}

// Type returns the type of this value
func (v Geo) Type() Scalar {
	return geoType
}

// UnmarshalBinary unmarshals the data from WKB
func (v *Geo) UnmarshalBinary(data []byte) error {
	w, err := wkb.Unmarshal(data)
	if err != nil {
		return err
	}
<<<<<<< HEAD
	return Geo{v}, nil
=======
	v.geo = w
	return nil
>>>>>>> 93d04105
}

// UnmarshalText parses the data from a Geojson
func (v *Geo) UnmarshalText(text []byte) error {
	var g geom.T
	if err := geojson.Unmarshal(text, &g); err != nil {
		return err
	}
<<<<<<< HEAD
	return Geo{g}, nil
=======
	v.geo = g
	return nil
>>>>>>> 93d04105
}

func (v Geo) String() string {
	return "<geodata>"
}<|MERGE_RESOLUTION|>--- conflicted
+++ resolved
@@ -57,12 +57,8 @@
 	if err != nil {
 		return err
 	}
-<<<<<<< HEAD
-	return Geo{v}, nil
-=======
-	v.geo = w
+	v.T = w
 	return nil
->>>>>>> 93d04105
 }
 
 // UnmarshalText parses the data from a Geojson
@@ -71,12 +67,8 @@
 	if err := geojson.Unmarshal(text, &g); err != nil {
 		return err
 	}
-<<<<<<< HEAD
-	return Geo{g}, nil
-=======
-	v.geo = g
+	v.T = g
 	return nil
->>>>>>> 93d04105
 }
 
 func (v Geo) String() string {
