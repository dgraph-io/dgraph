package types

import (
	"bytes"
	"encoding/binary"

	"github.com/dgraph-io/dgraph/tok"
	"github.com/dgraph-io/dgraph/x"
)

const (
	// Posting list keys are prefixed with this rune if it is a mutation meant for
	// the index.
	IndexRune   = ':'
	dateFormat1 = "2006-01-02"
	dateFormat2 = "2006-01-02T15:04:05"
)

// IndexKey creates a key for indexing the term for given attribute.
<<<<<<< HEAD
func IndexKey(attr string, term []byte) []byte {
	buf := bytes.NewBuffer(make([]byte, 0, len(attr)+len(term)+2))
	_, err := buf.WriteRune(IndexRune)
	x.Check(err)
	_, err = buf.WriteString(attr)
	x.Check(err)
	_, err = buf.WriteRune('|')
	x.Check(err)
	_, err = buf.Write(term)
	x.Check(err)
	return buf.Bytes()
=======
func IndexKey(attr, term string) []byte {
	buf := make([]byte, len(attr)+len(term)+1)
	copy(buf[0:len(attr)], attr[:])
	buf[len(attr)] = indexRune
	copy(buf[len(attr)+1:], term[:])
	return buf
}

// TokenFromKey returns token from an index key. This is used to build
// TokensTable by iterating over keys in RocksDB.
func TokenFromKey(key []byte) string {
	i := bytes.IndexRune(key, indexRune)
	x.Assert(i >= 0)
	return string(key[i+1:])
>>>>>>> 9c59b460
}

// DefaultIndexKeys tokenizes data as a string and return keys for indexing.
func DefaultIndexKeys(attr string, val *String) []string {
	data := []byte((*val).String())
	tokenizer, err := tok.NewTokenizer(data)
	if err != nil {
		return nil
	}
	defer tokenizer.Destroy()

	tokens := make([]string, 0, 5)
	for {
		s := tokenizer.Next()
		if s == nil {
			break
		}
		tokens = append(tokens, string(s))
	}
	return tokens
}

// IntIndex indexs int type.
func IntIndex(attr string, val *Int32) ([]string, error) {
	buf := new(bytes.Buffer)
	err := binary.Write(buf, binary.BigEndian, int32(*val))
	if err != nil {
		return nil, err
	}
	return []string{buf.String()}, nil
}

// FloatIndex indexs float type.
func FloatIndex(attr string, val *Float) ([]string, error) {
	in := int32(*val)
	buf := new(bytes.Buffer)
	err := binary.Write(buf, binary.BigEndian, in)
	if err != nil {
		return nil, err
	}
	return []string{buf.String()}, nil
}

// DateIndex indexs time type.
func DateIndex(attr string, val *Date) ([]string, error) {
	buf := new(bytes.Buffer)
	err := binary.Write(buf, binary.BigEndian, int32((*val).Time.Year()))
	if err != nil {
		return nil, err
	}
	return []string{buf.String()}, nil
}

// TimeIndex indexs time type.
func TimeIndex(attr string, val *Time) ([]string, error) {
	buf := new(bytes.Buffer)
	err := binary.Write(buf, binary.BigEndian, int32((*val).Time.Year()))
	if err != nil {
		return nil, err
	}
	return []string{buf.String()}, nil
}<|MERGE_RESOLUTION|>--- conflicted
+++ resolved
@@ -11,25 +11,12 @@
 const (
 	// Posting list keys are prefixed with this rune if it is a mutation meant for
 	// the index.
-	IndexRune   = ':'
+	indexRune   = ':'
 	dateFormat1 = "2006-01-02"
 	dateFormat2 = "2006-01-02T15:04:05"
 )
 
 // IndexKey creates a key for indexing the term for given attribute.
-<<<<<<< HEAD
-func IndexKey(attr string, term []byte) []byte {
-	buf := bytes.NewBuffer(make([]byte, 0, len(attr)+len(term)+2))
-	_, err := buf.WriteRune(IndexRune)
-	x.Check(err)
-	_, err = buf.WriteString(attr)
-	x.Check(err)
-	_, err = buf.WriteRune('|')
-	x.Check(err)
-	_, err = buf.Write(term)
-	x.Check(err)
-	return buf.Bytes()
-=======
 func IndexKey(attr, term string) []byte {
 	buf := make([]byte, len(attr)+len(term)+1)
 	copy(buf[0:len(attr)], attr[:])
@@ -44,7 +31,6 @@
 	i := bytes.IndexRune(key, indexRune)
 	x.Assert(i >= 0)
 	return string(key[i+1:])
->>>>>>> 9c59b460
 }
 
 // DefaultIndexKeys tokenizes data as a string and return keys for indexing.
