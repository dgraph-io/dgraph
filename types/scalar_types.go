/*
 * Copyright 2016 DGraph Labs, Inc.
 *
 * Licensed under the Apache License, Version 2.0 (the "License");
 * you may not use this file except in compliance with the License.
 * You may obtain a copy of the License at
 *
 * 		http://www.apache.org/licenses/LICENSE-2.0
 *
 * Unless required by applicable law or agreed to in writing, software
 * distributed under the License is distributed on an "AS IS" BASIS,
 * WITHOUT WARRANTIES OR CONDITIONS OF ANY KIND, either express or implied.
 * See the License for the specific language governing permissions and
 * limitations under the License.
 */

package types

import (
	"encoding/binary"
	"encoding/json"
	"math"
	"strconv"
	"time"

	"github.com/dgraph-io/dgraph/x"
)

// Note: These ids are stored in the posting lists to indicate the type
// of the data. The order *cannot* be changed without breaking existing
// data. When adding a new type *always* add to the end of this list.
// Never delete anything from this list even if it becomes unused.
const (
	stringId TypeId = iota
	int32Id
	floatId
	boolId
	dateTimeId
)

// added suffix 'type' to names to distinguish from Go types 'int' and 'string'
var (
	// Int scalar type.
	intType = Scalar{
<<<<<<< HEAD
		Name: "Int",
		id:   int32Id,
=======
		Name: "int",
>>>>>>> 6c430295
		Description: "The 'Int' scalar type represents non-fractional signed whole" +
			" numeric values. Int can represent values between -(2^31)" +
			" and 2^31 - 1.",
		Unmarshaler: uInt32,
	}
	// Float scalar type.
	floatType = Scalar{
<<<<<<< HEAD
		Name: "Float",
		id:   floatId,
=======
		Name: "float",
>>>>>>> 6c430295
		Description: "The 'Float' scalar type represents signed double-precision" +
			" fractional values	as specified by [IEEE 754]" +
			" (http://en.wikipedia.org/wiki/IEEE_floating_point).",
		Unmarshaler: uFloat,
	}
	// String scalar type.
	stringType = Scalar{
<<<<<<< HEAD
		Name: "String",
		id:   stringId,
=======
		Name: "string",
>>>>>>> 6c430295
		Description: "The 'String' scalar type represents textual data, represented" +
			" as UTF-8 character sequences. The String type is most often" +
			" used by GraphQL to represent free-form human-readable text.",
		Unmarshaler: uString,
	}
	// Boolean scalar type.
	booleanType = Scalar{
<<<<<<< HEAD
		Name:        "Boolean",
		id:          boolId,
=======
		Name:        "bool",
>>>>>>> 6c430295
		Description: "The 'Boolean' scalar type represents 'true' or 'false'.",
		Unmarshaler: uBool,
	}
	// ID scalar type.
	idType = Scalar{
<<<<<<< HEAD
		Name: "ID",
		id:   stringId,
=======
		Name: "id",
>>>>>>> 6c430295
		Description: "The 'ID' scalar type represents a unique identifier, often" +
			" used to refetch an object or as key for a cache. The ID type" +
			" appears in a JSON response as a String; however, it is not" +
			" intended to be human-readable. When expected as an input" +
			" type, any string (such as '4') or integer (such as '4')" +
			" input value will be accepted as an ID.",
		Unmarshaler: uString,
	}
	// DateTime scalar type.
	dateTimeType = Scalar{
		Name: "DateTime",
		id:   dateTimeId,
		Description: "The 'DateTime' scalar type an instant in time with nanosecond" +
			" precision. Each DateTime is associated with a timezone.",
		Unmarshaler: uTime,
	}
)

// stores a mapping between a string name of a type
var typeMap = map[string]Type{
	intType.Name:      intType,
	floatType.Name:    floatType,
	stringType.Name:   stringType,
	booleanType.Name:  booleanType,
	idType.Name:       idType,
	dateTimeType.Name: dateTimeType,
}

// TypeForName returns the type corresponding to the given name.
// If name is not recognized, it returns nil.
func TypeForName(name string) Type {
	return typeMap[name]
}

// Int32Type is the scalar type for int32
type Int32Type int32

// MarshalBinary marshals to binary
func (v Int32Type) MarshalBinary() ([]byte, error) {
	var bs [4]byte
	binary.LittleEndian.PutUint32(bs[:], uint32(v))
	return bs[:], nil
}

// MarshalText marshals to text
func (v Int32Type) MarshalText() ([]byte, error) {
	s := strconv.FormatInt(int64(v), 10)
	return []byte(s), nil
}

// MarshalJSON marshals to json
func (v Int32Type) MarshalJSON() ([]byte, error) {
	return json.Marshal(int32(v))
}

type unmarshalInt32 struct{}

func (v unmarshalInt32) UnmarshalBinary(data []byte) (TypeValue, error) {
	if len(data) < 4 {
		return nil, x.Errorf("Invalid data for int32 %v", data)
	}
	val := binary.LittleEndian.Uint32(data)
	return Int32Type(val), nil
}

func (v unmarshalInt32) UnmarshalText(text []byte) (TypeValue, error) {
	val, err := strconv.ParseInt(string(text), 10, 32)
	if err != nil {
		return nil, err
	}
	return Int32Type(val), nil
}

var uInt32 unmarshalInt32

// FloatType is the scalar type for float64
type FloatType float64

// MarshalBinary marshals to binary
func (v FloatType) MarshalBinary() ([]byte, error) {
	var bs [8]byte
	u := math.Float64bits(float64(v))
	binary.LittleEndian.PutUint64(bs[:], u)
	return bs[:], nil
}

// MarshalText marshals to text
func (v FloatType) MarshalText() ([]byte, error) {
	s := strconv.FormatFloat(float64(v), 'E', -1, 64)
	return []byte(s), nil
}

// MarshalJSON marshals to json
func (v FloatType) MarshalJSON() ([]byte, error) {
	return json.Marshal(float64(v))
}

type unmarshalFloat struct{}

func (v unmarshalFloat) UnmarshalBinary(data []byte) (TypeValue, error) {
	if len(data) < 8 {
		return nil, x.Errorf("Invalid data for float %v", data)
	}
	u := binary.LittleEndian.Uint64(data)
	val := math.Float64frombits(u)
	return FloatType(val), nil
}

func (v unmarshalFloat) UnmarshalText(text []byte) (TypeValue, error) {
	val, err := strconv.ParseFloat(string(text), 64)
	if err != nil {
		return nil, err
	}
	return FloatType(val), nil
}

var uFloat unmarshalFloat

// StringType is the scalar type for string
type StringType string

// MarshalBinary marshals to binary
func (v StringType) MarshalBinary() ([]byte, error) {
	return []byte(v), nil
}

// MarshalText marshals to text
func (v StringType) MarshalText() ([]byte, error) {
	return v.MarshalBinary()
}

// MarshalJSON marshals to json
func (v StringType) MarshalJSON() ([]byte, error) {
	return json.Marshal(string(v))
}

type unmarshalString struct{}

func (v unmarshalString) UnmarshalBinary(data []byte) (TypeValue, error) {
	return StringType(data), nil
}

func (v unmarshalString) UnmarshalText(text []byte) (TypeValue, error) {
	return v.UnmarshalBinary(text)
}

var uString unmarshalString

// BoolType is the scalar type for bool
type BoolType bool

// MarshalBinary marshals to binary
func (v BoolType) MarshalBinary() ([]byte, error) {
	var bs [1]byte
	if v {
		bs[0] = 1
	} else {
		bs[0] = 0
	}
	return bs[:], nil
}

// MarshalText marshals to text
func (v BoolType) MarshalText() ([]byte, error) {
	s := strconv.FormatBool(bool(v))
	return []byte(s), nil
}

// MarshalJSON marshals to json
func (v BoolType) MarshalJSON() ([]byte, error) {
	return json.Marshal(bool(v))
}

type unmarshalBool struct{}

func (v unmarshalBool) UnmarshalBinary(data []byte) (TypeValue, error) {
	if data[0] == 0 {
		return BoolType(false), nil
	} else if data[0] == 1 {
		return BoolType(true), nil
	} else {
		return nil, x.Errorf("Invalid value for bool %v", data[0])
	}
}

func (v unmarshalBool) UnmarshalText(text []byte) (TypeValue, error) {
	val, err := strconv.ParseBool(string(text))
	if err != nil {
		return nil, err
	}
	return BoolType(val), nil
}

var uBool unmarshalBool

type unmarshalTime struct{}

func (u unmarshalTime) UnmarshalBinary(data []byte) (TypeValue, error) {
	var v time.Time
	if err := v.UnmarshalBinary(data); err != nil {
		return nil, err
	}
	return v, nil
}

func (u unmarshalTime) UnmarshalText(text []byte) (TypeValue, error) {
	var v time.Time
	if err := v.UnmarshalText(text); err != nil {
		return nil, err
	}
	return v, nil
}

var uTime unmarshalTime

func (u unmarshalInt32) fromFloat(f float64) (TypeValue, error) {
	if f > math.MaxInt32 || f < math.MinInt32 || math.IsNaN(f) {
		return nil, x.Errorf("Float out of int32 range")
	}
	return Int32Type(f), nil
}

func (u unmarshalInt32) fromBool(b bool) (TypeValue, error) {
	if b {
		return Int32Type(1), nil
	} else {
		return Int32Type(0), nil
	}
}

func (u unmarshalInt32) fromTime(t time.Time) (TypeValue, error) {
	// Represent the unix timestamp as a 32bit int.
	secs := t.Unix()
	if secs > math.MaxInt32 || secs < math.MinInt32 {
		return nil, x.Errorf("Time out of int32 range")
	}
	return Int32Type(secs), nil
}

func (u unmarshalFloat) fromInt(i int32) (TypeValue, error) {
	return FloatType(i), nil
}

func (u unmarshalFloat) fromBool(b bool) (TypeValue, error) {
	if b {
		return FloatType(1), nil
	} else {
		return FloatType(0), nil
	}
}

const (
	nanoSecondsInSec = 1000000000
)

func (u unmarshalFloat) fromTime(t time.Time) (TypeValue, error) {
	// Represent the unix timestamp as a float (with fractional seconds)
	secs := float64(t.Unix())
	nano := float64(t.Nanosecond())
	val := secs + nano/nanoSecondsInSec
	return FloatType(val), nil
}

func (u unmarshalBool) fromInt(i int32) (TypeValue, error) {
	return BoolType(i != 0), nil
}

func (u unmarshalBool) fromFloat(f float64) (TypeValue, error) {
	return BoolType(f != 0), nil
}

func (u unmarshalTime) fromInt(i int32) (TypeValue, error) {
	return time.Unix(int64(i), 0).UTC(), nil
}

func (u unmarshalTime) fromFloat(f float64) (TypeValue, error) {
	secs := int64(f)
	fracSecs := f - float64(secs)
	nsecs := int64(fracSecs * nanoSecondsInSec)
	return time.Unix(secs, nsecs).UTC(), nil
}<|MERGE_RESOLUTION|>--- conflicted
+++ resolved
@@ -42,12 +42,8 @@
 var (
 	// Int scalar type.
 	intType = Scalar{
-<<<<<<< HEAD
-		Name: "Int",
+		Name: "int",
 		id:   int32Id,
-=======
-		Name: "int",
->>>>>>> 6c430295
 		Description: "The 'Int' scalar type represents non-fractional signed whole" +
 			" numeric values. Int can represent values between -(2^31)" +
 			" and 2^31 - 1.",
@@ -55,12 +51,8 @@
 	}
 	// Float scalar type.
 	floatType = Scalar{
-<<<<<<< HEAD
-		Name: "Float",
+		Name: "float",
 		id:   floatId,
-=======
-		Name: "float",
->>>>>>> 6c430295
 		Description: "The 'Float' scalar type represents signed double-precision" +
 			" fractional values	as specified by [IEEE 754]" +
 			" (http://en.wikipedia.org/wiki/IEEE_floating_point).",
@@ -68,12 +60,8 @@
 	}
 	// String scalar type.
 	stringType = Scalar{
-<<<<<<< HEAD
-		Name: "String",
+		Name: "string",
 		id:   stringId,
-=======
-		Name: "string",
->>>>>>> 6c430295
 		Description: "The 'String' scalar type represents textual data, represented" +
 			" as UTF-8 character sequences. The String type is most often" +
 			" used by GraphQL to represent free-form human-readable text.",
@@ -81,23 +69,15 @@
 	}
 	// Boolean scalar type.
 	booleanType = Scalar{
-<<<<<<< HEAD
-		Name:        "Boolean",
+		Name:        "bool",
 		id:          boolId,
-=======
-		Name:        "bool",
->>>>>>> 6c430295
 		Description: "The 'Boolean' scalar type represents 'true' or 'false'.",
 		Unmarshaler: uBool,
 	}
 	// ID scalar type.
 	idType = Scalar{
-<<<<<<< HEAD
-		Name: "ID",
+		Name: "id",
 		id:   stringId,
-=======
-		Name: "id",
->>>>>>> 6c430295
 		Description: "The 'ID' scalar type represents a unique identifier, often" +
 			" used to refetch an object or as key for a cache. The ID type" +
 			" appears in a JSON response as a String; however, it is not" +
@@ -108,7 +88,7 @@
 	}
 	// DateTime scalar type.
 	dateTimeType = Scalar{
-		Name: "DateTime",
+		Name: "datetime",
 		id:   dateTimeId,
 		Description: "The 'DateTime' scalar type an instant in time with nanosecond" +
 			" precision. Each DateTime is associated with a timezone.",
