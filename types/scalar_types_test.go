/*
 * Copyright 2016 DGraph Labs, Inc.
 *
 * Licensed under the Apache License, Version 2.0 (the "License");
 * you may not use this file except in compliance with the License.
 * You may obtain a copy of the License at
 *
 * 		http://www.apache.org/licenses/LICENSE-2.0
 *
 * Unless required by applicable law or agreed to in writing, software
 * distributed under the License is distributed on an "AS IS" BASIS,
 * WITHOUT WARRANTIES OR CONDITIONS OF ANY KIND, either express or implied.
 * See the License for the specific language governing permissions and
 * limitations under the License.
 */

package types

import (
	"testing"
	"time"
)

func testBinary(val TypeValue, un Unmarshaler, t *testing.T) {
	bytes, err := val.MarshalBinary()
	if err != nil {
		t.Error(err)
	}
	val2, err := un.FromBinary(bytes)
	if err != nil {
		t.Error(err)
	}
	if val != val2 {
		t.Errorf("Expected marshal/unmarshal binary to parse to the same value: %v == %v", val2, val)
	}
}

func testText(val TypeValue, un Unmarshaler, t *testing.T) {
	bytes, err := val.MarshalText()
	if err != nil {
		t.Error(err)
	}
	val2, err := un.FromText(bytes)
	if err != nil {
		t.Error(err)
	}
	if val != val2 {
		t.Errorf("Expected marshal/unmarshal text to parse to the same value: %v == %v", val2, val)
	}
}

func TestInt32(t *testing.T) {
	array := []int32{1532, -122911, 0}
	for _, v := range array {
		testBinary(Int32Type(v), Int32.Unmarshaler, t)
		testText(Int32Type(v), Int32.Unmarshaler, t)
	}
}

func TestParseInt(t *testing.T) {
	array := []string{"abc", "5a", "2.5"}
	for _, v := range array {
<<<<<<< HEAD
		if _, err := Int32.Unmarshaler.UnmarshalText([]byte(v)); err == nil {
=======
		if _, err := intType.Unmarshaler.FromText([]byte(v)); err == nil {
>>>>>>> 8bb6096e
			t.Errorf("Expected error parsing %s", v)
		}
	}
	array = []string{"52", "0", "-7"}
	for _, v := range array {
<<<<<<< HEAD
		if _, err := Int32.Unmarshaler.UnmarshalText([]byte(v)); err != nil {
=======
		if _, err := intType.Unmarshaler.FromText([]byte(v)); err != nil {
>>>>>>> 8bb6096e
			t.Errorf("Error parsing %s: %v", v, err)
		}
	}

	data := []byte{0, 3, 1}
<<<<<<< HEAD
	if _, err := Int32.Unmarshaler.UnmarshalBinary(data); err == nil {
=======
	if _, err := intType.Unmarshaler.FromBinary(data); err == nil {
>>>>>>> 8bb6096e
		t.Errorf("Expected error parsing %v", data)
	}
}

func TestFloat(t *testing.T) {
	array := []float64{15.32, -12.2911, 42, 0.0}
	for _, v := range array {
		testBinary(FloatType(v), Float.Unmarshaler, t)
		testText(FloatType(v), Float.Unmarshaler, t)
	}
}

func TestParseFloat(t *testing.T) {
	array := []string{"abc", "5a", "2.5a"}
	for _, v := range array {
<<<<<<< HEAD
		if _, err := Float.Unmarshaler.UnmarshalText([]byte(v)); err == nil {
=======
		if _, err := floatType.Unmarshaler.FromText([]byte(v)); err == nil {
>>>>>>> 8bb6096e
			t.Errorf("Expected error parsing %s", v)
		}
	}
	array = []string{"52", "0", "-7", "-2.5", "1e4"}
	for _, v := range array {
<<<<<<< HEAD
		if _, err := Float.Unmarshaler.UnmarshalText([]byte(v)); err != nil {
=======
		if _, err := floatType.Unmarshaler.FromText([]byte(v)); err != nil {
>>>>>>> 8bb6096e
			t.Errorf("Error parsing %s: %v", v, err)
		}
	}
	data := []byte{0, 3, 1, 5, 1}
<<<<<<< HEAD
	if _, err := Float.Unmarshaler.UnmarshalBinary(data); err == nil {
=======
	if _, err := floatType.Unmarshaler.FromBinary(data); err == nil {
>>>>>>> 8bb6096e
		t.Errorf("Expected error parsing %v", data)
	}

}

func TestString(t *testing.T) {
	array := []string{"abc", ""}
	for _, v := range array {
		testBinary(StringType(v), String.Unmarshaler, t)
		testText(StringType(v), String.Unmarshaler, t)
	}
}

func TestBool(t *testing.T) {
	array := []bool{true, false}
	for _, v := range array {
		testBinary(BoolType(v), Boolean.Unmarshaler, t)
		testText(BoolType(v), Boolean.Unmarshaler, t)
	}
}

func TestParseBool(t *testing.T) {
	array := []string{"abc", "5", ""}
	for _, v := range array {
<<<<<<< HEAD
		if _, err := Boolean.Unmarshaler.UnmarshalText([]byte(v)); err == nil {
=======
		if _, err := booleanType.Unmarshaler.FromText([]byte(v)); err == nil {
>>>>>>> 8bb6096e
			t.Errorf("Expected error parsing %s", v)
		}
	}
	array = []string{"true", "F", "0", "False"}
	for _, v := range array {
<<<<<<< HEAD
		if _, err := Boolean.Unmarshaler.UnmarshalText([]byte(v)); err != nil {
=======
		if _, err := booleanType.Unmarshaler.FromText([]byte(v)); err != nil {
>>>>>>> 8bb6096e
			t.Errorf("Error parsing %s: %v", v, err)
		}
	}
}

func TestTime(t *testing.T) {
	v := time.Date(2009, time.November, 10, 23, 0, 0, 0, time.UTC)
	testBinary(v, DateTime.Unmarshaler, t)
	testText(v, DateTime.Unmarshaler, t)
}<|MERGE_RESOLUTION|>--- conflicted
+++ resolved
@@ -60,31 +60,19 @@
 func TestParseInt(t *testing.T) {
 	array := []string{"abc", "5a", "2.5"}
 	for _, v := range array {
-<<<<<<< HEAD
-		if _, err := Int32.Unmarshaler.UnmarshalText([]byte(v)); err == nil {
-=======
 		if _, err := intType.Unmarshaler.FromText([]byte(v)); err == nil {
->>>>>>> 8bb6096e
 			t.Errorf("Expected error parsing %s", v)
 		}
 	}
 	array = []string{"52", "0", "-7"}
 	for _, v := range array {
-<<<<<<< HEAD
-		if _, err := Int32.Unmarshaler.UnmarshalText([]byte(v)); err != nil {
-=======
 		if _, err := intType.Unmarshaler.FromText([]byte(v)); err != nil {
->>>>>>> 8bb6096e
 			t.Errorf("Error parsing %s: %v", v, err)
 		}
 	}
 
 	data := []byte{0, 3, 1}
-<<<<<<< HEAD
-	if _, err := Int32.Unmarshaler.UnmarshalBinary(data); err == nil {
-=======
 	if _, err := intType.Unmarshaler.FromBinary(data); err == nil {
->>>>>>> 8bb6096e
 		t.Errorf("Expected error parsing %v", data)
 	}
 }
@@ -100,30 +88,18 @@
 func TestParseFloat(t *testing.T) {
 	array := []string{"abc", "5a", "2.5a"}
 	for _, v := range array {
-<<<<<<< HEAD
-		if _, err := Float.Unmarshaler.UnmarshalText([]byte(v)); err == nil {
-=======
 		if _, err := floatType.Unmarshaler.FromText([]byte(v)); err == nil {
->>>>>>> 8bb6096e
 			t.Errorf("Expected error parsing %s", v)
 		}
 	}
 	array = []string{"52", "0", "-7", "-2.5", "1e4"}
 	for _, v := range array {
-<<<<<<< HEAD
-		if _, err := Float.Unmarshaler.UnmarshalText([]byte(v)); err != nil {
-=======
 		if _, err := floatType.Unmarshaler.FromText([]byte(v)); err != nil {
->>>>>>> 8bb6096e
 			t.Errorf("Error parsing %s: %v", v, err)
 		}
 	}
 	data := []byte{0, 3, 1, 5, 1}
-<<<<<<< HEAD
-	if _, err := Float.Unmarshaler.UnmarshalBinary(data); err == nil {
-=======
 	if _, err := floatType.Unmarshaler.FromBinary(data); err == nil {
->>>>>>> 8bb6096e
 		t.Errorf("Expected error parsing %v", data)
 	}
 
@@ -148,21 +124,13 @@
 func TestParseBool(t *testing.T) {
 	array := []string{"abc", "5", ""}
 	for _, v := range array {
-<<<<<<< HEAD
-		if _, err := Boolean.Unmarshaler.UnmarshalText([]byte(v)); err == nil {
-=======
 		if _, err := booleanType.Unmarshaler.FromText([]byte(v)); err == nil {
->>>>>>> 8bb6096e
 			t.Errorf("Expected error parsing %s", v)
 		}
 	}
 	array = []string{"true", "F", "0", "False"}
 	for _, v := range array {
-<<<<<<< HEAD
-		if _, err := Boolean.Unmarshaler.UnmarshalText([]byte(v)); err != nil {
-=======
 		if _, err := booleanType.Unmarshaler.FromText([]byte(v)); err != nil {
->>>>>>> 8bb6096e
 			t.Errorf("Error parsing %s: %v", v, err)
 		}
 	}
