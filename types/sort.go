/*
 * Copyright 2016-2018 Dgraph Labs, Inc. and Contributors
 *
 * Licensed under the Apache License, Version 2.0 (the "License");
 * you may not use this file except in compliance with the License.
 * You may obtain a copy of the License at
 *
 *     http://www.apache.org/licenses/LICENSE-2.0
 *
 * Unless required by applicable law or agreed to in writing, software
 * distributed under the License is distributed on an "AS IS" BASIS,
 * WITHOUT WARRANTIES OR CONDITIONS OF ANY KIND, either express or implied.
 * See the License for the specific language governing permissions and
 * limitations under the License.
 */

package types

import (
	"sort"
	"time"

	"github.com/dgraph-io/dgraph/protos/pb"
	"github.com/dgraph-io/dgraph/x"
	"github.com/pkg/errors"
	"golang.org/x/text/collate"
	"golang.org/x/text/language"
)

type sortBase struct {
	values [][]Val // Each uid could have multiple values which we need to sort it by.
	desc   []bool  // Sort orders for different values.
	ul     *[]uint64
	o      []*pb.Facets
	cl     *collate.Collator // Compares Unicode strings according to the given collation order.
}

// Len returns size of vector.
// skipcq: CRT-P0003
func (s sortBase) Len() int { return len(s.values) }

// Swap swaps two elements.
// skipcq: CRT-P0003
func (s sortBase) Swap(i, j int) {
	s.values[i], s.values[j] = s.values[j], s.values[i]
	(*s.ul)[i], (*s.ul)[j] = (*s.ul)[j], (*s.ul)[i]
	if s.o != nil {
		s.o[i], s.o[j] = s.o[j], s.o[i]
	}
}

type byValue struct{ sortBase }

// Less compares two elements
// skipcq: CRT-P0003
func (s byValue) Less(i, j int) bool {
	first, second := s.values[i], s.values[j]
	if len(first) == 0 || len(second) == 0 {
		return false
	}
	for vidx := range first {
		// Null value is considered greatest hence comes at first place while doing descending sort
		// and at last place while doing ascending sort.
		if first[vidx].Value == nil {
			return s.desc[vidx]
		}

		if second[vidx].Value == nil {
			return !s.desc[vidx]
		}

		// We have to look at next value to decide.
		if eq := equal(first[vidx], second[vidx]); eq {
			continue
		}

		// Its either less or greater.
		less := less(first[vidx], second[vidx], s.cl)
		if s.desc[vidx] {
			return !less
		}
		return less
	}
	return false
}

// SortWithFacet sorts the given array in-place and considers the given facets to calculate
// the proper ordering.
<<<<<<< HEAD
func SortWithFacet(v [][]Val, ul *[]uint64, l []*pb.Facets, desc []bool) error {
=======
func SortWithFacet(v [][]Val, ul *pb.List, l []*pb.Facets, desc []bool, lang string) error {
>>>>>>> 1c1b81df
	if len(v) == 0 || len(v[0]) == 0 {
		return nil
	}

	typ := v[0][0].Tid
	switch typ {
	case DateTimeID, IntID, FloatID, StringID, DefaultID:
		// Don't do anything, we can sort values of this type.
	default:
		return errors.Errorf("Value of type: %s isn't sortable", typ.Name())
	}

	var cl *collate.Collator
	if lang != "" {
		// Collator is nil if we are unable to parse the language.
		// We default to bytewise comparison in that case.
		if langTag, err := language.Parse(lang); err == nil {
			cl = collate.New(langTag)
		}
	}

	b := sortBase{v, desc, ul, l, cl}
	toBeSorted := byValue{b}
	sort.Sort(toBeSorted)
	return nil
}

// Sort sorts the given array in-place.
<<<<<<< HEAD
func Sort(v [][]Val, ul *[]uint64, desc []bool) error {
	return SortWithFacet(v, ul, nil, desc)
=======
func Sort(v [][]Val, ul *pb.List, desc []bool, lang string) error {
	return SortWithFacet(v, ul, nil, desc, lang)
>>>>>>> 1c1b81df
}

// Less returns true if a is strictly less than b.
func Less(a, b Val) (bool, error) {
	if a.Tid != b.Tid {
		return false, errors.Errorf("Arguments of different type can not be compared.")
	}
	typ := a.Tid
	switch typ {
	case DateTimeID, UidID, IntID, FloatID, StringID, DefaultID:
		// Don't do anything, we can sort values of this type.
	default:
		return false, errors.Errorf("Compare not supported for type: %v", a.Tid)
	}
	return less(a, b, nil), nil
}

func less(a, b Val, cl *collate.Collator) bool {
	if a.Tid != b.Tid {
		return mismatchedLess(a, b)
	}
	switch a.Tid {
	case DateTimeID:
		return a.Value.(time.Time).Before(b.Value.(time.Time))
	case IntID:
		return (a.Value.(int64)) < (b.Value.(int64))
	case FloatID:
		return (a.Value.(float64)) < (b.Value.(float64))
	case UidID:
		return (a.Value.(uint64) < b.Value.(uint64))
	case StringID, DefaultID:
		// Use language comparator.
		if cl != nil {
			return cl.CompareString(a.Safe().(string), b.Safe().(string)) < 0
		}
		return (a.Safe().(string)) < (b.Safe().(string))
	}
	return false
}

func mismatchedLess(a, b Val) bool {
	x.AssertTrue(a.Tid != b.Tid)
	if (a.Tid != IntID && a.Tid != FloatID) || (b.Tid != IntID && b.Tid != FloatID) {
		// Non-float/int are sorted arbitrarily by type.
		return a.Tid < b.Tid
	}

	// Floats and ints can be sorted together in a sensible way. The approach
	// here isn't 100% correct, and will be wrong when dealing with ints and
	// floats close to each other and greater in magnitude than 1<<53 (the
	// point at which consecutive floats are more than 1 apart).
	if a.Tid == FloatID {
		return a.Value.(float64) < float64(b.Value.(int64))
	}
	x.AssertTrue(b.Tid == FloatID)
	return float64(a.Value.(int64)) < b.Value.(float64)
}

// Equal returns true if a is equal to b.
func Equal(a, b Val) (bool, error) {
	if a.Tid != b.Tid {
		return false, errors.Errorf("Arguments of different type can not be compared.")
	}
	typ := a.Tid
	switch typ {
	case DateTimeID, IntID, FloatID, StringID, DefaultID, BoolID:
		// Don't do anything, we can sort values of this type.
	default:
		return false, errors.Errorf("Equal not supported for type: %v", a.Tid)
	}
	return equal(a, b), nil
}

func equal(a, b Val) bool {
	if a.Tid != b.Tid {
		return false
	}
	switch a.Tid {
	case DateTimeID:
		aVal, aOk := a.Value.(time.Time)
		bVal, bOk := b.Value.(time.Time)
		return aOk && bOk && aVal.Equal(bVal)
	case IntID:
		aVal, aOk := a.Value.(int64)
		bVal, bOk := b.Value.(int64)
		return aOk && bOk && aVal == bVal
	case FloatID:
		aVal, aOk := a.Value.(float64)
		bVal, bOk := b.Value.(float64)
		return aOk && bOk && aVal == bVal
	case StringID, DefaultID:
		aVal, aOk := a.Value.(string)
		bVal, bOk := b.Value.(string)
		return aOk && bOk && aVal == bVal
	case BoolID:
		aVal, aOk := a.Value.(bool)
		bVal, bOk := b.Value.(bool)
		return aOk && bOk && aVal == bVal
	}
	return false
}<|MERGE_RESOLUTION|>--- conflicted
+++ resolved
@@ -86,11 +86,7 @@
 
 // SortWithFacet sorts the given array in-place and considers the given facets to calculate
 // the proper ordering.
-<<<<<<< HEAD
-func SortWithFacet(v [][]Val, ul *[]uint64, l []*pb.Facets, desc []bool) error {
-=======
-func SortWithFacet(v [][]Val, ul *pb.List, l []*pb.Facets, desc []bool, lang string) error {
->>>>>>> 1c1b81df
+func SortWithFacet(v [][]Val, ul *[]uint64, l []*pb.Facets, desc []bool, lang string) error {
 	if len(v) == 0 || len(v[0]) == 0 {
 		return nil
 	}
@@ -119,13 +115,8 @@
 }
 
 // Sort sorts the given array in-place.
-<<<<<<< HEAD
-func Sort(v [][]Val, ul *[]uint64, desc []bool) error {
-	return SortWithFacet(v, ul, nil, desc)
-=======
-func Sort(v [][]Val, ul *pb.List, desc []bool, lang string) error {
+func Sort(v [][]Val, ul *[]uint64, desc []bool, lang string) error {
 	return SortWithFacet(v, ul, nil, desc, lang)
->>>>>>> 1c1b81df
 }
 
 // Less returns true if a is strictly less than b.
