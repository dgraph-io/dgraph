--- conflicted
+++ resolved
@@ -169,72 +169,40 @@
 			"revisionTime": "2016-09-07T16:21:46Z"
 		},
 		{
-<<<<<<< HEAD
-			"checksumSHA1": "Mz17smFj/1QmGJKlCOre09cP7c8=",
-			"path": "github.com/dgraph-io/badger",
-			"revision": "31650e567a04904465a893118055f81b73419ece",
-			"revisionTime": "2017-10-24T02:58:07Z"
-=======
 			"checksumSHA1": "Cy4iPjPY2qLzFy9lSk7P/w761LI=",
 			"path": "github.com/dgraph-io/badger",
 			"revision": "436e090d4fe648aa0582322759bfd50fc775b08f",
 			"revisionTime": "2017-10-23T09:12:24Z"
->>>>>>> cc8914e2
 		},
 		{
 			"checksumSHA1": "oOuT7ebEiZ1ViHLKdFxKFOvobAQ=",
 			"path": "github.com/dgraph-io/badger/options",
-<<<<<<< HEAD
-			"revision": "31650e567a04904465a893118055f81b73419ece",
-			"revisionTime": "2017-10-24T02:58:07Z"
-=======
-			"revision": "436e090d4fe648aa0582322759bfd50fc775b08f",
-			"revisionTime": "2017-10-23T09:12:24Z"
->>>>>>> cc8914e2
+			"revision": "436e090d4fe648aa0582322759bfd50fc775b08f",
+			"revisionTime": "2017-10-23T09:12:24Z"
 		},
 		{
 			"checksumSHA1": "FB7rDZgiLfpIGi9RqWbgxjZ0Vjg=",
 			"path": "github.com/dgraph-io/badger/protos",
-<<<<<<< HEAD
-			"revision": "31650e567a04904465a893118055f81b73419ece",
-			"revisionTime": "2017-10-24T02:58:07Z"
-=======
-			"revision": "436e090d4fe648aa0582322759bfd50fc775b08f",
-			"revisionTime": "2017-10-23T09:12:24Z"
->>>>>>> cc8914e2
+			"revision": "436e090d4fe648aa0582322759bfd50fc775b08f",
+			"revisionTime": "2017-10-23T09:12:24Z"
 		},
 		{
 			"checksumSHA1": "PbfYA5nvlgi/zvRHlKJQRDb149s=",
 			"path": "github.com/dgraph-io/badger/skl",
-<<<<<<< HEAD
-			"revision": "31650e567a04904465a893118055f81b73419ece",
-			"revisionTime": "2017-10-24T02:58:07Z"
-=======
-			"revision": "436e090d4fe648aa0582322759bfd50fc775b08f",
-			"revisionTime": "2017-10-23T09:12:24Z"
->>>>>>> cc8914e2
+			"revision": "436e090d4fe648aa0582322759bfd50fc775b08f",
+			"revisionTime": "2017-10-23T09:12:24Z"
 		},
 		{
 			"checksumSHA1": "BzVv53FxzPfogVEHIBwf8BGxiRQ=",
 			"path": "github.com/dgraph-io/badger/table",
-<<<<<<< HEAD
-			"revision": "31650e567a04904465a893118055f81b73419ece",
-			"revisionTime": "2017-10-24T02:58:07Z"
-=======
-			"revision": "436e090d4fe648aa0582322759bfd50fc775b08f",
-			"revisionTime": "2017-10-23T09:12:24Z"
->>>>>>> cc8914e2
+			"revision": "436e090d4fe648aa0582322759bfd50fc775b08f",
+			"revisionTime": "2017-10-23T09:12:24Z"
 		},
 		{
 			"checksumSHA1": "wfXCTe4hMkTrrMPtU8N1SxTFR08=",
 			"path": "github.com/dgraph-io/badger/y",
-<<<<<<< HEAD
-			"revision": "31650e567a04904465a893118055f81b73419ece",
-			"revisionTime": "2017-10-24T02:58:07Z"
-=======
-			"revision": "436e090d4fe648aa0582322759bfd50fc775b08f",
-			"revisionTime": "2017-10-23T09:12:24Z"
->>>>>>> cc8914e2
+			"revision": "436e090d4fe648aa0582322759bfd50fc775b08f",
+			"revisionTime": "2017-10-23T09:12:24Z"
 		},
 		{
 			"checksumSHA1": "a29TtOU87eZA0S6wL+rAkpqUEzc=",
