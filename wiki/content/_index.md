--- conflicted
+++ resolved
@@ -84,8 +84,6 @@
           </p>
         </div>
       </div>
-<<<<<<< HEAD
-=======
       <div class="col-12 col-sm-6">
         <div class="section-item">
           <div class="section-name">
@@ -98,7 +96,6 @@
           </p>
         </div>
       </div>
->>>>>>> b0622eda
       <div class="col-12 col-sm-6">
         <div class="section-item">
           <div class="section-name">
