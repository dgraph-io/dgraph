+++
date = "2017-03-20T22:25:17+11:00"
title = "Deploy"
<<<<<<< HEAD
+++

This page talks about running Dgraph in various deployment modes, in a distributed fashion and involves
running multiple instances of Dgraph, over multiple servers in a cluster.

{{% notice "tip" %}}
For a single server setup, recommended for new users, please see [Get Started]({{< relref "get-started/index.md" >}}) page.
{{% /notice %}}

## Install Dgraph

### Docker

```sh
docker pull dgraph/dgraph:{{< version >}}

# You can test that it worked fine, by running:
docker run -it dgraph/dgraph:{{< version >}} dgraph
```

### Automatic download

Running

```sh
curl https://get.dgraph.io -sSf | bash

# Test that it worked fine, by running:
dgraph
```

would install the `dgraph` binary into your system.

Other instalation options:

> Add `-s --` before the flags.

`-y | --accept-license`: Automatically agree to the terms of the Dgraph Community License (default: "n").

`-s | --systemd`: Automatically create Dgraph's installation as Systemd services (default: "n").

`-v | --version`: Choose Dgraph's version manually (default: The latest stable release, you can do tag combinations e.g v2.0.0-beta1 or -rc1).

>Installing Dgraph and requesting the automatic creation of systemd service. e.g:

```sh
curl https://get.dgraph.io -sSf | bash -s -- --systemd
```

Using Environment variables:

`ACCEPT_LICENSE`: Automatically agree to the terms of the Dgraph Community License (default: "n").

`INSTALL_IN_SYSTEMD`: Automatically create Dgraph's installation as Systemd services (default: "n").

`VERSION`: Choose Dgraph's version manually (default: The latest stable release).

```sh
curl https://get.dgraph.io -sSf | VERSION=v2.0.0-beta1 bash
```

{{% notice "note" %}}
Be aware that using this script will overwrite the installed version and can lead to compatibility problems. For example, if you were using version v1.0.5 and forced the installation of v2.0.0-Beta, the existing data won't be compatible with the new version. The data must be [exported]({{< relref "deploy/index.md#exporting-database" >}}) before running this script and reimported to the new cluster running the updated version.
{{% /notice %}}

### Manual download [optional]

If you don't want to follow the automatic installation method, you could manually download the appropriate tar for your platform from **[Dgraph releases](https://github.com/dgraph-io/dgraph/releases)**. After downloading the tar for your platform from Github, extract the binary to `/usr/local/bin` like so.

```sh
# For Linux
$ sudo tar -C /usr/local/bin -xzf dgraph-linux-amd64-VERSION.tar.gz

# For Mac
$ sudo tar -C /usr/local/bin -xzf dgraph-darwin-amd64-VERSION.tar.gz

# Test that it worked fine, by running:
dgraph
```

### Building from Source

{{% notice "note" %}}
You can build the Ratel UI from source seperately following its build
[instructions](https://github.com/dgraph-io/ratel/blob/master/INSTRUCTIONS.md).
Ratel UI is distributed via Dgraph releases using any of the download methods
listed above.
{{% /notice %}}

Make sure you have [Go](https://golang.org/dl/) v1.11+ installed.

You'll need the following dependencies to install Dgraph using `make`:
```bash
sudo apt-get update
sudo apt-get install gcc make
```

After installing Go, run
```sh
# This should install dgraph binary in your $GOPATH/bin.

git clone https://github.com/dgraph-io/dgraph.git
cd ./dgraph
make install
```

If you get errors related to `grpc` while building them, your
`go-grpc` version might be outdated. We don't vendor in `go-grpc`(because it
causes issues while using the Go client). Update your `go-grpc` by running.
```sh
go get -u -v google.golang.org/grpc
```

### Config

The full set of dgraph's configuration options (along with brief descriptions)
can be viewed by invoking dgraph with the `--help` flag. For example, to see
the options available for `dgraph alpha`, run `dgraph alpha --help`.

The options can be configured in multiple ways (from highest precedence to
lowest precedence):

- Using command line flags (as described in the help output).

- Using environment variables.

- Using a configuration file.

If no configuration for an option is used, then the default value as described
in the `--help` output applies.

Multiple configuration methods can be used all at the same time. E.g. a core
set of options could be set in a config file, and instance specific options
could be set using environment vars or flags.

The environment variable names mirror the flag names as seen in the `--help`
output. They are the concatenation of `DGRAPH`, the subcommand invoked
(`ALPHA`, `ZERO`, `LIVE`, or `BULK`), and then the name of the flag (in
uppercase). For example, instead of using `dgraph alpha --lru_mb=8096`, you
could use `DGRAPH_ALPHA_LRU_MB=8096 dgraph alpha`.

Configuration file formats supported are JSON, TOML, YAML, HCL, and Java
properties (detected via file extension). The file extensions are .json, .toml,
.yml or .yaml, .hcl, and .properties for each format.

A configuration file can be specified using the `--config` flag, or an
environment variable. E.g. `dgraph zero --config my_config.json` or
`DGRAPH_ZERO_CONFIG=my_config.json dgraph zero`.

The config file structure is just simple key/value pairs (mirroring the flag
names).

Example JSON config file (config.json):

```json
{
  "my": "localhost:7080",
  "zero": "localhost:5080",
  "lru_mb": 4096,
  "postings": "/path/to/p",
  "wal": "/path/to/w"
}
```

Example TOML config file (config.toml):

```toml
my = "localhost:7080"
zero = "localhost:5080"
lru_mb = 4096
postings = "/path/to/p"
wal = "/path/to/w"
```


Example YAML config file (config.yml):

```yaml
my: "localhost:7080"
zero: "localhost:5080"
lru_mb: 4096
postings: "/path/to/p"
wal: "/path/to/w"
```

Example HCL config file (config.hcl):

```hcl
my = "localhost:7080"
zero = "localhost:5080"
lru_mb = 4096
postings = "/path/to/p"
wal = "/path/to/w"
```

Example Java properties config file (config.properties):
```text
my=localhost:7080
zero=localhost:5080
lru_mb=4096
postings=/path/to/p
wal=/path/to/w
```

## Cluster Setup

### Understanding Dgraph cluster

Dgraph is a truly distributed graph database - not a master-slave replication of
universal dataset. It shards by predicate and replicates predicates across the
cluster, queries can be run on any node and joins are handled over the
distributed data.  A query is resolved locally for predicates the node stores,
and via distributed joins for predicates stored on other nodes.

For effectively running a Dgraph cluster, it's important to understand how
sharding, replication and rebalancing works.

**Sharding**

Dgraph colocates data per predicate (* P *, in RDF terminology), thus the
smallest unit of data is one predicate. To shard the graph, one or many
predicates are assigned to a group. Each Alpha node in the cluster serves a
single group. Dgraph Zero assigns a group to each Alpha node.

**Shard rebalancing**

Dgraph Zero tries to rebalance the cluster based on the disk usage in each
group. If Zero detects an imbalance, it would try to move a predicate along with
its indices to a group that has minimum disk usage. This can make the predicate
temporarily read-only. Queries for the predicate will still be serviced, but any
mutations for the predicate will be rejected and should be retried after the
move is finished.

Zero would continuously try to keep the amount of data on each server even,
typically running this check on a 10-min frequency.  Thus, each additional
Dgraph Alpha instance would allow Zero to further split the predicates from
groups and move them to the new node.

**Consistent Replication**

If `--replicas` flag is set to something greater than one, Zero would assign the
same group to multiple nodes. These nodes would then form a Raft group aka
quorum. Every write would be consistently replicated to the quorum. To achieve
consensus, its important that the size of quorum be an odd number. Therefore, we
recommend setting `--replicas` to 1, 3 or 5 (not 2 or 4). This allows 0, 1, or 2
nodes serving the same group to be down, respectively without affecting the
overall health of that group.

## Ports Usage

Dgraph cluster nodes use different ports to communicate over gRPC and HTTP. Users should pay attention while choosing these ports based on their topology and deployment-mode as each port needs different access security rules or firewall.

### Types of ports

- **gRPC-internal:** Port that is used between the cluster nodes for internal communication and message exchange.
- **gRPC-external:** Port that is used by Dgraph clients, Dgraph Live Loader , and Dgraph Bulk loader to access APIs over gRPC.
- **http-external:** Port that is used by clients to access APIs over HTTP and other monitoring & administrative tasks.

### Ports used by different nodes

 Dgraph Node Type |     gRPC-internal     | gRPC-external | HTTP-external
------------------|-----------------------|---------------|---------------
       zero       |      5080<sup>1</sup> | --Not Used--  |  6080<sup>2</sup>
       alpha      |      7080             |     9080      |  8080
       ratel      |  --Not Used--         | --Not Used--  |  8000


<sup>1</sup>: Dgraph Zero's gRPC-internal port is used for internal communication within the cluster. It's also needed for the [fast data loading]({{< relref "#fast-data-loading" >}}) tools Dgraph Live Loader and Dgraph Bulk Loader.

<sup>2</sup>: Dgraph Zero's HTTP-external port is used for [admin]({{< relref "#more-about-dgraph-zero" >}}) operations. Access to it is not required by clients.

Users have to modify security rules or open firewall ports depending up on their underlying network to allow communication between cluster nodes and between the Dgraph instances themselves and between Dgraph and a client. A general rule is to make *-external (gRPC/HTTP) ports wide open to clients and gRPC-internal ports open within the cluster nodes.

**Ratel UI** accesses Dgraph Alpha on the HTTP-external port (default localhost:8080) and can be configured to talk to remote Dgraph cluster. This way you can run Ratel on your local machine and point to a remote cluster. But if you are deploying Ratel along with Dgraph cluster, then you may have to expose 8000 to the public.

**Port Offset** To make it easier for user to setup the cluster, Dgraph defaults the ports used by Dgraph nodes and let user to provide an offset  (through command option `--port_offset`) to define actual ports used by the node. Offset can also be used when starting multiple zero nodes in a HA setup.

For example, when a user runs a Dgraph Alpha by setting `--port_offset 2`, then the Alpha node binds to 7082 (gRPC-internal), 8082 (HTTP-external) & 9082 (gRPC-external) respectively.

**Ratel UI** by default listens on port 8000. You can use the `-port` flag to configure to listen on any other port.

### HA Cluster Setup

In a high-availability setup, we need to run 3 or 5 replicas for Zero, and similarly, 3 or 5 replicas for Alpha.
{{% notice "note" %}}
If number of replicas is 2K + 1, up to **K servers** can be down without any impact on reads or writes.

Avoid keeping replicas to 2K (even number). If K servers go down, this would block reads and writes, due to lack of consensus.
{{% /notice %}}

**Dgraph Zero**
Run three Zero instances, assigning a unique ID(Integer) to each via `--idx` flag, and
passing the address of any healthy Zero instance via `--peer` flag.

To run three replicas for the alphas, set `--replicas=3`. Every time a new
Dgraph Alpha is added, Zero would check the existing groups and assign them to
one, which doesn't have three replicas.

**Dgraph Alpha**
Run as many Dgraph Alphas as you want. You can manually set `--idx` flag, or you
can leave that flag empty, and Zero would auto-assign an id to the Alpha. This
id would get persisted in the write-ahead log, so be careful not to delete it.

The new Alphas will automatically detect each other by communicating with
Dgraph zero and establish connections to each other. You can provide a list of
zero addresses to alpha using the `--zero` flag. Alpha will try to connect to
one of the zeros starting from the first zero address in the list. For example:
`--zero=zero1,zero2,zero3` where zero1 is the `host:port` of a zero instance.

Typically, Zero would first attempt to replicate a group, by assigning a new
Dgraph alpha to run the same group as assigned to another. Once the group has
been replicated as per the `--replicas` flag, Zero would create a new group.

Over time, the data would be evenly split across all the groups. So, it's
important to ensure that the number of Dgraph alphas is a multiple of the
replication setting. For e.g., if you set `--replicas=3` in Zero, then run three
Dgraph alphas for no sharding, but 3x replication. Run six Dgraph alphas, for
sharding the data into two groups, with 3x replication.

## Single Host Setup

### Run directly on the host

**Run dgraph zero**

```sh
dgraph zero --my=IPADDR:5080
```
The `--my` flag is the connection that Dgraph alphas would dial to talk to
zero. So, the port `5080` and the IP address must be visible to all the Dgraph alphas.

For all other various flags, run `dgraph zero --help`.

**Run dgraph alpha**

```sh
dgraph alpha --lru_mb=<typically one-third the RAM> --my=IPADDR:7080 --zero=localhost:5080
dgraph alpha --lru_mb=<typically one-third the RAM> --my=IPADDR:7081 --zero=localhost:5080 -o=1
```

Notice the use of `-o` for the second Alpha to add offset to the default ports used. Zero automatically assigns an unique ID to each Alpha, which is persisted in the write ahead log (wal) directory, users can specify the index using `--idx` option. Dgraph Alphas use two directories to persist data and
wal logs, and these directories must be different for each Alpha if they are running on the same host. You can use `-p` and `-w` to change the location of the data and WAL directories. For all other flags, run

`dgraph alpha --help`.

**Run dgraph UI**

```sh
dgraph-ratel
```

### Run using Docker

Dgraph cluster can be setup running as containers on a single host. First, you'd want to figure out the host IP address. You can typically do that via

```sh
ip addr  # On Arch Linux
ifconfig # On Ubuntu/Mac
```
We'll refer to the host IP address via `HOSTIPADDR`.

**Create Docker network**

```sh
docker network create dgraph_default
```

**Run dgraph zero**

```sh
mkdir ~/zero # Or any other directory where data should be stored.

docker run -it -p 5080:5080 --network dgraph_default -p 6080:6080 -v ~/zero:/dgraph dgraph/dgraph:{{< version >}} dgraph zero --my=HOSTIPADDR:5080
```

**Run dgraph alpha**
```sh
mkdir ~/server1 # Or any other directory where data should be stored.

docker run -it -p 7080:7080 --network dgraph_default -p 8080:8080 -p 9080:9080 -v ~/server1:/dgraph dgraph/dgraph:{{< version >}} dgraph alpha --lru_mb=<typically one-third the RAM> --zero=HOSTIPADDR:5080 --my=HOSTIPADDR:7080
```
```sh
mkdir ~/server2 # Or any other directory where data should be stored.

docker run -it -p 7081:7081 --network dgraph_default -p 8081:8081 -p 9081:9081 -v ~/server2:/dgraph dgraph/dgraph:{{< version >}} dgraph alpha --lru_mb=<typically one-third the RAM> --zero=HOSTIPADDR:5080 --my=HOSTIPADDR:7081  -o=1
```
Notice the use of -o for server2 to override the default ports for server2.

**Run dgraph UI**
```sh
docker run -it -p 8000:8000 --network dgraph_default dgraph/dgraph:{{< version >}} dgraph-ratel
```

### Run using Docker Compose (On single AWS instance)

We will use [Docker Machine](https://docs.docker.com/machine/overview/). It is a tool that lets you install Docker Engine on virtual machines and easily deploy applications.

* [Install Docker Machine](https://docs.docker.com/machine/install-machine/) on your machine.

{{% notice "note" %}}These instructions are for running Dgraph Alpha without TLS config.
Instructions for running with TLS refer [TLS instructions](#tls-configuration).{{% /notice %}}

Here we'll go through an example of deploying Dgraph Zero, Alpha and Ratel on an AWS instance.

* Make sure you have Docker Machine installed by following [instructions](https://docs.docker.com/machine/install-machine/), provisioning an instance on AWS is just one step away. You'll have to [configure your AWS credentials](http://docs.aws.amazon.com/sdk-for-java/v1/developer-guide/setup-credentials.html) for programmatic access to the Amazon API.

* Create a new docker machine.

```sh
docker-machine create --driver amazonec2 aws01
```

Your output should look like

```sh
Running pre-create checks...
Creating machine...
(aws01) Launching instance...
...
...
Docker is up and running!
To see how to connect your Docker Client to the Docker Engine running on this virtual machine, run: docker-machine env aws01
```

The command would provision a `t2-micro` instance with a security group called `docker-machine`
(allowing inbound access on `2376` and `22`). You can either edit the security group to allow inbound access to `5080`, `8080`, `9080` (default ports for Dgraph Zero & Alpha) or you can provide your own security
group which allows inbound access on port `22`, `2376` (required by Docker Machine), `5080`, `8080` and `9080`. Remember port *`5080`* is only required if you are running Dgraph Live Loader or Dgraph Bulk Loader from outside.

{{% notice "note" %}}Dgraph recommended memory is 7-8Gb. A `t2-micro` (free-tier eligible) is only provisioned with 1Gb and will not support larger schemas or data sets. We recommend using a `t2-large` (not free-tier eligible) or larger for a production server.{{% /notice %}}

[Here](https://docs.docker.com/machine/drivers/aws/#options) is a list of full options for the `amazonec2` driver which allows you choose the instance type, security group, AMI among many other things.

{{% notice "tip" %}}Docker machine supports [other drivers](https://docs.docker.com/machine/drivers/gce/) like GCE, Azure etc.{{% /notice %}}

* Install and run Dgraph using docker-compose

Docker Compose is a tool for running multi-container Docker applications. You can follow the
instructions [here](https://docs.docker.com/compose/install/) to install it.

Run the command below to download the `docker-compose.yml` file on your machine.

```sh
wget https://github.com/dgraph-io/dgraph/raw/master/contrib/config/docker/docker-compose.yml
```

{{% notice "note" %}}The config mounts `/tmp/data` on the instance to `/dgraph` within the
container for persistence. You will need to change this to a different directory to persists data as the `tmp` directory is only for illustration purposes and will not persist in that directory.{{% /notice %}}

* Connect to the Docker Engine running on the machine.

Running `docker-machine env aws01` tells us to run the command below to configure
our shell.
```
eval $(docker-machine env aws01)
```
This configures our Docker client to talk to the Docker engine running on the AWS Machine.

Finally run the command below to start the Zero and Alpha.
```
docker-compose up -d
```
This would start 3 Docker containers running Dgraph Zero, Alpha and Ratel on the same machine. Docker would restart the containers in case there is any error.
You can look at the logs using `docker-compose logs`.

## Multi Host Setup

### Using Docker Swarm

#### Cluster Setup Using Docker Swarm

{{% notice "note" %}}These instructions are for running Dgraph Alpha without TLS config.
Instructions for running with TLS refer [TLS instructions](#tls-configuration).{{% /notice %}}

Here we'll go through an example of deploying 3 Dgraph Alpha nodes and 1 Zero on three different AWS instances using Docker Swarm with a replication factor of 3.

* Make sure you have Docker Machine installed by following [instructions](https://docs.docker.com/machine/install-machine/).

```sh
docker-machine --version
```

* Create 3 instances on AWS and [install Docker Engine](https://docs.docker.com/engine/installation/) on them. This can be done manually or by using `docker-machine`.
You'll have to [configure your AWS credentials](http://docs.aws.amazon.com/sdk-for-java/v1/developer-guide/setup-credentials.html) to create the instances using Docker Machine.

Considering that you have AWS credentials setup, you can use the below commands to start 3 AWS
`t2-medium` instances with Docker Engine installed on them.

```sh
docker-machine create --driver amazonec2 --amazonec2-instance-type t2.medium aws01
docker-machine create --driver amazonec2 --amazonec2-instance-type t2.medium aws02
docker-machine create --driver amazonec2 --amazonec2-instance-type t2.medium aws03
```

Your output should look like

```sh
Running pre-create checks...
Creating machine...
(aws01) Launching instance...
...
...
Docker is up and running!
To see how to connect your Docker Client to the Docker Engine running on this virtual machine, run: docker-machine env aws01
```

The command would provision a `t2-medium` instance with a security group called `docker-machine`
(allowing inbound access on 2376 and 22).

You would need to edit the `docker-machine` security group to open inbound traffic on the following ports.

1. Allow all inbound traffic on all ports with Source being `docker-machine`
   security ports so that Docker related communication can happen easily.

2. Also open inbound TCP traffic on the following ports required by Dgraph:
   `5080`, `6080`, `8000`, `808[0-2]`, `908[0-2]`. Remember port *5080* is only
   required if you are running Dgraph Live Loader or Dgraph Bulk Loader from
   outside. You need to open `7080` to enable Alpha-to-Alpha communication in
   case you have not opened all ports in #1.

If you are on AWS, below is the security group (**docker-machine**) after
necessary changes.

{{% load-img "/images/aws.png" "AWS Security Group" %}}

[Here](https://docs.docker.com/machine/drivers/aws/#options) is a list of full options for the `amazonec2` driver which allows you choose the
instance type, security group, AMI among many other
things.

{{% notice "tip" %}}Docker machine supports [other drivers](https://docs.docker.com/machine/drivers/gce/) like GCE, Azure etc.{{% /notice %}}

Running `docker-machine ls` shows all the AWS EC2 instances that we started.
```sh
➜  ~ docker-machine ls
NAME    ACTIVE   DRIVER       STATE     URL                         SWARM   DOCKER        ERRORS
aws01   -        amazonec2    Running   tcp://34.200.239.30:2376            v17.11.0-ce
aws02   -        amazonec2    Running   tcp://54.236.58.120:2376            v17.11.0-ce
aws03   -        amazonec2    Running   tcp://34.201.22.2:2376              v17.11.0-ce
```

* Start the Swarm

Docker Swarm has manager and worker nodes. Swarm can be started and updated on manager nodes. We
   will setup `aws01` as swarm manager. You can first run the following commands to initialize the
   swarm.

We are going to use the internal IP address given by AWS. Run the following command to get the
internal IP for `aws01`. Lets assume `172.31.64.18` is the internal IP in this case.
```
docker-machine ssh aws01 ifconfig eth0
```

Now that we have the internal IP, let's initiate the Swarm.

```sh
# This configures our Docker client to talk to the Docker engine running on the aws01 host.
eval $(docker-machine env aws01)
docker swarm init --advertise-addr 172.31.64.18
```

Output:
```
Swarm initialized: current node (w9mpjhuju7nyewmg8043ypctf) is now a manager.

To add a worker to this swarm, run the following command:

    docker swarm join \
    --token SWMTKN-1-1y7lba98i5jv9oscf10sscbvkmttccdqtkxg478g3qahy8dqvg-5r5cbsntc1aamsw3s4h3thvgk \
    172.31.64.18:2377

To add a manager to this swarm, run 'docker swarm join-token manager' and follow the instructions.
```

Now we will make other nodes join the swarm.

```sh
eval $(docker-machine env aws02)
docker swarm join \
    --token SWMTKN-1-1y7lba98i5jv9oscf10sscbvkmttccdqtkxg478g3qahy8dqvg-5r5cbsntc1aamsw3s4h3thvgk \
    172.31.64.18:2377
```

Output:
```
This node joined a swarm as a worker.
```

Similarly, aws03
```sh
eval $(docker-machine env aws03)
docker swarm join \
    --token SWMTKN-1-1y7lba98i5jv9oscf10sscbvkmttccdqtkxg478g3qahy8dqvg-5r5cbsntc1aamsw3s4h3thvgk \
    172.31.64.18:2377
```

On the Swarm manager `aws01`, verify that your swarm is running.
```sh
docker node ls
```

Output:

```
ID                            HOSTNAME            STATUS              AVAILABILITY        MANAGER STATUS
ghzapjsto20c6d6l3n0m91zev     aws02               Ready               Active
rb39d5lgv66it1yi4rto0gn6a     aws03               Ready               Active
waqdyimp8llvca9i09k4202x5 *   aws01               Ready               Active              Leader
```

* Start the Dgraph cluster

Run the command below to download the `docker-compose-multi.yml` file on your machine.

```sh
wget https://github.com/dgraph-io/dgraph/raw/master/contrib/config/docker/docker-compose-multi.yml
```

Run the following command on the Swarm leader to deploy the Dgraph Cluster.

```sh
eval $(docker-machine env aws01)
docker stack deploy -c docker-compose-multi.yml dgraph
```

This should run three Dgraph Alpha services (one on each VM because of the
constraint we have), one Dgraph Zero service on aws01 and one Dgraph Ratel.

These placement constraints (as seen in the compose file) are important so that
in case of restarting any containers, swarm places the respective Dgraph Alpha
or Zero containers on the same hosts to re-use the volumes. Also, if you are
running fewer than three hosts, make sure you use either different volumes or
run Dgraph Alpha with `-p p1 -w w1` options.

{{% notice "note" %}}

1. This setup would create and use a local volume called `dgraph_data-volume` on
   the instances. If you plan to replace instances, you should use remote
   storage like
   [cloudstore](https://docs.docker.com/docker-for-aws/persistent-data-volumes)
   instead of local disk. {{% /notice %}}

You can verify that all services were created successfully by running:

```sh
docker service ls
```

Output:

```
ID                NAME               MODE            REPLICAS      IMAGE                     PORTS
vp5bpwzwawoe      dgraph_ratel       replicated      1/1           dgraph/dgraph:latest      *:8000->8000/tcp
69oge03y0koz      dgraph_alpha2      replicated      1/1           dgraph/dgraph:latest      *:8081->8081/tcp,*:9081->9081/tcp
kq5yks92mnk6      dgraph_alpha3      replicated      1/1           dgraph/dgraph:latest      *:8082->8082/tcp,*:9082->9082/tcp
uild5cqp44dz      dgraph_zero        replicated      1/1           dgraph/dgraph:latest      *:5080->5080/tcp,*:6080->6080/tcp
v9jlw00iz2gg      dgraph_alpha1      replicated      1/1           dgraph/dgraph:latest      *:8080->8080/tcp,*:9080->9080/tcp
```

To stop the cluster run:

```sh
docker stack rm dgraph
```

### HA Cluster setup using Docker Swarm

Here is a sample swarm config for running 6 Dgraph Alpha nodes and 3 Zero nodes on 6 different
ec2 instances. Setup should be similar to [Cluster setup using Docker Swarm]({{< relref "#cluster-setup-using-docker-swarm" >}}) apart from a couple of differences. This setup would ensure replication with sharding of data. The file assumes that there are six hosts available as docker-machines. Also if you are running on fewer than six hosts, make sure you use either different volumes or run Dgraph Alpha with `-p p1 -w w1` options.

You would need to edit the `docker-machine` security group to open inbound traffic on the following ports.

1. Allow all inbound traffic on all ports with Source being `docker-machine` security ports so that
   docker related communication can happen easily.

2. Also open inbound TCP traffic on the following ports required by Dgraph: `5080`, `8000`, `808[0-5]`, `908[0-5]`. Remember port *5080* is only required if you are running Dgraph Live Loader or Dgraph Bulk Loader from outside. You need to open `7080` to enable Alpha-to-Alpha communication in case you have not opened all ports in #1.

If you are on AWS, below is the security group (**docker-machine**) after necessary changes.

{{% load-img "/images/aws.png" "AWS Security Group" %}}

Run the command below to download the `docker-compose-ha.yml` file on your machine.

```sh
wget https://github.com/dgraph-io/dgraph/raw/master/contrib/config/docker/docker-compose-ha.yml
```

Run the following command on the Swarm leader to deploy the Dgraph Cluster.

```sh
eval $(docker-machine env aws01)
docker stack deploy -c docker-compose-ha.yml dgraph
```

You can verify that all services were created successfully by running:

```sh
docker service ls
```

Output:
```
ID                NAME               MODE            REPLICAS      IMAGE                     PORTS
qck6v1lacvtu      dgraph_alpha1      replicated      1/1           dgraph/dgraph:latest      *:8080->8080/tcp, *:9080->9080/tcp
i3iq5mwhxy8a      dgraph_alpha2      replicated      1/1           dgraph/dgraph:latest      *:8081->8081/tcp, *:9081->9081/tcp
2ggma86bw7h7      dgraph_alpha3      replicated      1/1           dgraph/dgraph:latest      *:8082->8082/tcp, *:9082->9082/tcp
wgn5adzk67n4      dgraph_alpha4      replicated      1/1           dgraph/dgraph:latest      *:8083->8083/tcp, *:9083->9083/tcp
uzviqxv9fp2a      dgraph_alpha5      replicated      1/1           dgraph/dgraph:latest      *:8084->8084/tcp, *:9084->9084/tcp
nl1j457ko54g      dgraph_alpha6      replicated      1/1           dgraph/dgraph:latest      *:8085->8085/tcp, *:9085->9085/tcp
s11bwr4a6371      dgraph_ratel       replicated      1/1           dgraph/dgraph:latest      *:8000->8000/tcp
vchibvpquaes      dgraph_zero1       replicated      1/1           dgraph/dgraph:latest      *:5080->5080/tcp, *:6080->6080/tcp
199rezd7pw7c      dgraph_zero2       replicated      1/1           dgraph/dgraph:latest      *:5081->5081/tcp, *:6081->6081/tcp
yb8ella56oxt      dgraph_zero3       replicated      1/1           dgraph/dgraph:latest      *:5082->5082/tcp, *:6082->6082/tcp
```

To stop the cluster run:

```sh
docker stack rm dgraph
```

{{% notice "note" %}}
1. This setup assumes that you are using 6 hosts, but if you are running fewer than 6 hosts then you have to either use different volumes between Dgraph alphas or use `-p` & `-w` to configure data directories.
2. This setup would create and use a local volume called `dgraph_data-volume` on the instances. If you plan to replace instances, you should use remote storage like [cloudstore](https://docs.docker.com/docker-for-aws/persistent-data-volumes) instead of local disk. {{% /notice %}}

## Using Kubernetes

The following section covers running Dgraph with Kubernetes.  We have tested Dgraph with Kubernetes 1.14 to 1.15 on [GKE](https://cloud.google.com/kubernetes-engine) and [EKS](https://aws.amazon.com/eks/).

{{% notice "note" %}}These instructions are for running Dgraph Alpha without TLS configuration.
Instructions for running with TLS refer [TLS instructions](#tls-configuration).{{% /notice %}}

* Install [kubectl](https://kubernetes.io/docs/tasks/tools/install-kubectl/) which is used to deploy
  and manage applications on kubernetes.
* Get the Kubernetes cluster up and running on a cloud provider of your choice.
  * For Amazon [EKS](https://aws.amazon.com/eks/), you can use [eksctl](https://eksctl.io/) to quickly provision a new cluster. If you are new to this, Amazon has an article [Getting started with eksctl](https://docs.aws.amazon.com/eks/latest/userguide/getting-started-eksctl.html).
  * For Google Cloud [GKE](https://cloud.google.com/kubernetes-engine), you can use [Google Cloud SDK](https://cloud.google.com/sdk/install) and the `gcloud container clusters create` command to quickly provision a new cluster.

Verify that you have your cluster up and running using `kubectl get nodes`. If you used `eksctl` or `gcloud container clusters create` with the default options, you should have 2-3 worker nodes ready.

On Amazon [EKS](https://aws.amazon.com/eks/), you would see something like this:

```sh
➜  kubernetes git:(master) ✗ kubectl get nodes
NAME                                          STATUS   ROLES    AGE   VERSION
<aws-ip-hostname>.<region>.compute.internal   Ready    <none>   1m   v1.15.11-eks-af3caf
<aws-ip-hostname>.<region>.compute.internal   Ready    <none>   1m   v1.15.11-eks-af3caf
```

On Google Cloud [GKE](https://cloud.google.com/kubernetes-engine), you would see something like this:

```sh
➜  kubernetes git:(master) ✗ kubectl get nodes
NAME                                       STATUS   ROLES    AGE   VERSION
gke-<cluster-name>-default-pool-<gce-id>   Ready    <none>   41s   v1.14.10-gke.36
gke-<cluster-name>-default-pool-<gce-id>   Ready    <none>   40s   v1.14.10-gke.36
gke-<cluster-name>-default-pool-<gce-id>   Ready    <none>   41s   v1.14.10-gke.36
```

### Single Server

Once your Kubernetes cluster is up, you can use [dgraph-single.yaml](https://github.com/dgraph-io/dgraph/blob/master/contrib/config/kubernetes/dgraph-single/dgraph-single.yaml) to start a Zero, Alpha, and Ratel UI services.

#### Deploy Single Server

From your machine, run the following command to start a StatefulSet that creates a single Pod with Zero, Alpha, and Ratel UI running in it.

```sh
kubectl create --filename https://raw.githubusercontent.com/dgraph-io/dgraph/master/contrib/config/kubernetes/dgraph-single/dgraph-single.yaml
```

Output:
```
service/dgraph-public created
statefulset.apps/dgraph created
```

#### Verify Single Server

Confirm that the pod was created successfully.

```sh
kubectl get pods
```

Output:
```
NAME       READY     STATUS    RESTARTS   AGE
dgraph-0   3/3       Running   0          1m
```

{{% notice "tip" %}}
You can check the logs for the containers in the pod using
`kubectl logs --follow dgraph-0 <container_name>`. For example, try
`kubectl logs --follow dgraph-0 alpha` for server logs.
{{% /notice %}}

#### Test Single Server Setup

Port forward from your local machine to the pod

```sh
kubectl port-forward pod/dgraph-0 8080:8080
kubectl port-forward pod/dgraph-0 8000:8000
```

Go to `http://localhost:8000` and verify Dgraph is working as expected.

#### Remove Single Server Resources

Delete all the resources

```sh
kubectl delete --filename https://raw.githubusercontent.com/dgraph-io/dgraph/master/contrib/config/kubernetes/dgraph-single/dgraph-single.yaml
kubectl delete persistentvolumeclaims --selector app=dgraph
```

### HA Cluster Setup Using Kubernetes

This setup allows you to run 3 Dgraph Alphas and 3 Dgraph Zeros. We start Zero with `--replicas
3` flag, so all data would be replicated on 3 Alphas and form 1 alpha group.

{{% notice "note" %}} Ideally you should have at least three worker nodes as part of your Kubernetes
cluster so that each Dgraph Alpha runs on a separate worker node.{{% /notice %}}

#### Validate Kubernetes Cluster for HA

Check the nodes that are part of the Kubernetes cluster.

```sh
kubectl get nodes
```

Output for Amazon [EKS](https://aws.amazon.com/eks/):

```sh
NAME                                          STATUS   ROLES    AGE   VERSION
<aws-ip-hostname>.<region>.compute.internal   Ready    <none>   1m   v1.15.11-eks-af3caf
<aws-ip-hostname>.<region>.compute.internal   Ready    <none>   1m   v1.15.11-eks-af3caf
<aws-ip-hostname>.<region>.compute.internal   Ready    <none>   1m   v1.15.11-eks-af3caf
```

Output for Google Cloud [GKE](https://cloud.google.com/kubernetes-engine)

```sh
NAME                                       STATUS   ROLES    AGE   VERSION
gke-<cluster-name>-default-pool-<gce-id>   Ready    <none>   41s   v1.14.10-gke.36
gke-<cluster-name>-default-pool-<gce-id>   Ready    <none>   40s   v1.14.10-gke.36
gke-<cluster-name>-default-pool-<gce-id>   Ready    <none>   41s   v1.14.10-gke.36
```

Once your Kubernetes cluster is up, you can use [dgraph-ha.yaml](https://github.com/dgraph-io/dgraph/blob/master/contrib/config/kubernetes/dgraph-ha/dgraph-ha.yaml) to start the cluster.

#### Deploy Dgraph HA Cluster

From your machine, run the following command to start the cluster.

```sh
kubectl create --filename https://raw.githubusercontent.com/dgraph-io/dgraph/master/contrib/config/kubernetes/dgraph-ha/dgraph-ha.yaml
```

Output:
```sh
service/dgraph-zero-public created
service/dgraph-alpha-public created
service/dgraph-ratel-public created
service/dgraph-zero created
service/dgraph-alpha created
statefulset.apps/dgraph-zero created
statefulset.apps/dgraph-alpha created
deployment.apps/dgraph-ratel created
```

#### Verify Dgraph HA Cluster

Confirm that the pods were created successfully.

It may take a few minutes for the pods to come up.

```sh
kubectl get pods
```

Output:
```sh
NAME                  READY   STATUS    RESTARTS   AGE
dgraph-alpha-0        1/1     Running   0          6m24s
dgraph-alpha-1        1/1     Running   0          5m42s
dgraph-alpha-2        1/1     Running   0          5m2s
dgraph-ratel-<pod-id> 1/1     Running   0          6m23s
dgraph-zero-0         1/1     Running   0          6m24s
dgraph-zero-1         1/1     Running   0          5m41s
dgraph-zero-2         1/1     Running   0          5m6s
```


{{% notice "tip" %}}You can check the logs for the containers in the pod using `kubectl logs --follow dgraph-alpha-0` and `kubectl logs --follow dgraph-zero-0`.{{% /notice %}}

#### Test Dgraph HA Cluster Setup

Port forward from your local machine to the pod

```sh
kubectl port-forward service/dgraph-alpha-public 8080:8080
kubectl port-forward service/dgraph-ratel-public 8000:8000
```

Go to `http://localhost:8000` and verify Dgraph is working as expected.

{{% notice "note" %}} You can also access the service on its External IP address.{{% /notice %}}

#### Delete Dgraph HA Cluster Resources

Delete all the resources

```sh
kubectl delete --filename https://raw.githubusercontent.com/dgraph-io/dgraph/master/contrib/config/kubernetes/dgraph-ha/dgraph-ha.yaml
kubectl delete persistentvolumeclaims --selector app=dgraph-zero
kubectl delete persistentvolumeclaims --selector app=dgraph-alpha
```

### Using Helm Chart

Once your Kubernetes cluster is up, you can make use of the Helm chart present
[in our official helm repository here](https://github.com/dgraph-io/charts/) to bring
up a Dgraph cluster.

{{% notice "note" %}}The instructions below are for Helm versions >= 3.x.{{% /notice %}}

#### Installing the Chart

To add the Dgraph helm repository:

```sh
helm repo add dgraph https://charts.dgraph.io
```

To install the chart with the release name `my-release`:

```sh
helm install my-release dgraph/dgraph
```

The above command will install the latest available dgraph docker image. In order to install the older versions:

```sh
helm install my-release dgraph/dgraph --set image.tag="latest"
```

By default zero and alpha services are exposed only within the kubernetes cluster as
kubernetes service type `ClusterIP`. In order to expose the alpha service publicly
you can use kubernetes service type `LoadBalancer`:

```sh
helm install my-release dgraph/dgraph --set alpha.service.type="LoadBalancer"
```

Similarly, you can expose alpha and ratel service to the internet as follows:

```sh
helm install my-release dgraph/dgraph --set alpha.service.type="LoadBalancer" --set ratel.service.type="LoadBalancer"
```

#### Upgrading the Chart

You can update your cluster configuration by updating the configuration of the
Helm chart. Dgraph is a stateful database that requires some attention on
upgrading the configuration carefully in order to update your cluster to your
desired configuration.

In general, you can use [`helm upgrade`][helm-upgrade] to update the
configuration values of the cluster. Depending on your change, you may need to
upgrade the configuration in multiple steps following the steps below.

[helm-upgrade]: https://helm.sh/docs/helm/helm_upgrade/

**Upgrade to HA cluster setup**

To upgrade to an [HA cluster setup]({{< relref "#ha-cluster-setup" >}}), ensure
that the shard replication setting is more than 1. When `zero.shardReplicaCount`
is not set to an HA configuration (3 or 5), follow the steps below:

1. Set the shard replica flag on the Zero node group. For example: `zero.shardReplicaCount=3`.
2. Next, run the Helm upgrade command to restart the Zero node group:
   ```sh
   helm upgrade my-release dgraph/dgraph [options]
   ```
3. Now set the Alpha replica count flag. For example: `alpha.replicaCount=3`.
4. Finally, run the Helm upgrade command again:
   ```sh
   helm upgrade my-release dgraph/dgraph [options]
   ```


#### Deleting the Chart

Delete the Helm deployment as normal

```sh
helm delete my-release
```
Deletion of the StatefulSet doesn't cascade to deleting associated PVCs. To delete them:

```sh
kubectl delete pvc --selector release=my-release
```

#### Configuration

The latest configuration settings can be found:
* https://github.com/dgraph-io/charts/blob/master/charts/dgraph/README.md#configuration

### Monitoring in Kubernetes

Dgraph exposes prometheus metrics to monitor the state of various components involved in the cluster, this includes dgraph alpha and zero.

Follow the below mentioned steps to setup prometheus monitoring for your cluster:

* Install Prometheus operator:

```sh
kubectl apply -f https://raw.githubusercontent.com/coreos/prometheus-operator/release-0.34/bundle.yaml
```

* Ensure that the instance of `prometheus-operator` has started before continuing.

```sh
$ kubectl get deployments prometheus-operator
NAME                  DESIRED   CURRENT   UP-TO-DATE   AVAILABLE   AGE
prometheus-operator   1         1         1            1           3m
```

* Apply prometheus manifest present [here](https://github.com/dgraph-io/dgraph/blob/master/contrib/config/monitoring/prometheus/prometheus.yaml).

```sh
$ kubectl apply -f prometheus.yaml

serviceaccount/prometheus-dgraph-io created
clusterrole.rbac.authorization.k8s.io/prometheus-dgraph-io created
clusterrolebinding.rbac.authorization.k8s.io/prometheus-dgraph-io created
servicemonitor.monitoring.coreos.com/alpha.dgraph-io created
servicemonitor.monitoring.coreos.com/zero-dgraph-io created
prometheus.monitoring.coreos.com/dgraph-io created
```

To view prometheus UI locally run:

```sh
kubectl port-forward prometheus-dgraph-io-0 9090:9090
```

The UI is accessible at port 9090. Open http://localhost:9090 in your browser to play around.

To register alerts from dgraph cluster with your prometheus deployment follow the steps below:

* Create a kubernetes secret containing alertmanager configuration. Edit the configuration file present [here](https://github.com/dgraph-io/dgraph/blob/master/contrib/config/monitoring/prometheus/alertmanager-config.yaml)
with the required reciever configuration including the slack webhook credential and create the secret.

You can find more information about alertmanager configuration [here](https://prometheus.io/docs/alerting/configuration/).

```sh
$ kubectl create secret generic alertmanager-alertmanager-dgraph-io --from-file=alertmanager.yaml=alertmanager-config.yaml

$ kubectl get secrets
NAME                                            TYPE                 DATA   AGE
alertmanager-alertmanager-dgraph-io             Opaque               1      87m
```

* Apply the [alertmanager](https://github.com/dgraph-io/dgraph/blob/master/contrib/config/monitoring/prometheus/alertmanager.yaml) along with [alert-rules](https://github.com/dgraph-io/dgraph/blob/master/contrib/config/monitoring/prometheus/alert-rules.yaml) manifest
to use the default configured alert configuration. You can also add custom rules based on the metrics exposed by dgraph cluster similar to [alert-rules](https://github.com/dgraph-io/dgraph/blob/master/contrib/config/monitoring/prometheus/alert-rules.yaml)
manifest.

```sh
$ kubectl apply -f alertmanager.yaml
alertmanager.monitoring.coreos.com/alertmanager-dgraph-io created
service/alertmanager-dgraph-io created

$ kubectl apply -f alert-rules.yaml
prometheusrule.monitoring.coreos.com/prometheus-rules-dgraph-io created
```

### Kubernetes Storage

The Kubernetes configurations in the previous sections were configured to run
Dgraph with any storage type (`storage-class: anything`). On the common cloud
environments like AWS, GCP, and Azure, the default storage type are slow disks
like hard disks or low IOPS SSDs. We highly recommend using faster disks for
ideal performance when running Dgraph.

#### Local storage

The AWS storage-optimized i-class instances provide locally attached NVMe-based
SSD storage which provide consistent very high IOPS. The Dgraph team uses
i3.large instances on AWS to test Dgraph.

You can create a Kubernetes `StorageClass` object to provision a specific type
of storage volume which you can then attach to your Dgraph pods. You can set up
your cluster with local SSDs by using [Local Persistent
Volumes](https://kubernetes.io/blog/2018/04/13/local-persistent-volumes-beta/).
This Kubernetes feature is in beta at the time of this writing (Kubernetes
v1.13.1). You can first set up an EC2 instance with locally attached storage.
Once it is formatted and mounted properly, then you can create a StorageClass to
access it.:

```yaml
apiVersion: storage.k8s.io/v1
kind: StorageClass
metadata:
  name: <your-local-storage-class-name>
provisioner: kubernetes.io/no-provisioner
volumeBindingMode: WaitForFirstConsumer
```

Currently, Kubernetes does not allow automatic provisioning of local storage. So
a PersistentVolume with a specific mount path should be created:

```yaml
apiVersion: v1
kind: PersistentVolume
metadata:
  name: <your-local-pv-name>
spec:
  capacity:
    storage: 475Gi
  volumeMode: Filesystem
  accessModes:
  - ReadWriteOnce
  persistentVolumeReclaimPolicy: Delete
  storageClassName: <your-local-storage-class-name>
  local:
    path: /data
  nodeAffinity:
    required:
      nodeSelectorTerms:
      - matchExpressions:
        - key: kubernetes.io/hostname
          operator: In
          values:
          - <node-name>
```

Then, in the StatefulSet configuration you can claim this local storage in
.spec.volumeClaimTemplate:

```
kind: StatefulSet
...
 volumeClaimTemplates:
  - metadata:
      name: datadir
    spec:
      accessModes:
      - ReadWriteOnce
      storageClassName: <your-local-storage-class-name>
      resources:
        requests:
          storage: 500Gi
```

You can repeat these steps for each instance that's configured with local
node storage.

#### Non-local persistent disks

EBS volumes on AWS and PDs on GCP are persistent disks that can be configured
with Dgraph. The disk performance is much lower than locally attached storage
but can be sufficient for your workload such as testing environments.

When using EBS volumes on AWS, we recommend using Provisioned IOPS SSD EBS
volumes (the io1 disk type) which provide consistent IOPS. The available IOPS
for AWS EBS volumes is based on the total disk size. With Kubernetes, you can
request io1 disks to be provisioned with this config with 50 IOPS/GB using the
`iopsPerGB` parameter:

```
kind: StorageClass
apiVersion: storage.k8s.io/v1
metadata:
  name: <your-storage-class-name>
provisioner: kubernetes.io/aws-ebs
parameters:
  type: io1
  iopsPerGB: "50"
  fsType: ext4
```

Example: Requesting a disk size of 250Gi with this storage class would provide
12.5K IOPS.

### Removing a Dgraph Pod

In the event that you need to completely remove a pod (e.g., its disk got
corrupted and data cannot be recovered), you can use the `/removeNode` API to
remove the node from the cluster. With a Kubernetes StatefulSet, you'll need to
remove the node in this order:

1. On the Zero leader, call `/removeNode` to remove the Dgraph instance from
   the cluster (see [More about Dgraph Zero]({{< relref
   "#more-about-dgraph-zero" >}})). The removed instance will immediately stop
   running. Any further attempts to join the cluster will fail for that instance
   since it has been removed.
2. Remove the PersistentVolumeClaim associated with the pod to delete its data.
   This prepares the pod to join with a clean state.
3. Restart the pod. This will create a new PersistentVolumeClaim to create new
   data directories.

When an Alpha pod restarts in a replicated cluster, it will join as a new member
of the cluster, be assigned a group and an unused index from Zero, and receive
the latest snapshot from the Alpha leader of the group.

When a Zero pod restarts, it must join the existing group with an unused index
ID. The index ID is set with the `--idx` flag. This may require the StatefulSet
configuration to be updated.

### Kubernetes and Bulk Loader

You may want to initialize a new cluster with an existing data set such as data
from the [Dgraph Bulk Loader]({{< relref "#bulk-loader" >}}). You can use [Init
Containers](https://kubernetes.io/docs/concepts/workloads/pods/init-containers/)
to copy the data to the pod volume before the Alpha process runs.

See the `initContainers` configuration in
[dgraph-ha.yaml](https://github.com/dgraph-io/dgraph/blob/master/contrib/config/kubernetes/dgraph-ha/dgraph-ha.yaml)
to learn more.

## More about Dgraph Alpha

On its HTTP port, a Dgraph Alpha exposes a number of admin endpoints.
{{% notice "warning" %}}
These HTTP endpoints are deprecated and will be removed in the next release. Please use the GraphQL endpoint at /admin.
{{% /notice %}}

* `/health?all` returns information about the health of all the servers in the cluster.
* `/admin/shutdown` initiates a proper [shutdown]({{< relref "#shutdown" >}}) of the Alpha.
* `/admin/export` initiates a data [export]({{< relref "#export" >}}). The exported data will be
encrypted if the alpha instance was configured with an encryption key file.

By default the Alpha listens on `localhost` for admin actions (the loopback address only accessible from the same machine). The `--bindall=true` option binds to `0.0.0.0` and thus allows external connections.

{{% notice "tip" %}}Set max file descriptors to a high value like 10000 if you are going to load a lot of data.{{% /notice %}}

### Querying Health

You can query the `/admin` graphql endpoint with a query like the one below to get a JSON consisting of basic information about health of all the servers in the cluster.

```graphql
query {
  health {
    instance
    address
    version
    status
    lastEcho
    group
    uptime
    ongoing
    indexing
  }
}
```

Here’s an example of JSON returned from the above query:

```json
{
  "data": {
    "health": [
      {
        "instance": "zero",
        "address": "localhost:5080",
        "version": "v2.0.0-rc1",
        "status": "healthy",
        "lastEcho": 1582827418,
        "group": "0",
        "uptime": 1504
      },
      {
        "instance": "alpha",
        "address": "localhost:7080",
        "version": "v2.0.0-rc1",
        "status": "healthy",
        "lastEcho": 1582827418,
        "group": "1",
        "uptime": 1505,
        "ongoing": ["opIndexing"],
        "indexing": ["name", "age"]
      }
    ]
  }
}
```

- `instance`: Name of the instance. Either `alpha` or `zero`.
- `status`: Health status of the instance. Either `healthy` or `unhealthy`.
- `version`: Version of Dgraph running the Alpha or Zero server.
- `uptime`: Time in nanoseconds since the Alpha or Zero server is up and running.
- `address`: IP_ADDRESS:PORT of the instance.
- `group`: Group assigned based on the replication factor. Read more [here]({{< relref "/deploy/index.md#cluster-setup" >}}).
- `lastEcho`: Last time, in Unix epoch, when the instance was contacted by another Alpha or Zero server.
- `ongoing`: List of ongoing operations in the background.
- `indexing`: List of predicates for which indexes are built in the background. Read more [here]({{< relref "/query-language/index.md#indexes-in-background" >}}).

The same information (except `ongoing` and `indexing`) is available from the `/health` and `/health?all` endpoints of Alpha server.

## More about Dgraph Zero

Dgraph Zero controls the Dgraph cluster. It automatically moves data between
different Dgraph Alpha instances based on the size of the data served by each Alpha instance.

It is mandatory to run at least one `dgraph zero` node before running any `dgraph alpha`.
Options present for `dgraph zero` can be seen by running `dgraph zero --help`.

* Zero stores information about the cluster.
* `--replicas` is the option that controls the replication factor. (i.e. number of replicas per data shard, including the original shard)
* When a new Alpha joins the cluster, it is assigned a group based on the replication factor. If the replication factor is 1 then each Alpha node will serve different group. If replication factor is 2 and you launch 4 Alphas, then first two Alphas would serve group 1 and next two machines would serve group 2.
* Zero also monitors the space occupied by predicates in each group and moves them around to rebalance the cluster.

Like Alpha, Zero also exposes HTTP on 6080 (+ any `--port_offset`). You can query (**GET** request) it
to see useful information, like the following:

* `/state` Information about the nodes that are part of the cluster. Also contains information about
size of predicates and groups they belong to.
* `/assign?what=uids&num=100` This would allocate `num` uids and return a JSON map
containing `startId` and `endId`, both inclusive. This id range can be safely assigned
externally to new nodes during data ingestion.
* `/assign?what=timestamps&num=100` This would request timestamps from Zero.
This is useful to fast forward Zero state when starting from a postings
directory, which already has commits higher than Zero's leased timestamp.
* `/removeNode?id=3&group=2` If a replica goes down and can't be recovered, you
can remove it and add a new node to the quorum. This endpoint can be used to
remove a dead Zero or Dgraph Alpha node. To remove dead Zero nodes, pass
`group=0` and the id of the Zero node.

{{% notice "note" %}}
Before using the API ensure that the node is down and ensure that it doesn't come back up ever again.

You should not use the same `idx` of a node that was removed earlier.
{{% /notice %}}

* `/moveTablet?tablet=name&group=2` This endpoint can be used to move a tablet to a group. Zero
already does shard rebalancing every 8 mins, this endpoint can be used to force move a tablet.


These are the **POST** endpoints available:

* `/enterpriseLicense` Use endpoint to apply an enterprise license to the cluster by supplying it
as part of the body.

### More about /state endpoint

The `/state` endpoint of Dgraph Zero returns a JSON document of the current group membership info:

- Instances which are part of the cluster.
- Number of instances in Zero group and each Alpha groups.
- Current leader of each group.
- Predicates that belong to a group.
- Estimated size in bytes of each predicate.
- Enterprise license information.
- Max Leased transaction ID.
- Max Leased UID.
- CID (Cluster ID).

Here’s an example of JSON returned from `/state` endpoint for a 6-node Dgraph cluster with three replicas:

```json
{
  "counter": "15",
  "groups": {
    "1": {
      "members": {
        "1": {
          "id": "1",
          "groupId": 1,
          "addr": "alpha1:7080",
          "leader": true,
          "lastUpdate": "1576112366"
        },
        "2": {
          "id": "2",
          "groupId": 1,
          "addr": "alpha2:7080"
        },
        "3": {
          "id": "3",
          "groupId": 1,
          "addr": "alpha3:7080"
        }
      },
      "tablets": {
        "counter.val": {
          "groupId": 1,
          "predicate": "counter.val"
        },
        "dgraph.type": {
          "groupId": 1,
          "predicate": "dgraph.type"
        }
      },
      "checksum": "1021598189643258447"
    }
  },
  "zeros": {
    "1": {
      "id": "1",
      "addr": "zero1:5080",
      "leader": true
    },
    "2": {
      "id": "2",
      "addr": "zero2:5080"
    },
    "3": {
      "id": "3",
      "addr": "zero3:5080"
    }
  },
  "maxLeaseId": "10000",
  "maxTxnTs": "10000",
  "cid": "3602537a-ee49-43cb-9792-c766eea683dc",
  "license": {
    "maxNodes": "18446744073709551615",
    "expiryTs": "1578704367",
    "enabled": true
  }
}
```

Here’s the information the above JSON document provides:

- Group 0
  - members
    - zero1:5080, id: 1, leader
    - zero2:5080, id: 2
    - zero3:5080, id: 3
- Group 1
    - members
        - alpha1:7080, id: 1, leader
        - alpha2:7080, id: 2
        - alpha3:7080, id: 3
    - predicates
        - dgraph.type
        - counter.val
- Enterprise license
    - Enabled
    - maxNodes: unlimited
    - License expires on Friday, January 10, 2020 4:59:27 PM GMT-08:00 (converted from epoch timestamp)
- Other data:
    - maxTxnTs
        - The current max lease of transaction timestamps used to hand out start timestamps
          and commit timestamps.
        - This increments in batches of 10,000 IDs. Once the max lease is reached, another
          10,000 IDs are leased. In the event that the Zero leader is lost, then the new
          leader starts a brand new lease from maxTxnTs+1 . Any lost transaction IDs
          in-between will never be used.
        - An admin can use the Zero endpoint HTTP GET `/assign?what=timestamps&num=1000` to
          increase the current transaction timestamp (in this case, by 1000). This is mainly
          useful in special-case scenarios, e.g., using an existing p directory to a fresh
          cluster in order to be able to query the latest data in the DB.
    - maxLeaseId
        - The current max lease of UIDs used for blank node UID assignment.
        - This increments in batches of 10,000 IDs. Once the max lease is reached, another
          10,000 IDs are leased. In the event that the Zero leader is lost, the new leader
          starts a brand new lease from maxLeaseId+1. Any UIDs lost in-between will never
          be used for blank-node UID assignment.
        - An admin can use the Zero endpoint HTTP GET `/assign?what=uids&num=1000` to
          reserve a range of UIDs (in this case, 1000) to use externally (Zero will NEVER
          use these UIDs for blank node UID assignment, so the user can use the range
          to assign UIDs manually to their own data sets.
    - CID
        - This is a unique UUID representing the *cluster-ID* for this cluster. It is generated
          during the initial DB startup and is retained across restarts.
    - Group checksum
        - This is the checksum verification of the data per Alpha group. This is used internally
          to verify group memberships in the event of a tablet move.

{{% notice "note" %}}
"tablet", "predicate", and "edge" are synonymous terms today. The future plan to
improve data scalability is to shard a predicate into separate tablets that could
be assigned to different groups.
{{% /notice %}}

## Log Format

Dgraph's log format comes from the glog library and is [formatted](https://github.com/golang/glog/blob/23def4e6c14b4da8ac2ed8007337bc5eb5007998/glog.go#L523-L533) as follows:

	`Lmmdd hh:mm:ss.uuuuuu threadid file:line] msg...`

Where the fields are defined as follows:

```
	L                A single character, representing the log level (eg 'I' for INFO)
	mm               The month (zero padded; ie May is '05')
	dd               The day (zero padded)
	hh:mm:ss.uuuuuu  Time in hours, minutes and fractional seconds
	threadid         The space-padded thread ID as returned by GetTID()
	file             The file name
	line             The line number
	msg              The user-supplied message
```

### Query Logging

To enable query logging, you must set `-v=3` which will enable verbose logging for everything. Alternatively, you can set `--vmodule=server=3` for only the dgraph/server.go file which would only enable query/mutation logging.

## TLS configuration

{{% notice "note" %}}
This section refers to the `dgraph cert` command which was introduced in v1.0.9. For previous releases, see the previous [TLS configuration documentation](https://dgraph.io/docs/v1.0.7/deploy/#tls-configuration).
{{% /notice %}}


Connections between client and server can be secured with TLS. Password protected private keys are **not supported**.

{{% notice "tip" %}}If you're generating encrypted private keys with `openssl`, be sure to specify encryption algorithm explicitly (like `-aes256`). This will force `openssl` to include `DEK-Info` header in private key, which is required to decrypt the key by Dgraph. When default encryption is used, `openssl` doesn't write that header and key can't be decrypted.{{% /notice %}}

### Dgraph Certificate Management Tool

The `dgraph cert` program creates and manages CA-signed certificates and private keys using a generated Dgraph Root CA. The `dgraph cert` command simplifies certificate management for you.

```sh
# To see the available flags.
$ dgraph cert --help

# Create Dgraph Root CA, used to sign all other certificates.
$ dgraph cert

# Create node certificate and private key
$ dgraph cert -n localhost

# Create client certificate and private key for mTLS (mutual TLS)
$ dgraph cert -c dgraphuser

# Combine all in one command
$ dgraph cert -n localhost -c dgraphuser

# List all your certificates and keys
$ dgraph cert ls
```

Node certificates by default are valid for 365 days. To adjust the validity duration, you can use the `--duration` option.

#### File naming conventions

To enable TLS you must specify the directory path to find certificates and keys. The default location where the _cert_ command stores certificates (and keys) is `tls` under the Dgraph working directory; where the data files are found. The default dir path can be overridden using the `--dir` option.

```sh
$ dgraph cert --dir ~/mycerts
```

The following file naming conventions are used by Dgraph for proper TLS setup.

| File name | Description | Use |
|-----------|-------------|-------|
| ca.crt | Dgraph Root CA certificate | Verify all certificates |
| ca.key | Dgraph CA private key | Validate CA certificate |
| node.crt | Dgraph node certificate | Shared by all nodes for accepting TLS connections |
| node.key | Dgraph node private key | Validate node certificate |
| client._name_.crt | Dgraph client certificate | Authenticate a client _name_ |
| client._name_.key | Dgraph client private key | Validate _name_ client certificate |

The Root CA certificate is used for verifying node and client certificates, if changed you must regenerate all certificates.

For client authentication, each client must have their own certificate and key. These are then used to connect to the Dgraph node(s).

The node certificate `node.crt` can support multiple node names using multiple host names and/or IP address. Just separate the names with commas when generating the certificate.

```sh
$ dgraph cert -n localhost,104.25.165.23,dgraph.io,2400:cb00:2048:1::6819:a417
```

{{% notice "tip" %}}You must delete the old node cert and key before you can generate a new pair.{{% /notice %}}

{{% notice "note" %}}When using host names for node certificates, including _localhost_, your clients must connect to the matching host name -- such as _localhost_ not 127.0.0.1. If you need to use IP addresses, then add them to the node certificate.{{% /notice %}}

#### Certificate inspection

The command `dgraph cert ls` lists all certificates and keys in the `--dir` directory (default 'tls'), along with details to inspect and validate cert/key pairs.

Example of command output:

```sh
-rw-r--r-- ca.crt - Dgraph Root CA certificate
        Issuer: Dgraph Labs, Inc.
           S/N: 0b618b0771411b
    Expiration: 13 Jul 30 20:12 UTC
SHA-256 Digest: 92248D16 FC3368EA 9C2C2B57 CC1657BC F41CB095 AB808700 80ED1A9B 38C7E5F8

-r-------- ca.key - Dgraph Root CA key
     Algorithm: RSA 2048 bits (PKCS#1)
SHA-256 Digest: 92248D16 FC3368EA 9C2C2B57 CC1657BC F41CB095 AB808700 80ED1A9B 38C7E5F8

-rw-r--r-- client.dgraphuser.crt - Dgraph client certificate: dgraphuser
        Issuer: Dgraph Labs, Inc.
     CA Verify: PASSED
           S/N: 23012b9183fdf9f5
    Expiration: 14 Jul 21 20:14 UTC
SHA-256 Digest: 800798FA 2938CAB4 7AA1A655 A7EB3053 81CE6031 3147C12A 50DBA682 83FF85DA

-rw------- client.dgraphuser.key - Dgraph Client key
     Algorithm: RSA 2048 bits (PKCS#1)
SHA-256 Digest: 800798FA 2938CAB4 7AA1A655 A7EB3053 81CE6031 3147C12A 50DBA682 83FF85DA

-rw-r--r-- node.crt - Dgraph Node certificate
        Issuer: Dgraph Labs, Inc.
     CA Verify: PASSED
           S/N: 4241d25148e478bd
    Expiration: 14 Jul 21 20:12 UTC
         Hosts: localhost
SHA-256 Digest: 23302165 DE675EFA 11ABAD0C 3B11CC6E BD5B33F1 7B4DB140 80224D21 F834853B

-rw------- node.key - Dgraph Node key
     Algorithm: RSA 2048 bits (PKCS#1)
SHA-256 Digest: 23302165 DE675EFA 11ABAD0C 3B11CC6E BD5B33F1 7B4DB140 80224D21 F834853B
```

Important points:

* The cert/key pairs should always have matching SHA-256 digests. Otherwise, the cert(s) must be
  regenerated. If the Root CA pair differ, all cert/key must be regenerated; the flag `--force`
  can help.
* All certificates must pass Dgraph CA verification.
* All key files should have the least access permissions, especially the `ca.key`, but be readable.
* Key files won't be overwritten if they have limited access, even with `--force`.
* Node certificates are only valid for the hosts listed.
* Client certificates are only valid for the named client/user.

### TLS Options

The following configuration options are available for Alpha:

* `--tls_dir string` - TLS dir path; this enables TLS connections (usually 'tls').
* `--tls_use_system_ca` - Include System CA with Dgraph Root CA.
* `--tls_client_auth string` - TLS client authentication used to validate client connection. See [Client Authentication Options](#client-authentication-options) for details.

Dgraph Live Loader can be configured with the following options:

* `--tls_cacert string` - Dgraph Root CA, such as `./tls/ca.crt`
* `--tls_use_system_ca` - Include System CA with Dgraph Root CA.
* `--tls_cert` - User cert file provided by the client to Alpha
* `--tls_key` - User private key file provided by the client to Alpha
* `--tls_server_name string` - Server name, used for validating the server's TLS host name.


#### Using TLS without Client Authentication

For TLS without client authentication, you can configure certificates and run Alpha server using the following:

```sh
# First, create rootca and node certificates and private keys
$ dgraph cert -n localhost
# Default use for enabling TLS server (after generating certificates and private keys)
$ dgraph alpha --tls_dir tls
```

You can then run Dgraph live loader using the following:

```sh
# Now, connect to server using TLS
$ dgraph live --tls_cacert ./tls/ca.crt --tls_server_name "localhost" -s 21million.schema -f 21million.rdf.gz
```

#### Using TLS with Client Authentication

If you do require Client Authentication (Mutual TLS), you can configure certificates and run Alpha server using the following:

```sh
# First, create a rootca, node, and client certificates and private keys
$ dgraph cert -n localhost -c dgraphuser
# Default use for enabling TLS server with client authentication (after generating certificates and private keys)
$ dgraph alpha --tls_dir tls --tls_client_auth="REQUIREANDVERIFY"
```

You can then run Dgraph live loader using the following:

```sh
# Now, connect to server using mTLS (mutual TLS)
$ dgraph live \
   --tls_cacert ./tls/ca.crt \
   --tls_cert ./tls/client.dgraphuser.crt \
   --tls_key ./tls/client.dgraphuser.key \
   --tls_server_name "localhost" \
   -s 21million.schema \
   -f 21million.rdf.gz
```

#### Client Authentication Options

The server will always **request** Client Authentication.  There are four different values for the `--tls_client_auth` option that change the security policy of the client certificate.

| Value              | Client Cert/Key | Client Certificate Verified |
|--------------------|-----------------|--------------------|
| `REQUEST`          | optional        | Client certificate is not VERIFIED if provided. (least secure) |
| `REQUIREANY`       | required        | Client certificate is never VERIFIED |
| `VERIFYIFGIVEN`    | optional        | Client certificate is VERIFIED if provided (default) |
| `REQUIREANDVERIFY` | required        | Client certificate is always VERIFIED (most secure) |

{{% notice "note" %}}REQUIREANDVERIFY is the most secure but also the most difficult to configure for remote clients. When using this value, the value of `--tls_server_name` is matched against the certificate SANs values and the connection host.{{% /notice %}}

### Using Ratel UI with Client authentication

Ratel UI (and any other JavaScript clients built on top of `dgraph-js-http`)
connect to Dgraph servers via HTTP, when TLS is enabled servers begin to expect
HTTPS requests only. Therefore some adjustments need to be made.

If the `--tls_client_auth` option is set to `REQUEST`or `VERIFYIFGIVEN` (default):

1. Change the connection URL from `http://` to `https://` (e.g. `https://127.0.0.1:8080`).
2. Install / make trusted the certificate of the Dgraph certificate authority `ca.crt`. Refer to the documentation of your OS / browser for instructions
(e.g. on Mac OS this means adding `ca.crt` to the KeyChain and making it trusted
for `Secure Socket Layer`).

For `REQUIREANY` and `REQUIREANDVERIFY` you need to follow the steps above and
also need to install client certificate on your OS / browser:

1. Generate a client certificate: `dgraph cert -c MyLaptop`.
2. Convert it to a `.p12` file:
`openssl pkcs12 -export -out MyLaptopCert.p12 -in tls/client.MyLaptop.crt -inkey tls/client.MyLaptop.key`. Use any password you like for export.
3. Install the generated `MyLaptopCert.p12` file on the client system
(on Mac OS this means simply double-click the file in Finder).
4. Next time you use Ratel to connect to an alpha with Client authentication
enabled the browser will prompt you for a client certificate to use. Select the
certificate you've just installed in the step above and queries/mutations will
succeed.

### Using Curl with Client authentication

When TLS is enabled, `curl` requests to Dgraph will need some specific options to work.  For instance (for an export request):

```
curl --silent --cacert ./tls/ca.crt https://localhost:8080/admin/export
```

If you are using `curl` with [Client Authentication](#client-authentication-options) set to `REQUIREANY` or `REQUIREANDVERIFY`, you will need to provide the client certificate and private key.  For instance (for an export request):

```
curl --silent --cacert ./tls/ca.crt --cert ./tls/client.dgraphuser.crt --key ./tls/client.dgraphuser.key https://localhost:8080/admin/export
```

Refer to the `curl` documentation for further information on its TLS options.

### Access Data Using a Client

Some examples of connecting via a [Client](/clients) when TLS is in use can be found below:

- [dgraph4j](https://github.com/dgraph-io/dgraph4j#creating-a-secure-client-using-tls)
- [dgraph-js](https://github.com/dgraph-io/dgraph-js/tree/master/examples/tls)
- [dgo](https://github.com/dgraph-io/dgraph/blob/master/tlstest/acl/acl_over_tls_test.go)
- [pydgraph](https://github.com/dgraph-io/pydgraph/tree/master/examples/tls)

### Troubleshooting Ratel's Client authentication

If you are getting errors in Ratel when server's TLS is enabled try opening
your alpha URL as a webpage.

Assuming you are running Dgraph on your local machine, opening
`https://localhost:8080/` in browser should produce a message `Dgraph browser is available for running separately using the dgraph-ratel binary`.

In case you are getting a connection error, try not passing the
`--tls_client_auth` flag when starting an alpha. If you are still getting an
error, check that your hostname is correct and the port is open; then make sure
that "Dgraph Root CA" certificate is installed and trusted correctly.

After that, if things work without `--tls_client_auth` but stop working when
`REQUIREANY` and `REQUIREANDVERIFY` is set make sure the `.p12` file is
installed correctly.

## Cluster Checklist

In setting up a cluster be sure the check the following.

* Is at least one Dgraph Zero node running?
* Is each Dgraph Alpha instance in the cluster set up correctly?
* Will each Dgraph Alpha instance be accessible to all peers on 7080 (+ any port offset)?
* Does each instance have a unique ID on startup?
* Has `--bindall=true` been set for networked communication?

See the [Production Checklist]({{< relref "#production-checklist" >}}) docs for more info.

## Fast Data Loading

There are two different tools that can be used for fast data loading:

- `dgraph live` runs the Dgraph Live Loader
- `dgraph bulk` runs the Dgraph Bulk Loader

{{% notice "note" %}} Both tools only accept [RDF N-Quad/Triple
data](https://www.w3.org/TR/n-quads/) or JSON in plain or gzipped format. Data
in other formats must be converted.{{% /notice %}}

### Live Loader

Dgraph Live Loader (run with `dgraph live`) is a small helper program which reads RDF N-Quads from a gzipped file, batches them up, creates mutations (using the go client) and shoots off to Dgraph.

Dgraph Live Loader correctly handles assigning unique IDs to blank nodes across multiple files, and can optionally persist them to disk to save memory, in case the loader was re-run.

{{% notice "note" %}} Dgraph Live Loader can optionally write the xid->uid mapping to a directory specified using the `--xidmap` flag, which can reused
given that live loader completed successfully in the previous run.{{% /notice %}}

```sh
$ dgraph live --help # To see the available flags.

# Read RDFs or JSON from the passed file, and send them to Dgraph on localhost:9080.
$ dgraph live -f <path-to-gzipped-RDF-or-JSON-file>

# Read multiple RDFs or JSON from the passed path, and send them to Dgraph on localhost:9080.
$ dgraph live -f <./path-to-gzipped-RDF-or-JSON-files>

# Read multiple files strictly by name.
$ dgraph live -f <file1.rdf, file2.rdf>

# Use compressed gRPC connections to and from Dgraph.
$ dgraph live -C -f <path-to-gzipped-RDF-or-JSON-file>

# Read RDFs and a schema file and send to Dgraph running at given address.
$ dgraph live -f <path-to-gzipped-RDf-or-JSON-file> -s <path-to-schema-file> -a <dgraph-alpha-address:grpc_port> -z <dgraph-zero-address:grpc_port>
```

#### Encrypted imports via Live Loader

A new flag keyfile is added to the Live Loader. This option is required to decrypt the encrypted export data and schema files. Once the export files are decrypted, the Live Loader streams the data to a live Alpha instance.

{{% notice "note" %}}
If the live Alpha instance has encryption turned on, the `p` directory will be encrypted. Otherwise, the `p` directory is unencrypted.
{{% /notice %}}

#### Encrypted RDF/JSON file and schema via Live Loader
`dgraph live -f <path-to-encrypted-gzipped-RDF-or-JSON-file> -s <path-to-encrypted-schema> -keyfile <path-to-keyfile-to-decrypt-files>`

#### Other Live Loader options

`--new_uids` (default: false): Assign new UIDs instead of using the existing
UIDs in data files. This is useful to avoid overriding the data in a DB already
in operation.

`-f, --files`: Location of *.rdf(.gz) or *.json(.gz) file(s) to load. It can
load multiple files in a given path. If the path is a directory, then all files
ending in .rdf, .rdf.gz, .json, and .json.gz will be loaded.

`--format`: Specify file format (rdf or json) instead of getting it from
filenames. This is useful if you need to define a strict format manually.

`-b, --batch` (default: 1000): Number of N-Quads to send as part of a mutation.

`-c, --conc` (default: 10): Number of concurrent requests to make to Dgraph.
Do not confuse with `-C`.

`-C, --use_compression` (default: false): Enable compression for connections to and from the
Alpha server.

`-a, --alpha` (default: `localhost:9080`): Dgraph Alpha gRPC server address to connect for live loading. This can be a comma-separated list of Alphas addresses in the same cluster to distribute the load, e.g.,  `"alpha:grpc_port,alpha2:grpc_port,alpha3:grpc_port"`.

`-x, --xidmap` (default: disabled. Need a path): Store xid to uid mapping to a directory. Dgraph will save all identifiers used in the load for later use in other data ingest operations. The mapping will be saved in the path you provide and you must indicate that same path in the next load. It is recommended to use this flag if you have full control over your identifiers (Blank-nodes). Because the identifier will be mapped to a specific UID.

### Bulk Loader

{{% notice "note" %}}
It's crucial to tune the bulk loader's flags to get good performance. See the
section below for details.
{{% /notice %}}

Dgraph Bulk Loader serves a similar purpose to the Dgraph Live Loader, but can
only be used to load data into a new cluster. It cannot be run on an existing
Dgraph cluster. Dgraph Bulk Loader is **considerably faster** than the Dgraph
Live Loader and is the recommended way to perform the initial import of large
datasets into Dgraph.

Only one or more Dgraph Zeros should be running for bulk loading. Dgraph Alphas
will be started later.

{{% notice "warning" %}}
Don't use bulk loader once the Dgraph cluster is up and running. Use it to import
your existing data to a new cluster.
{{% /notice %}}

You can [read some technical details](https://blog.dgraph.io/post/bulkloader/)
about the bulk loader on the blog.

See [Fast Data Loading]({{< relref "#fast-data-loading" >}}) for more info about
the expected N-Quads format.

**Reduce shards**: Before running the bulk load, you need to decide how many
Alpha groups will be running when the cluster starts. The number of Alpha groups
will be the same number of reduce shards you set with the `--reduce_shards`
flag. For example, if your cluster will run 3 Alpha with 3 replicas per group,
then there is 1 group and `--reduce_shards` should be set to 1. If your cluster
will run 6 Alphas with 3 replicas per group, then there are 2 groups and
`--reduce_shards` should be set to 2.

**Map shards**: The `--map_shards` option must be set to at least what's set for
`--reduce_shards`. A higher number helps the bulk loader evenly distribute
predicates between the reduce shards.

```sh
$ dgraph bulk -f goldendata.rdf.gz -s goldendata.schema --map_shards=4 --reduce_shards=2 --http localhost:8000 --zero=localhost:5080
```
```
{
	"DataFiles": "goldendata.rdf.gz",
	"DataFormat": "",
	"SchemaFile": "goldendata.schema",
	"DgraphsDir": "out",
	"TmpDir": "tmp",
	"NumGoroutines": 4,
	"MapBufSize": 67108864,
	"ExpandEdges": true,
	"SkipMapPhase": false,
	"CleanupTmp": true,
	"NumShufflers": 1,
	"Version": false,
	"StoreXids": false,
	"ZeroAddr": "localhost:5080",
	"HttpAddr": "localhost:8000",
	"IgnoreErrors": false,
	"MapShards": 4,
	"ReduceShards": 2
}
The bulk loader needs to open many files at once. This number depends on the size of the data set loaded, the map file output size, and the level of indexing. 100,000 is adequate for most data set sizes. See `man ulimit` for details of how to change the limit.
Current max open files limit: 1024
MAP 01s rdf_count:176.0 rdf_speed:174.4/sec edge_count:564.0 edge_speed:558.8/sec
MAP 02s rdf_count:399.0 rdf_speed:198.5/sec edge_count:1.291k edge_speed:642.4/sec
MAP 03s rdf_count:666.0 rdf_speed:221.3/sec edge_count:2.164k edge_speed:718.9/sec
MAP 04s rdf_count:952.0 rdf_speed:237.4/sec edge_count:3.014k edge_speed:751.5/sec
MAP 05s rdf_count:1.327k rdf_speed:264.8/sec edge_count:4.243k edge_speed:846.7/sec
MAP 06s rdf_count:1.774k rdf_speed:295.1/sec edge_count:5.720k edge_speed:951.5/sec
MAP 07s rdf_count:2.375k rdf_speed:338.7/sec edge_count:7.607k edge_speed:1.085k/sec
MAP 08s rdf_count:3.697k rdf_speed:461.4/sec edge_count:11.89k edge_speed:1.484k/sec
MAP 09s rdf_count:71.98k rdf_speed:7.987k/sec edge_count:225.4k edge_speed:25.01k/sec
MAP 10s rdf_count:354.8k rdf_speed:35.44k/sec edge_count:1.132M edge_speed:113.1k/sec
MAP 11s rdf_count:610.5k rdf_speed:55.39k/sec edge_count:1.985M edge_speed:180.1k/sec
MAP 12s rdf_count:883.9k rdf_speed:73.52k/sec edge_count:2.907M edge_speed:241.8k/sec
MAP 13s rdf_count:1.108M rdf_speed:85.10k/sec edge_count:3.653M edge_speed:280.5k/sec
MAP 14s rdf_count:1.121M rdf_speed:79.93k/sec edge_count:3.695M edge_speed:263.5k/sec
MAP 15s rdf_count:1.121M rdf_speed:74.61k/sec edge_count:3.695M edge_speed:246.0k/sec
REDUCE 16s [1.69%] edge_count:62.61k edge_speed:62.61k/sec plist_count:29.98k plist_speed:29.98k/sec
REDUCE 17s [18.43%] edge_count:681.2k edge_speed:651.7k/sec plist_count:328.1k plist_speed:313.9k/sec
REDUCE 18s [33.28%] edge_count:1.230M edge_speed:601.1k/sec plist_count:678.9k plist_speed:331.8k/sec
REDUCE 19s [45.70%] edge_count:1.689M edge_speed:554.4k/sec plist_count:905.9k plist_speed:297.4k/sec
REDUCE 20s [60.94%] edge_count:2.252M edge_speed:556.5k/sec plist_count:1.278M plist_speed:315.9k/sec
REDUCE 21s [93.21%] edge_count:3.444M edge_speed:681.5k/sec plist_count:1.555M plist_speed:307.7k/sec
REDUCE 22s [100.00%] edge_count:3.695M edge_speed:610.4k/sec plist_count:1.778M plist_speed:293.8k/sec
REDUCE 22s [100.00%] edge_count:3.695M edge_speed:584.4k/sec plist_count:1.778M plist_speed:281.3k/sec
Total: 22s
```

The output will be generated in the `out` directory by default. Here's the bulk
load output from the example above:

```sh
$ tree ./out
```
```
./out
├── 0
│   └── p
│       ├── 000000.vlog
│       ├── 000002.sst
│       └── MANIFEST
└── 1
    └── p
        ├── 000000.vlog
        ├── 000002.sst
        └── MANIFEST

4 directories, 6 files
```

Because `--reduce_shards` was set to 2, there are two sets of p directories: one
in `./out/0` directory and another in the `./out/1` directory.

Once the output is created, they can be copied to all the servers that will run
Dgraph Alphas. Each Dgraph Alpha must have its own copy of the group's p
directory output. Each replica of the first group should have its own copy of
`./out/0/p`, each replica of the second group should have its own copy of
`./out/1/p`, and so on.

```sh
$ dgraph bulk --help # To see the available flags.

# Read RDFs or JSON from the passed file.
$ dgraph bulk -f <path-to-gzipped-RDF-or-JSON-file> ...

# Read multiple RDFs or JSON from the passed path.
$ dgraph bulk -f <./path-to-gzipped-RDF-or-JSON-files> ...

# Read multiple files strictly by name.
$ dgraph bulk -f <file1.rdf, file2.rdf> ...

```

#### Encryption at rest with Bulk Loader

Even before the Dgraph cluster starts, we can load data using Bulk Loader with the encryption feature turned on. Later we can point the generated `p` directory to a new Alpha server.

Here's an example to run Bulk Loader with a key used to write encrypted data:

```bash
dgraph bulk --encryption_key_file ./enc_key_file -f data.json.gz -s data.schema --map_shards=1 --reduce_shards=1 --http localhost:8000 --zero=localhost:5080
```

#### Encrypting imports via Bulk Loader

The Bulk Loader’s `encryption_key_file` option was previously used to encrypt the output `p ` directory. This same option will also be used to decrypt the encrypted export data and schema files.

Another option, `--encrypted`, indicates whether the input `rdf`/`json` data and schema files are encrypted or not. With this switch, we support the use case of migrating data from unencrypted exports to encrypted import.

So, with the above two options we have 4 cases:

1. `--encrypted=true` and no `encryption_key_file`.

Error: If the input is encrypted, a key file must be provided.

2. `--encrypted=true` and `encryption_key_file`=`path to key.

Input is encrypted and output `p` dir is encrypted as well.

3. `--encrypted=false` and no `encryption_key_file`.

Input is not encrypted and the output `p` dir is also not encrypted.   

4. `--encrypted=false` and `encryption_key_file`=`path to key`.

Input is not encrypted but the output is encrypted. (This is the migration use case mentioned above).

#### Other Bulk Loader options

`--new_uids` (default: false): Assign new UIDs instead of using the existing
UIDs in data files. This is useful to avoid overriding the data in a DB already
in operation.

`-f, --files`: Location of *.rdf(.gz) or *.json(.gz) file(s) to load. It can
load multiple files in a given path. If the path is a directory, then all files
ending in .rdf, .rdf.gz, .json, and .json.gz will be loaded.

`--format`: Specify file format (rdf or json) instead of getting it from
filenames. This is useful if you need to define a strict format manually.

`--store_xids`: Generate a xid edge for each node. It will store the XIDs (The identifier / Blank-nodes) in an attribute named `xid` in the entity itself. It is useful if you gonna use [External IDs](/mutations#external-ids).

`--xidmap` (default: disabled. Need a path): Store xid to uid mapping to a directory. Dgraph will save all identifiers used in the load for later use in other data ingest operations. The mapping will be saved in the path you provide and you must indicate that same path in the next load. It is recommended to use this flag if you have full control over your identifiers (Blank-nodes). Because the identifier will be mapped to a specific UID.

#### Tuning & monitoring

##### Performance Tuning

{{% notice "tip" %}}
We highly recommend [disabling swap
space](https://askubuntu.com/questions/214805/how-do-i-disable-swap) when
running Bulk Loader. It is better to fix the parameters to decrease memory
usage, than to have swapping grind the loader down to a halt.
{{% /notice %}}

Flags can be used to control the behaviour and performance characteristics of
the bulk loader. You can see the full list by running `dgraph bulk --help`. In
particular, **the flags should be tuned so that the bulk loader doesn't use more
memory than is available as RAM**. If it starts swapping, it will become
incredibly slow.

**In the map phase**, tweaking the following flags can reduce memory usage:

- The `--num_go_routines` flag controls the number of worker threads. Lowering reduces memory
  consumption.

- The `--mapoutput_mb` flag controls the size of the map output files. Lowering
  reduces memory consumption.

For bigger datasets and machines with many cores, gzip decoding can be a
bottleneck during the map phase. Performance improvements can be obtained by
first splitting the RDFs up into many `.rdf.gz` files (e.g. 256MB each). This
has a negligible impact on memory usage.

**The reduce phase** is less memory heavy than the map phase, although can still
use a lot.  Some flags may be increased to improve performance, *but only if
you have large amounts of RAM*:

- The `--reduce_shards` flag controls the number of resultant Dgraph alpha instances.
  Increasing this increases memory consumption, but in exchange allows for
higher CPU utilization.

- The `--map_shards` flag controls the number of separate map output shards.
  Increasing this increases memory consumption but balances the resultant
Dgraph alpha instances more evenly.

- The `--shufflers` controls the level of parallelism in the shuffle/reduce
  stage. Increasing this increases memory consumption.

## Ludicrous Mode

Ludicrous mode is available in Dgraph v20.03.1 or later.

Ludicrous mode allows Dgraph to ingest data at an incredibly fast speed. It differs from the normal mode as it provides fewer guarantees. In normal mode, Dgraph provides strong consistency. In ludicrous mode, Dgraph provides eventual consistency. In ludicrous mode, any mutation which succeeds **might be available eventually**. **Eventually** means the changes will be applied later and might not be reflected in queries away. If Dgraph crashes unexpectedly, there **might** be unapplied mutations which **will not** be picked up when Dgraph restarts. Dgraph with ludicrous mode enabled behaves as an eventually consistent system.


**How do I enable it?**

Ludicrous mode can be enabled by setting the `--ludicrous_mode` config option to all Zero and Alpha instances in the cluster.


**What does it do?**

It doesn't wait for mutations to be applied. When a mutation comes, it proposes the mutation to the cluster and as soon as the proposal reaches the other nodes, it returns the response right away. You don't need to send a commit request for mutation. It's equivalent to having CommitNow set automatically for all mutations. All the mutations are then sent to background workers which keep applying them.

Also, Dgraph does not sync writes to disk. This increases throughput but may result in loss of unsynced writes in the event of hardware failure.


**What is the trade off?**

As mentioned in the section above, it provides amazing speed at the cost of some guarantees.

It can be used when we have write-heavy operations and there is a time gap between queries and mutations, or you are fine with potentially reading stale data.

There are no transactions in ludicrous mode. That is, you cannot open a transaction, apply a mutation, and then decide to cancel the transaction. Every mutation request is committed to Dgraph.

**Can the cluster run with HA?**

Yes, ludicrous mode works with the cluster set up in a highly-available (HA) configuration.

**Can the cluster run with multiple data shards?**

Yes, ludicrous mode works with the cluster set up with multiple data shards.



## Monitoring
Dgraph exposes metrics via the `/debug/vars` endpoint in json format and the `/debug/prometheus_metrics` endpoint in Prometheus's text-based format. Dgraph doesn't store the metrics and only exposes the value of the metrics at that instant. You can either poll this endpoint to get the data in your monitoring systems or install **[Prometheus](https://prometheus.io/docs/introduction/install/)**. Replace targets in the below config file with the ip of your Dgraph instances and run prometheus using the command `prometheus -config.file my_config.yaml`.

```sh
scrape_configs:
  - job_name: "dgraph"
    metrics_path: "/debug/prometheus_metrics"
    scrape_interval: "2s"
    static_configs:
    - targets:
      - 172.31.9.133:6080     # For Dgraph zero, 6080 is the http endpoint exposing metrics.
      - 172.31.15.230:8080    # For Dgraph alpha, 8080 is the http endpoint exposing metrics.
      - 172.31.0.170:8080
      - 172.31.8.118:8080
```

{{% notice "note" %}}
Raw data exported by Prometheus is available via `/debug/prometheus_metrics` endpoint on Dgraph alphas.
{{% /notice %}}

Install **[Grafana](http://docs.grafana.org/installation/)** to plot the metrics. Grafana runs at port 3000 in default settings. Create a prometheus datasource by following these **[steps](https://prometheus.io/docs/visualization/grafana/#creating-a-prometheus-data-source)**. Import **[grafana_dashboard.json](https://github.com/dgraph-io/benchmarks/blob/master/scripts/grafana_dashboard.json)** by following this **[link](http://docs.grafana.org/reference/export_import/#importing-a-dashboard)**.


### CloudWatch

Route53's health checks can be leveraged to create standard CloudWatch alarms to notify on change in the status of the `/health` endpoints of Alpha and Zero.

Considering that the endpoints to monitor are publicly accessible and you have the AWS credentials and [awscli](https://aws.amazon.com/cli/) setup, we’ll go through an example of setting up a simple CloudWatch alarm configured to alert via email for the Alpha endpoint `alpha.acme.org:8080/health`. Dgraph Zero's `/health` endpoint can also be monitored in a similar way.



#### Create the Route53 Health Check
```sh
aws route53 create-health-check \
    --caller-reference $(date "+%Y%m%d%H%M%S") \
    --health-check-config file:///tmp/create-healthcheck.json \
    --query 'HealthCheck.Id'
```
The file `/tmp/create-healthcheck.json` would need to have the values for the parameters required to create the health check as such:
```sh
{
  "Type": "HTTPS",
  "ResourcePath": "/health",
  "FullyQualifiedDomainName": "alpha.acme.org",
  "Port": 8080,
  "RequestInterval": 30,
  "FailureThreshold": 3
}
```
The reference for the values one can specify while creating or updating a health check can be found on the AWS [documentation](https://docs.aws.amazon.com/Route53/latest/DeveloperGuide/health-checks-creating-values.html).

The response to the above command would be the ID of the created health check.
```sh
"29bdeaaa-f5b5-417e-a5ce-7dba1k5f131b"
```
Make a note of the health check ID. This will be used to integrate CloudWatch alarms with the health check.

{{% notice "note" %}}
Currently, Route53 metrics are only (available)[https://docs.aws.amazon.com/Route53/latest/DeveloperGuide/monitoring-health-checks.html] in the **US East (N. Virginia)** region. The Cloudwatch Alarm (and the SNS Topic) should therefore be created in `us-east-1`.
{{% /notice %}}

#### [Optional] Creating an SNS Topic
SNS topics are used to create message delivery channels. If you do not have any SNS topics configured, one can be created by running the following command:

```sh
aws sns create-topic --region=us-east-1 --name ops --query 'TopicArn'
```

The response to the above command would be as follows:
```sh
"arn:aws:sns:us-east-1:123456789012:ops"
```
Be sure to make a note of the topic ARN. This would be used to configure the CloudWatch alarm's action parameter.

Run the following command to subscribe your email to the SNS topic:
```sh
aws sns subscribe \
    --topic-arn arn:aws:sns:us-east-1:123456789012:ops \
    --protocol email \
    --notification-endpoint ops@acme.org
```
The subscription will need to be confirmed through *AWS Notification - Subscription Confirmation* sent through email. Once the subscription is confirmed, CloudWatch can be configured to use the SNS topic to trigger the alarm notification.



#### Creating a CloudWatch Alarm
The following command creates a CloudWatch alarm with `--alarm-actions` set to the ARN of the SNS topic and the `--dimensions` of the alarm set to the health check ID.
```sh
aws cloudwatch put-metric-alarm \
    --region=us-east-1 \
    --alarm-name dgraph-alpha \
    --alarm-description "Alarm for when Alpha is down" \
    --metric-name HealthCheckStatus \
    --dimensions "Name=HealthCheckId,Value=29bdeaaa-f5b5-417e-a5ce-7dba1k5f131b" \
    --namespace AWS/Route53 \
    --statistic Minimum \
    --period 60 \
    --threshold 1 \
    --comparison-operator LessThanThreshold \
    --evaluation-periods 1 \
    --treat-missing-data breaching \
    --alarm-actions arn:aws:sns:us-east-1:123456789012:ops
```

One can verify the alarm status from the CloudWatch or Route53 consoles.

##### Internal Endpoints
If the Alpha endpoint is internal to the VPC network - one would need to create a Lambda function that would periodically (triggered using CloudWatch Event Rules) request the `/health` path and create CloudWatch metrics which could then be used to create the required CloudWatch alarms.
The architecture and the CloudFormation template to achieve the same can be found [here](https://aws.amazon.com/blogs/networking-and-content-delivery/performing-route-53-health-checks-on-private-resources-in-a-vpc-with-aws-lambda-and-amazon-cloudwatch/).



## Metrics

Dgraph metrics follow the [metric and label conventions for
Prometheus](https://prometheus.io/docs/practices/naming/).

### Disk Metrics

The disk metrics let you track the disk activity of the Dgraph process. Dgraph does not interact
directly with the filesystem. Instead it relies on [Badger](https://github.com/dgraph-io/badger) to
read from and write to disk.

 Metrics                          	 | Description
 -------                          	 | -----------
 `badger_v2_disk_reads_total`        | Total count of disk reads in Badger.
 `badger_v2_disk_writes_total`       | Total count of disk writes in Badger.
 `badger_v2_gets_total`              | Total count of calls to Badger's `get`.
 `badger_v2_memtable_gets_total`     | Total count of memtable accesses to Badger's `get`.
 `badger_v2_puts_total`              | Total count of calls to Badger's `put`.
 `badger_v2_read_bytes`              | Total bytes read from Badger.
 `badger_v2_written_bytes`           | Total bytes written to Badger.

### Memory Metrics

The memory metrics let you track the memory usage of the Dgraph process. The idle and inuse metrics
gives you a better sense of the active memory usage of the Dgraph process. The process memory metric
shows the memory usage as measured by the operating system.

By looking at all three metrics you can see how much memory a Dgraph process is holding from the
operating system and how much is actively in use.

 Metrics                          | Description
 -------                          | -----------
 `dgraph_memory_idle_bytes`       | Estimated amount of memory that is being held idle that could be reclaimed by the OS.
 `dgraph_memory_inuse_bytes`      | Total memory usage in bytes (sum of heap usage and stack usage).
 `dgraph_memory_proc_bytes`       | Total memory usage in bytes of the Dgraph process. On Linux/macOS, this metric is equivalent to resident set size. On Windows, this metric is equivalent to [Go's runtime.ReadMemStats](https://golang.org/pkg/runtime/#ReadMemStats).

### Activity Metrics

The activity metrics let you track the mutations, queries, and proposals of an Dgraph instance.

 Metrics                                            | Description
 -------                                            | -----------
 `go_goroutines`                                    | Total number of Goroutines currently running in Dgraph.
 `dgraph_active_mutations_total`                    | Total number of mutations currently running.
 `dgraph_pending_proposals_total`                   | Total pending Raft proposals.
 `dgraph_pending_queries_total`                     | Total number of queries in progress.
 `dgraph_num_queries_total{method="Server.Mutate"}` | Total number of mutations run in Dgraph.
 `dgraph_num_queries_total{method="Server.Query"}`  | Total number of queries run in Dgraph.

### Health Metrics

The health metrics let you track to check the availability of an Dgraph Alpha instance.

 Metrics                          | Description
 -------                          | -----------
 `dgraph_alpha_health_status`     | **Only applicable to Dgraph Alpha**. Value is 1 when the Alpha is ready to accept requests; otherwise 0.

### Go Metrics

Go's built-in metrics may also be useful to measure for memory usage and garbage collection time.

 Metrics                        | Description
 -------                        | -----------
 `go_memstats_gc_cpu_fraction`  | The fraction of this program's available CPU time used by the GC since the program started.
 `go_memstats_heap_idle_bytes`  | Number of heap bytes waiting to be used.
 `go_memstats_heap_inuse_bytes` | Number of heap bytes that are in use.

## Tracing

Dgraph is integrated with [OpenCensus](https://opencensus.io/zpages/) to collect distributed traces from the Dgraph cluster.

Trace data is always collected within Dgraph. You can adjust the trace sampling rate for Dgraph queries with the `--trace` option for Dgraph Alphas. By default, `--trace` is set to 0.01 to trace 1% of queries.

### Examining Traces with zPages

The most basic way to view traces is with the integrated trace pages.

OpenCensus's [zPages](https://opencensus.io/zpages/) are accessible via the Zero or Alpha HTTP port at `/z/tracez`.

### Examining Traces with Jaeger

Jaeger collects distributed traces and provides a UI to view and query traces across different services. This provides the necessary observability to figure out what is happening in the system.

Dgraph can be configured to send traces directly to a Jaeger collector with the `--jaeger.collector` flag. For example, if the Jaeger collector is running on `http://localhost:14268`, then pass the flag to the Dgraph Zero and Dgraph Alpha instances as `--jaeger.collector=http://localhost:14268`.

See [Jaeger's Getting Started docs](https://www.jaegertracing.io/docs/getting-started/) to get up and running with Jaeger.

#### Setting up multiple Dgraph clusters with Jaeger

Jaeger allows you to examine traces from multiple Dgraph clusters. To do this, use the `--collector.tags` on a Jaeger collector to set custom trace tags. For example, run one collector with `--collector.tags env=qa` and then another collector with `--collector.tags env=dev`. In Dgraph, set the `--jaeger.collector` flag in the Dgraph QA cluster to the first collector and the flag in the Dgraph Dev cluster to the second collector.
You can run multiple Jaeger collector components for the same single Jaeger backend (e.g., many Jaeger collectors to a single Cassandra backend). This is still a single Jaeger installation but with different collectors customizing the tags per environment.

Once you have this configured, you can filter by tags in the Jaeger UI. Filter traces by tags matching `env=dev`:

{{% load-img "/images/jaeger-ui.png" "Jaeger UI" %}}

Every trace has your custom tags set under the “Process” section of each span:

{{% load-img "/images/jaeger-server-query.png" "Jaeger Query" %}}

Filter traces by tags matching `env=qa`:

{{% load-img "/images/jaeger-json.png" "Jaeger JSON" %}}

{{% load-img "/images/jaeger-server-query-2.png" "Jaeger Query Result" %}}

For more information, check out [Jaeger's Deployment Guide](https://www.jaegertracing.io/docs/deployment/).

## Data compression on disk

Alpha exposes the option `--badger.compression_level` to configure the compression
level for data on disk using Zstd compression. The option can be set as

```sh
dgraph alpha --badger.compression_level=xxx
```

A higher compression level is more CPU intensive but offers a better compression
ratio. The default level is 3.

This option is available in v20.03.1 and later.

## Dgraph Administration

Each Dgraph Alpha exposes various administrative endpoints both over HTTP and GraphQL, for
 example endpoints to export data and to perform a clean shutdown. All such admin endpoints are
  protected by three layers of auth:

1. IP White-listing (use `--whitelist` flag in alpha to whitelist IPs other than localhost).
2. Poor-man's auth, if alpha is started with the `--auth_token` flag (means you will need to pass the `auth_token` as `X-Dgraph-AuthToken` header while making the HTTP request).
3. Guardian only access, if ACL is enabled (means you need to pass the ACL-JWT of a Guardian user as `X-Dgraph-AccessToken` header while making the HTTP request).

Admin endpoint means any http endpoint which provides admin functionalities. Normally, the path starts with `/admin` for such endpoints, except a few. So, currently this list includes:

* /admin
* /admin/backup
* /admin/config/lru_mb
* /admin/draining
* /admin/export
* /admin/shutdown
* /admin/schema
* /alter
* /login

There are a few exceptions to the general rule described above:

1. `/login`: This endpoint logs-in an ACL user, and provides them with a JWT. Only IP Whitelisting and Poor-man's auth checks are performed for this.
2. `/admin`: This endpoint provides GraphQL queries/mutations corresponding to the HTTP admin endpoints. All the queries/mutations on `/admin` have all the 3 auth checks, except for the following one:
   * `login (mutation)`: The same behavior as the above HTTP `login` endpoint.

### Whitelisting Admin Operations

By default, admin operations can only be initiated from the machine on which the Dgraph Alpha runs.
You can use the `--whitelist` option to specify whitelisted IP addresses and ranges for hosts from which admin operations can be initiated.

```sh
dgraph alpha --whitelist 172.17.0.0:172.20.0.0,192.168.1.1 --lru_mb <one-third RAM> ...
```
This would allow admin operations from hosts with IP between `172.17.0.0` and `172.20.0.0` along with
the server which has IP address as `192.168.1.1`.

### Restricting Mutation Operations

By default, you can perform mutation operations for any predicate.
If the predicate in mutation doesn't exist in the schema,
the predicate gets added to the schema with an appropriate
[Dgraph Type]({{< relref "query-language/index.md#schema-types" >}}).

You can use `--mutations disallow` to disable all mutations,
which is set to `allow` by default.

```sh
dgraph alpha --mutations disallow
```

Enforce a strict schema by setting `--mutations strict`.
This mode allows mutations only on predicates already in the schema.
Before performing a mutation on a predicate that doesn't exist in the schema,
you need to perform an alter operation with that predicate and its schema type.

```sh
dgraph alpha --mutations strict
```

### Securing Alter Operations

Clients can use alter operations to apply schema updates and drop particular or all predicates from the database.
By default, all clients are allowed to perform alter operations.
You can configure Dgraph to only allow alter operations when the client provides a specific token.
This can be used to prevent clients from making unintended or accidental schema updates or predicate drops.

You can specify the auth token with the `--auth_token` option for each Dgraph Alpha in the cluster.
Clients must include the same auth token to make alter requests.

```sh
$ dgraph alpha --lru_mb=2048 --auth_token=<authtokenstring>
```

```sh
$ curl -s localhost:8080/alter -d '{ "drop_all": true }'
# Permission denied. No token provided.
```

```sh
$ curl -s -H 'X-Dgraph-AuthToken: <wrongsecret>' localhost:8180/alter -d '{ "drop_all": true }'
# Permission denied. Incorrect token.
```

```sh
$ curl -H 'X-Dgraph-AuthToken: <authtokenstring>' localhost:8180/alter -d '{ "drop_all": true }'
# Success. Token matches.
```

{{% notice "note" %}}
To fully secure alter operations in the cluster, the auth token must be set for every Alpha.
{{% /notice %}}


### Exporting Database

An export of all nodes is started by locally executing the following GraphQL mutation on /admin endpoint using any compatible client like Insomnia, GraphQL Playground or GraphiQL.

```graphql
mutation {
  export(input: {format: "rdf"}) {
    response {
      message
      code
    }
  }
}
```
{{% notice "warning" %}}By default, this won't work if called from outside the server where the Dgraph Alpha is running.
You can specify a list or range of whitelisted IP addresses from which export or other admin operations
can be initiated using the `--whitelist` flag on `dgraph alpha`.
{{% /notice %}}

This triggers an export for all Alpha groups of the cluster. The data is exported from the following Dgraph instances:

1. For the Alpha instance that receives the GET request, the group's export data is stored with this Alpha.
2. For every other group, its group's export data is stored with the Alpha leader of that group.

It is up to the user to retrieve the right export files from the Alphas in the
cluster. Dgraph does not copy all files to the Alpha that initiated the export.
The user must also ensure that there is sufficient space on disk to store the
export.

Each Alpha leader for a group writes output as a gzipped file to the export
directory specified via the `--export` flag (defaults to a directory called `"export"`). If any of the groups fail, the
entire export process is considered failed and an error is returned.

The data is exported in RDF format by default. A different output format may be specified with the
`format` field. For example:

```graphql
mutation {
  export(input: {format: "json"}) {
    response {
      message
      code
    }
  }
}
```

Currently, "rdf" and "json" are the only formats supported.

#### Encrypting Exports

Export is available wherever an Alpha is running. To encrypt an export, the Alpha must be configured with the `encryption-key-file`.

{{% notice "note" %}}
The `encryption-key-file` was used for `encryption-at-rest` and will now also be used for encrypted backups and exports.
{{% /notice %}}

### Shutting Down Database

A clean exit of a single Dgraph node is initiated by running the following GraphQL mutation on /admin endpoint.
{{% notice "warning" %}}This won't work if called from outside the server where Dgraph is running.
You can specify a list or range of whitelisted IP addresses from which shutdown or other admin operations
can be initiated using the `--whitelist` flag on `dgraph alpha`.
{{% /notice %}}

```graphql
mutation {
  shutdown {
    response {
      message
      code
    }
  }
}
```

This stops the Alpha on which the command is executed and not the entire cluster.

### Deleting database

Individual triples, patterns of triples and predicates can be deleted as described in the [query languge docs](/query-language#delete).

To drop all data, you could send a `DropAll` request via `/alter` endpoint.

Alternatively, you could:

* [Shutdown Dgraph]({{< relref "#shutting-down-database" >}}) and wait for all writes to complete,
* Delete (maybe do an export first) the `p` and `w` directories, then
* Restart Dgraph.

### Upgrading Database

Doing periodic exports is always a good idea. This is particularly useful if you wish to upgrade Dgraph or reconfigure the sharding of a cluster. The following are the right steps to safely export and restart.

1. Start an [export]({{< relref "#exporting-database">}})
2. Ensure it is successful
3. [Shutdown Dgraph]({{< relref "#shutting-down-database" >}}) and wait for all writes to complete
4. Start a new Dgraph cluster using new data directories (this can be done by passing empty directories to the options `-p` and `-w` for Alphas and `-w` for Zeros)
5. Reload the data via [bulk loader]({{< relref "#bulk-loader" >}})
6. Verify the correctness of the new Dgraph cluster. If all looks good, you can delete the old directories (export serves as an insurance)

These steps are necessary because Dgraph's underlying data format could have changed, and reloading the export avoids encoding incompatibilities.

Blue-green deployment is a common approach to minimize downtime during the upgrade process.
This approach involves switching your application to read-only mode. To make sure that no mutations are executed during the maintenance window you can
do a rolling restart of all your Alpha using the option `--mutations disallow` when you restart the Alphas. This will ensure the cluster is in read-only mode.

At this point your application can still read from the old cluster and you can perform the steps 4. and 5. described above.
When the new cluster (that uses the upgraded version of Dgraph) is up and running, you can point your application to it, and shutdown the old cluster.

#### Upgrading from v1.2.2 to v20.03.0 for Enterprise Customers

1. Use [binary]({{< relref "enterprise-features/index.md#binary-backups">}}) backup to export data from old cluster
2. Ensure it is successful
3. [Shutdown Dgraph]({{< relref "#shutting-down-database" >}}) and wait for all writes to complete
4. Upgrade `dgraph` binary to `v20.03.0`
5. [Restore]({{< relref "enterprise-features/index.md#restore-from-backup">}}) from the backups using upgraded `dgraph` binary
6. Start a new Dgraph cluster using the restored data directories
7. Upgrade ACL data using the following command:

```
dgraph upgrade --acl -a localhost:9080 -u groot -p password
```

{{% notice "note" %}}
If you are upgrading from v1.0, please make sure you follow the schema migration steps described in [this section](/howto/#schema-types-scalar-uid-and-list-uid).
{{% /notice %}}

### Post Installation

Now that Dgraph is up and running, to understand how to add and query data to Dgraph, follow [Query Language Spec](/query-language). Also, have a look at [Frequently asked questions](/faq).

## Troubleshooting

Here are some problems that you may encounter and some solutions to try.

#### Running OOM (out of memory)

During bulk loading of data, Dgraph can consume more memory than usual, due to high volume of writes. That's generally when you see the OOM crashes.

The recommended minimum RAM to run on desktops and laptops is 16GB. Dgraph can take up to 7-8 GB with the default setting `--lru_mb` set to 4096; so having the rest 8GB for desktop applications should keep your machine humming along.

On EC2/GCE instances, the recommended minimum is 8GB. It's recommended to set `--lru_mb` to one-third of RAM size.

You could also decrease memory usage of Dgraph by setting `--badger.vlog=disk`.

#### Too many open files

If you see an log error messages saying `too many open files`, you should increase the per-process file descriptors limit.

During normal operations, Dgraph must be able to open many files. Your operating system may set by default a open file descriptor limit lower than what's needed for a database such as Dgraph.

On Linux and Mac, you can check the file descriptor limit with `ulimit -n -H` for the hard limit and `ulimit -n -S` for the soft limit. The soft limit should be set high enough for Dgraph to run properly. A soft limit of 65535 is a good lower bound for a production setup. You can adjust the limit as needed.

## Production Checklist

This guide describes important setup recommendations for a production-ready Dgraph cluster.

{{% notice "note" %}}
In this guide, a node refers to a Dgraph instance unless specified otherwise.
{{% /notice %}}

A **Dgraph cluster** is comprised of multiple **Dgraph instances** (aka **nodes**) connected together to form a single distributed database. A Dgraph instance is either a **Dgraph Zero** or **Dgraph Alpha**, each of which serves a different role in the cluster.

There can be one or more **Dgraph clients** connected to Dgraph to perform database operations (queries, mutations, alter schema, etc.). These clients connect via gRPC or HTTP. Dgraph provides official clients for Go, Java, Python, and JavaScript, and C#. All of these are gRPC-based, and JavaScript supports both gRPC and HTTP for browser support. Community-developed Dgraph clients for other languages are also available. The full list of clients can be found in [Clients]({{< relref "clients/index.md" >}}) page. You can also interact with Dgraph via curl over HTTP. Dgraph Ratel is a UI client used to visualize queries, run mutations, and manage the schema. Clients do not participate as a member of the database cluster, they simply connect to one or more Dgraph Alpha instances.

#### Cluster Requirements

A minimum of one Dgraph Zero and one Dgraph Alpha is needed for a working cluster.

There can be multiple Dgraph Zeros and Dgraph Alphas running in a single cluster.


#### Machine Requirements

To ensure predictable performance characteristics, Dgraph instances should NOT run on "burstable" or throttled machines that limit resources. That includes t2 class machines on AWS.

We recommend each Dgraph instance to be deployed to a single dedicated machine to ensure that Dgraph can take full advantage of machine resources. That is, for a 6-node Dgraph cluster with 3 Dgraph Zeros and 3 Dgraph Alphas, each process runs in its own machine (e.g., EC2 instance). In the event of a machine failure, only one instance is affected, instead of multiple if they were running on that same machine.

If you'd like to run Dgraph with fewer machines, then the recommended configuration is to run a single Dgraph Zero and a single Dgraph Alpha per machine. In a high availability setup, that allows the cluster to lose a single machine (simultaneously losing a Dgraph Zero and a Dgraph Alpha) with continued availability of the database.

Do not run multiple Dgraph Zeros or Dgraph Alpha processes on a single machine. This can affect performance due to shared resources and reduce high availability in the event of machine failures.

#### Operating System

The recommended operating system is Linux for production workloads. Dgraph provides release binaries in Linux, macOS, and Windows. For test environments, you can choose to run Dgraph on any operating system. This deployment guide assumes you are setting up Dgraph on Linux systems (see [Operating System Tuning]({{< relref
   "#operating-system-tuning" >}})).

#### CPU and Memory

At the bare minimum, we recommend machines with at least 2 CPUs and 2 GiB of memory for testing.

You'll want a sufficient CPU and memory according to your production workload. A common setup for Dgraph is 16 CPUs and 32 GiB of memory per machine. Dgraph is designed with concurrency in mind, so more cores means quicker processing and higher throughput of requests.

You may find you'll need more CPU cores and memory for your specific use case.

#### Disk

Dgraph instances make heavy usage of disks, so storage with high IOPS is highly recommended to ensure reliable performance. Specifically, we recommend SSDs, not HDDs.

Instances such as c5d.4xlarge have locally-attached NVMe SSDs with high IOPS. You can also use EBS volumes with provisioned IOPS (io1). If you are not running performance-critical workloads, you can also choose to use cheaper gp2 EBS volumes.

Recommended disk sizes for Dgraph Zero and Dgraph Alpha:

* Dgraph Zero: 200 GB to 300 GB. Dgraph Zero stores cluster metadata information and maintains a write-ahead log for cluster operations.
* Dgraph Alpha: 250 GB to 750 GB. Dgraph Alpha stores database data, including the schema, indices, and the data values. It maintains a write-ahead log of changes to the database. Your cloud provider may provide better disk performance based on the volume size.

Additional recommendations:

* The recommended Linux filesystem is ext4.
* Avoid using shared storage such as NFS, CIFS, and CEPH storage.

#### Firewall Rules

Dgraph instances communicate over several ports. Firewall rules should be configured appropriately for the ports documented in [Ports Usage]({{< relref "deploy/index.md#ports-usage" >}}).

Internal ports must be accessible by all Zero and Alpha peers for proper cluster-internal communication. Database clients must be able to connect to Dgraph Alpha external ports either directly or through a load balancer.

Dgraph Zeros can be set up in a private network where communication is only with Dgraph Alphas, database administrators, internal services (such as Prometheus or Jaeger), and possibly developers (see note below). Dgraph Zero's 6080 external port is only necessary for database administrators. For example, it can be used to inspect the cluster metadata (/state), allocate UIDs or set txn timestamps (/assign), move data shards (/moveTablet), or remove cluster nodes (/removeNode). The full docs about Zero's administrative tasks are in [More About Dgraph Zero]({{< relref "deploy/index.md#more-about-dgraph-zero" >}}).

{{% notice "note" %}}
Developers using Dgraph Live Loader or Dgraph Bulk Loader require access to both Dgraph Zero port 5080 and Dgraph Alpha port 9080. When using those tools, consider using them within your environment that has network access to both ports of the cluster.
{{% /notice %}}

#### Operating System Tuning

The OS should be configured with the recommended settings to ensure that Dgraph runs properly.

**File Descriptors Limit**

Dgraph can use a large number of open file descriptors. Most operating systems set a default limit that is lower than what is required.

It is recommended to set the file descriptors limit to unlimited. If that is not possible, set it to at least a million (1,048,576) which is recommended to account for cluster growth over time.

#### Deployment

A Dgraph instance is run as a single process from a single static binary. It does not require any additional dependencies or separate services in order to run (see the [Supplementary Services]({{< relref "#supplementary-services" >}}) section for third-party services that work alongside Dgraph). A Dgraph cluster is set up by running multiple Dgraph processes networked together.

#### Terminology

An **N-node cluster** is a Dgraph cluster that contains N number of Dgraph instances. For example, a 6-node cluster means six Dgraph instances. The **replication setting** specifies the number of Dgraph Alpha replicas are assigned per group. The replication setting is a configuration flag (`--replicas`) on Dgraph Zero. A **Dgraph Alpha group** is a set of Dgraph Alphas that store replications of the data amongst each other. Every Dgraph Alpha group is assigned a set of distinct predicates to store and serve.

Examples of different cluster settings:
* No sharding
  * 2-node cluster: 1 Zero, 1 Alpha (one group).
  * HA equivalent: x3 = 6-node cluster.
* With 2-way sharding:
  * 3-node cluster: 1 Zero, 2 Alphas (two groups).
  * HA equivalent: x3 = 9-node cluster.

In the following examples we outline the two most common cluster configurations: a 2-node cluster and a 6-node cluster.

#### Basic setup: 2-node cluster
We provide sample configs for both [Docker Compose](https://github.com/dgraph-io/dgraph/blob/master/contrib/config/docker/docker-compose.yml) and [Kubernetes](https://github.com/dgraph-io/dgraph/tree/master/contrib/config/kubernetes/dgraph-single) for a 2-node cluster. You can also run Dgraph directly on your host machines.

{{% load-img "/images/deploy-guide-1.png" "2-node cluster" %}}

Configuration can be set either as command-line flags, environment variables, or in a config file (see [Config]({{< relref "deploy/index.md#config" >}})).

Dgraph Zero:
* The `--my` flag should be set to the address:port (the internal-gRPC port) that will be accessible to the Dgraph Alpha (default: `localhost:5080`).
* The `--idx` flag should be set to a unique Raft ID within the Dgraph Zero group (default: `1`).
* The `--wal` flag should be set to the directory path to store write-ahead-log entries on disk (default: `zw`).
* The `--bindall` flag should be set to true for machine-to-machine communication (default: `true`).
* Recommended: For better issue diagnostics, set the log level verbosity to 2 with the option `--v=2`.

Dgraph Alpha:
* The `--my` flag should be set to the address:port (the internal-gRPC port) that will be accessible to the Dgraph Zero (default: `localhost:7080`).
* The `--zero` flag should be set to the corresponding Zero address set for Dgraph Zero's `--my` flag.
* The `--postings` flag should be set to the directory path for data storage (default: `p`).
* The `--wal` flag should be set to the directory path for write-ahead-log entries (default: `w`)
* The `--bindall` flag should be set to true for machine-to-machine communication (default: `true`).
* Recommended: For better issue diagnostics, set the log level verbosity to 2 `--v=2`.

#### HA setup: 6-node cluster

We provide sample configs for both [Docker Compose](https://github.com/dgraph-io/dgraph/blob/master/contrib/config/docker/docker-compose-ha.yml) and [Kubernetes](https://github.com/dgraph-io/dgraph/tree/master/contrib/config/kubernetes/dgraph-ha) for a 6-node cluster with 3 Alpha replicas per group. You can also run Dgraph directly on your host machines.

A Dgraph cluster can be configured in a high-availability setup with Dgraph Zero and Dgraph Alpha each set up with peers. These peers are part of Raft consensus groups, which elect a single leader amongst themselves. The non-leader peers are called followers. In the event that the peers cannot communicate with the leader (e.g., a network partition or a machine shuts down), the group automatically elects a new leader to continue.

Configuration can be set either as command-line flags, environment variables, or in a config file (see [Config]({{< relref "deploy/index.md#config" >}})).

In this setup, we assume the following hostnames are set:

- `zero1`
- `zero2`
- `zero3`
- `alpha1`
- `alpha2`
- `alpha3`

We will configure the cluster with 3 Alpha replicas per group. The cluster group-membership topology will look like the following:

{{% load-img "/images/deploy-guide-2.png" "Dgraph cluster image" %}}

##### Set up Dgraph Zero group

In the Dgraph Zero group you must set unique Raft IDs (`--idx`) per Dgraph Zero. Dgraph will not auto-assign Raft IDs to Dgraph Zero instances.

The first Dgraph Zero that starts will initiate the database cluster. Any following Dgraph Zero instances must connect to the cluster via the `--peer` flag to join. If the `--peer` flag is omitted from the peers, then the Dgraph Zero will create its own independent Dgraph cluster.

**First Dgraph Zero** example: `dgraph zero --replicas=3 --idx=1 --my=zero1:5080`

The `--my` flag must be set to the address:port of this instance that peers will connect to. The `--idx` flag sets its Raft ID to `1`.

**Second Dgraph Zero** example: `dgraph zero --replicas=3 --idx=2 --my=zero2:5080 --peer=zero1:5080`

The `--my` flag must be set to the address:port of this instance that peers will connect to. The `--idx` flag sets its Raft ID to 2, and the `--peer` flag specifies a request to connect to the Dgraph cluster of zero1 instead of initializing a new one.

**Third Dgraph Zero** example: `dgraph zero --replicas=3 --idx=3 --my=zero3:5080 --peer=zero1:5080`:

The `--my` flag must be set to the address:port of this instance that peers will connect to. The `--idx` flag sets its Raft ID to 3, and the `--peer` flag specifies a request to connect to the Dgraph cluster of zero1 instead of initializing a new one.

Dgraph Zero configuration options:

* The `--my` flag should be set to the address:port (the internal-gRPC port) that will be accessible to Dgraph Alpha (default: `localhost:5080`).
* The `--idx` flag should be set to a unique Raft ID within the Dgraph Zero group (default: `1`).
* The `--wal` flag should be set to the directory path to store write-ahead-log entries on disk (default: `zw`).
* The `--bindall` flag should be set to true for machine-to-machine communication (default: `true`).
* Recommended: For more informative log info, set the log level verbosity to 2 with the option `--v=2`.

##### Set up Dgraph Alpha group

The number of replica members per Alpha group depends on the setting of Dgraph Zero's `--replicas` flag. Above, it is set to 3. So when Dgraph Alphas join the cluster, Dgraph Zero will assign it to an Alpha group to fill in its members up to the limit per group set by the `--replicas` flag.

First Alpha example: `dgraph alpha --my=alpha1:7080 --zero=zero1:7080`

Second Alpha example: `dgraph alpha --my=alpha2:7080 --zero=zero1:7080`

First Alpha example: `dgraph alpha --my=alpha3:7080 --zero=zero1:7080`

Dgraph Alpha configuration options:

* The `--my` flag should be set to the address:port (the internal-gRPC port) that will be accessible to the Dgraph Zero (default: `localhost:7080`).
* The `--zero` flag should be set to the corresponding Zero address set for Dgraph Zero's `--my`flag.
* The `--postings` flag should be set to the directory path for data storage (default: `p`).
* The `--wal` flag should be set to the directory path for write-ahead-log entries (default: `w`)
* The `--bindall` flag should be set to true for machine-to-machine communication (default: `true`).
* Recommended: For more informative log info, set the log level verbosity to 2 `--v=2`.

#### Supplementary Services

These services are not required for a Dgraph cluster to function but are recommended for better insight when operating a Dgraph cluster.

- [Metrics and monitoring][] with Prometheus and Grafana.
- [Distributed tracing][] with Jaeger.

[Metrics and monitoring]: {{< relref "deploy/index.md#monitoring" >}}
[Distributed tracing]: {{< relref "deploy/index.md#tracing" >}}

## See Also

* [Product Roadmap 2020](https://github.com/dgraph-io/dgraph/issues/4724)
=======
+++
>>>>>>> 6d54ed82
<|MERGE_RESOLUTION|>--- conflicted
+++ resolved
@@ -1,2810 +1,4 @@
 +++
 date = "2017-03-20T22:25:17+11:00"
 title = "Deploy"
-<<<<<<< HEAD
-+++
-
-This page talks about running Dgraph in various deployment modes, in a distributed fashion and involves
-running multiple instances of Dgraph, over multiple servers in a cluster.
-
-{{% notice "tip" %}}
-For a single server setup, recommended for new users, please see [Get Started]({{< relref "get-started/index.md" >}}) page.
-{{% /notice %}}
-
-## Install Dgraph
-
-### Docker
-
-```sh
-docker pull dgraph/dgraph:{{< version >}}
-
-# You can test that it worked fine, by running:
-docker run -it dgraph/dgraph:{{< version >}} dgraph
-```
-
-### Automatic download
-
-Running
-
-```sh
-curl https://get.dgraph.io -sSf | bash
-
-# Test that it worked fine, by running:
-dgraph
-```
-
-would install the `dgraph` binary into your system.
-
-Other instalation options:
-
-> Add `-s --` before the flags.
-
-`-y | --accept-license`: Automatically agree to the terms of the Dgraph Community License (default: "n").
-
-`-s | --systemd`: Automatically create Dgraph's installation as Systemd services (default: "n").
-
-`-v | --version`: Choose Dgraph's version manually (default: The latest stable release, you can do tag combinations e.g v2.0.0-beta1 or -rc1).
-
->Installing Dgraph and requesting the automatic creation of systemd service. e.g:
-
-```sh
-curl https://get.dgraph.io -sSf | bash -s -- --systemd
-```
-
-Using Environment variables:
-
-`ACCEPT_LICENSE`: Automatically agree to the terms of the Dgraph Community License (default: "n").
-
-`INSTALL_IN_SYSTEMD`: Automatically create Dgraph's installation as Systemd services (default: "n").
-
-`VERSION`: Choose Dgraph's version manually (default: The latest stable release).
-
-```sh
-curl https://get.dgraph.io -sSf | VERSION=v2.0.0-beta1 bash
-```
-
-{{% notice "note" %}}
-Be aware that using this script will overwrite the installed version and can lead to compatibility problems. For example, if you were using version v1.0.5 and forced the installation of v2.0.0-Beta, the existing data won't be compatible with the new version. The data must be [exported]({{< relref "deploy/index.md#exporting-database" >}}) before running this script and reimported to the new cluster running the updated version.
-{{% /notice %}}
-
-### Manual download [optional]
-
-If you don't want to follow the automatic installation method, you could manually download the appropriate tar for your platform from **[Dgraph releases](https://github.com/dgraph-io/dgraph/releases)**. After downloading the tar for your platform from Github, extract the binary to `/usr/local/bin` like so.
-
-```sh
-# For Linux
-$ sudo tar -C /usr/local/bin -xzf dgraph-linux-amd64-VERSION.tar.gz
-
-# For Mac
-$ sudo tar -C /usr/local/bin -xzf dgraph-darwin-amd64-VERSION.tar.gz
-
-# Test that it worked fine, by running:
-dgraph
-```
-
-### Building from Source
-
-{{% notice "note" %}}
-You can build the Ratel UI from source seperately following its build
-[instructions](https://github.com/dgraph-io/ratel/blob/master/INSTRUCTIONS.md).
-Ratel UI is distributed via Dgraph releases using any of the download methods
-listed above.
-{{% /notice %}}
-
-Make sure you have [Go](https://golang.org/dl/) v1.11+ installed.
-
-You'll need the following dependencies to install Dgraph using `make`:
-```bash
-sudo apt-get update
-sudo apt-get install gcc make
-```
-
-After installing Go, run
-```sh
-# This should install dgraph binary in your $GOPATH/bin.
-
-git clone https://github.com/dgraph-io/dgraph.git
-cd ./dgraph
-make install
-```
-
-If you get errors related to `grpc` while building them, your
-`go-grpc` version might be outdated. We don't vendor in `go-grpc`(because it
-causes issues while using the Go client). Update your `go-grpc` by running.
-```sh
-go get -u -v google.golang.org/grpc
-```
-
-### Config
-
-The full set of dgraph's configuration options (along with brief descriptions)
-can be viewed by invoking dgraph with the `--help` flag. For example, to see
-the options available for `dgraph alpha`, run `dgraph alpha --help`.
-
-The options can be configured in multiple ways (from highest precedence to
-lowest precedence):
-
-- Using command line flags (as described in the help output).
-
-- Using environment variables.
-
-- Using a configuration file.
-
-If no configuration for an option is used, then the default value as described
-in the `--help` output applies.
-
-Multiple configuration methods can be used all at the same time. E.g. a core
-set of options could be set in a config file, and instance specific options
-could be set using environment vars or flags.
-
-The environment variable names mirror the flag names as seen in the `--help`
-output. They are the concatenation of `DGRAPH`, the subcommand invoked
-(`ALPHA`, `ZERO`, `LIVE`, or `BULK`), and then the name of the flag (in
-uppercase). For example, instead of using `dgraph alpha --lru_mb=8096`, you
-could use `DGRAPH_ALPHA_LRU_MB=8096 dgraph alpha`.
-
-Configuration file formats supported are JSON, TOML, YAML, HCL, and Java
-properties (detected via file extension). The file extensions are .json, .toml,
-.yml or .yaml, .hcl, and .properties for each format.
-
-A configuration file can be specified using the `--config` flag, or an
-environment variable. E.g. `dgraph zero --config my_config.json` or
-`DGRAPH_ZERO_CONFIG=my_config.json dgraph zero`.
-
-The config file structure is just simple key/value pairs (mirroring the flag
-names).
-
-Example JSON config file (config.json):
-
-```json
-{
-  "my": "localhost:7080",
-  "zero": "localhost:5080",
-  "lru_mb": 4096,
-  "postings": "/path/to/p",
-  "wal": "/path/to/w"
-}
-```
-
-Example TOML config file (config.toml):
-
-```toml
-my = "localhost:7080"
-zero = "localhost:5080"
-lru_mb = 4096
-postings = "/path/to/p"
-wal = "/path/to/w"
-```
-
-
-Example YAML config file (config.yml):
-
-```yaml
-my: "localhost:7080"
-zero: "localhost:5080"
-lru_mb: 4096
-postings: "/path/to/p"
-wal: "/path/to/w"
-```
-
-Example HCL config file (config.hcl):
-
-```hcl
-my = "localhost:7080"
-zero = "localhost:5080"
-lru_mb = 4096
-postings = "/path/to/p"
-wal = "/path/to/w"
-```
-
-Example Java properties config file (config.properties):
-```text
-my=localhost:7080
-zero=localhost:5080
-lru_mb=4096
-postings=/path/to/p
-wal=/path/to/w
-```
-
-## Cluster Setup
-
-### Understanding Dgraph cluster
-
-Dgraph is a truly distributed graph database - not a master-slave replication of
-universal dataset. It shards by predicate and replicates predicates across the
-cluster, queries can be run on any node and joins are handled over the
-distributed data.  A query is resolved locally for predicates the node stores,
-and via distributed joins for predicates stored on other nodes.
-
-For effectively running a Dgraph cluster, it's important to understand how
-sharding, replication and rebalancing works.
-
-**Sharding**
-
-Dgraph colocates data per predicate (* P *, in RDF terminology), thus the
-smallest unit of data is one predicate. To shard the graph, one or many
-predicates are assigned to a group. Each Alpha node in the cluster serves a
-single group. Dgraph Zero assigns a group to each Alpha node.
-
-**Shard rebalancing**
-
-Dgraph Zero tries to rebalance the cluster based on the disk usage in each
-group. If Zero detects an imbalance, it would try to move a predicate along with
-its indices to a group that has minimum disk usage. This can make the predicate
-temporarily read-only. Queries for the predicate will still be serviced, but any
-mutations for the predicate will be rejected and should be retried after the
-move is finished.
-
-Zero would continuously try to keep the amount of data on each server even,
-typically running this check on a 10-min frequency.  Thus, each additional
-Dgraph Alpha instance would allow Zero to further split the predicates from
-groups and move them to the new node.
-
-**Consistent Replication**
-
-If `--replicas` flag is set to something greater than one, Zero would assign the
-same group to multiple nodes. These nodes would then form a Raft group aka
-quorum. Every write would be consistently replicated to the quorum. To achieve
-consensus, its important that the size of quorum be an odd number. Therefore, we
-recommend setting `--replicas` to 1, 3 or 5 (not 2 or 4). This allows 0, 1, or 2
-nodes serving the same group to be down, respectively without affecting the
-overall health of that group.
-
-## Ports Usage
-
-Dgraph cluster nodes use different ports to communicate over gRPC and HTTP. Users should pay attention while choosing these ports based on their topology and deployment-mode as each port needs different access security rules or firewall.
-
-### Types of ports
-
-- **gRPC-internal:** Port that is used between the cluster nodes for internal communication and message exchange.
-- **gRPC-external:** Port that is used by Dgraph clients, Dgraph Live Loader , and Dgraph Bulk loader to access APIs over gRPC.
-- **http-external:** Port that is used by clients to access APIs over HTTP and other monitoring & administrative tasks.
-
-### Ports used by different nodes
-
- Dgraph Node Type |     gRPC-internal     | gRPC-external | HTTP-external
-------------------|-----------------------|---------------|---------------
-       zero       |      5080<sup>1</sup> | --Not Used--  |  6080<sup>2</sup>
-       alpha      |      7080             |     9080      |  8080
-       ratel      |  --Not Used--         | --Not Used--  |  8000
-
-
-<sup>1</sup>: Dgraph Zero's gRPC-internal port is used for internal communication within the cluster. It's also needed for the [fast data loading]({{< relref "#fast-data-loading" >}}) tools Dgraph Live Loader and Dgraph Bulk Loader.
-
-<sup>2</sup>: Dgraph Zero's HTTP-external port is used for [admin]({{< relref "#more-about-dgraph-zero" >}}) operations. Access to it is not required by clients.
-
-Users have to modify security rules or open firewall ports depending up on their underlying network to allow communication between cluster nodes and between the Dgraph instances themselves and between Dgraph and a client. A general rule is to make *-external (gRPC/HTTP) ports wide open to clients and gRPC-internal ports open within the cluster nodes.
-
-**Ratel UI** accesses Dgraph Alpha on the HTTP-external port (default localhost:8080) and can be configured to talk to remote Dgraph cluster. This way you can run Ratel on your local machine and point to a remote cluster. But if you are deploying Ratel along with Dgraph cluster, then you may have to expose 8000 to the public.
-
-**Port Offset** To make it easier for user to setup the cluster, Dgraph defaults the ports used by Dgraph nodes and let user to provide an offset  (through command option `--port_offset`) to define actual ports used by the node. Offset can also be used when starting multiple zero nodes in a HA setup.
-
-For example, when a user runs a Dgraph Alpha by setting `--port_offset 2`, then the Alpha node binds to 7082 (gRPC-internal), 8082 (HTTP-external) & 9082 (gRPC-external) respectively.
-
-**Ratel UI** by default listens on port 8000. You can use the `-port` flag to configure to listen on any other port.
-
-### HA Cluster Setup
-
-In a high-availability setup, we need to run 3 or 5 replicas for Zero, and similarly, 3 or 5 replicas for Alpha.
-{{% notice "note" %}}
-If number of replicas is 2K + 1, up to **K servers** can be down without any impact on reads or writes.
-
-Avoid keeping replicas to 2K (even number). If K servers go down, this would block reads and writes, due to lack of consensus.
-{{% /notice %}}
-
-**Dgraph Zero**
-Run three Zero instances, assigning a unique ID(Integer) to each via `--idx` flag, and
-passing the address of any healthy Zero instance via `--peer` flag.
-
-To run three replicas for the alphas, set `--replicas=3`. Every time a new
-Dgraph Alpha is added, Zero would check the existing groups and assign them to
-one, which doesn't have three replicas.
-
-**Dgraph Alpha**
-Run as many Dgraph Alphas as you want. You can manually set `--idx` flag, or you
-can leave that flag empty, and Zero would auto-assign an id to the Alpha. This
-id would get persisted in the write-ahead log, so be careful not to delete it.
-
-The new Alphas will automatically detect each other by communicating with
-Dgraph zero and establish connections to each other. You can provide a list of
-zero addresses to alpha using the `--zero` flag. Alpha will try to connect to
-one of the zeros starting from the first zero address in the list. For example:
-`--zero=zero1,zero2,zero3` where zero1 is the `host:port` of a zero instance.
-
-Typically, Zero would first attempt to replicate a group, by assigning a new
-Dgraph alpha to run the same group as assigned to another. Once the group has
-been replicated as per the `--replicas` flag, Zero would create a new group.
-
-Over time, the data would be evenly split across all the groups. So, it's
-important to ensure that the number of Dgraph alphas is a multiple of the
-replication setting. For e.g., if you set `--replicas=3` in Zero, then run three
-Dgraph alphas for no sharding, but 3x replication. Run six Dgraph alphas, for
-sharding the data into two groups, with 3x replication.
-
-## Single Host Setup
-
-### Run directly on the host
-
-**Run dgraph zero**
-
-```sh
-dgraph zero --my=IPADDR:5080
-```
-The `--my` flag is the connection that Dgraph alphas would dial to talk to
-zero. So, the port `5080` and the IP address must be visible to all the Dgraph alphas.
-
-For all other various flags, run `dgraph zero --help`.
-
-**Run dgraph alpha**
-
-```sh
-dgraph alpha --lru_mb=<typically one-third the RAM> --my=IPADDR:7080 --zero=localhost:5080
-dgraph alpha --lru_mb=<typically one-third the RAM> --my=IPADDR:7081 --zero=localhost:5080 -o=1
-```
-
-Notice the use of `-o` for the second Alpha to add offset to the default ports used. Zero automatically assigns an unique ID to each Alpha, which is persisted in the write ahead log (wal) directory, users can specify the index using `--idx` option. Dgraph Alphas use two directories to persist data and
-wal logs, and these directories must be different for each Alpha if they are running on the same host. You can use `-p` and `-w` to change the location of the data and WAL directories. For all other flags, run
-
-`dgraph alpha --help`.
-
-**Run dgraph UI**
-
-```sh
-dgraph-ratel
-```
-
-### Run using Docker
-
-Dgraph cluster can be setup running as containers on a single host. First, you'd want to figure out the host IP address. You can typically do that via
-
-```sh
-ip addr  # On Arch Linux
-ifconfig # On Ubuntu/Mac
-```
-We'll refer to the host IP address via `HOSTIPADDR`.
-
-**Create Docker network**
-
-```sh
-docker network create dgraph_default
-```
-
-**Run dgraph zero**
-
-```sh
-mkdir ~/zero # Or any other directory where data should be stored.
-
-docker run -it -p 5080:5080 --network dgraph_default -p 6080:6080 -v ~/zero:/dgraph dgraph/dgraph:{{< version >}} dgraph zero --my=HOSTIPADDR:5080
-```
-
-**Run dgraph alpha**
-```sh
-mkdir ~/server1 # Or any other directory where data should be stored.
-
-docker run -it -p 7080:7080 --network dgraph_default -p 8080:8080 -p 9080:9080 -v ~/server1:/dgraph dgraph/dgraph:{{< version >}} dgraph alpha --lru_mb=<typically one-third the RAM> --zero=HOSTIPADDR:5080 --my=HOSTIPADDR:7080
-```
-```sh
-mkdir ~/server2 # Or any other directory where data should be stored.
-
-docker run -it -p 7081:7081 --network dgraph_default -p 8081:8081 -p 9081:9081 -v ~/server2:/dgraph dgraph/dgraph:{{< version >}} dgraph alpha --lru_mb=<typically one-third the RAM> --zero=HOSTIPADDR:5080 --my=HOSTIPADDR:7081  -o=1
-```
-Notice the use of -o for server2 to override the default ports for server2.
-
-**Run dgraph UI**
-```sh
-docker run -it -p 8000:8000 --network dgraph_default dgraph/dgraph:{{< version >}} dgraph-ratel
-```
-
-### Run using Docker Compose (On single AWS instance)
-
-We will use [Docker Machine](https://docs.docker.com/machine/overview/). It is a tool that lets you install Docker Engine on virtual machines and easily deploy applications.
-
-* [Install Docker Machine](https://docs.docker.com/machine/install-machine/) on your machine.
-
-{{% notice "note" %}}These instructions are for running Dgraph Alpha without TLS config.
-Instructions for running with TLS refer [TLS instructions](#tls-configuration).{{% /notice %}}
-
-Here we'll go through an example of deploying Dgraph Zero, Alpha and Ratel on an AWS instance.
-
-* Make sure you have Docker Machine installed by following [instructions](https://docs.docker.com/machine/install-machine/), provisioning an instance on AWS is just one step away. You'll have to [configure your AWS credentials](http://docs.aws.amazon.com/sdk-for-java/v1/developer-guide/setup-credentials.html) for programmatic access to the Amazon API.
-
-* Create a new docker machine.
-
-```sh
-docker-machine create --driver amazonec2 aws01
-```
-
-Your output should look like
-
-```sh
-Running pre-create checks...
-Creating machine...
-(aws01) Launching instance...
-...
-...
-Docker is up and running!
-To see how to connect your Docker Client to the Docker Engine running on this virtual machine, run: docker-machine env aws01
-```
-
-The command would provision a `t2-micro` instance with a security group called `docker-machine`
-(allowing inbound access on `2376` and `22`). You can either edit the security group to allow inbound access to `5080`, `8080`, `9080` (default ports for Dgraph Zero & Alpha) or you can provide your own security
-group which allows inbound access on port `22`, `2376` (required by Docker Machine), `5080`, `8080` and `9080`. Remember port *`5080`* is only required if you are running Dgraph Live Loader or Dgraph Bulk Loader from outside.
-
-{{% notice "note" %}}Dgraph recommended memory is 7-8Gb. A `t2-micro` (free-tier eligible) is only provisioned with 1Gb and will not support larger schemas or data sets. We recommend using a `t2-large` (not free-tier eligible) or larger for a production server.{{% /notice %}}
-
-[Here](https://docs.docker.com/machine/drivers/aws/#options) is a list of full options for the `amazonec2` driver which allows you choose the instance type, security group, AMI among many other things.
-
-{{% notice "tip" %}}Docker machine supports [other drivers](https://docs.docker.com/machine/drivers/gce/) like GCE, Azure etc.{{% /notice %}}
-
-* Install and run Dgraph using docker-compose
-
-Docker Compose is a tool for running multi-container Docker applications. You can follow the
-instructions [here](https://docs.docker.com/compose/install/) to install it.
-
-Run the command below to download the `docker-compose.yml` file on your machine.
-
-```sh
-wget https://github.com/dgraph-io/dgraph/raw/master/contrib/config/docker/docker-compose.yml
-```
-
-{{% notice "note" %}}The config mounts `/tmp/data` on the instance to `/dgraph` within the
-container for persistence. You will need to change this to a different directory to persists data as the `tmp` directory is only for illustration purposes and will not persist in that directory.{{% /notice %}}
-
-* Connect to the Docker Engine running on the machine.
-
-Running `docker-machine env aws01` tells us to run the command below to configure
-our shell.
-```
-eval $(docker-machine env aws01)
-```
-This configures our Docker client to talk to the Docker engine running on the AWS Machine.
-
-Finally run the command below to start the Zero and Alpha.
-```
-docker-compose up -d
-```
-This would start 3 Docker containers running Dgraph Zero, Alpha and Ratel on the same machine. Docker would restart the containers in case there is any error.
-You can look at the logs using `docker-compose logs`.
-
-## Multi Host Setup
-
-### Using Docker Swarm
-
-#### Cluster Setup Using Docker Swarm
-
-{{% notice "note" %}}These instructions are for running Dgraph Alpha without TLS config.
-Instructions for running with TLS refer [TLS instructions](#tls-configuration).{{% /notice %}}
-
-Here we'll go through an example of deploying 3 Dgraph Alpha nodes and 1 Zero on three different AWS instances using Docker Swarm with a replication factor of 3.
-
-* Make sure you have Docker Machine installed by following [instructions](https://docs.docker.com/machine/install-machine/).
-
-```sh
-docker-machine --version
-```
-
-* Create 3 instances on AWS and [install Docker Engine](https://docs.docker.com/engine/installation/) on them. This can be done manually or by using `docker-machine`.
-You'll have to [configure your AWS credentials](http://docs.aws.amazon.com/sdk-for-java/v1/developer-guide/setup-credentials.html) to create the instances using Docker Machine.
-
-Considering that you have AWS credentials setup, you can use the below commands to start 3 AWS
-`t2-medium` instances with Docker Engine installed on them.
-
-```sh
-docker-machine create --driver amazonec2 --amazonec2-instance-type t2.medium aws01
-docker-machine create --driver amazonec2 --amazonec2-instance-type t2.medium aws02
-docker-machine create --driver amazonec2 --amazonec2-instance-type t2.medium aws03
-```
-
-Your output should look like
-
-```sh
-Running pre-create checks...
-Creating machine...
-(aws01) Launching instance...
-...
-...
-Docker is up and running!
-To see how to connect your Docker Client to the Docker Engine running on this virtual machine, run: docker-machine env aws01
-```
-
-The command would provision a `t2-medium` instance with a security group called `docker-machine`
-(allowing inbound access on 2376 and 22).
-
-You would need to edit the `docker-machine` security group to open inbound traffic on the following ports.
-
-1. Allow all inbound traffic on all ports with Source being `docker-machine`
-   security ports so that Docker related communication can happen easily.
-
-2. Also open inbound TCP traffic on the following ports required by Dgraph:
-   `5080`, `6080`, `8000`, `808[0-2]`, `908[0-2]`. Remember port *5080* is only
-   required if you are running Dgraph Live Loader or Dgraph Bulk Loader from
-   outside. You need to open `7080` to enable Alpha-to-Alpha communication in
-   case you have not opened all ports in #1.
-
-If you are on AWS, below is the security group (**docker-machine**) after
-necessary changes.
-
-{{% load-img "/images/aws.png" "AWS Security Group" %}}
-
-[Here](https://docs.docker.com/machine/drivers/aws/#options) is a list of full options for the `amazonec2` driver which allows you choose the
-instance type, security group, AMI among many other
-things.
-
-{{% notice "tip" %}}Docker machine supports [other drivers](https://docs.docker.com/machine/drivers/gce/) like GCE, Azure etc.{{% /notice %}}
-
-Running `docker-machine ls` shows all the AWS EC2 instances that we started.
-```sh
-➜  ~ docker-machine ls
-NAME    ACTIVE   DRIVER       STATE     URL                         SWARM   DOCKER        ERRORS
-aws01   -        amazonec2    Running   tcp://34.200.239.30:2376            v17.11.0-ce
-aws02   -        amazonec2    Running   tcp://54.236.58.120:2376            v17.11.0-ce
-aws03   -        amazonec2    Running   tcp://34.201.22.2:2376              v17.11.0-ce
-```
-
-* Start the Swarm
-
-Docker Swarm has manager and worker nodes. Swarm can be started and updated on manager nodes. We
-   will setup `aws01` as swarm manager. You can first run the following commands to initialize the
-   swarm.
-
-We are going to use the internal IP address given by AWS. Run the following command to get the
-internal IP for `aws01`. Lets assume `172.31.64.18` is the internal IP in this case.
-```
-docker-machine ssh aws01 ifconfig eth0
-```
-
-Now that we have the internal IP, let's initiate the Swarm.
-
-```sh
-# This configures our Docker client to talk to the Docker engine running on the aws01 host.
-eval $(docker-machine env aws01)
-docker swarm init --advertise-addr 172.31.64.18
-```
-
-Output:
-```
-Swarm initialized: current node (w9mpjhuju7nyewmg8043ypctf) is now a manager.
-
-To add a worker to this swarm, run the following command:
-
-    docker swarm join \
-    --token SWMTKN-1-1y7lba98i5jv9oscf10sscbvkmttccdqtkxg478g3qahy8dqvg-5r5cbsntc1aamsw3s4h3thvgk \
-    172.31.64.18:2377
-
-To add a manager to this swarm, run 'docker swarm join-token manager' and follow the instructions.
-```
-
-Now we will make other nodes join the swarm.
-
-```sh
-eval $(docker-machine env aws02)
-docker swarm join \
-    --token SWMTKN-1-1y7lba98i5jv9oscf10sscbvkmttccdqtkxg478g3qahy8dqvg-5r5cbsntc1aamsw3s4h3thvgk \
-    172.31.64.18:2377
-```
-
-Output:
-```
-This node joined a swarm as a worker.
-```
-
-Similarly, aws03
-```sh
-eval $(docker-machine env aws03)
-docker swarm join \
-    --token SWMTKN-1-1y7lba98i5jv9oscf10sscbvkmttccdqtkxg478g3qahy8dqvg-5r5cbsntc1aamsw3s4h3thvgk \
-    172.31.64.18:2377
-```
-
-On the Swarm manager `aws01`, verify that your swarm is running.
-```sh
-docker node ls
-```
-
-Output:
-
-```
-ID                            HOSTNAME            STATUS              AVAILABILITY        MANAGER STATUS
-ghzapjsto20c6d6l3n0m91zev     aws02               Ready               Active
-rb39d5lgv66it1yi4rto0gn6a     aws03               Ready               Active
-waqdyimp8llvca9i09k4202x5 *   aws01               Ready               Active              Leader
-```
-
-* Start the Dgraph cluster
-
-Run the command below to download the `docker-compose-multi.yml` file on your machine.
-
-```sh
-wget https://github.com/dgraph-io/dgraph/raw/master/contrib/config/docker/docker-compose-multi.yml
-```
-
-Run the following command on the Swarm leader to deploy the Dgraph Cluster.
-
-```sh
-eval $(docker-machine env aws01)
-docker stack deploy -c docker-compose-multi.yml dgraph
-```
-
-This should run three Dgraph Alpha services (one on each VM because of the
-constraint we have), one Dgraph Zero service on aws01 and one Dgraph Ratel.
-
-These placement constraints (as seen in the compose file) are important so that
-in case of restarting any containers, swarm places the respective Dgraph Alpha
-or Zero containers on the same hosts to re-use the volumes. Also, if you are
-running fewer than three hosts, make sure you use either different volumes or
-run Dgraph Alpha with `-p p1 -w w1` options.
-
-{{% notice "note" %}}
-
-1. This setup would create and use a local volume called `dgraph_data-volume` on
-   the instances. If you plan to replace instances, you should use remote
-   storage like
-   [cloudstore](https://docs.docker.com/docker-for-aws/persistent-data-volumes)
-   instead of local disk. {{% /notice %}}
-
-You can verify that all services were created successfully by running:
-
-```sh
-docker service ls
-```
-
-Output:
-
-```
-ID                NAME               MODE            REPLICAS      IMAGE                     PORTS
-vp5bpwzwawoe      dgraph_ratel       replicated      1/1           dgraph/dgraph:latest      *:8000->8000/tcp
-69oge03y0koz      dgraph_alpha2      replicated      1/1           dgraph/dgraph:latest      *:8081->8081/tcp,*:9081->9081/tcp
-kq5yks92mnk6      dgraph_alpha3      replicated      1/1           dgraph/dgraph:latest      *:8082->8082/tcp,*:9082->9082/tcp
-uild5cqp44dz      dgraph_zero        replicated      1/1           dgraph/dgraph:latest      *:5080->5080/tcp,*:6080->6080/tcp
-v9jlw00iz2gg      dgraph_alpha1      replicated      1/1           dgraph/dgraph:latest      *:8080->8080/tcp,*:9080->9080/tcp
-```
-
-To stop the cluster run:
-
-```sh
-docker stack rm dgraph
-```
-
-### HA Cluster setup using Docker Swarm
-
-Here is a sample swarm config for running 6 Dgraph Alpha nodes and 3 Zero nodes on 6 different
-ec2 instances. Setup should be similar to [Cluster setup using Docker Swarm]({{< relref "#cluster-setup-using-docker-swarm" >}}) apart from a couple of differences. This setup would ensure replication with sharding of data. The file assumes that there are six hosts available as docker-machines. Also if you are running on fewer than six hosts, make sure you use either different volumes or run Dgraph Alpha with `-p p1 -w w1` options.
-
-You would need to edit the `docker-machine` security group to open inbound traffic on the following ports.
-
-1. Allow all inbound traffic on all ports with Source being `docker-machine` security ports so that
-   docker related communication can happen easily.
-
-2. Also open inbound TCP traffic on the following ports required by Dgraph: `5080`, `8000`, `808[0-5]`, `908[0-5]`. Remember port *5080* is only required if you are running Dgraph Live Loader or Dgraph Bulk Loader from outside. You need to open `7080` to enable Alpha-to-Alpha communication in case you have not opened all ports in #1.
-
-If you are on AWS, below is the security group (**docker-machine**) after necessary changes.
-
-{{% load-img "/images/aws.png" "AWS Security Group" %}}
-
-Run the command below to download the `docker-compose-ha.yml` file on your machine.
-
-```sh
-wget https://github.com/dgraph-io/dgraph/raw/master/contrib/config/docker/docker-compose-ha.yml
-```
-
-Run the following command on the Swarm leader to deploy the Dgraph Cluster.
-
-```sh
-eval $(docker-machine env aws01)
-docker stack deploy -c docker-compose-ha.yml dgraph
-```
-
-You can verify that all services were created successfully by running:
-
-```sh
-docker service ls
-```
-
-Output:
-```
-ID                NAME               MODE            REPLICAS      IMAGE                     PORTS
-qck6v1lacvtu      dgraph_alpha1      replicated      1/1           dgraph/dgraph:latest      *:8080->8080/tcp, *:9080->9080/tcp
-i3iq5mwhxy8a      dgraph_alpha2      replicated      1/1           dgraph/dgraph:latest      *:8081->8081/tcp, *:9081->9081/tcp
-2ggma86bw7h7      dgraph_alpha3      replicated      1/1           dgraph/dgraph:latest      *:8082->8082/tcp, *:9082->9082/tcp
-wgn5adzk67n4      dgraph_alpha4      replicated      1/1           dgraph/dgraph:latest      *:8083->8083/tcp, *:9083->9083/tcp
-uzviqxv9fp2a      dgraph_alpha5      replicated      1/1           dgraph/dgraph:latest      *:8084->8084/tcp, *:9084->9084/tcp
-nl1j457ko54g      dgraph_alpha6      replicated      1/1           dgraph/dgraph:latest      *:8085->8085/tcp, *:9085->9085/tcp
-s11bwr4a6371      dgraph_ratel       replicated      1/1           dgraph/dgraph:latest      *:8000->8000/tcp
-vchibvpquaes      dgraph_zero1       replicated      1/1           dgraph/dgraph:latest      *:5080->5080/tcp, *:6080->6080/tcp
-199rezd7pw7c      dgraph_zero2       replicated      1/1           dgraph/dgraph:latest      *:5081->5081/tcp, *:6081->6081/tcp
-yb8ella56oxt      dgraph_zero3       replicated      1/1           dgraph/dgraph:latest      *:5082->5082/tcp, *:6082->6082/tcp
-```
-
-To stop the cluster run:
-
-```sh
-docker stack rm dgraph
-```
-
-{{% notice "note" %}}
-1. This setup assumes that you are using 6 hosts, but if you are running fewer than 6 hosts then you have to either use different volumes between Dgraph alphas or use `-p` & `-w` to configure data directories.
-2. This setup would create and use a local volume called `dgraph_data-volume` on the instances. If you plan to replace instances, you should use remote storage like [cloudstore](https://docs.docker.com/docker-for-aws/persistent-data-volumes) instead of local disk. {{% /notice %}}
-
-## Using Kubernetes
-
-The following section covers running Dgraph with Kubernetes.  We have tested Dgraph with Kubernetes 1.14 to 1.15 on [GKE](https://cloud.google.com/kubernetes-engine) and [EKS](https://aws.amazon.com/eks/).
-
-{{% notice "note" %}}These instructions are for running Dgraph Alpha without TLS configuration.
-Instructions for running with TLS refer [TLS instructions](#tls-configuration).{{% /notice %}}
-
-* Install [kubectl](https://kubernetes.io/docs/tasks/tools/install-kubectl/) which is used to deploy
-  and manage applications on kubernetes.
-* Get the Kubernetes cluster up and running on a cloud provider of your choice.
-  * For Amazon [EKS](https://aws.amazon.com/eks/), you can use [eksctl](https://eksctl.io/) to quickly provision a new cluster. If you are new to this, Amazon has an article [Getting started with eksctl](https://docs.aws.amazon.com/eks/latest/userguide/getting-started-eksctl.html).
-  * For Google Cloud [GKE](https://cloud.google.com/kubernetes-engine), you can use [Google Cloud SDK](https://cloud.google.com/sdk/install) and the `gcloud container clusters create` command to quickly provision a new cluster.
-
-Verify that you have your cluster up and running using `kubectl get nodes`. If you used `eksctl` or `gcloud container clusters create` with the default options, you should have 2-3 worker nodes ready.
-
-On Amazon [EKS](https://aws.amazon.com/eks/), you would see something like this:
-
-```sh
-➜  kubernetes git:(master) ✗ kubectl get nodes
-NAME                                          STATUS   ROLES    AGE   VERSION
-<aws-ip-hostname>.<region>.compute.internal   Ready    <none>   1m   v1.15.11-eks-af3caf
-<aws-ip-hostname>.<region>.compute.internal   Ready    <none>   1m   v1.15.11-eks-af3caf
-```
-
-On Google Cloud [GKE](https://cloud.google.com/kubernetes-engine), you would see something like this:
-
-```sh
-➜  kubernetes git:(master) ✗ kubectl get nodes
-NAME                                       STATUS   ROLES    AGE   VERSION
-gke-<cluster-name>-default-pool-<gce-id>   Ready    <none>   41s   v1.14.10-gke.36
-gke-<cluster-name>-default-pool-<gce-id>   Ready    <none>   40s   v1.14.10-gke.36
-gke-<cluster-name>-default-pool-<gce-id>   Ready    <none>   41s   v1.14.10-gke.36
-```
-
-### Single Server
-
-Once your Kubernetes cluster is up, you can use [dgraph-single.yaml](https://github.com/dgraph-io/dgraph/blob/master/contrib/config/kubernetes/dgraph-single/dgraph-single.yaml) to start a Zero, Alpha, and Ratel UI services.
-
-#### Deploy Single Server
-
-From your machine, run the following command to start a StatefulSet that creates a single Pod with Zero, Alpha, and Ratel UI running in it.
-
-```sh
-kubectl create --filename https://raw.githubusercontent.com/dgraph-io/dgraph/master/contrib/config/kubernetes/dgraph-single/dgraph-single.yaml
-```
-
-Output:
-```
-service/dgraph-public created
-statefulset.apps/dgraph created
-```
-
-#### Verify Single Server
-
-Confirm that the pod was created successfully.
-
-```sh
-kubectl get pods
-```
-
-Output:
-```
-NAME       READY     STATUS    RESTARTS   AGE
-dgraph-0   3/3       Running   0          1m
-```
-
-{{% notice "tip" %}}
-You can check the logs for the containers in the pod using
-`kubectl logs --follow dgraph-0 <container_name>`. For example, try
-`kubectl logs --follow dgraph-0 alpha` for server logs.
-{{% /notice %}}
-
-#### Test Single Server Setup
-
-Port forward from your local machine to the pod
-
-```sh
-kubectl port-forward pod/dgraph-0 8080:8080
-kubectl port-forward pod/dgraph-0 8000:8000
-```
-
-Go to `http://localhost:8000` and verify Dgraph is working as expected.
-
-#### Remove Single Server Resources
-
-Delete all the resources
-
-```sh
-kubectl delete --filename https://raw.githubusercontent.com/dgraph-io/dgraph/master/contrib/config/kubernetes/dgraph-single/dgraph-single.yaml
-kubectl delete persistentvolumeclaims --selector app=dgraph
-```
-
-### HA Cluster Setup Using Kubernetes
-
-This setup allows you to run 3 Dgraph Alphas and 3 Dgraph Zeros. We start Zero with `--replicas
-3` flag, so all data would be replicated on 3 Alphas and form 1 alpha group.
-
-{{% notice "note" %}} Ideally you should have at least three worker nodes as part of your Kubernetes
-cluster so that each Dgraph Alpha runs on a separate worker node.{{% /notice %}}
-
-#### Validate Kubernetes Cluster for HA
-
-Check the nodes that are part of the Kubernetes cluster.
-
-```sh
-kubectl get nodes
-```
-
-Output for Amazon [EKS](https://aws.amazon.com/eks/):
-
-```sh
-NAME                                          STATUS   ROLES    AGE   VERSION
-<aws-ip-hostname>.<region>.compute.internal   Ready    <none>   1m   v1.15.11-eks-af3caf
-<aws-ip-hostname>.<region>.compute.internal   Ready    <none>   1m   v1.15.11-eks-af3caf
-<aws-ip-hostname>.<region>.compute.internal   Ready    <none>   1m   v1.15.11-eks-af3caf
-```
-
-Output for Google Cloud [GKE](https://cloud.google.com/kubernetes-engine)
-
-```sh
-NAME                                       STATUS   ROLES    AGE   VERSION
-gke-<cluster-name>-default-pool-<gce-id>   Ready    <none>   41s   v1.14.10-gke.36
-gke-<cluster-name>-default-pool-<gce-id>   Ready    <none>   40s   v1.14.10-gke.36
-gke-<cluster-name>-default-pool-<gce-id>   Ready    <none>   41s   v1.14.10-gke.36
-```
-
-Once your Kubernetes cluster is up, you can use [dgraph-ha.yaml](https://github.com/dgraph-io/dgraph/blob/master/contrib/config/kubernetes/dgraph-ha/dgraph-ha.yaml) to start the cluster.
-
-#### Deploy Dgraph HA Cluster
-
-From your machine, run the following command to start the cluster.
-
-```sh
-kubectl create --filename https://raw.githubusercontent.com/dgraph-io/dgraph/master/contrib/config/kubernetes/dgraph-ha/dgraph-ha.yaml
-```
-
-Output:
-```sh
-service/dgraph-zero-public created
-service/dgraph-alpha-public created
-service/dgraph-ratel-public created
-service/dgraph-zero created
-service/dgraph-alpha created
-statefulset.apps/dgraph-zero created
-statefulset.apps/dgraph-alpha created
-deployment.apps/dgraph-ratel created
-```
-
-#### Verify Dgraph HA Cluster
-
-Confirm that the pods were created successfully.
-
-It may take a few minutes for the pods to come up.
-
-```sh
-kubectl get pods
-```
-
-Output:
-```sh
-NAME                  READY   STATUS    RESTARTS   AGE
-dgraph-alpha-0        1/1     Running   0          6m24s
-dgraph-alpha-1        1/1     Running   0          5m42s
-dgraph-alpha-2        1/1     Running   0          5m2s
-dgraph-ratel-<pod-id> 1/1     Running   0          6m23s
-dgraph-zero-0         1/1     Running   0          6m24s
-dgraph-zero-1         1/1     Running   0          5m41s
-dgraph-zero-2         1/1     Running   0          5m6s
-```
-
-
-{{% notice "tip" %}}You can check the logs for the containers in the pod using `kubectl logs --follow dgraph-alpha-0` and `kubectl logs --follow dgraph-zero-0`.{{% /notice %}}
-
-#### Test Dgraph HA Cluster Setup
-
-Port forward from your local machine to the pod
-
-```sh
-kubectl port-forward service/dgraph-alpha-public 8080:8080
-kubectl port-forward service/dgraph-ratel-public 8000:8000
-```
-
-Go to `http://localhost:8000` and verify Dgraph is working as expected.
-
-{{% notice "note" %}} You can also access the service on its External IP address.{{% /notice %}}
-
-#### Delete Dgraph HA Cluster Resources
-
-Delete all the resources
-
-```sh
-kubectl delete --filename https://raw.githubusercontent.com/dgraph-io/dgraph/master/contrib/config/kubernetes/dgraph-ha/dgraph-ha.yaml
-kubectl delete persistentvolumeclaims --selector app=dgraph-zero
-kubectl delete persistentvolumeclaims --selector app=dgraph-alpha
-```
-
-### Using Helm Chart
-
-Once your Kubernetes cluster is up, you can make use of the Helm chart present
-[in our official helm repository here](https://github.com/dgraph-io/charts/) to bring
-up a Dgraph cluster.
-
-{{% notice "note" %}}The instructions below are for Helm versions >= 3.x.{{% /notice %}}
-
-#### Installing the Chart
-
-To add the Dgraph helm repository:
-
-```sh
-helm repo add dgraph https://charts.dgraph.io
-```
-
-To install the chart with the release name `my-release`:
-
-```sh
-helm install my-release dgraph/dgraph
-```
-
-The above command will install the latest available dgraph docker image. In order to install the older versions:
-
-```sh
-helm install my-release dgraph/dgraph --set image.tag="latest"
-```
-
-By default zero and alpha services are exposed only within the kubernetes cluster as
-kubernetes service type `ClusterIP`. In order to expose the alpha service publicly
-you can use kubernetes service type `LoadBalancer`:
-
-```sh
-helm install my-release dgraph/dgraph --set alpha.service.type="LoadBalancer"
-```
-
-Similarly, you can expose alpha and ratel service to the internet as follows:
-
-```sh
-helm install my-release dgraph/dgraph --set alpha.service.type="LoadBalancer" --set ratel.service.type="LoadBalancer"
-```
-
-#### Upgrading the Chart
-
-You can update your cluster configuration by updating the configuration of the
-Helm chart. Dgraph is a stateful database that requires some attention on
-upgrading the configuration carefully in order to update your cluster to your
-desired configuration.
-
-In general, you can use [`helm upgrade`][helm-upgrade] to update the
-configuration values of the cluster. Depending on your change, you may need to
-upgrade the configuration in multiple steps following the steps below.
-
-[helm-upgrade]: https://helm.sh/docs/helm/helm_upgrade/
-
-**Upgrade to HA cluster setup**
-
-To upgrade to an [HA cluster setup]({{< relref "#ha-cluster-setup" >}}), ensure
-that the shard replication setting is more than 1. When `zero.shardReplicaCount`
-is not set to an HA configuration (3 or 5), follow the steps below:
-
-1. Set the shard replica flag on the Zero node group. For example: `zero.shardReplicaCount=3`.
-2. Next, run the Helm upgrade command to restart the Zero node group:
-   ```sh
-   helm upgrade my-release dgraph/dgraph [options]
-   ```
-3. Now set the Alpha replica count flag. For example: `alpha.replicaCount=3`.
-4. Finally, run the Helm upgrade command again:
-   ```sh
-   helm upgrade my-release dgraph/dgraph [options]
-   ```
-
-
-#### Deleting the Chart
-
-Delete the Helm deployment as normal
-
-```sh
-helm delete my-release
-```
-Deletion of the StatefulSet doesn't cascade to deleting associated PVCs. To delete them:
-
-```sh
-kubectl delete pvc --selector release=my-release
-```
-
-#### Configuration
-
-The latest configuration settings can be found:
-* https://github.com/dgraph-io/charts/blob/master/charts/dgraph/README.md#configuration
-
-### Monitoring in Kubernetes
-
-Dgraph exposes prometheus metrics to monitor the state of various components involved in the cluster, this includes dgraph alpha and zero.
-
-Follow the below mentioned steps to setup prometheus monitoring for your cluster:
-
-* Install Prometheus operator:
-
-```sh
-kubectl apply -f https://raw.githubusercontent.com/coreos/prometheus-operator/release-0.34/bundle.yaml
-```
-
-* Ensure that the instance of `prometheus-operator` has started before continuing.
-
-```sh
-$ kubectl get deployments prometheus-operator
-NAME                  DESIRED   CURRENT   UP-TO-DATE   AVAILABLE   AGE
-prometheus-operator   1         1         1            1           3m
-```
-
-* Apply prometheus manifest present [here](https://github.com/dgraph-io/dgraph/blob/master/contrib/config/monitoring/prometheus/prometheus.yaml).
-
-```sh
-$ kubectl apply -f prometheus.yaml
-
-serviceaccount/prometheus-dgraph-io created
-clusterrole.rbac.authorization.k8s.io/prometheus-dgraph-io created
-clusterrolebinding.rbac.authorization.k8s.io/prometheus-dgraph-io created
-servicemonitor.monitoring.coreos.com/alpha.dgraph-io created
-servicemonitor.monitoring.coreos.com/zero-dgraph-io created
-prometheus.monitoring.coreos.com/dgraph-io created
-```
-
-To view prometheus UI locally run:
-
-```sh
-kubectl port-forward prometheus-dgraph-io-0 9090:9090
-```
-
-The UI is accessible at port 9090. Open http://localhost:9090 in your browser to play around.
-
-To register alerts from dgraph cluster with your prometheus deployment follow the steps below:
-
-* Create a kubernetes secret containing alertmanager configuration. Edit the configuration file present [here](https://github.com/dgraph-io/dgraph/blob/master/contrib/config/monitoring/prometheus/alertmanager-config.yaml)
-with the required reciever configuration including the slack webhook credential and create the secret.
-
-You can find more information about alertmanager configuration [here](https://prometheus.io/docs/alerting/configuration/).
-
-```sh
-$ kubectl create secret generic alertmanager-alertmanager-dgraph-io --from-file=alertmanager.yaml=alertmanager-config.yaml
-
-$ kubectl get secrets
-NAME                                            TYPE                 DATA   AGE
-alertmanager-alertmanager-dgraph-io             Opaque               1      87m
-```
-
-* Apply the [alertmanager](https://github.com/dgraph-io/dgraph/blob/master/contrib/config/monitoring/prometheus/alertmanager.yaml) along with [alert-rules](https://github.com/dgraph-io/dgraph/blob/master/contrib/config/monitoring/prometheus/alert-rules.yaml) manifest
-to use the default configured alert configuration. You can also add custom rules based on the metrics exposed by dgraph cluster similar to [alert-rules](https://github.com/dgraph-io/dgraph/blob/master/contrib/config/monitoring/prometheus/alert-rules.yaml)
-manifest.
-
-```sh
-$ kubectl apply -f alertmanager.yaml
-alertmanager.monitoring.coreos.com/alertmanager-dgraph-io created
-service/alertmanager-dgraph-io created
-
-$ kubectl apply -f alert-rules.yaml
-prometheusrule.monitoring.coreos.com/prometheus-rules-dgraph-io created
-```
-
-### Kubernetes Storage
-
-The Kubernetes configurations in the previous sections were configured to run
-Dgraph with any storage type (`storage-class: anything`). On the common cloud
-environments like AWS, GCP, and Azure, the default storage type are slow disks
-like hard disks or low IOPS SSDs. We highly recommend using faster disks for
-ideal performance when running Dgraph.
-
-#### Local storage
-
-The AWS storage-optimized i-class instances provide locally attached NVMe-based
-SSD storage which provide consistent very high IOPS. The Dgraph team uses
-i3.large instances on AWS to test Dgraph.
-
-You can create a Kubernetes `StorageClass` object to provision a specific type
-of storage volume which you can then attach to your Dgraph pods. You can set up
-your cluster with local SSDs by using [Local Persistent
-Volumes](https://kubernetes.io/blog/2018/04/13/local-persistent-volumes-beta/).
-This Kubernetes feature is in beta at the time of this writing (Kubernetes
-v1.13.1). You can first set up an EC2 instance with locally attached storage.
-Once it is formatted and mounted properly, then you can create a StorageClass to
-access it.:
-
-```yaml
-apiVersion: storage.k8s.io/v1
-kind: StorageClass
-metadata:
-  name: <your-local-storage-class-name>
-provisioner: kubernetes.io/no-provisioner
-volumeBindingMode: WaitForFirstConsumer
-```
-
-Currently, Kubernetes does not allow automatic provisioning of local storage. So
-a PersistentVolume with a specific mount path should be created:
-
-```yaml
-apiVersion: v1
-kind: PersistentVolume
-metadata:
-  name: <your-local-pv-name>
-spec:
-  capacity:
-    storage: 475Gi
-  volumeMode: Filesystem
-  accessModes:
-  - ReadWriteOnce
-  persistentVolumeReclaimPolicy: Delete
-  storageClassName: <your-local-storage-class-name>
-  local:
-    path: /data
-  nodeAffinity:
-    required:
-      nodeSelectorTerms:
-      - matchExpressions:
-        - key: kubernetes.io/hostname
-          operator: In
-          values:
-          - <node-name>
-```
-
-Then, in the StatefulSet configuration you can claim this local storage in
-.spec.volumeClaimTemplate:
-
-```
-kind: StatefulSet
-...
- volumeClaimTemplates:
-  - metadata:
-      name: datadir
-    spec:
-      accessModes:
-      - ReadWriteOnce
-      storageClassName: <your-local-storage-class-name>
-      resources:
-        requests:
-          storage: 500Gi
-```
-
-You can repeat these steps for each instance that's configured with local
-node storage.
-
-#### Non-local persistent disks
-
-EBS volumes on AWS and PDs on GCP are persistent disks that can be configured
-with Dgraph. The disk performance is much lower than locally attached storage
-but can be sufficient for your workload such as testing environments.
-
-When using EBS volumes on AWS, we recommend using Provisioned IOPS SSD EBS
-volumes (the io1 disk type) which provide consistent IOPS. The available IOPS
-for AWS EBS volumes is based on the total disk size. With Kubernetes, you can
-request io1 disks to be provisioned with this config with 50 IOPS/GB using the
-`iopsPerGB` parameter:
-
-```
-kind: StorageClass
-apiVersion: storage.k8s.io/v1
-metadata:
-  name: <your-storage-class-name>
-provisioner: kubernetes.io/aws-ebs
-parameters:
-  type: io1
-  iopsPerGB: "50"
-  fsType: ext4
-```
-
-Example: Requesting a disk size of 250Gi with this storage class would provide
-12.5K IOPS.
-
-### Removing a Dgraph Pod
-
-In the event that you need to completely remove a pod (e.g., its disk got
-corrupted and data cannot be recovered), you can use the `/removeNode` API to
-remove the node from the cluster. With a Kubernetes StatefulSet, you'll need to
-remove the node in this order:
-
-1. On the Zero leader, call `/removeNode` to remove the Dgraph instance from
-   the cluster (see [More about Dgraph Zero]({{< relref
-   "#more-about-dgraph-zero" >}})). The removed instance will immediately stop
-   running. Any further attempts to join the cluster will fail for that instance
-   since it has been removed.
-2. Remove the PersistentVolumeClaim associated with the pod to delete its data.
-   This prepares the pod to join with a clean state.
-3. Restart the pod. This will create a new PersistentVolumeClaim to create new
-   data directories.
-
-When an Alpha pod restarts in a replicated cluster, it will join as a new member
-of the cluster, be assigned a group and an unused index from Zero, and receive
-the latest snapshot from the Alpha leader of the group.
-
-When a Zero pod restarts, it must join the existing group with an unused index
-ID. The index ID is set with the `--idx` flag. This may require the StatefulSet
-configuration to be updated.
-
-### Kubernetes and Bulk Loader
-
-You may want to initialize a new cluster with an existing data set such as data
-from the [Dgraph Bulk Loader]({{< relref "#bulk-loader" >}}). You can use [Init
-Containers](https://kubernetes.io/docs/concepts/workloads/pods/init-containers/)
-to copy the data to the pod volume before the Alpha process runs.
-
-See the `initContainers` configuration in
-[dgraph-ha.yaml](https://github.com/dgraph-io/dgraph/blob/master/contrib/config/kubernetes/dgraph-ha/dgraph-ha.yaml)
-to learn more.
-
-## More about Dgraph Alpha
-
-On its HTTP port, a Dgraph Alpha exposes a number of admin endpoints.
-{{% notice "warning" %}}
-These HTTP endpoints are deprecated and will be removed in the next release. Please use the GraphQL endpoint at /admin.
-{{% /notice %}}
-
-* `/health?all` returns information about the health of all the servers in the cluster.
-* `/admin/shutdown` initiates a proper [shutdown]({{< relref "#shutdown" >}}) of the Alpha.
-* `/admin/export` initiates a data [export]({{< relref "#export" >}}). The exported data will be
-encrypted if the alpha instance was configured with an encryption key file.
-
-By default the Alpha listens on `localhost` for admin actions (the loopback address only accessible from the same machine). The `--bindall=true` option binds to `0.0.0.0` and thus allows external connections.
-
-{{% notice "tip" %}}Set max file descriptors to a high value like 10000 if you are going to load a lot of data.{{% /notice %}}
-
-### Querying Health
-
-You can query the `/admin` graphql endpoint with a query like the one below to get a JSON consisting of basic information about health of all the servers in the cluster.
-
-```graphql
-query {
-  health {
-    instance
-    address
-    version
-    status
-    lastEcho
-    group
-    uptime
-    ongoing
-    indexing
-  }
-}
-```
-
-Here’s an example of JSON returned from the above query:
-
-```json
-{
-  "data": {
-    "health": [
-      {
-        "instance": "zero",
-        "address": "localhost:5080",
-        "version": "v2.0.0-rc1",
-        "status": "healthy",
-        "lastEcho": 1582827418,
-        "group": "0",
-        "uptime": 1504
-      },
-      {
-        "instance": "alpha",
-        "address": "localhost:7080",
-        "version": "v2.0.0-rc1",
-        "status": "healthy",
-        "lastEcho": 1582827418,
-        "group": "1",
-        "uptime": 1505,
-        "ongoing": ["opIndexing"],
-        "indexing": ["name", "age"]
-      }
-    ]
-  }
-}
-```
-
-- `instance`: Name of the instance. Either `alpha` or `zero`.
-- `status`: Health status of the instance. Either `healthy` or `unhealthy`.
-- `version`: Version of Dgraph running the Alpha or Zero server.
-- `uptime`: Time in nanoseconds since the Alpha or Zero server is up and running.
-- `address`: IP_ADDRESS:PORT of the instance.
-- `group`: Group assigned based on the replication factor. Read more [here]({{< relref "/deploy/index.md#cluster-setup" >}}).
-- `lastEcho`: Last time, in Unix epoch, when the instance was contacted by another Alpha or Zero server.
-- `ongoing`: List of ongoing operations in the background.
-- `indexing`: List of predicates for which indexes are built in the background. Read more [here]({{< relref "/query-language/index.md#indexes-in-background" >}}).
-
-The same information (except `ongoing` and `indexing`) is available from the `/health` and `/health?all` endpoints of Alpha server.
-
-## More about Dgraph Zero
-
-Dgraph Zero controls the Dgraph cluster. It automatically moves data between
-different Dgraph Alpha instances based on the size of the data served by each Alpha instance.
-
-It is mandatory to run at least one `dgraph zero` node before running any `dgraph alpha`.
-Options present for `dgraph zero` can be seen by running `dgraph zero --help`.
-
-* Zero stores information about the cluster.
-* `--replicas` is the option that controls the replication factor. (i.e. number of replicas per data shard, including the original shard)
-* When a new Alpha joins the cluster, it is assigned a group based on the replication factor. If the replication factor is 1 then each Alpha node will serve different group. If replication factor is 2 and you launch 4 Alphas, then first two Alphas would serve group 1 and next two machines would serve group 2.
-* Zero also monitors the space occupied by predicates in each group and moves them around to rebalance the cluster.
-
-Like Alpha, Zero also exposes HTTP on 6080 (+ any `--port_offset`). You can query (**GET** request) it
-to see useful information, like the following:
-
-* `/state` Information about the nodes that are part of the cluster. Also contains information about
-size of predicates and groups they belong to.
-* `/assign?what=uids&num=100` This would allocate `num` uids and return a JSON map
-containing `startId` and `endId`, both inclusive. This id range can be safely assigned
-externally to new nodes during data ingestion.
-* `/assign?what=timestamps&num=100` This would request timestamps from Zero.
-This is useful to fast forward Zero state when starting from a postings
-directory, which already has commits higher than Zero's leased timestamp.
-* `/removeNode?id=3&group=2` If a replica goes down and can't be recovered, you
-can remove it and add a new node to the quorum. This endpoint can be used to
-remove a dead Zero or Dgraph Alpha node. To remove dead Zero nodes, pass
-`group=0` and the id of the Zero node.
-
-{{% notice "note" %}}
-Before using the API ensure that the node is down and ensure that it doesn't come back up ever again.
-
-You should not use the same `idx` of a node that was removed earlier.
-{{% /notice %}}
-
-* `/moveTablet?tablet=name&group=2` This endpoint can be used to move a tablet to a group. Zero
-already does shard rebalancing every 8 mins, this endpoint can be used to force move a tablet.
-
-
-These are the **POST** endpoints available:
-
-* `/enterpriseLicense` Use endpoint to apply an enterprise license to the cluster by supplying it
-as part of the body.
-
-### More about /state endpoint
-
-The `/state` endpoint of Dgraph Zero returns a JSON document of the current group membership info:
-
-- Instances which are part of the cluster.
-- Number of instances in Zero group and each Alpha groups.
-- Current leader of each group.
-- Predicates that belong to a group.
-- Estimated size in bytes of each predicate.
-- Enterprise license information.
-- Max Leased transaction ID.
-- Max Leased UID.
-- CID (Cluster ID).
-
-Here’s an example of JSON returned from `/state` endpoint for a 6-node Dgraph cluster with three replicas:
-
-```json
-{
-  "counter": "15",
-  "groups": {
-    "1": {
-      "members": {
-        "1": {
-          "id": "1",
-          "groupId": 1,
-          "addr": "alpha1:7080",
-          "leader": true,
-          "lastUpdate": "1576112366"
-        },
-        "2": {
-          "id": "2",
-          "groupId": 1,
-          "addr": "alpha2:7080"
-        },
-        "3": {
-          "id": "3",
-          "groupId": 1,
-          "addr": "alpha3:7080"
-        }
-      },
-      "tablets": {
-        "counter.val": {
-          "groupId": 1,
-          "predicate": "counter.val"
-        },
-        "dgraph.type": {
-          "groupId": 1,
-          "predicate": "dgraph.type"
-        }
-      },
-      "checksum": "1021598189643258447"
-    }
-  },
-  "zeros": {
-    "1": {
-      "id": "1",
-      "addr": "zero1:5080",
-      "leader": true
-    },
-    "2": {
-      "id": "2",
-      "addr": "zero2:5080"
-    },
-    "3": {
-      "id": "3",
-      "addr": "zero3:5080"
-    }
-  },
-  "maxLeaseId": "10000",
-  "maxTxnTs": "10000",
-  "cid": "3602537a-ee49-43cb-9792-c766eea683dc",
-  "license": {
-    "maxNodes": "18446744073709551615",
-    "expiryTs": "1578704367",
-    "enabled": true
-  }
-}
-```
-
-Here’s the information the above JSON document provides:
-
-- Group 0
-  - members
-    - zero1:5080, id: 1, leader
-    - zero2:5080, id: 2
-    - zero3:5080, id: 3
-- Group 1
-    - members
-        - alpha1:7080, id: 1, leader
-        - alpha2:7080, id: 2
-        - alpha3:7080, id: 3
-    - predicates
-        - dgraph.type
-        - counter.val
-- Enterprise license
-    - Enabled
-    - maxNodes: unlimited
-    - License expires on Friday, January 10, 2020 4:59:27 PM GMT-08:00 (converted from epoch timestamp)
-- Other data:
-    - maxTxnTs
-        - The current max lease of transaction timestamps used to hand out start timestamps
-          and commit timestamps.
-        - This increments in batches of 10,000 IDs. Once the max lease is reached, another
-          10,000 IDs are leased. In the event that the Zero leader is lost, then the new
-          leader starts a brand new lease from maxTxnTs+1 . Any lost transaction IDs
-          in-between will never be used.
-        - An admin can use the Zero endpoint HTTP GET `/assign?what=timestamps&num=1000` to
-          increase the current transaction timestamp (in this case, by 1000). This is mainly
-          useful in special-case scenarios, e.g., using an existing p directory to a fresh
-          cluster in order to be able to query the latest data in the DB.
-    - maxLeaseId
-        - The current max lease of UIDs used for blank node UID assignment.
-        - This increments in batches of 10,000 IDs. Once the max lease is reached, another
-          10,000 IDs are leased. In the event that the Zero leader is lost, the new leader
-          starts a brand new lease from maxLeaseId+1. Any UIDs lost in-between will never
-          be used for blank-node UID assignment.
-        - An admin can use the Zero endpoint HTTP GET `/assign?what=uids&num=1000` to
-          reserve a range of UIDs (in this case, 1000) to use externally (Zero will NEVER
-          use these UIDs for blank node UID assignment, so the user can use the range
-          to assign UIDs manually to their own data sets.
-    - CID
-        - This is a unique UUID representing the *cluster-ID* for this cluster. It is generated
-          during the initial DB startup and is retained across restarts.
-    - Group checksum
-        - This is the checksum verification of the data per Alpha group. This is used internally
-          to verify group memberships in the event of a tablet move.
-
-{{% notice "note" %}}
-"tablet", "predicate", and "edge" are synonymous terms today. The future plan to
-improve data scalability is to shard a predicate into separate tablets that could
-be assigned to different groups.
-{{% /notice %}}
-
-## Log Format
-
-Dgraph's log format comes from the glog library and is [formatted](https://github.com/golang/glog/blob/23def4e6c14b4da8ac2ed8007337bc5eb5007998/glog.go#L523-L533) as follows:
-
-	`Lmmdd hh:mm:ss.uuuuuu threadid file:line] msg...`
-
-Where the fields are defined as follows:
-
-```
-	L                A single character, representing the log level (eg 'I' for INFO)
-	mm               The month (zero padded; ie May is '05')
-	dd               The day (zero padded)
-	hh:mm:ss.uuuuuu  Time in hours, minutes and fractional seconds
-	threadid         The space-padded thread ID as returned by GetTID()
-	file             The file name
-	line             The line number
-	msg              The user-supplied message
-```
-
-### Query Logging
-
-To enable query logging, you must set `-v=3` which will enable verbose logging for everything. Alternatively, you can set `--vmodule=server=3` for only the dgraph/server.go file which would only enable query/mutation logging.
-
-## TLS configuration
-
-{{% notice "note" %}}
-This section refers to the `dgraph cert` command which was introduced in v1.0.9. For previous releases, see the previous [TLS configuration documentation](https://dgraph.io/docs/v1.0.7/deploy/#tls-configuration).
-{{% /notice %}}
-
-
-Connections between client and server can be secured with TLS. Password protected private keys are **not supported**.
-
-{{% notice "tip" %}}If you're generating encrypted private keys with `openssl`, be sure to specify encryption algorithm explicitly (like `-aes256`). This will force `openssl` to include `DEK-Info` header in private key, which is required to decrypt the key by Dgraph. When default encryption is used, `openssl` doesn't write that header and key can't be decrypted.{{% /notice %}}
-
-### Dgraph Certificate Management Tool
-
-The `dgraph cert` program creates and manages CA-signed certificates and private keys using a generated Dgraph Root CA. The `dgraph cert` command simplifies certificate management for you.
-
-```sh
-# To see the available flags.
-$ dgraph cert --help
-
-# Create Dgraph Root CA, used to sign all other certificates.
-$ dgraph cert
-
-# Create node certificate and private key
-$ dgraph cert -n localhost
-
-# Create client certificate and private key for mTLS (mutual TLS)
-$ dgraph cert -c dgraphuser
-
-# Combine all in one command
-$ dgraph cert -n localhost -c dgraphuser
-
-# List all your certificates and keys
-$ dgraph cert ls
-```
-
-Node certificates by default are valid for 365 days. To adjust the validity duration, you can use the `--duration` option.
-
-#### File naming conventions
-
-To enable TLS you must specify the directory path to find certificates and keys. The default location where the _cert_ command stores certificates (and keys) is `tls` under the Dgraph working directory; where the data files are found. The default dir path can be overridden using the `--dir` option.
-
-```sh
-$ dgraph cert --dir ~/mycerts
-```
-
-The following file naming conventions are used by Dgraph for proper TLS setup.
-
-| File name | Description | Use |
-|-----------|-------------|-------|
-| ca.crt | Dgraph Root CA certificate | Verify all certificates |
-| ca.key | Dgraph CA private key | Validate CA certificate |
-| node.crt | Dgraph node certificate | Shared by all nodes for accepting TLS connections |
-| node.key | Dgraph node private key | Validate node certificate |
-| client._name_.crt | Dgraph client certificate | Authenticate a client _name_ |
-| client._name_.key | Dgraph client private key | Validate _name_ client certificate |
-
-The Root CA certificate is used for verifying node and client certificates, if changed you must regenerate all certificates.
-
-For client authentication, each client must have their own certificate and key. These are then used to connect to the Dgraph node(s).
-
-The node certificate `node.crt` can support multiple node names using multiple host names and/or IP address. Just separate the names with commas when generating the certificate.
-
-```sh
-$ dgraph cert -n localhost,104.25.165.23,dgraph.io,2400:cb00:2048:1::6819:a417
-```
-
-{{% notice "tip" %}}You must delete the old node cert and key before you can generate a new pair.{{% /notice %}}
-
-{{% notice "note" %}}When using host names for node certificates, including _localhost_, your clients must connect to the matching host name -- such as _localhost_ not 127.0.0.1. If you need to use IP addresses, then add them to the node certificate.{{% /notice %}}
-
-#### Certificate inspection
-
-The command `dgraph cert ls` lists all certificates and keys in the `--dir` directory (default 'tls'), along with details to inspect and validate cert/key pairs.
-
-Example of command output:
-
-```sh
--rw-r--r-- ca.crt - Dgraph Root CA certificate
-        Issuer: Dgraph Labs, Inc.
-           S/N: 0b618b0771411b
-    Expiration: 13 Jul 30 20:12 UTC
-SHA-256 Digest: 92248D16 FC3368EA 9C2C2B57 CC1657BC F41CB095 AB808700 80ED1A9B 38C7E5F8
-
--r-------- ca.key - Dgraph Root CA key
-     Algorithm: RSA 2048 bits (PKCS#1)
-SHA-256 Digest: 92248D16 FC3368EA 9C2C2B57 CC1657BC F41CB095 AB808700 80ED1A9B 38C7E5F8
-
--rw-r--r-- client.dgraphuser.crt - Dgraph client certificate: dgraphuser
-        Issuer: Dgraph Labs, Inc.
-     CA Verify: PASSED
-           S/N: 23012b9183fdf9f5
-    Expiration: 14 Jul 21 20:14 UTC
-SHA-256 Digest: 800798FA 2938CAB4 7AA1A655 A7EB3053 81CE6031 3147C12A 50DBA682 83FF85DA
-
--rw------- client.dgraphuser.key - Dgraph Client key
-     Algorithm: RSA 2048 bits (PKCS#1)
-SHA-256 Digest: 800798FA 2938CAB4 7AA1A655 A7EB3053 81CE6031 3147C12A 50DBA682 83FF85DA
-
--rw-r--r-- node.crt - Dgraph Node certificate
-        Issuer: Dgraph Labs, Inc.
-     CA Verify: PASSED
-           S/N: 4241d25148e478bd
-    Expiration: 14 Jul 21 20:12 UTC
-         Hosts: localhost
-SHA-256 Digest: 23302165 DE675EFA 11ABAD0C 3B11CC6E BD5B33F1 7B4DB140 80224D21 F834853B
-
--rw------- node.key - Dgraph Node key
-     Algorithm: RSA 2048 bits (PKCS#1)
-SHA-256 Digest: 23302165 DE675EFA 11ABAD0C 3B11CC6E BD5B33F1 7B4DB140 80224D21 F834853B
-```
-
-Important points:
-
-* The cert/key pairs should always have matching SHA-256 digests. Otherwise, the cert(s) must be
-  regenerated. If the Root CA pair differ, all cert/key must be regenerated; the flag `--force`
-  can help.
-* All certificates must pass Dgraph CA verification.
-* All key files should have the least access permissions, especially the `ca.key`, but be readable.
-* Key files won't be overwritten if they have limited access, even with `--force`.
-* Node certificates are only valid for the hosts listed.
-* Client certificates are only valid for the named client/user.
-
-### TLS Options
-
-The following configuration options are available for Alpha:
-
-* `--tls_dir string` - TLS dir path; this enables TLS connections (usually 'tls').
-* `--tls_use_system_ca` - Include System CA with Dgraph Root CA.
-* `--tls_client_auth string` - TLS client authentication used to validate client connection. See [Client Authentication Options](#client-authentication-options) for details.
-
-Dgraph Live Loader can be configured with the following options:
-
-* `--tls_cacert string` - Dgraph Root CA, such as `./tls/ca.crt`
-* `--tls_use_system_ca` - Include System CA with Dgraph Root CA.
-* `--tls_cert` - User cert file provided by the client to Alpha
-* `--tls_key` - User private key file provided by the client to Alpha
-* `--tls_server_name string` - Server name, used for validating the server's TLS host name.
-
-
-#### Using TLS without Client Authentication
-
-For TLS without client authentication, you can configure certificates and run Alpha server using the following:
-
-```sh
-# First, create rootca and node certificates and private keys
-$ dgraph cert -n localhost
-# Default use for enabling TLS server (after generating certificates and private keys)
-$ dgraph alpha --tls_dir tls
-```
-
-You can then run Dgraph live loader using the following:
-
-```sh
-# Now, connect to server using TLS
-$ dgraph live --tls_cacert ./tls/ca.crt --tls_server_name "localhost" -s 21million.schema -f 21million.rdf.gz
-```
-
-#### Using TLS with Client Authentication
-
-If you do require Client Authentication (Mutual TLS), you can configure certificates and run Alpha server using the following:
-
-```sh
-# First, create a rootca, node, and client certificates and private keys
-$ dgraph cert -n localhost -c dgraphuser
-# Default use for enabling TLS server with client authentication (after generating certificates and private keys)
-$ dgraph alpha --tls_dir tls --tls_client_auth="REQUIREANDVERIFY"
-```
-
-You can then run Dgraph live loader using the following:
-
-```sh
-# Now, connect to server using mTLS (mutual TLS)
-$ dgraph live \
-   --tls_cacert ./tls/ca.crt \
-   --tls_cert ./tls/client.dgraphuser.crt \
-   --tls_key ./tls/client.dgraphuser.key \
-   --tls_server_name "localhost" \
-   -s 21million.schema \
-   -f 21million.rdf.gz
-```
-
-#### Client Authentication Options
-
-The server will always **request** Client Authentication.  There are four different values for the `--tls_client_auth` option that change the security policy of the client certificate.
-
-| Value              | Client Cert/Key | Client Certificate Verified |
-|--------------------|-----------------|--------------------|
-| `REQUEST`          | optional        | Client certificate is not VERIFIED if provided. (least secure) |
-| `REQUIREANY`       | required        | Client certificate is never VERIFIED |
-| `VERIFYIFGIVEN`    | optional        | Client certificate is VERIFIED if provided (default) |
-| `REQUIREANDVERIFY` | required        | Client certificate is always VERIFIED (most secure) |
-
-{{% notice "note" %}}REQUIREANDVERIFY is the most secure but also the most difficult to configure for remote clients. When using this value, the value of `--tls_server_name` is matched against the certificate SANs values and the connection host.{{% /notice %}}
-
-### Using Ratel UI with Client authentication
-
-Ratel UI (and any other JavaScript clients built on top of `dgraph-js-http`)
-connect to Dgraph servers via HTTP, when TLS is enabled servers begin to expect
-HTTPS requests only. Therefore some adjustments need to be made.
-
-If the `--tls_client_auth` option is set to `REQUEST`or `VERIFYIFGIVEN` (default):
-
-1. Change the connection URL from `http://` to `https://` (e.g. `https://127.0.0.1:8080`).
-2. Install / make trusted the certificate of the Dgraph certificate authority `ca.crt`. Refer to the documentation of your OS / browser for instructions
-(e.g. on Mac OS this means adding `ca.crt` to the KeyChain and making it trusted
-for `Secure Socket Layer`).
-
-For `REQUIREANY` and `REQUIREANDVERIFY` you need to follow the steps above and
-also need to install client certificate on your OS / browser:
-
-1. Generate a client certificate: `dgraph cert -c MyLaptop`.
-2. Convert it to a `.p12` file:
-`openssl pkcs12 -export -out MyLaptopCert.p12 -in tls/client.MyLaptop.crt -inkey tls/client.MyLaptop.key`. Use any password you like for export.
-3. Install the generated `MyLaptopCert.p12` file on the client system
-(on Mac OS this means simply double-click the file in Finder).
-4. Next time you use Ratel to connect to an alpha with Client authentication
-enabled the browser will prompt you for a client certificate to use. Select the
-certificate you've just installed in the step above and queries/mutations will
-succeed.
-
-### Using Curl with Client authentication
-
-When TLS is enabled, `curl` requests to Dgraph will need some specific options to work.  For instance (for an export request):
-
-```
-curl --silent --cacert ./tls/ca.crt https://localhost:8080/admin/export
-```
-
-If you are using `curl` with [Client Authentication](#client-authentication-options) set to `REQUIREANY` or `REQUIREANDVERIFY`, you will need to provide the client certificate and private key.  For instance (for an export request):
-
-```
-curl --silent --cacert ./tls/ca.crt --cert ./tls/client.dgraphuser.crt --key ./tls/client.dgraphuser.key https://localhost:8080/admin/export
-```
-
-Refer to the `curl` documentation for further information on its TLS options.
-
-### Access Data Using a Client
-
-Some examples of connecting via a [Client](/clients) when TLS is in use can be found below:
-
-- [dgraph4j](https://github.com/dgraph-io/dgraph4j#creating-a-secure-client-using-tls)
-- [dgraph-js](https://github.com/dgraph-io/dgraph-js/tree/master/examples/tls)
-- [dgo](https://github.com/dgraph-io/dgraph/blob/master/tlstest/acl/acl_over_tls_test.go)
-- [pydgraph](https://github.com/dgraph-io/pydgraph/tree/master/examples/tls)
-
-### Troubleshooting Ratel's Client authentication
-
-If you are getting errors in Ratel when server's TLS is enabled try opening
-your alpha URL as a webpage.
-
-Assuming you are running Dgraph on your local machine, opening
-`https://localhost:8080/` in browser should produce a message `Dgraph browser is available for running separately using the dgraph-ratel binary`.
-
-In case you are getting a connection error, try not passing the
-`--tls_client_auth` flag when starting an alpha. If you are still getting an
-error, check that your hostname is correct and the port is open; then make sure
-that "Dgraph Root CA" certificate is installed and trusted correctly.
-
-After that, if things work without `--tls_client_auth` but stop working when
-`REQUIREANY` and `REQUIREANDVERIFY` is set make sure the `.p12` file is
-installed correctly.
-
-## Cluster Checklist
-
-In setting up a cluster be sure the check the following.
-
-* Is at least one Dgraph Zero node running?
-* Is each Dgraph Alpha instance in the cluster set up correctly?
-* Will each Dgraph Alpha instance be accessible to all peers on 7080 (+ any port offset)?
-* Does each instance have a unique ID on startup?
-* Has `--bindall=true` been set for networked communication?
-
-See the [Production Checklist]({{< relref "#production-checklist" >}}) docs for more info.
-
-## Fast Data Loading
-
-There are two different tools that can be used for fast data loading:
-
-- `dgraph live` runs the Dgraph Live Loader
-- `dgraph bulk` runs the Dgraph Bulk Loader
-
-{{% notice "note" %}} Both tools only accept [RDF N-Quad/Triple
-data](https://www.w3.org/TR/n-quads/) or JSON in plain or gzipped format. Data
-in other formats must be converted.{{% /notice %}}
-
-### Live Loader
-
-Dgraph Live Loader (run with `dgraph live`) is a small helper program which reads RDF N-Quads from a gzipped file, batches them up, creates mutations (using the go client) and shoots off to Dgraph.
-
-Dgraph Live Loader correctly handles assigning unique IDs to blank nodes across multiple files, and can optionally persist them to disk to save memory, in case the loader was re-run.
-
-{{% notice "note" %}} Dgraph Live Loader can optionally write the xid->uid mapping to a directory specified using the `--xidmap` flag, which can reused
-given that live loader completed successfully in the previous run.{{% /notice %}}
-
-```sh
-$ dgraph live --help # To see the available flags.
-
-# Read RDFs or JSON from the passed file, and send them to Dgraph on localhost:9080.
-$ dgraph live -f <path-to-gzipped-RDF-or-JSON-file>
-
-# Read multiple RDFs or JSON from the passed path, and send them to Dgraph on localhost:9080.
-$ dgraph live -f <./path-to-gzipped-RDF-or-JSON-files>
-
-# Read multiple files strictly by name.
-$ dgraph live -f <file1.rdf, file2.rdf>
-
-# Use compressed gRPC connections to and from Dgraph.
-$ dgraph live -C -f <path-to-gzipped-RDF-or-JSON-file>
-
-# Read RDFs and a schema file and send to Dgraph running at given address.
-$ dgraph live -f <path-to-gzipped-RDf-or-JSON-file> -s <path-to-schema-file> -a <dgraph-alpha-address:grpc_port> -z <dgraph-zero-address:grpc_port>
-```
-
-#### Encrypted imports via Live Loader
-
-A new flag keyfile is added to the Live Loader. This option is required to decrypt the encrypted export data and schema files. Once the export files are decrypted, the Live Loader streams the data to a live Alpha instance.
-
-{{% notice "note" %}}
-If the live Alpha instance has encryption turned on, the `p` directory will be encrypted. Otherwise, the `p` directory is unencrypted.
-{{% /notice %}}
-
-#### Encrypted RDF/JSON file and schema via Live Loader
-`dgraph live -f <path-to-encrypted-gzipped-RDF-or-JSON-file> -s <path-to-encrypted-schema> -keyfile <path-to-keyfile-to-decrypt-files>`
-
-#### Other Live Loader options
-
-`--new_uids` (default: false): Assign new UIDs instead of using the existing
-UIDs in data files. This is useful to avoid overriding the data in a DB already
-in operation.
-
-`-f, --files`: Location of *.rdf(.gz) or *.json(.gz) file(s) to load. It can
-load multiple files in a given path. If the path is a directory, then all files
-ending in .rdf, .rdf.gz, .json, and .json.gz will be loaded.
-
-`--format`: Specify file format (rdf or json) instead of getting it from
-filenames. This is useful if you need to define a strict format manually.
-
-`-b, --batch` (default: 1000): Number of N-Quads to send as part of a mutation.
-
-`-c, --conc` (default: 10): Number of concurrent requests to make to Dgraph.
-Do not confuse with `-C`.
-
-`-C, --use_compression` (default: false): Enable compression for connections to and from the
-Alpha server.
-
-`-a, --alpha` (default: `localhost:9080`): Dgraph Alpha gRPC server address to connect for live loading. This can be a comma-separated list of Alphas addresses in the same cluster to distribute the load, e.g.,  `"alpha:grpc_port,alpha2:grpc_port,alpha3:grpc_port"`.
-
-`-x, --xidmap` (default: disabled. Need a path): Store xid to uid mapping to a directory. Dgraph will save all identifiers used in the load for later use in other data ingest operations. The mapping will be saved in the path you provide and you must indicate that same path in the next load. It is recommended to use this flag if you have full control over your identifiers (Blank-nodes). Because the identifier will be mapped to a specific UID.
-
-### Bulk Loader
-
-{{% notice "note" %}}
-It's crucial to tune the bulk loader's flags to get good performance. See the
-section below for details.
-{{% /notice %}}
-
-Dgraph Bulk Loader serves a similar purpose to the Dgraph Live Loader, but can
-only be used to load data into a new cluster. It cannot be run on an existing
-Dgraph cluster. Dgraph Bulk Loader is **considerably faster** than the Dgraph
-Live Loader and is the recommended way to perform the initial import of large
-datasets into Dgraph.
-
-Only one or more Dgraph Zeros should be running for bulk loading. Dgraph Alphas
-will be started later.
-
-{{% notice "warning" %}}
-Don't use bulk loader once the Dgraph cluster is up and running. Use it to import
-your existing data to a new cluster.
-{{% /notice %}}
-
-You can [read some technical details](https://blog.dgraph.io/post/bulkloader/)
-about the bulk loader on the blog.
-
-See [Fast Data Loading]({{< relref "#fast-data-loading" >}}) for more info about
-the expected N-Quads format.
-
-**Reduce shards**: Before running the bulk load, you need to decide how many
-Alpha groups will be running when the cluster starts. The number of Alpha groups
-will be the same number of reduce shards you set with the `--reduce_shards`
-flag. For example, if your cluster will run 3 Alpha with 3 replicas per group,
-then there is 1 group and `--reduce_shards` should be set to 1. If your cluster
-will run 6 Alphas with 3 replicas per group, then there are 2 groups and
-`--reduce_shards` should be set to 2.
-
-**Map shards**: The `--map_shards` option must be set to at least what's set for
-`--reduce_shards`. A higher number helps the bulk loader evenly distribute
-predicates between the reduce shards.
-
-```sh
-$ dgraph bulk -f goldendata.rdf.gz -s goldendata.schema --map_shards=4 --reduce_shards=2 --http localhost:8000 --zero=localhost:5080
-```
-```
-{
-	"DataFiles": "goldendata.rdf.gz",
-	"DataFormat": "",
-	"SchemaFile": "goldendata.schema",
-	"DgraphsDir": "out",
-	"TmpDir": "tmp",
-	"NumGoroutines": 4,
-	"MapBufSize": 67108864,
-	"ExpandEdges": true,
-	"SkipMapPhase": false,
-	"CleanupTmp": true,
-	"NumShufflers": 1,
-	"Version": false,
-	"StoreXids": false,
-	"ZeroAddr": "localhost:5080",
-	"HttpAddr": "localhost:8000",
-	"IgnoreErrors": false,
-	"MapShards": 4,
-	"ReduceShards": 2
-}
-The bulk loader needs to open many files at once. This number depends on the size of the data set loaded, the map file output size, and the level of indexing. 100,000 is adequate for most data set sizes. See `man ulimit` for details of how to change the limit.
-Current max open files limit: 1024
-MAP 01s rdf_count:176.0 rdf_speed:174.4/sec edge_count:564.0 edge_speed:558.8/sec
-MAP 02s rdf_count:399.0 rdf_speed:198.5/sec edge_count:1.291k edge_speed:642.4/sec
-MAP 03s rdf_count:666.0 rdf_speed:221.3/sec edge_count:2.164k edge_speed:718.9/sec
-MAP 04s rdf_count:952.0 rdf_speed:237.4/sec edge_count:3.014k edge_speed:751.5/sec
-MAP 05s rdf_count:1.327k rdf_speed:264.8/sec edge_count:4.243k edge_speed:846.7/sec
-MAP 06s rdf_count:1.774k rdf_speed:295.1/sec edge_count:5.720k edge_speed:951.5/sec
-MAP 07s rdf_count:2.375k rdf_speed:338.7/sec edge_count:7.607k edge_speed:1.085k/sec
-MAP 08s rdf_count:3.697k rdf_speed:461.4/sec edge_count:11.89k edge_speed:1.484k/sec
-MAP 09s rdf_count:71.98k rdf_speed:7.987k/sec edge_count:225.4k edge_speed:25.01k/sec
-MAP 10s rdf_count:354.8k rdf_speed:35.44k/sec edge_count:1.132M edge_speed:113.1k/sec
-MAP 11s rdf_count:610.5k rdf_speed:55.39k/sec edge_count:1.985M edge_speed:180.1k/sec
-MAP 12s rdf_count:883.9k rdf_speed:73.52k/sec edge_count:2.907M edge_speed:241.8k/sec
-MAP 13s rdf_count:1.108M rdf_speed:85.10k/sec edge_count:3.653M edge_speed:280.5k/sec
-MAP 14s rdf_count:1.121M rdf_speed:79.93k/sec edge_count:3.695M edge_speed:263.5k/sec
-MAP 15s rdf_count:1.121M rdf_speed:74.61k/sec edge_count:3.695M edge_speed:246.0k/sec
-REDUCE 16s [1.69%] edge_count:62.61k edge_speed:62.61k/sec plist_count:29.98k plist_speed:29.98k/sec
-REDUCE 17s [18.43%] edge_count:681.2k edge_speed:651.7k/sec plist_count:328.1k plist_speed:313.9k/sec
-REDUCE 18s [33.28%] edge_count:1.230M edge_speed:601.1k/sec plist_count:678.9k plist_speed:331.8k/sec
-REDUCE 19s [45.70%] edge_count:1.689M edge_speed:554.4k/sec plist_count:905.9k plist_speed:297.4k/sec
-REDUCE 20s [60.94%] edge_count:2.252M edge_speed:556.5k/sec plist_count:1.278M plist_speed:315.9k/sec
-REDUCE 21s [93.21%] edge_count:3.444M edge_speed:681.5k/sec plist_count:1.555M plist_speed:307.7k/sec
-REDUCE 22s [100.00%] edge_count:3.695M edge_speed:610.4k/sec plist_count:1.778M plist_speed:293.8k/sec
-REDUCE 22s [100.00%] edge_count:3.695M edge_speed:584.4k/sec plist_count:1.778M plist_speed:281.3k/sec
-Total: 22s
-```
-
-The output will be generated in the `out` directory by default. Here's the bulk
-load output from the example above:
-
-```sh
-$ tree ./out
-```
-```
-./out
-├── 0
-│   └── p
-│       ├── 000000.vlog
-│       ├── 000002.sst
-│       └── MANIFEST
-└── 1
-    └── p
-        ├── 000000.vlog
-        ├── 000002.sst
-        └── MANIFEST
-
-4 directories, 6 files
-```
-
-Because `--reduce_shards` was set to 2, there are two sets of p directories: one
-in `./out/0` directory and another in the `./out/1` directory.
-
-Once the output is created, they can be copied to all the servers that will run
-Dgraph Alphas. Each Dgraph Alpha must have its own copy of the group's p
-directory output. Each replica of the first group should have its own copy of
-`./out/0/p`, each replica of the second group should have its own copy of
-`./out/1/p`, and so on.
-
-```sh
-$ dgraph bulk --help # To see the available flags.
-
-# Read RDFs or JSON from the passed file.
-$ dgraph bulk -f <path-to-gzipped-RDF-or-JSON-file> ...
-
-# Read multiple RDFs or JSON from the passed path.
-$ dgraph bulk -f <./path-to-gzipped-RDF-or-JSON-files> ...
-
-# Read multiple files strictly by name.
-$ dgraph bulk -f <file1.rdf, file2.rdf> ...
-
-```
-
-#### Encryption at rest with Bulk Loader
-
-Even before the Dgraph cluster starts, we can load data using Bulk Loader with the encryption feature turned on. Later we can point the generated `p` directory to a new Alpha server.
-
-Here's an example to run Bulk Loader with a key used to write encrypted data:
-
-```bash
-dgraph bulk --encryption_key_file ./enc_key_file -f data.json.gz -s data.schema --map_shards=1 --reduce_shards=1 --http localhost:8000 --zero=localhost:5080
-```
-
-#### Encrypting imports via Bulk Loader
-
-The Bulk Loader’s `encryption_key_file` option was previously used to encrypt the output `p ` directory. This same option will also be used to decrypt the encrypted export data and schema files.
-
-Another option, `--encrypted`, indicates whether the input `rdf`/`json` data and schema files are encrypted or not. With this switch, we support the use case of migrating data from unencrypted exports to encrypted import.
-
-So, with the above two options we have 4 cases:
-
-1. `--encrypted=true` and no `encryption_key_file`.
-
-Error: If the input is encrypted, a key file must be provided.
-
-2. `--encrypted=true` and `encryption_key_file`=`path to key.
-
-Input is encrypted and output `p` dir is encrypted as well.
-
-3. `--encrypted=false` and no `encryption_key_file`.
-
-Input is not encrypted and the output `p` dir is also not encrypted.   
-
-4. `--encrypted=false` and `encryption_key_file`=`path to key`.
-
-Input is not encrypted but the output is encrypted. (This is the migration use case mentioned above).
-
-#### Other Bulk Loader options
-
-`--new_uids` (default: false): Assign new UIDs instead of using the existing
-UIDs in data files. This is useful to avoid overriding the data in a DB already
-in operation.
-
-`-f, --files`: Location of *.rdf(.gz) or *.json(.gz) file(s) to load. It can
-load multiple files in a given path. If the path is a directory, then all files
-ending in .rdf, .rdf.gz, .json, and .json.gz will be loaded.
-
-`--format`: Specify file format (rdf or json) instead of getting it from
-filenames. This is useful if you need to define a strict format manually.
-
-`--store_xids`: Generate a xid edge for each node. It will store the XIDs (The identifier / Blank-nodes) in an attribute named `xid` in the entity itself. It is useful if you gonna use [External IDs](/mutations#external-ids).
-
-`--xidmap` (default: disabled. Need a path): Store xid to uid mapping to a directory. Dgraph will save all identifiers used in the load for later use in other data ingest operations. The mapping will be saved in the path you provide and you must indicate that same path in the next load. It is recommended to use this flag if you have full control over your identifiers (Blank-nodes). Because the identifier will be mapped to a specific UID.
-
-#### Tuning & monitoring
-
-##### Performance Tuning
-
-{{% notice "tip" %}}
-We highly recommend [disabling swap
-space](https://askubuntu.com/questions/214805/how-do-i-disable-swap) when
-running Bulk Loader. It is better to fix the parameters to decrease memory
-usage, than to have swapping grind the loader down to a halt.
-{{% /notice %}}
-
-Flags can be used to control the behaviour and performance characteristics of
-the bulk loader. You can see the full list by running `dgraph bulk --help`. In
-particular, **the flags should be tuned so that the bulk loader doesn't use more
-memory than is available as RAM**. If it starts swapping, it will become
-incredibly slow.
-
-**In the map phase**, tweaking the following flags can reduce memory usage:
-
-- The `--num_go_routines` flag controls the number of worker threads. Lowering reduces memory
-  consumption.
-
-- The `--mapoutput_mb` flag controls the size of the map output files. Lowering
-  reduces memory consumption.
-
-For bigger datasets and machines with many cores, gzip decoding can be a
-bottleneck during the map phase. Performance improvements can be obtained by
-first splitting the RDFs up into many `.rdf.gz` files (e.g. 256MB each). This
-has a negligible impact on memory usage.
-
-**The reduce phase** is less memory heavy than the map phase, although can still
-use a lot.  Some flags may be increased to improve performance, *but only if
-you have large amounts of RAM*:
-
-- The `--reduce_shards` flag controls the number of resultant Dgraph alpha instances.
-  Increasing this increases memory consumption, but in exchange allows for
-higher CPU utilization.
-
-- The `--map_shards` flag controls the number of separate map output shards.
-  Increasing this increases memory consumption but balances the resultant
-Dgraph alpha instances more evenly.
-
-- The `--shufflers` controls the level of parallelism in the shuffle/reduce
-  stage. Increasing this increases memory consumption.
-
-## Ludicrous Mode
-
-Ludicrous mode is available in Dgraph v20.03.1 or later.
-
-Ludicrous mode allows Dgraph to ingest data at an incredibly fast speed. It differs from the normal mode as it provides fewer guarantees. In normal mode, Dgraph provides strong consistency. In ludicrous mode, Dgraph provides eventual consistency. In ludicrous mode, any mutation which succeeds **might be available eventually**. **Eventually** means the changes will be applied later and might not be reflected in queries away. If Dgraph crashes unexpectedly, there **might** be unapplied mutations which **will not** be picked up when Dgraph restarts. Dgraph with ludicrous mode enabled behaves as an eventually consistent system.
-
-
-**How do I enable it?**
-
-Ludicrous mode can be enabled by setting the `--ludicrous_mode` config option to all Zero and Alpha instances in the cluster.
-
-
-**What does it do?**
-
-It doesn't wait for mutations to be applied. When a mutation comes, it proposes the mutation to the cluster and as soon as the proposal reaches the other nodes, it returns the response right away. You don't need to send a commit request for mutation. It's equivalent to having CommitNow set automatically for all mutations. All the mutations are then sent to background workers which keep applying them.
-
-Also, Dgraph does not sync writes to disk. This increases throughput but may result in loss of unsynced writes in the event of hardware failure.
-
-
-**What is the trade off?**
-
-As mentioned in the section above, it provides amazing speed at the cost of some guarantees.
-
-It can be used when we have write-heavy operations and there is a time gap between queries and mutations, or you are fine with potentially reading stale data.
-
-There are no transactions in ludicrous mode. That is, you cannot open a transaction, apply a mutation, and then decide to cancel the transaction. Every mutation request is committed to Dgraph.
-
-**Can the cluster run with HA?**
-
-Yes, ludicrous mode works with the cluster set up in a highly-available (HA) configuration.
-
-**Can the cluster run with multiple data shards?**
-
-Yes, ludicrous mode works with the cluster set up with multiple data shards.
-
-
-
-## Monitoring
-Dgraph exposes metrics via the `/debug/vars` endpoint in json format and the `/debug/prometheus_metrics` endpoint in Prometheus's text-based format. Dgraph doesn't store the metrics and only exposes the value of the metrics at that instant. You can either poll this endpoint to get the data in your monitoring systems or install **[Prometheus](https://prometheus.io/docs/introduction/install/)**. Replace targets in the below config file with the ip of your Dgraph instances and run prometheus using the command `prometheus -config.file my_config.yaml`.
-
-```sh
-scrape_configs:
-  - job_name: "dgraph"
-    metrics_path: "/debug/prometheus_metrics"
-    scrape_interval: "2s"
-    static_configs:
-    - targets:
-      - 172.31.9.133:6080     # For Dgraph zero, 6080 is the http endpoint exposing metrics.
-      - 172.31.15.230:8080    # For Dgraph alpha, 8080 is the http endpoint exposing metrics.
-      - 172.31.0.170:8080
-      - 172.31.8.118:8080
-```
-
-{{% notice "note" %}}
-Raw data exported by Prometheus is available via `/debug/prometheus_metrics` endpoint on Dgraph alphas.
-{{% /notice %}}
-
-Install **[Grafana](http://docs.grafana.org/installation/)** to plot the metrics. Grafana runs at port 3000 in default settings. Create a prometheus datasource by following these **[steps](https://prometheus.io/docs/visualization/grafana/#creating-a-prometheus-data-source)**. Import **[grafana_dashboard.json](https://github.com/dgraph-io/benchmarks/blob/master/scripts/grafana_dashboard.json)** by following this **[link](http://docs.grafana.org/reference/export_import/#importing-a-dashboard)**.
-
-
-### CloudWatch
-
-Route53's health checks can be leveraged to create standard CloudWatch alarms to notify on change in the status of the `/health` endpoints of Alpha and Zero.
-
-Considering that the endpoints to monitor are publicly accessible and you have the AWS credentials and [awscli](https://aws.amazon.com/cli/) setup, we’ll go through an example of setting up a simple CloudWatch alarm configured to alert via email for the Alpha endpoint `alpha.acme.org:8080/health`. Dgraph Zero's `/health` endpoint can also be monitored in a similar way.
-
-
-
-#### Create the Route53 Health Check
-```sh
-aws route53 create-health-check \
-    --caller-reference $(date "+%Y%m%d%H%M%S") \
-    --health-check-config file:///tmp/create-healthcheck.json \
-    --query 'HealthCheck.Id'
-```
-The file `/tmp/create-healthcheck.json` would need to have the values for the parameters required to create the health check as such:
-```sh
-{
-  "Type": "HTTPS",
-  "ResourcePath": "/health",
-  "FullyQualifiedDomainName": "alpha.acme.org",
-  "Port": 8080,
-  "RequestInterval": 30,
-  "FailureThreshold": 3
-}
-```
-The reference for the values one can specify while creating or updating a health check can be found on the AWS [documentation](https://docs.aws.amazon.com/Route53/latest/DeveloperGuide/health-checks-creating-values.html).
-
-The response to the above command would be the ID of the created health check.
-```sh
-"29bdeaaa-f5b5-417e-a5ce-7dba1k5f131b"
-```
-Make a note of the health check ID. This will be used to integrate CloudWatch alarms with the health check.
-
-{{% notice "note" %}}
-Currently, Route53 metrics are only (available)[https://docs.aws.amazon.com/Route53/latest/DeveloperGuide/monitoring-health-checks.html] in the **US East (N. Virginia)** region. The Cloudwatch Alarm (and the SNS Topic) should therefore be created in `us-east-1`.
-{{% /notice %}}
-
-#### [Optional] Creating an SNS Topic
-SNS topics are used to create message delivery channels. If you do not have any SNS topics configured, one can be created by running the following command:
-
-```sh
-aws sns create-topic --region=us-east-1 --name ops --query 'TopicArn'
-```
-
-The response to the above command would be as follows:
-```sh
-"arn:aws:sns:us-east-1:123456789012:ops"
-```
-Be sure to make a note of the topic ARN. This would be used to configure the CloudWatch alarm's action parameter.
-
-Run the following command to subscribe your email to the SNS topic:
-```sh
-aws sns subscribe \
-    --topic-arn arn:aws:sns:us-east-1:123456789012:ops \
-    --protocol email \
-    --notification-endpoint ops@acme.org
-```
-The subscription will need to be confirmed through *AWS Notification - Subscription Confirmation* sent through email. Once the subscription is confirmed, CloudWatch can be configured to use the SNS topic to trigger the alarm notification.
-
-
-
-#### Creating a CloudWatch Alarm
-The following command creates a CloudWatch alarm with `--alarm-actions` set to the ARN of the SNS topic and the `--dimensions` of the alarm set to the health check ID.
-```sh
-aws cloudwatch put-metric-alarm \
-    --region=us-east-1 \
-    --alarm-name dgraph-alpha \
-    --alarm-description "Alarm for when Alpha is down" \
-    --metric-name HealthCheckStatus \
-    --dimensions "Name=HealthCheckId,Value=29bdeaaa-f5b5-417e-a5ce-7dba1k5f131b" \
-    --namespace AWS/Route53 \
-    --statistic Minimum \
-    --period 60 \
-    --threshold 1 \
-    --comparison-operator LessThanThreshold \
-    --evaluation-periods 1 \
-    --treat-missing-data breaching \
-    --alarm-actions arn:aws:sns:us-east-1:123456789012:ops
-```
-
-One can verify the alarm status from the CloudWatch or Route53 consoles.
-
-##### Internal Endpoints
-If the Alpha endpoint is internal to the VPC network - one would need to create a Lambda function that would periodically (triggered using CloudWatch Event Rules) request the `/health` path and create CloudWatch metrics which could then be used to create the required CloudWatch alarms.
-The architecture and the CloudFormation template to achieve the same can be found [here](https://aws.amazon.com/blogs/networking-and-content-delivery/performing-route-53-health-checks-on-private-resources-in-a-vpc-with-aws-lambda-and-amazon-cloudwatch/).
-
-
-
-## Metrics
-
-Dgraph metrics follow the [metric and label conventions for
-Prometheus](https://prometheus.io/docs/practices/naming/).
-
-### Disk Metrics
-
-The disk metrics let you track the disk activity of the Dgraph process. Dgraph does not interact
-directly with the filesystem. Instead it relies on [Badger](https://github.com/dgraph-io/badger) to
-read from and write to disk.
-
- Metrics                          	 | Description
- -------                          	 | -----------
- `badger_v2_disk_reads_total`        | Total count of disk reads in Badger.
- `badger_v2_disk_writes_total`       | Total count of disk writes in Badger.
- `badger_v2_gets_total`              | Total count of calls to Badger's `get`.
- `badger_v2_memtable_gets_total`     | Total count of memtable accesses to Badger's `get`.
- `badger_v2_puts_total`              | Total count of calls to Badger's `put`.
- `badger_v2_read_bytes`              | Total bytes read from Badger.
- `badger_v2_written_bytes`           | Total bytes written to Badger.
-
-### Memory Metrics
-
-The memory metrics let you track the memory usage of the Dgraph process. The idle and inuse metrics
-gives you a better sense of the active memory usage of the Dgraph process. The process memory metric
-shows the memory usage as measured by the operating system.
-
-By looking at all three metrics you can see how much memory a Dgraph process is holding from the
-operating system and how much is actively in use.
-
- Metrics                          | Description
- -------                          | -----------
- `dgraph_memory_idle_bytes`       | Estimated amount of memory that is being held idle that could be reclaimed by the OS.
- `dgraph_memory_inuse_bytes`      | Total memory usage in bytes (sum of heap usage and stack usage).
- `dgraph_memory_proc_bytes`       | Total memory usage in bytes of the Dgraph process. On Linux/macOS, this metric is equivalent to resident set size. On Windows, this metric is equivalent to [Go's runtime.ReadMemStats](https://golang.org/pkg/runtime/#ReadMemStats).
-
-### Activity Metrics
-
-The activity metrics let you track the mutations, queries, and proposals of an Dgraph instance.
-
- Metrics                                            | Description
- -------                                            | -----------
- `go_goroutines`                                    | Total number of Goroutines currently running in Dgraph.
- `dgraph_active_mutations_total`                    | Total number of mutations currently running.
- `dgraph_pending_proposals_total`                   | Total pending Raft proposals.
- `dgraph_pending_queries_total`                     | Total number of queries in progress.
- `dgraph_num_queries_total{method="Server.Mutate"}` | Total number of mutations run in Dgraph.
- `dgraph_num_queries_total{method="Server.Query"}`  | Total number of queries run in Dgraph.
-
-### Health Metrics
-
-The health metrics let you track to check the availability of an Dgraph Alpha instance.
-
- Metrics                          | Description
- -------                          | -----------
- `dgraph_alpha_health_status`     | **Only applicable to Dgraph Alpha**. Value is 1 when the Alpha is ready to accept requests; otherwise 0.
-
-### Go Metrics
-
-Go's built-in metrics may also be useful to measure for memory usage and garbage collection time.
-
- Metrics                        | Description
- -------                        | -----------
- `go_memstats_gc_cpu_fraction`  | The fraction of this program's available CPU time used by the GC since the program started.
- `go_memstats_heap_idle_bytes`  | Number of heap bytes waiting to be used.
- `go_memstats_heap_inuse_bytes` | Number of heap bytes that are in use.
-
-## Tracing
-
-Dgraph is integrated with [OpenCensus](https://opencensus.io/zpages/) to collect distributed traces from the Dgraph cluster.
-
-Trace data is always collected within Dgraph. You can adjust the trace sampling rate for Dgraph queries with the `--trace` option for Dgraph Alphas. By default, `--trace` is set to 0.01 to trace 1% of queries.
-
-### Examining Traces with zPages
-
-The most basic way to view traces is with the integrated trace pages.
-
-OpenCensus's [zPages](https://opencensus.io/zpages/) are accessible via the Zero or Alpha HTTP port at `/z/tracez`.
-
-### Examining Traces with Jaeger
-
-Jaeger collects distributed traces and provides a UI to view and query traces across different services. This provides the necessary observability to figure out what is happening in the system.
-
-Dgraph can be configured to send traces directly to a Jaeger collector with the `--jaeger.collector` flag. For example, if the Jaeger collector is running on `http://localhost:14268`, then pass the flag to the Dgraph Zero and Dgraph Alpha instances as `--jaeger.collector=http://localhost:14268`.
-
-See [Jaeger's Getting Started docs](https://www.jaegertracing.io/docs/getting-started/) to get up and running with Jaeger.
-
-#### Setting up multiple Dgraph clusters with Jaeger
-
-Jaeger allows you to examine traces from multiple Dgraph clusters. To do this, use the `--collector.tags` on a Jaeger collector to set custom trace tags. For example, run one collector with `--collector.tags env=qa` and then another collector with `--collector.tags env=dev`. In Dgraph, set the `--jaeger.collector` flag in the Dgraph QA cluster to the first collector and the flag in the Dgraph Dev cluster to the second collector.
-You can run multiple Jaeger collector components for the same single Jaeger backend (e.g., many Jaeger collectors to a single Cassandra backend). This is still a single Jaeger installation but with different collectors customizing the tags per environment.
-
-Once you have this configured, you can filter by tags in the Jaeger UI. Filter traces by tags matching `env=dev`:
-
-{{% load-img "/images/jaeger-ui.png" "Jaeger UI" %}}
-
-Every trace has your custom tags set under the “Process” section of each span:
-
-{{% load-img "/images/jaeger-server-query.png" "Jaeger Query" %}}
-
-Filter traces by tags matching `env=qa`:
-
-{{% load-img "/images/jaeger-json.png" "Jaeger JSON" %}}
-
-{{% load-img "/images/jaeger-server-query-2.png" "Jaeger Query Result" %}}
-
-For more information, check out [Jaeger's Deployment Guide](https://www.jaegertracing.io/docs/deployment/).
-
-## Data compression on disk
-
-Alpha exposes the option `--badger.compression_level` to configure the compression
-level for data on disk using Zstd compression. The option can be set as
-
-```sh
-dgraph alpha --badger.compression_level=xxx
-```
-
-A higher compression level is more CPU intensive but offers a better compression
-ratio. The default level is 3.
-
-This option is available in v20.03.1 and later.
-
-## Dgraph Administration
-
-Each Dgraph Alpha exposes various administrative endpoints both over HTTP and GraphQL, for
- example endpoints to export data and to perform a clean shutdown. All such admin endpoints are
-  protected by three layers of auth:
-
-1. IP White-listing (use `--whitelist` flag in alpha to whitelist IPs other than localhost).
-2. Poor-man's auth, if alpha is started with the `--auth_token` flag (means you will need to pass the `auth_token` as `X-Dgraph-AuthToken` header while making the HTTP request).
-3. Guardian only access, if ACL is enabled (means you need to pass the ACL-JWT of a Guardian user as `X-Dgraph-AccessToken` header while making the HTTP request).
-
-Admin endpoint means any http endpoint which provides admin functionalities. Normally, the path starts with `/admin` for such endpoints, except a few. So, currently this list includes:
-
-* /admin
-* /admin/backup
-* /admin/config/lru_mb
-* /admin/draining
-* /admin/export
-* /admin/shutdown
-* /admin/schema
-* /alter
-* /login
-
-There are a few exceptions to the general rule described above:
-
-1. `/login`: This endpoint logs-in an ACL user, and provides them with a JWT. Only IP Whitelisting and Poor-man's auth checks are performed for this.
-2. `/admin`: This endpoint provides GraphQL queries/mutations corresponding to the HTTP admin endpoints. All the queries/mutations on `/admin` have all the 3 auth checks, except for the following one:
-   * `login (mutation)`: The same behavior as the above HTTP `login` endpoint.
-
-### Whitelisting Admin Operations
-
-By default, admin operations can only be initiated from the machine on which the Dgraph Alpha runs.
-You can use the `--whitelist` option to specify whitelisted IP addresses and ranges for hosts from which admin operations can be initiated.
-
-```sh
-dgraph alpha --whitelist 172.17.0.0:172.20.0.0,192.168.1.1 --lru_mb <one-third RAM> ...
-```
-This would allow admin operations from hosts with IP between `172.17.0.0` and `172.20.0.0` along with
-the server which has IP address as `192.168.1.1`.
-
-### Restricting Mutation Operations
-
-By default, you can perform mutation operations for any predicate.
-If the predicate in mutation doesn't exist in the schema,
-the predicate gets added to the schema with an appropriate
-[Dgraph Type]({{< relref "query-language/index.md#schema-types" >}}).
-
-You can use `--mutations disallow` to disable all mutations,
-which is set to `allow` by default.
-
-```sh
-dgraph alpha --mutations disallow
-```
-
-Enforce a strict schema by setting `--mutations strict`.
-This mode allows mutations only on predicates already in the schema.
-Before performing a mutation on a predicate that doesn't exist in the schema,
-you need to perform an alter operation with that predicate and its schema type.
-
-```sh
-dgraph alpha --mutations strict
-```
-
-### Securing Alter Operations
-
-Clients can use alter operations to apply schema updates and drop particular or all predicates from the database.
-By default, all clients are allowed to perform alter operations.
-You can configure Dgraph to only allow alter operations when the client provides a specific token.
-This can be used to prevent clients from making unintended or accidental schema updates or predicate drops.
-
-You can specify the auth token with the `--auth_token` option for each Dgraph Alpha in the cluster.
-Clients must include the same auth token to make alter requests.
-
-```sh
-$ dgraph alpha --lru_mb=2048 --auth_token=<authtokenstring>
-```
-
-```sh
-$ curl -s localhost:8080/alter -d '{ "drop_all": true }'
-# Permission denied. No token provided.
-```
-
-```sh
-$ curl -s -H 'X-Dgraph-AuthToken: <wrongsecret>' localhost:8180/alter -d '{ "drop_all": true }'
-# Permission denied. Incorrect token.
-```
-
-```sh
-$ curl -H 'X-Dgraph-AuthToken: <authtokenstring>' localhost:8180/alter -d '{ "drop_all": true }'
-# Success. Token matches.
-```
-
-{{% notice "note" %}}
-To fully secure alter operations in the cluster, the auth token must be set for every Alpha.
-{{% /notice %}}
-
-
-### Exporting Database
-
-An export of all nodes is started by locally executing the following GraphQL mutation on /admin endpoint using any compatible client like Insomnia, GraphQL Playground or GraphiQL.
-
-```graphql
-mutation {
-  export(input: {format: "rdf"}) {
-    response {
-      message
-      code
-    }
-  }
-}
-```
-{{% notice "warning" %}}By default, this won't work if called from outside the server where the Dgraph Alpha is running.
-You can specify a list or range of whitelisted IP addresses from which export or other admin operations
-can be initiated using the `--whitelist` flag on `dgraph alpha`.
-{{% /notice %}}
-
-This triggers an export for all Alpha groups of the cluster. The data is exported from the following Dgraph instances:
-
-1. For the Alpha instance that receives the GET request, the group's export data is stored with this Alpha.
-2. For every other group, its group's export data is stored with the Alpha leader of that group.
-
-It is up to the user to retrieve the right export files from the Alphas in the
-cluster. Dgraph does not copy all files to the Alpha that initiated the export.
-The user must also ensure that there is sufficient space on disk to store the
-export.
-
-Each Alpha leader for a group writes output as a gzipped file to the export
-directory specified via the `--export` flag (defaults to a directory called `"export"`). If any of the groups fail, the
-entire export process is considered failed and an error is returned.
-
-The data is exported in RDF format by default. A different output format may be specified with the
-`format` field. For example:
-
-```graphql
-mutation {
-  export(input: {format: "json"}) {
-    response {
-      message
-      code
-    }
-  }
-}
-```
-
-Currently, "rdf" and "json" are the only formats supported.
-
-#### Encrypting Exports
-
-Export is available wherever an Alpha is running. To encrypt an export, the Alpha must be configured with the `encryption-key-file`.
-
-{{% notice "note" %}}
-The `encryption-key-file` was used for `encryption-at-rest` and will now also be used for encrypted backups and exports.
-{{% /notice %}}
-
-### Shutting Down Database
-
-A clean exit of a single Dgraph node is initiated by running the following GraphQL mutation on /admin endpoint.
-{{% notice "warning" %}}This won't work if called from outside the server where Dgraph is running.
-You can specify a list or range of whitelisted IP addresses from which shutdown or other admin operations
-can be initiated using the `--whitelist` flag on `dgraph alpha`.
-{{% /notice %}}
-
-```graphql
-mutation {
-  shutdown {
-    response {
-      message
-      code
-    }
-  }
-}
-```
-
-This stops the Alpha on which the command is executed and not the entire cluster.
-
-### Deleting database
-
-Individual triples, patterns of triples and predicates can be deleted as described in the [query languge docs](/query-language#delete).
-
-To drop all data, you could send a `DropAll` request via `/alter` endpoint.
-
-Alternatively, you could:
-
-* [Shutdown Dgraph]({{< relref "#shutting-down-database" >}}) and wait for all writes to complete,
-* Delete (maybe do an export first) the `p` and `w` directories, then
-* Restart Dgraph.
-
-### Upgrading Database
-
-Doing periodic exports is always a good idea. This is particularly useful if you wish to upgrade Dgraph or reconfigure the sharding of a cluster. The following are the right steps to safely export and restart.
-
-1. Start an [export]({{< relref "#exporting-database">}})
-2. Ensure it is successful
-3. [Shutdown Dgraph]({{< relref "#shutting-down-database" >}}) and wait for all writes to complete
-4. Start a new Dgraph cluster using new data directories (this can be done by passing empty directories to the options `-p` and `-w` for Alphas and `-w` for Zeros)
-5. Reload the data via [bulk loader]({{< relref "#bulk-loader" >}})
-6. Verify the correctness of the new Dgraph cluster. If all looks good, you can delete the old directories (export serves as an insurance)
-
-These steps are necessary because Dgraph's underlying data format could have changed, and reloading the export avoids encoding incompatibilities.
-
-Blue-green deployment is a common approach to minimize downtime during the upgrade process.
-This approach involves switching your application to read-only mode. To make sure that no mutations are executed during the maintenance window you can
-do a rolling restart of all your Alpha using the option `--mutations disallow` when you restart the Alphas. This will ensure the cluster is in read-only mode.
-
-At this point your application can still read from the old cluster and you can perform the steps 4. and 5. described above.
-When the new cluster (that uses the upgraded version of Dgraph) is up and running, you can point your application to it, and shutdown the old cluster.
-
-#### Upgrading from v1.2.2 to v20.03.0 for Enterprise Customers
-
-1. Use [binary]({{< relref "enterprise-features/index.md#binary-backups">}}) backup to export data from old cluster
-2. Ensure it is successful
-3. [Shutdown Dgraph]({{< relref "#shutting-down-database" >}}) and wait for all writes to complete
-4. Upgrade `dgraph` binary to `v20.03.0`
-5. [Restore]({{< relref "enterprise-features/index.md#restore-from-backup">}}) from the backups using upgraded `dgraph` binary
-6. Start a new Dgraph cluster using the restored data directories
-7. Upgrade ACL data using the following command:
-
-```
-dgraph upgrade --acl -a localhost:9080 -u groot -p password
-```
-
-{{% notice "note" %}}
-If you are upgrading from v1.0, please make sure you follow the schema migration steps described in [this section](/howto/#schema-types-scalar-uid-and-list-uid).
-{{% /notice %}}
-
-### Post Installation
-
-Now that Dgraph is up and running, to understand how to add and query data to Dgraph, follow [Query Language Spec](/query-language). Also, have a look at [Frequently asked questions](/faq).
-
-## Troubleshooting
-
-Here are some problems that you may encounter and some solutions to try.
-
-#### Running OOM (out of memory)
-
-During bulk loading of data, Dgraph can consume more memory than usual, due to high volume of writes. That's generally when you see the OOM crashes.
-
-The recommended minimum RAM to run on desktops and laptops is 16GB. Dgraph can take up to 7-8 GB with the default setting `--lru_mb` set to 4096; so having the rest 8GB for desktop applications should keep your machine humming along.
-
-On EC2/GCE instances, the recommended minimum is 8GB. It's recommended to set `--lru_mb` to one-third of RAM size.
-
-You could also decrease memory usage of Dgraph by setting `--badger.vlog=disk`.
-
-#### Too many open files
-
-If you see an log error messages saying `too many open files`, you should increase the per-process file descriptors limit.
-
-During normal operations, Dgraph must be able to open many files. Your operating system may set by default a open file descriptor limit lower than what's needed for a database such as Dgraph.
-
-On Linux and Mac, you can check the file descriptor limit with `ulimit -n -H` for the hard limit and `ulimit -n -S` for the soft limit. The soft limit should be set high enough for Dgraph to run properly. A soft limit of 65535 is a good lower bound for a production setup. You can adjust the limit as needed.
-
-## Production Checklist
-
-This guide describes important setup recommendations for a production-ready Dgraph cluster.
-
-{{% notice "note" %}}
-In this guide, a node refers to a Dgraph instance unless specified otherwise.
-{{% /notice %}}
-
-A **Dgraph cluster** is comprised of multiple **Dgraph instances** (aka **nodes**) connected together to form a single distributed database. A Dgraph instance is either a **Dgraph Zero** or **Dgraph Alpha**, each of which serves a different role in the cluster.
-
-There can be one or more **Dgraph clients** connected to Dgraph to perform database operations (queries, mutations, alter schema, etc.). These clients connect via gRPC or HTTP. Dgraph provides official clients for Go, Java, Python, and JavaScript, and C#. All of these are gRPC-based, and JavaScript supports both gRPC and HTTP for browser support. Community-developed Dgraph clients for other languages are also available. The full list of clients can be found in [Clients]({{< relref "clients/index.md" >}}) page. You can also interact with Dgraph via curl over HTTP. Dgraph Ratel is a UI client used to visualize queries, run mutations, and manage the schema. Clients do not participate as a member of the database cluster, they simply connect to one or more Dgraph Alpha instances.
-
-#### Cluster Requirements
-
-A minimum of one Dgraph Zero and one Dgraph Alpha is needed for a working cluster.
-
-There can be multiple Dgraph Zeros and Dgraph Alphas running in a single cluster.
-
-
-#### Machine Requirements
-
-To ensure predictable performance characteristics, Dgraph instances should NOT run on "burstable" or throttled machines that limit resources. That includes t2 class machines on AWS.
-
-We recommend each Dgraph instance to be deployed to a single dedicated machine to ensure that Dgraph can take full advantage of machine resources. That is, for a 6-node Dgraph cluster with 3 Dgraph Zeros and 3 Dgraph Alphas, each process runs in its own machine (e.g., EC2 instance). In the event of a machine failure, only one instance is affected, instead of multiple if they were running on that same machine.
-
-If you'd like to run Dgraph with fewer machines, then the recommended configuration is to run a single Dgraph Zero and a single Dgraph Alpha per machine. In a high availability setup, that allows the cluster to lose a single machine (simultaneously losing a Dgraph Zero and a Dgraph Alpha) with continued availability of the database.
-
-Do not run multiple Dgraph Zeros or Dgraph Alpha processes on a single machine. This can affect performance due to shared resources and reduce high availability in the event of machine failures.
-
-#### Operating System
-
-The recommended operating system is Linux for production workloads. Dgraph provides release binaries in Linux, macOS, and Windows. For test environments, you can choose to run Dgraph on any operating system. This deployment guide assumes you are setting up Dgraph on Linux systems (see [Operating System Tuning]({{< relref
-   "#operating-system-tuning" >}})).
-
-#### CPU and Memory
-
-At the bare minimum, we recommend machines with at least 2 CPUs and 2 GiB of memory for testing.
-
-You'll want a sufficient CPU and memory according to your production workload. A common setup for Dgraph is 16 CPUs and 32 GiB of memory per machine. Dgraph is designed with concurrency in mind, so more cores means quicker processing and higher throughput of requests.
-
-You may find you'll need more CPU cores and memory for your specific use case.
-
-#### Disk
-
-Dgraph instances make heavy usage of disks, so storage with high IOPS is highly recommended to ensure reliable performance. Specifically, we recommend SSDs, not HDDs.
-
-Instances such as c5d.4xlarge have locally-attached NVMe SSDs with high IOPS. You can also use EBS volumes with provisioned IOPS (io1). If you are not running performance-critical workloads, you can also choose to use cheaper gp2 EBS volumes.
-
-Recommended disk sizes for Dgraph Zero and Dgraph Alpha:
-
-* Dgraph Zero: 200 GB to 300 GB. Dgraph Zero stores cluster metadata information and maintains a write-ahead log for cluster operations.
-* Dgraph Alpha: 250 GB to 750 GB. Dgraph Alpha stores database data, including the schema, indices, and the data values. It maintains a write-ahead log of changes to the database. Your cloud provider may provide better disk performance based on the volume size.
-
-Additional recommendations:
-
-* The recommended Linux filesystem is ext4.
-* Avoid using shared storage such as NFS, CIFS, and CEPH storage.
-
-#### Firewall Rules
-
-Dgraph instances communicate over several ports. Firewall rules should be configured appropriately for the ports documented in [Ports Usage]({{< relref "deploy/index.md#ports-usage" >}}).
-
-Internal ports must be accessible by all Zero and Alpha peers for proper cluster-internal communication. Database clients must be able to connect to Dgraph Alpha external ports either directly or through a load balancer.
-
-Dgraph Zeros can be set up in a private network where communication is only with Dgraph Alphas, database administrators, internal services (such as Prometheus or Jaeger), and possibly developers (see note below). Dgraph Zero's 6080 external port is only necessary for database administrators. For example, it can be used to inspect the cluster metadata (/state), allocate UIDs or set txn timestamps (/assign), move data shards (/moveTablet), or remove cluster nodes (/removeNode). The full docs about Zero's administrative tasks are in [More About Dgraph Zero]({{< relref "deploy/index.md#more-about-dgraph-zero" >}}).
-
-{{% notice "note" %}}
-Developers using Dgraph Live Loader or Dgraph Bulk Loader require access to both Dgraph Zero port 5080 and Dgraph Alpha port 9080. When using those tools, consider using them within your environment that has network access to both ports of the cluster.
-{{% /notice %}}
-
-#### Operating System Tuning
-
-The OS should be configured with the recommended settings to ensure that Dgraph runs properly.
-
-**File Descriptors Limit**
-
-Dgraph can use a large number of open file descriptors. Most operating systems set a default limit that is lower than what is required.
-
-It is recommended to set the file descriptors limit to unlimited. If that is not possible, set it to at least a million (1,048,576) which is recommended to account for cluster growth over time.
-
-#### Deployment
-
-A Dgraph instance is run as a single process from a single static binary. It does not require any additional dependencies or separate services in order to run (see the [Supplementary Services]({{< relref "#supplementary-services" >}}) section for third-party services that work alongside Dgraph). A Dgraph cluster is set up by running multiple Dgraph processes networked together.
-
-#### Terminology
-
-An **N-node cluster** is a Dgraph cluster that contains N number of Dgraph instances. For example, a 6-node cluster means six Dgraph instances. The **replication setting** specifies the number of Dgraph Alpha replicas are assigned per group. The replication setting is a configuration flag (`--replicas`) on Dgraph Zero. A **Dgraph Alpha group** is a set of Dgraph Alphas that store replications of the data amongst each other. Every Dgraph Alpha group is assigned a set of distinct predicates to store and serve.
-
-Examples of different cluster settings:
-* No sharding
-  * 2-node cluster: 1 Zero, 1 Alpha (one group).
-  * HA equivalent: x3 = 6-node cluster.
-* With 2-way sharding:
-  * 3-node cluster: 1 Zero, 2 Alphas (two groups).
-  * HA equivalent: x3 = 9-node cluster.
-
-In the following examples we outline the two most common cluster configurations: a 2-node cluster and a 6-node cluster.
-
-#### Basic setup: 2-node cluster
-We provide sample configs for both [Docker Compose](https://github.com/dgraph-io/dgraph/blob/master/contrib/config/docker/docker-compose.yml) and [Kubernetes](https://github.com/dgraph-io/dgraph/tree/master/contrib/config/kubernetes/dgraph-single) for a 2-node cluster. You can also run Dgraph directly on your host machines.
-
-{{% load-img "/images/deploy-guide-1.png" "2-node cluster" %}}
-
-Configuration can be set either as command-line flags, environment variables, or in a config file (see [Config]({{< relref "deploy/index.md#config" >}})).
-
-Dgraph Zero:
-* The `--my` flag should be set to the address:port (the internal-gRPC port) that will be accessible to the Dgraph Alpha (default: `localhost:5080`).
-* The `--idx` flag should be set to a unique Raft ID within the Dgraph Zero group (default: `1`).
-* The `--wal` flag should be set to the directory path to store write-ahead-log entries on disk (default: `zw`).
-* The `--bindall` flag should be set to true for machine-to-machine communication (default: `true`).
-* Recommended: For better issue diagnostics, set the log level verbosity to 2 with the option `--v=2`.
-
-Dgraph Alpha:
-* The `--my` flag should be set to the address:port (the internal-gRPC port) that will be accessible to the Dgraph Zero (default: `localhost:7080`).
-* The `--zero` flag should be set to the corresponding Zero address set for Dgraph Zero's `--my` flag.
-* The `--postings` flag should be set to the directory path for data storage (default: `p`).
-* The `--wal` flag should be set to the directory path for write-ahead-log entries (default: `w`)
-* The `--bindall` flag should be set to true for machine-to-machine communication (default: `true`).
-* Recommended: For better issue diagnostics, set the log level verbosity to 2 `--v=2`.
-
-#### HA setup: 6-node cluster
-
-We provide sample configs for both [Docker Compose](https://github.com/dgraph-io/dgraph/blob/master/contrib/config/docker/docker-compose-ha.yml) and [Kubernetes](https://github.com/dgraph-io/dgraph/tree/master/contrib/config/kubernetes/dgraph-ha) for a 6-node cluster with 3 Alpha replicas per group. You can also run Dgraph directly on your host machines.
-
-A Dgraph cluster can be configured in a high-availability setup with Dgraph Zero and Dgraph Alpha each set up with peers. These peers are part of Raft consensus groups, which elect a single leader amongst themselves. The non-leader peers are called followers. In the event that the peers cannot communicate with the leader (e.g., a network partition or a machine shuts down), the group automatically elects a new leader to continue.
-
-Configuration can be set either as command-line flags, environment variables, or in a config file (see [Config]({{< relref "deploy/index.md#config" >}})).
-
-In this setup, we assume the following hostnames are set:
-
-- `zero1`
-- `zero2`
-- `zero3`
-- `alpha1`
-- `alpha2`
-- `alpha3`
-
-We will configure the cluster with 3 Alpha replicas per group. The cluster group-membership topology will look like the following:
-
-{{% load-img "/images/deploy-guide-2.png" "Dgraph cluster image" %}}
-
-##### Set up Dgraph Zero group
-
-In the Dgraph Zero group you must set unique Raft IDs (`--idx`) per Dgraph Zero. Dgraph will not auto-assign Raft IDs to Dgraph Zero instances.
-
-The first Dgraph Zero that starts will initiate the database cluster. Any following Dgraph Zero instances must connect to the cluster via the `--peer` flag to join. If the `--peer` flag is omitted from the peers, then the Dgraph Zero will create its own independent Dgraph cluster.
-
-**First Dgraph Zero** example: `dgraph zero --replicas=3 --idx=1 --my=zero1:5080`
-
-The `--my` flag must be set to the address:port of this instance that peers will connect to. The `--idx` flag sets its Raft ID to `1`.
-
-**Second Dgraph Zero** example: `dgraph zero --replicas=3 --idx=2 --my=zero2:5080 --peer=zero1:5080`
-
-The `--my` flag must be set to the address:port of this instance that peers will connect to. The `--idx` flag sets its Raft ID to 2, and the `--peer` flag specifies a request to connect to the Dgraph cluster of zero1 instead of initializing a new one.
-
-**Third Dgraph Zero** example: `dgraph zero --replicas=3 --idx=3 --my=zero3:5080 --peer=zero1:5080`:
-
-The `--my` flag must be set to the address:port of this instance that peers will connect to. The `--idx` flag sets its Raft ID to 3, and the `--peer` flag specifies a request to connect to the Dgraph cluster of zero1 instead of initializing a new one.
-
-Dgraph Zero configuration options:
-
-* The `--my` flag should be set to the address:port (the internal-gRPC port) that will be accessible to Dgraph Alpha (default: `localhost:5080`).
-* The `--idx` flag should be set to a unique Raft ID within the Dgraph Zero group (default: `1`).
-* The `--wal` flag should be set to the directory path to store write-ahead-log entries on disk (default: `zw`).
-* The `--bindall` flag should be set to true for machine-to-machine communication (default: `true`).
-* Recommended: For more informative log info, set the log level verbosity to 2 with the option `--v=2`.
-
-##### Set up Dgraph Alpha group
-
-The number of replica members per Alpha group depends on the setting of Dgraph Zero's `--replicas` flag. Above, it is set to 3. So when Dgraph Alphas join the cluster, Dgraph Zero will assign it to an Alpha group to fill in its members up to the limit per group set by the `--replicas` flag.
-
-First Alpha example: `dgraph alpha --my=alpha1:7080 --zero=zero1:7080`
-
-Second Alpha example: `dgraph alpha --my=alpha2:7080 --zero=zero1:7080`
-
-First Alpha example: `dgraph alpha --my=alpha3:7080 --zero=zero1:7080`
-
-Dgraph Alpha configuration options:
-
-* The `--my` flag should be set to the address:port (the internal-gRPC port) that will be accessible to the Dgraph Zero (default: `localhost:7080`).
-* The `--zero` flag should be set to the corresponding Zero address set for Dgraph Zero's `--my`flag.
-* The `--postings` flag should be set to the directory path for data storage (default: `p`).
-* The `--wal` flag should be set to the directory path for write-ahead-log entries (default: `w`)
-* The `--bindall` flag should be set to true for machine-to-machine communication (default: `true`).
-* Recommended: For more informative log info, set the log level verbosity to 2 `--v=2`.
-
-#### Supplementary Services
-
-These services are not required for a Dgraph cluster to function but are recommended for better insight when operating a Dgraph cluster.
-
-- [Metrics and monitoring][] with Prometheus and Grafana.
-- [Distributed tracing][] with Jaeger.
-
-[Metrics and monitoring]: {{< relref "deploy/index.md#monitoring" >}}
-[Distributed tracing]: {{< relref "deploy/index.md#tracing" >}}
-
-## See Also
-
-* [Product Roadmap 2020](https://github.com/dgraph-io/dgraph/issues/4724)
-=======
-+++
->>>>>>> 6d54ed82
++++