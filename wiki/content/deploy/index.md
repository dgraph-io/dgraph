--- conflicted
+++ resolved
@@ -1627,12 +1627,7 @@
 connect to Dgraph servers via HTTP, when TLS is enabled servers begin to expect
 HTTPS requests only. Therefore some adjustments need to be made.
 
-<<<<<<< HEAD
-If the `--tls_client_auth` option is set to `REQUEST` (default) or
-`VERIFYIFGIVEN`:
-=======
 If the `--tls_client_auth` option is set to `REQUEST`or `VERIFYIFGIVEN` (default):
->>>>>>> 9bed827c
 
 1. Change the connection URL from `http://` to `https://` (e.g. `https://127.0.0.1:8080`).
 2. Install / make trusted the certificate of the Dgraph certificate authority `ca.crt`. Refer to the documentation of your OS / browser for instructions
