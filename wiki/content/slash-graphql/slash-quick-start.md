--- conflicted
+++ resolved
@@ -3,10 +3,6 @@
 weight = 1   
 [menu.main]
     parent = "slash-graphql"
-<<<<<<< HEAD
-=======
-    weight = 1
->>>>>>> f24ebe7e
 +++
 
 ## Introduction
