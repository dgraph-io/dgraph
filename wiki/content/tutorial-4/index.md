+++
title = "Get Started with Dgraph - Multi-language strings"
+++

**Welcome to the fourth tutorial of getting started with Dgraph.**

In the [previous tutorial](../tutorial-3/), we learned about Datatypes, Indexing, Filtering, and Reverse traversals in Dgraph.

In this tutorial, we'll learn about using multi-language strings and operations on them using the language tags.

The accompanying video of the tutorial will be out shortly, so stay tuned to [our YouTube channel](https://www.youtube.com/channel/UCghE41LR8nkKFlR3IFTRO4w).

#### Strings and languages
Strings values in Dgraph are of UTF-8 format.
Dgraph also supports values for string predicate types in multiple languages.
The multi-lingual capability is particularly useful to build features, which requires you to store the same information in multiple languages.

Let's learn more about them!

Let's start with building a simple food review Graph.
Here's the Graph model.

![model](../images/tutorials/4/a-graph-model.jpg)

The above Graph has three entities: Food, Comment, and Country.

The nodes in the Graph represent these entities.

For the rest of the tutorial, let's call the node representing a food item as a `food` node.
The node representing a review comment as a `review` node, and the node representing the country of origin as a `country` node.

Here's the relationship between them:

- Every food item is connected to its reviews via the `review` edge.
- Every food item is connected to its country of origin via the `origin` edge.

Let's add some reviews for some fantastic dishes!

How about spicing it up a bit before we do that?

Let's add the reviews for these dishes in the native language of their country of origin.

Let's go, amigos!

```json
{
  "set": [
    {
      "food_name": "Hamburger",
      "review": [
        {
          "comment": "Tastes very good"
        }
      ],
      "origin": [
        {
          "country": "United states of America"
        }
      ]
    },
    {
      "food_name": "Carrillada",
      "review": [
        {
          "comment": "Sabe muy sabroso"
        }
      ],
      "origin": [
        {
          "country": "Spain"
        }
      ]
    },
    {
      "food_name": "Pav Bhaji",
      "review": [
        {
          "comment": "स्वाद बहुत अच्छा है"
        }
      ],
      "origin": [
        {
          "country": "India"
        }
      ]
    },
    {
      "food_name": "Borscht",
      "review": [
        {
          "comment": "очень вкусно"
        }
      ],
      "origin": [
        {
          "country": "Russia"
        }
      ]
    },
    {
      "food_name": "mapo tofu",
      "review": [
        {
          "comment": "真好吃"
        }
      ],
      "origin": [
        {
          "country": "China"
        }
      ]
    }
  ]
}
```
_Note: If this mutation syntax is new to you, refer to the [first tutorial](../tutorial-1/) to learn basics of mutation in Dgraph._

Here's our Graph!

![full graph](../images/tutorials/4/a-full-graph.png)

Our Graph has:

- Five blue food nodes.
- The green nodes represent the country of origin of these food items.
- The reviews of the food items are in pink.

You can also see that Dgraph has auto-detected the data types of the predicates.
You can check that out from the schema tab.

![full graph](../images/tutorials/4/c-schema.png)

_Note: Check out the [previous tutorial](../tutorial-3/) to know more about data types in Dgraph._

Let's write a query to fetch all the food items, their reviews, and their country of origin.

Go to the query tab, paste the query, and click Run.

```graphql
{
  food_review(func: has(food_name)) {
    food_name
      review {
        comment
      }
      origin {
        country
      }
  }
}
```

_Note: Check the [second tutorial](../tutorial-2/) if you want to learn more about traversal queries like the above one_

Now, Let's fetch only the food items and their reviews,

```graphql
{
  food_review(func: has(food_name)) {
    food_name
      review {
        comment
      }
  }
}
```

As expected, these comments are in different languages.

![full graph](../images/tutorials/4/b-comments.png)

But can we fetch the reviews based on their language?
Can we write a query which says: _Hey Dgraph, can you give me only the reviews written in Chinese?_

That's possible, but only if you provide additional information about the language of the string data.
You can do so by using language tags.
While adding the string data using mutations, you can use the language tags to specify the language of the string predicates.

Let's see the language tags in action!

I've heard that Sushi is yummy! Let's add a review for `Sushi` in more than one language.
We'll be writing the review in three different languages: English, Japanese, and Russian.

Here's the mutation to do so.

```json
{
  "set": [
    {
      "food_name": "Sushi",
      "review": [
        {
          "comment": "Tastes very good",
          "comment@jp": "とても美味しい",
          "comment@ru": "очень вкусно"
        }
      ],
      "origin": [
        {
          "country": "Japan"
        }
      ]
    }
  ]
}
```

Let's take a closer look at how we assigned values for the `comment` predicate in different languages.

We used the language tags (@ru, @jp) as a suffix for the `comment` predicate.

In the above mutation:

- We used the `@ru` language tag to add the comment in Russian: `"comment@ru": "очень вкусно"`.

- We used the `@jp` language tag to add the comment in Japanese: `"comment@jp": "とても美味しい"`.

- The comment in `English` is untagged: `"comment": "Tastes very good"`.

In the mutation above, Dgraph creates a new node for the reviews, and stores `comment`, `comment@ru`, and `comment@jp` in different predicates inside the same node.

_Note: If you're not clear about basic terminology like `predicates`, do read the [first tutorial](../tutorial-1/)._

Let's run the above mutation.

Go to the mutate tab, paste the mutation, and click Run.

![lang error](../images/tutorials/4/d-lang-error.png)

We got an error! Using the language tag requires you to add the `@lang` directive to the schema.

Follow the instructions below to add the `@lang` directive to the `comment` predicate.

- Go to the Schema tab.
- Click on the `comment` predicate.
- Tick mark the `lang` directive.
- Click on the `Update` button.

![lang error](../images/tutorials/4/e-update-lang.png)

Let's re-run the mutation.

![lang error](../images/tutorials/4/f-mutation-success.png)

Success!

Again, remember that using the above mutation, we have added only one review for Sushi, not three different reviews!

But, if you want to add three different reviews, here's how you do it.

Adding the review in the format below creates three nodes, one for each of the comments.
But, do it only when you're adding a new review, not to represent the same review in different languages.

```
"review": [
  {
    "comment": "Tastes very good"
  },
  {
    "comment@jp": "とても美味しい"
  },
  {
    "comment@ru": "очень вкусно"
  }
]
```

Dgraph allows any strings to be used as language tags.
But, it is highly recommended only to use the ISO standard code for language tags.

By following the standard, you eliminate the need to communicate the tags to your team or to document it somewhere.
[Click here](https://www.w3schools.com/tags/ref_language_codes.asp) to see the list of ISO standard codes for language tags.

In our next section, let's make use of the language tags in our queries.

#### Querying using language tags.
Let's obtain the review comments only for `Sushi`.

In the [previous article](../tutorial-3/), we learned about using the `eq` operator and the `hash` index to query for string predicate values.

Using that knowledge, let's first add the `hash` index for the `food_name` predicate.

![hash index](../images/tutorials/4/g-hash.png)

Now, go to the query tab, paste the query in the text area, and click Run.

```graphql
{
  food_review(func: eq(food_name,"Sushi")) {
    food_name
      review {
        comment
      }
  }
}
```

![hash index](../images/tutorials/4/h-comment.png)

By default, the query only returns the untagged comment.

But you can use the language tag to query specifically for a review comment in a given language.

Let's query for a review for `Sushi` in Japanese.
```graphql
{
  food_review(func: eq(food_name,"Sushi")) {
    food_name
    review {
      comment@jp
    }
  }
}
```

![Japanese](../images/tutorials/4/i-japanese.png)

Now, let's query for a review for `Sushi` in Russian.

```graphql
{
  food_review(func: eq(food_name,"Sushi")) {
    food_name
    review {
      comment@ru
    }
  }
}
```

![Russian](../images/tutorials/4/j-russian.png)

You can also fetch all the comments for `Sushi` written in any language.

```graphql
{
  food_review(func: eq(food_name,"Sushi")) {
    food_name
    review {
      comment@*
    }
  }
}
```

![Russian](../images/tutorials/4/k-star.png)

Here is the table with the syntax for various ways of making use of language tags while querying.

| Syntax | Result |
|------------ |--------|
| comment | Look for an untagged string; return nothing if no untagged review exists. |
| comment@. | Look for an untagged string, if not found, then return review in any language. But, this returns only a single value. |
| comment@jp | Look for comment tagged `@jp`. If not found, the query returns nothing.|
| comment@ru | Look for comment tagged `@ru`. If not found, the query returns nothing. |
| name@jp:. | Look for comment tagged `@jp` first. If not found, then find the untagged comment. If that's not found too, return anyone comment in other languages. |
| name@jp:ru | Look for comment tagged `@jp`, then `@ru`. If neither is found, it returns nothing. |
| name@jp:ru:. | Look for comment tagged `@jp`, then `@ru`. If both not found, then find the untagged comment. If that's not found too, return any other comment if it exists. |
| name@* | Return all the language tags, including the untagged. |

If you remember, we had initially added a Russian dish `Borscht` with its review in `Russian`.

![Russian](../images/tutorials/4/l-russian.png)

If you notice, we haven't used the language tag `@ru` for the review written in Russian.

Hence, if we query for all the reviews written in `Russian`, the review for `Borscht` doesn't make it to the list.

Only the review for `Sushi,` written in `Russian`, makes it to the list.

![Russian](../images/tutorials/4/m-sushi.png)

So, here's the lesson of the day!

> If you are representing the same information in different languages, don't forget to add your language tags!

#### Summary
In this tutorial, we learned about using multi-language string and operations on them using the language tags.

The usage of tags is not just restricted to multi-lingual strings.
Language tags are just a use case of Dgraph's capability to tag data.

In the next tutorial, we'll continue our quest into the string types in Dgraph.
We'll explore the string type indices in detail.

Sounds interesting?

<<<<<<< HEAD
Check out our next tutorial of the getting started series [here](/tutorial-5/).
=======
See you all soon in the next tutorial. Till then, happy Graphing!

## What's Next?

- Go to [Clients]({{< relref "clients/index.md" >}}) to see how to communicate
with Dgraph from your application.
- Take the [Tour](https://tour.dgraph.io) for a guided tour of how to write queries in Dgraph.
- A wider range of queries can also be found in the [Query Language]({{< relref "query-language/index.md" >}}) reference.
- See [Deploy]({{< relref "deploy/index.md" >}}) if you wish to run Dgraph
  in a cluster.
>>>>>>> db2d91c7

## Need Help

* Please use [discuss.dgraph.io](https://discuss.dgraph.io) for questions, feature requests and discussions.
* Please use [Github Issues](https://github.com/dgraph-io/dgraph/issues) if you encounter bugs or have feature requests.
* You can also join our [Slack channel](http://slack.dgraph.io).<|MERGE_RESOLUTION|>--- conflicted
+++ resolved
@@ -385,20 +385,7 @@
 
 Sounds interesting?
 
-<<<<<<< HEAD
-Check out our next tutorial of the getting started series [here](/tutorial-5/).
-=======
-See you all soon in the next tutorial. Till then, happy Graphing!
-
-## What's Next?
-
-- Go to [Clients]({{< relref "clients/index.md" >}}) to see how to communicate
-with Dgraph from your application.
-- Take the [Tour](https://tour.dgraph.io) for a guided tour of how to write queries in Dgraph.
-- A wider range of queries can also be found in the [Query Language]({{< relref "query-language/index.md" >}}) reference.
-- See [Deploy]({{< relref "deploy/index.md" >}}) if you wish to run Dgraph
-  in a cluster.
->>>>>>> db2d91c7
+Check out our next tutorial of the getting started series [here](../tutorial-5/).
 
 ## Need Help
 
