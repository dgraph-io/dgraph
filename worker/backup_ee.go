--- conflicted
+++ resolved
@@ -207,11 +207,7 @@
 	}
 
 	glog.Infof(
-<<<<<<< HEAD
 		"Created backup request: read_ts:%d since_ts:%d unix_ts:%q destination:%q. Groups=%v\n",
-=======
-		"Created backup request: read_ts:%d since_ts:%d unix_ts:\"%s\" destination:\"%s\". Groups=%v\n",
->>>>>>> 4418a7a3
 		req.ReadTs, req.SinceTs, req.UnixTs, req.Destination, groups)
 	ctx, cancel := context.WithCancel(ctx)
 	defer cancel()
