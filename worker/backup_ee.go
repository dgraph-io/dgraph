--- conflicted
+++ resolved
@@ -18,14 +18,9 @@
 	"github.com/dgraph-io/dgraph/ee/backup"
 	"github.com/dgraph-io/dgraph/posting"
 	"github.com/dgraph-io/dgraph/protos/pb"
-	"github.com/dgraph-io/dgraph/x"
 
 	"github.com/golang/glog"
-<<<<<<< HEAD
-=======
 	"github.com/pkg/errors"
-	"golang.org/x/net/context"
->>>>>>> b8ea71c5
 )
 
 // Backup handles a request coming from another node.
@@ -51,11 +46,7 @@
 
 	g := groups()
 	if g.groupId() != req.GroupId {
-<<<<<<< HEAD
-		return nil, x.Errorf("Backup request group mismatch. Mine: %d. Requested: %d\n",
-=======
-		return errors.Errorf("Backup request group mismatch. Mine: %d. Requested: %d\n",
->>>>>>> b8ea71c5
+		return nil, errors.Errorf("Backup request group mismatch. Mine: %d. Requested: %d\n",
 			g.groupId(), req.GroupId)
 	}
 
@@ -77,92 +68,12 @@
 	// This node is not part of the requested group, send the request over the network.
 	pl := groups().AnyServer(in.GroupId)
 	if pl == nil {
-<<<<<<< HEAD
-		return nil, x.Errorf("Couldn't find a server in group %d", in.GroupId)
-=======
-		return errors.Errorf("Couldn't find a server in group %d", in.GroupId)
->>>>>>> b8ea71c5
+		return nil, errors.Errorf("Couldn't find a server in group %d", in.GroupId)
 	}
 	res, err := pb.NewWorkerClient(pl.Get()).Backup(ctx, in)
 	if err != nil {
 		glog.Errorf("Backup error group %d: %s", in.GroupId, err)
-<<<<<<< HEAD
 		return nil, err
-=======
-		return err
-	}
-	// Attach distributed max version value
-	in.Since = res.Val
-	glog.V(2).Infof("Backup request to gid=%d, since=%d. OK\n", in.GroupId, in.Since)
-	return nil
-}
-
-// BackupOverNetwork handles a request coming from an HTTP client.
-func BackupOverNetwork(ctx context.Context, r *http.Request) error {
-	destination := r.FormValue("destination")
-	if destination == "" {
-		return errors.Errorf("You must specify a 'destination' value")
-	}
-
-	accessKey := r.FormValue("access_key")
-	secretKey := r.FormValue("secret_key")
-	sessionToken := r.FormValue("session_token")
-	anonymous := r.FormValue("anonymous") == "true"
-	forceFull := r.FormValue("force_full") == "true"
-
-	// Check that this node can accept requests.
-	if err := x.HealthCheck(); err != nil {
-		glog.Errorf("Backup canceled, not ready to accept requests: %s", err)
-		return err
-	}
-
-	// Get ReadTs from zero and wait for stream to catch up.
-	ts, err := Timestamps(ctx, &pb.Num{ReadOnly: true})
-	if err != nil {
-		glog.Errorf("Unable to retrieve readonly timestamp for backup: %s", err)
-		return err
-	}
-
-	req := pb.BackupRequest{
-		ReadTs:       ts.ReadOnly,
-		Location:     destination,
-		UnixTs:       time.Now().UTC().Format("20060102.150405"),
-		AccessKey:    accessKey,
-		SecretKey:    secretKey,
-		SessionToken: sessionToken,
-		Anonymous:    anonymous,
-		// TODO(martinmr): Check if this field can be removed.
-		ForceFull: forceFull,
-	}
-	m := backup.Manifest{Groups: groups().KnownGroups()}
-	glog.Infof("Created backup request: %s. Groups=%v\n", &req, m.Groups)
-
-	ctx, cancel := context.WithCancel(ctx)
-	defer cancel()
-
-	// This will dispatch the request to all groups and wait for their response.
-	// If we receive any failures, we cancel the process.
-	errCh := make(chan error, len(m.Groups))
-	for _, gid := range m.Groups {
-		req := req
-		req.GroupId = gid
-		go func(req *pb.BackupRequest) {
-			errCh <- backupGroup(ctx, req)
-			// req.Since is the max version result from Backup().
-			m.Lock()
-			if req.Since > m.Version {
-				m.Version = req.Since
-			}
-			m.Unlock()
-		}(&req)
-	}
-
-	for range m.Groups {
-		if err := <-errCh; err != nil {
-			glog.Errorf("Error received during backup: %v", err)
-			return err
-		}
->>>>>>> b8ea71c5
 	}
 
 	glog.V(2).Infof("Backup request to gid=%d, since=%d. OK\n", in.GroupId, res.Since)
