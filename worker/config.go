--- conflicted
+++ resolved
@@ -20,12 +20,8 @@
 	"path/filepath"
 	"time"
 
-<<<<<<< HEAD
-=======
 	bo "github.com/dgraph-io/badger/v2/options"
 
-	"github.com/dgraph-io/dgraph/posting"
->>>>>>> f24ebe7e
 	"github.com/dgraph-io/dgraph/x"
 )
 
@@ -91,12 +87,6 @@
 	}
 	newConfig.validate()
 	Config = *newConfig
-<<<<<<< HEAD
-=======
-
-	posting.Config.Lock()
-	defer posting.Config.Unlock()
->>>>>>> f24ebe7e
 }
 
 // MinAllottedMemory is the minimum amount of memory needed for the LRU cache.
