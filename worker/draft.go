/*
 * Copyright 2016-2018 Dgraph Labs, Inc. and Contributors
 *
 * Licensed under the Apache License, Version 2.0 (the "License");
 * you may not use this file except in compliance with the License.
 * You may obtain a copy of the License at
 *
 *     http://www.apache.org/licenses/LICENSE-2.0
 *
 * Unless required by applicable law or agreed to in writing, software
 * distributed under the License is distributed on an "AS IS" BASIS,
 * WITHOUT WARRANTIES OR CONDITIONS OF ANY KIND, either express or implied.
 * See the License for the specific language governing permissions and
 * limitations under the License.
 */

package worker

import (
	"bytes"
	"context"
	"encoding/binary"
	"encoding/hex"
	"fmt"
	"math"
	"sort"
	"sync"
	"sync/atomic"
	"time"

	"github.com/dustin/go-humanize"
	"github.com/golang/glog"
	"github.com/pkg/errors"
	"go.etcd.io/etcd/raft"
	"go.etcd.io/etcd/raft/raftpb"
	"golang.org/x/net/trace"

	ostats "go.opencensus.io/stats"
	"go.opencensus.io/tag"
	otrace "go.opencensus.io/trace"

	"github.com/dgraph-io/badger/v3"
	bpb "github.com/dgraph-io/badger/v3/pb"
	"github.com/dgraph-io/dgraph/conn"
	"github.com/dgraph-io/dgraph/posting"
	"github.com/dgraph-io/dgraph/protos/pb"
	"github.com/dgraph-io/dgraph/raftwal"
	"github.com/dgraph-io/dgraph/schema"
	"github.com/dgraph-io/dgraph/types"
	"github.com/dgraph-io/dgraph/x"
	"github.com/dgraph-io/ristretto/z"
)

type node struct {
	// This needs to be 64 bit aligned for atomics to work on 32 bit machine.
	pendingSize int64

	// embedded struct
	*conn.Node

	// Fields which are never changed after init.
	applyCh     chan []raftpb.Entry
	concApplyCh chan *pb.Proposal
	ctx         context.Context
	gid         uint32
	closer      *z.Closer

	checkpointTs uint64 // Timestamp corresponding to checkpoint.
	streaming    int32  // Used to avoid calculating snapshot

	// Used to track the ops going on in the system.
	ops         map[op]*z.Closer
	opsLock     sync.Mutex
	cdcTracker  *CDC
	canCampaign bool
	elog        trace.EventLog

	keysWritten      *keysWritten
	pendingProposals []pb.Proposal
}

// keysWritten is always accessed serially via applyCh. So, we don't need to make it thread-safe.
type keysWritten struct {
	rejectBeforeIndex uint64
	keyCommitTs       map[uint64]uint64
	validTxns         int64
	invalidTxns       int64
	totalKeys         int
}

func newKeysWritten() *keysWritten {
	return &keysWritten{
		keyCommitTs: make(map[uint64]uint64),
	}
}

func (kw *keysWritten) StillValid(txn *posting.Txn) bool {
	if txn.AppliedIndexSeen < kw.rejectBeforeIndex {
		kw.invalidTxns++
		return false
	}
	if txn.MaxAssignedSeen >= txn.StartTs {
		kw.validTxns++
		return true
	}
	for hash := range txn.ReadKeys() {
		// If the commitTs is between (MaxAssignedSeen, StartTs], the txn reads were invalid. If the
		// commitTs is > StartTs, then it doesn't matter for reads. If the commit ts is <
		// MaxAssignedSeen, that means our reads are valid.
		commitTs := kw.keyCommitTs[hash]
		if commitTs > txn.MaxAssignedSeen && commitTs <= txn.StartTs {
			kw.invalidTxns++
			return false
		}
	}
	kw.validTxns++
	return true
}

type op int

func (id op) String() string {
	switch id {
	case opRollup:
		return "opRollup"
	case opSnapshot:
		return "opSnapshot"
	case opIndexing:
		return "opIndexing"
	case opRestore:
		return "opRestore"
	case opBackup:
		return "opBackup"
	case opPredMove:
		return "opPredMove"
	default:
		return "opUnknown"
	}
}

const (
	opRollup op = iota + 1
	opSnapshot
	opIndexing
	opRestore
	opBackup
	opPredMove
)

// startTask is used to check whether an op is already running. If a rollup is running,
// it is canceled and startTask will wait until it completes before returning.
// If the same task is already running, this method returns an errror.
// Restore operations have preference and cancel all other operations, not just rollups.
// You should only call Done() on the returned closer. Calling other functions (such as
// SignalAndWait) for closer could result in panics. For more details, see GitHub issue #5034.
func (n *node) startTask(id op) (*z.Closer, error) {
	n.opsLock.Lock()
	defer n.opsLock.Unlock()

	stopTask := func(id op) {
		n.opsLock.Lock()
		delete(n.ops, id)
		n.opsLock.Unlock()
		glog.Infof("Operation completed with id: %s", id)

		// Resume rollups if another operation is being stopped.
		if id != opRollup {
			time.Sleep(10 * time.Second) // Wait for 10s to start rollup operation.
			// If any other operation is running, this would error out. This error can
			// be safely ignored because rollups will resume once that other task is done.
			_, _ = n.startTask(opRollup)
		}
	}

	closer := z.NewCloser(1)
	switch id {
	case opRollup:
		if len(n.ops) > 0 {
			return nil, errors.Errorf("another operation is already running")
		}
		go posting.IncrRollup.Process(closer)
	case opRestore:
		// Restores cancel all other operations, except for other restores since
		// only one restore operation should be active any given moment.
		for otherId, otherCloser := range n.ops {
			if otherId == opRestore {
				return nil, errors.Errorf("another restore operation is already running")
			}
			// Remove from map and signal the closer to cancel the operation.
			delete(n.ops, otherId)
			otherCloser.SignalAndWait()
		}
	case opBackup:
		// Backup cancels all other operations, except for other backups since
		// only one restore operation should be active any given moment.
		for otherId, otherCloser := range n.ops {
			if otherId == opBackup {
				return nil, errors.Errorf("another backup operation is already running")
			}
			// Remove from map and signal the closer to cancel the operation.
			delete(n.ops, otherId)
			otherCloser.SignalAndWait()
		}
	case opSnapshot, opIndexing, opPredMove:
		for otherId, otherCloser := range n.ops {
			if otherId == opRollup {
				// Remove from map and signal the closer to cancel the operation.
				delete(n.ops, otherId)
				otherCloser.SignalAndWait()
			} else {
				return nil, errors.Errorf("operation %s is already running", otherId)
			}
		}
	default:
		glog.Errorf("Got an unhandled operation %s. Ignoring...", id)
		return nil, nil
	}

	n.ops[id] = closer
	glog.Infof("Operation started with id: %s", id)
	go func(id op, closer *z.Closer) {
		closer.Wait()
		stopTask(id)
	}(id, closer)
	return closer, nil
}

func (n *node) waitForTask(id op) {
	n.opsLock.Lock()
	closer, ok := n.ops[id]
	n.opsLock.Unlock()
	if !ok {
		return
	}
	closer.Wait()
}

func (n *node) stopAllTasks() {
	defer n.closer.Done() // CLOSER:1
	<-n.closer.HasBeenClosed()

	glog.Infof("Stopping all ongoing registered tasks...")
	n.opsLock.Lock()
	defer n.opsLock.Unlock()
	for op, closer := range n.ops {
		glog.Infof("Stopping op: %s...\n", op)
		closer.SignalAndWait()
	}
	glog.Infof("Stopped all ongoing registered tasks.")
}

// GetOngoingTasks returns the list of ongoing tasks.
func GetOngoingTasks() []string {
	n := groups().Node
	if n == nil {
		return []string{}
	}

	n.opsLock.Lock()
	defer n.opsLock.Unlock()
	var tasks []string
	for id := range n.ops {
		tasks = append(tasks, id.String())
	}
	return tasks
}

// Now that we apply txn updates via Raft, waiting based on Txn timestamps is
// sufficient. We don't need to wait for proposals to be applied.

func newNode(store *raftwal.DiskStorage, gid uint32, id uint64, myAddr string) *node {
	glog.Infof("Node ID: %#x with GroupID: %d\n", id, gid)

	isLearner := x.WorkerConfig.Raft.GetBool("learner")
	rc := &pb.RaftContext{
		Addr:      myAddr,
		Group:     gid,
		Id:        id,
		IsLearner: isLearner,
	}
	glog.Infof("RaftContext: %+v\n", rc)
	m := conn.NewNode(rc, store, x.WorkerConfig.TLSClientConfig)

	n := &node{
		Node: m,
		ctx:  context.Background(),
		gid:  gid,
		// We need a generous size for applyCh, because raft.Tick happens every
		// 10ms. If we restrict the size here, then Raft goes into a loop trying
		// to maintain quorum health.
		applyCh:     make(chan []raftpb.Entry, 1000),
		concApplyCh: make(chan *pb.Proposal, 100),
		elog:        trace.NewEventLog("Dgraph", "ApplyCh"),
		closer:      z.NewCloser(4), // Matches CLOSER:1
		ops:         make(map[op]*z.Closer),
		cdcTracker:  newCDC(),
		keysWritten: newKeysWritten(),
	}
	return n
}

func (n *node) Ctx(key uint64) context.Context {
	if pctx := n.Proposals.Get(key); pctx != nil {
		return pctx.Ctx
	}
	return context.Background()
}

func (n *node) applyConfChange(e raftpb.Entry) {
	var cc raftpb.ConfChange
	if err := cc.Unmarshal(e.Data); err != nil {
		glog.Errorf("While unmarshalling confchange: %+v", err)
	}

	if cc.Type == raftpb.ConfChangeRemoveNode {
		n.DeletePeer(cc.NodeID)
	} else if len(cc.Context) > 0 {
		var rc pb.RaftContext
		x.Check(rc.Unmarshal(cc.Context))
		n.Connect(rc.Id, rc.Addr)
	}

	cs := n.Raft().ApplyConfChange(cc)
	n.SetConfState(cs)
	n.DoneConfChange(cc.ID, nil)
}

var errHasPendingTxns = errors.New("Pending transactions found. Please retry operation")

// We must not wait here. Previously, we used to block until we have aborted the
// transactions. We're now applying all updates serially, so blocking for one
// operation is not an option.
func detectPendingTxns(attr string) error {
	tctxs := posting.Oracle().IterateTxns(func(key []byte) bool {
		pk, err := x.Parse(key)
		if err != nil {
			glog.Errorf("error %v while parsing key %v", err, hex.EncodeToString(key))
			return false
		}
		return pk.Attr == attr
	})
	if len(tctxs) == 0 {
		return nil
	}
	go tryAbortTransactions(tctxs)
	return errHasPendingTxns
}

func (n *node) mutationWorker(workerId int) {
	handleEntry := func(p *pb.Proposal) {
		x.AssertTrue(p.Key != 0)
		x.AssertTrue(len(p.Mutations.GetEdges()) > 0)

		ctx := n.Ctx(p.Key)
		x.AssertTrue(ctx != nil)
		span := otrace.FromContext(ctx)
		span.Annotatef(nil, "Executing mutation from worker id: %d", workerId)

		n.processMutations(ctx, p.Mutations)
	}

	for {
		select {
		case mut, ok := <-n.concApplyCh:
			if !ok {
				return
			}
			handleEntry(mut)
		case <-n.closer.HasBeenClosed():
			return
		}
	}
}

func (n *node) processMutations(ctx context.Context, m *pb.Mutations) {
	// It is possible that the user gives us multiple versions of the same edge, one with no facets
	// and another with facets. In that case, use stable sort to maintain the ordering given to us
	// by the user.
	// TODO: Do this in a way, where we don't break multiple updates for the same Edge across
	// different goroutines.
	sort.SliceStable(m.Edges, func(i, j int) bool {
		ei := m.Edges[i]
		ej := m.Edges[j]
		if ei.GetAttr() != ej.GetAttr() {
			return ei.GetAttr() < ej.GetAttr()
		}
		return ei.GetEntity() < ej.GetEntity()
	})

	span := otrace.FromContext(ctx)
	txn := posting.Oracle().GetTxn(m.StartTs)
	x.AssertTrue(txn != nil)

	if txn.ShouldAbort() {
		span.Annotatef(nil, "Txn %d should abort.", m.StartTs)
		txn.ErrCh <- x.ErrConflict
	}
	// Discard the posting lists from cache to release memory at the end.
	defer txn.Update()

	// Update the applied index that we are seeing.
	if txn.AppliedIndexSeen == 0 {
		txn.AppliedIndexSeen = n.Applied.DoneUntil()
	}
	if txn.MaxAssignedSeen == 0 {
		txn.MaxAssignedSeen = posting.Oracle().MaxAssigned()
	}

	// This txn's Zero assigned start ts could be in the future, because we're
	// trying to greedily run mutations concurrently as soon as we see them.
	// In this case, MaxAssignedSeen could be < txn.StartTs. We'd
	// opportunistically do the processing of this mutation anyway. And later,
	// check if everything that we read is still valid, or was it changed. If
	// it was indeed changed, we can re-do the work.

	process := func(edges []*pb.DirectedEdge) error {
		var retries int
		for _, edge := range edges {
			for {
				err := runMutation(ctx, edge, txn)
				if err == nil {
					break
				}
				if err != posting.ErrRetry {
					return err
				}
				retries++
			}
		}
		if retries > 0 {
			span.Annotatef(nil, "retries=true num=%d", retries)
		}
		return nil
	}
	numGo, width := x.DivideAndRule(len(m.Edges))
	span.Annotatef(nil, "To apply: %d edges. NumGo: %d. Width: %d", len(m.Edges), numGo, width)

	if numGo == 1 {
		span.Annotate(nil, "Process mutations done.")
		txn.ErrCh <- process(m.Edges)
		return
	}
	errCh := make(chan error, numGo)
	for i := 0; i < numGo; i++ {
		start := i * width
		end := start + width
		if end > len(m.Edges) {
			end = len(m.Edges)
		}
		go func(start, end int) {
			errCh <- process(m.Edges[start:end])
		}(start, end)
	}
	var rerr error
	for i := 0; i < numGo; i++ {
		if err := <-errCh; err != nil && rerr == nil {
			rerr = err
		}
	}
	span.Annotate(nil, "Process mutations done.")
	txn.ErrCh <- rerr
}

// We don't support schema mutations across nodes in a transaction.
// Wait for all transactions to either abort or complete and all write transactions
// involving the predicate are aborted until schema mutations are done.
func (n *node) applyMutations(ctx context.Context, proposal *pb.Proposal) (rerr error) {
	span := otrace.FromContext(ctx)

	if proposal.Mutations.DropOp == pb.Mutations_DATA {
		// Ensures nothing get written to disk due to commit proposals.
		n.keysWritten.rejectBeforeIndex = proposal.Index
		posting.Oracle().ResetTxns()
		if err := posting.DeleteData(); err != nil {
			return err
		}

		// Clear entire cache.
		posting.ResetCache()
		return nil
	}

	if proposal.Mutations.DropOp == pb.Mutations_ALL {
		// Ensures nothing get written to disk due to commit proposals.
		n.keysWritten.rejectBeforeIndex = proposal.Index
		posting.Oracle().ResetTxns()
		schema.State().DeleteAll()

		if err := posting.DeleteAll(); err != nil {
			return err
		}

		// Clear entire cache.
		posting.ResetCache()

		if groups().groupId() == 1 {
			initialSchema := schema.InitialSchema(x.GalaxyNamespace)
			for _, s := range initialSchema {
				applySchema(s)
			}
		}

		// Propose initial types as well after a drop all as they would have been cleared.
		initialTypes := schema.InitialTypes(x.GalaxyNamespace)
		for _, t := range initialTypes {
			if err := updateType(t.GetTypeName(), *t); err != nil {
				return err
			}
		}

		return nil
	}

	if proposal.Mutations.DropOp == pb.Mutations_TYPE {
		n.keysWritten.rejectBeforeIndex = proposal.Index
		return schema.State().DeleteType(proposal.Mutations.DropValue)
	}

	if proposal.Mutations.StartTs == 0 {
		return errors.New("StartTs must be provided")
	}

	if len(proposal.Mutations.Schema) > 0 || len(proposal.Mutations.Types) > 0 {
		n.keysWritten.rejectBeforeIndex = proposal.Index

		// MaxAssigned would ensure that everything that's committed up until this point
		// would be picked up in building indexes. Any uncommitted txns would be cancelled
		// by detectPendingTxns below.
		startTs := posting.Oracle().MaxAssigned()

		span.Annotatef(nil, "Applying schema and types")
		for _, supdate := range proposal.Mutations.Schema {
			// We should not need to check for predicate move here.
			if err := detectPendingTxns(supdate.Predicate); err != nil {
				return err
			}
		}

		if err := runSchemaMutation(ctx, proposal.Mutations.Schema, startTs); err != nil {
			return err
		}

		// Clear the entire cache if there is a schema update because the index rebuild
		// will invalidate the state.
		if len(proposal.Mutations.Schema) > 0 {
			posting.ResetCache()
		}

		for _, tupdate := range proposal.Mutations.Types {
			if err := runTypeMutation(ctx, tupdate); err != nil {
				return err
			}
		}
		return nil
	}

	// Scheduler tracks tasks at subject, predicate level, so doing
	// schema stuff here simplies the design and we needn't worry about
	// serializing the mutations per predicate or schema mutations
	// We derive the schema here if it's not present
	// Since raft committed logs are serialized, we can derive
	// schema here without any locking

	// Stores a map of predicate and type of first mutation for each predicate.
	schemaMap := make(map[string]types.TypeID)
	for _, edge := range proposal.Mutations.Edges {
		if edge.Entity == 0 && bytes.Equal(edge.Value, []byte(x.Star)) {
			// We should only drop the predicate if there is no pending
			// transaction.
			if err := detectPendingTxns(edge.Attr); err != nil {
				span.Annotatef(nil, "Found pending transactions. Retry later.")
				return err
			}
			span.Annotatef(nil, "Deleting predicate: %s", edge.Attr)
			return posting.DeletePredicate(ctx, edge.Attr)
		}
		// Don't derive schema when doing deletion.
		if edge.Op == pb.DirectedEdge_DEL {
			continue
		}
		if _, ok := schemaMap[edge.Attr]; !ok {
			schemaMap[edge.Attr] = posting.TypeID(edge)
		}
	}

	total := len(proposal.Mutations.Edges)

	// TODO: Active mutations values can go up or down but with
	// OpenCensus stats bucket boundaries start from 0, hence
	// recording negative and positive values skews up values.
	ostats.Record(ctx, x.ActiveMutations.M(int64(total)))
	defer func() {
		ostats.Record(ctx, x.ActiveMutations.M(int64(-total)))
	}()

	// Go through all the predicates and their first observed schema type. If we are unable to find
	// these predicates in the current schema state, add them to the schema state. Note that the
	// schema deduction is done by RDF/JSON chunker.
	for attr, storageType := range schemaMap {
		if _, err := schema.State().TypeOf(attr); err != nil {
			hint := pb.Metadata_DEFAULT
			if mutHint, ok := proposal.GetMutations().GetMetadata().GetPredHints()[attr]; ok {
				hint = mutHint
			}
			if err := createSchema(attr, storageType, hint); err != nil {
				return err
			}
		}
	}

	m := proposal.Mutations
	txn := posting.Oracle().GetTxn(m.StartTs)
	runs := atomic.AddInt32(&txn.Runs, 1)
	if runs <= 1 {
		err := <-txn.ErrCh
		if err == nil && n.keysWritten.StillValid(txn) {
			span.Annotate(nil, "Mutation is still valid.")
			return nil
		}
		// If mutation is invalid or we got an error, reset the txn, so we can run again.
		txn = posting.Oracle().ResetTxn(m.StartTs)
	}

	// If we have an error, re-run this.
	span.Annotatef(nil, "Re-running mutation from applyCh. Runs: %d", runs)
	n.processMutations(ctx, m)
	return <-txn.ErrCh
}

func (n *node) applyCommitted(proposal *pb.Proposal) error {
	key := proposal.Key
	ctx := n.Ctx(key)
	span := otrace.FromContext(ctx)
	span.Annotatef(nil, "node.applyCommitted Node id: %d. Group id: %d. Got proposal key: %d",
		n.Id, n.gid, key)

	if proposal.Mutations != nil {
		// syncmarks for this shouldn't be marked done until it's committed.
		span.Annotate(nil, "Applying mutations")
		if err := n.applyMutations(ctx, proposal); err != nil {
			span.Annotatef(nil, "While applying mutations: %v", err)
			return err
		}

		span.Annotate(nil, "Done")
		return nil
	}

	switch {
	case len(proposal.Kv) > 0:
		return populateKeyValues(ctx, proposal.Kv)

	case proposal.State != nil:
		n.elog.Printf("Applying state for key: %s", key)
		// This state needn't be snapshotted in this group, on restart we would fetch
		// a state which is latest or equal to this.
		groups().applyState(groups().Node.Id, proposal.State)
		return nil

	case len(proposal.CleanPredicate) > 0:
		n.elog.Printf("Cleaning predicate: %s", proposal.CleanPredicate)
		end := time.Now().Add(10 * time.Second)
		for proposal.ExpectedChecksum > 0 && time.Now().Before(end) {
			cur := atomic.LoadUint64(&groups().membershipChecksum)
			if proposal.ExpectedChecksum == cur {
				break
			}
			time.Sleep(100 * time.Millisecond)
			glog.Infof("Waiting for checksums to match. Expected: %d. Current: %d\n",
				proposal.ExpectedChecksum, cur)
		}
		if time.Now().After(end) {
			glog.Warningf(
				"Giving up on predicate deletion: %q due to timeout. Wanted checksum: %d.",
				proposal.CleanPredicate, proposal.ExpectedChecksum)
			return nil
		}
		return posting.DeletePredicate(ctx, proposal.CleanPredicate)

	case proposal.Delta != nil:
		n.elog.Printf("Applying Oracle Delta for key: %d", key)
		return n.commitOrAbort(key, proposal.Delta)

	case proposal.Snapshot != nil:
		existing, err := n.Store.Snapshot()
		if err != nil {
			return err
		}
		snap := proposal.Snapshot
		if existing.Metadata.Index >= snap.Index {
			log := fmt.Sprintf("Skipping snapshot at %d, because found one at %d",
				snap.Index, existing.Metadata.Index)
			n.elog.Printf(log)
			glog.Info(log)
			return nil
		}
		n.elog.Printf("Creating snapshot: %+v", snap)
		glog.Infof("Creating snapshot at Index: %d, ReadTs: %d\n", snap.Index, snap.ReadTs)

		data, err := snap.Marshal()
		x.Check(err)
		for {
			// We should never let CreateSnapshot have an error.
			err := n.Store.CreateSnapshot(snap.Index, n.ConfState(), data)
			if err == nil {
				break
			}
			glog.Warningf("Error while calling CreateSnapshot: %v. Retrying...", err)
		}
		// We can now discard all invalid versions of keys below this ts.
		pstore.SetDiscardTs(snap.ReadTs)
		return nil
	case proposal.Restore != nil:
		// Enable draining mode for the duration of the restore processing.
		x.UpdateDrainingMode(true)
		defer x.UpdateDrainingMode(false)

		var err error
		var closer *z.Closer
		closer, err = n.startTask(opRestore)
		if err != nil {
			return errors.Wrapf(err, "cannot start restore task")
		}
		defer closer.Done()

		if err := handleRestoreProposal(ctx, proposal.Restore); err != nil {
			return err
		}

		// Call commitOrAbort to update the group checksums.
		ts := proposal.Restore.RestoreTs
		return n.commitOrAbort(key, &pb.OracleDelta{
			Txns: []*pb.TxnStatus{
				{StartTs: ts, CommitTs: ts},
			},
		})

	case proposal.DeleteNs != nil:
		x.AssertTrue(proposal.DeleteNs.Namespace != x.GalaxyNamespace)
		n.elog.Printf("Deleting namespace: %d", proposal.DeleteNs.Namespace)
		return posting.DeleteNamespace(proposal.DeleteNs.Namespace)

	case proposal.CdcState != nil:
		n.cdcTracker.updateCDCState(proposal.CdcState)
		return nil
	}
	x.Fatalf("Unknown proposal: %+v", proposal)
	return nil
}

func (n *node) processTabletSizes() {
	defer n.closer.Done()                   // CLOSER:1
	tick := time.NewTicker(5 * time.Minute) // Once every 5 minutes seems alright.
	defer tick.Stop()

	for {
		select {
		case <-n.closer.HasBeenClosed():
			return
		case <-tick.C:
			n.calculateTabletSizes()
		}
	}
}

func (n *node) processApplyCh() {
	defer n.closer.Done() // CLOSER:1

	type P struct {
		err  error
		size int
		seen time.Time
	}
	previous := make(map[uint64]*P)

	getProposal := func(e raftpb.Entry) pb.Proposal {
		var p pb.Proposal
		key := binary.BigEndian.Uint64(e.Data[:8])
		x.Check(p.Unmarshal(e.Data[8:]))
		p.Key = key
		p.Index = e.Index
		switch {
		case p.Mutations != nil:
			p.StartTs = p.Mutations.StartTs
		case p.Snapshot != nil:
			p.StartTs = p.Snapshot.ReadTs
		case p.Delta != nil:
			p.StartTs = 0 // Run this asap.
		default:
			// For now, not covering everything.
		}
		return p
	}

	// This function must be run serially.
	handle := func(prop pb.Proposal) {
		var perr error
		prev, ok := previous[prop.Key]
		if ok && prev.err == nil {
			n.elog.Printf("Proposal with key: %d already applied. Skipping index: %d.\n",
				prop.Key, prop.Index)
			previous[prop.Key].seen = time.Now() // Update the ts.
			// Don't break here. We still need to call the Done below.

		} else {
			if max := posting.Oracle().MaxAssigned(); prop.StartTs > max {
				// Wait to run this proposal.
				n.pendingProposals = append(n.pendingProposals, prop)
				return
			}

			// if this applyCommited fails, how do we ensure
			start := time.Now()
			perr = n.applyCommitted(&prop)
			if prop.Key != 0 {
				p := &P{err: perr, seen: time.Now()}
				previous[prop.Key] = p
			}
			if perr != nil {
				glog.Errorf("Applying proposal. Error: %v. Proposal: %q.", perr, prop)
			}
			n.elog.Printf("Applied proposal with key: %d, index: %d. Err: %v",
				prop.Key, prop.Index, perr)

			var tags []tag.Mutator
			switch {
			case prop.Mutations != nil:
				if len(prop.Mutations.Schema) == 0 {
					// Don't capture schema updates.
					tags = append(tags, tag.Upsert(x.KeyMethod, "apply.Mutations"))
				}
			case prop.Delta != nil:
				tags = append(tags, tag.Upsert(x.KeyMethod, "apply.Delta"))
			}
			ms := x.SinceMs(start)
			ostats.RecordWithTags(context.Background(), tags, x.LatencyMs.M(ms))
		}

		n.Proposals.Done(prop.Key, perr)
		n.Applied.Done(prop.Index)
		ostats.Record(context.Background(), x.RaftAppliedIndex.M(int64(n.Applied.DoneUntil())))
	}

	loopOverPending := func(maxAssigned uint64) {
		idx := 0
		for idx < len(n.pendingProposals) {
			p := n.pendingProposals[idx]
			if maxAssigned >= p.StartTs {
				handle(p)
				n.pendingProposals = append(n.pendingProposals[:idx], n.pendingProposals[idx+1:]...)
			} else {
				idx++
			}
		}
	}

	maxAge := 2 * time.Minute
	tick := time.NewTicker(maxAge / 2)
	defer tick.Stop()

	var counter int
	var maxAssigned uint64
	orc := posting.Oracle()
	for {
		select {
		case entries, ok := <-n.applyCh:
			if !ok {
				return
			}
			var totalSize int64
			for _, e := range entries {
				x.AssertTrue(len(e.Data) > 0)
				p := getProposal(e)
				handle(p)

				if p.Delta != nil && len(n.pendingProposals) > 0 {
					// MaxAssigned would only change during deltas.
					if max := orc.MaxAssigned(); max > maxAssigned {
						loopOverPending(max)
						maxAssigned = max
					}
				}
				totalSize += int64(e.Size())
			}
			if sz := atomic.AddInt64(&n.pendingSize, -totalSize); sz < 0 {
				glog.Warningf("Pending size should remain above zero: %d", sz)
			}
		case <-tick.C:
			// We use this ticker to clear out previous map.
			counter++
			now := time.Now()
			for key, p := range previous {
				if now.Sub(p.seen) > maxAge {
					delete(previous, key)
				}
			}
			n.elog.Printf("Size of previous map: %d", len(previous))

			kw := n.keysWritten
			minSeen := posting.Oracle().MinMaxAssignedSeenTs()
			before := len(kw.keyCommitTs)
			for k, commitTs := range kw.keyCommitTs {
				// If commitTs is less than the min of all pending Txn's MaxAssignedSeen, then we
				// can safely delete the key. StillValid would only consider the commits with ts >
				// MaxAssignedSeen.
				if commitTs < minSeen {
					delete(kw.keyCommitTs, k)
				}
			}
			if counter%5 == 0 {
				// Once in 5 minutes.
				glog.V(2).Infof("Still valid: %d Invalid: %d. Size of commit map: %d -> %d."+
					" Total keys written: %d\n",
					kw.validTxns, kw.invalidTxns, before, len(kw.keyCommitTs), kw.totalKeys)
			}
		}
	}
}

// TODO(Anurag - 4 May 2020): Are we using pkey? Remove if unused.
func (n *node) commitOrAbort(pkey uint64, delta *pb.OracleDelta) error {
	// First let's commit all mutations to disk.
	writer := posting.NewTxnWriter(pstore)
	toDisk := func(start, commit uint64) {
		txn := posting.Oracle().GetTxn(start)
		if txn == nil {
			return
		}
		txn.Update()
<<<<<<< HEAD

		n.keysWritten.totalKeys += len(txn.Deltas())
		ostats.Record(n.ctx, x.NumEdges.M(int64(len(txn.Deltas()))))
		for k := range txn.Deltas() {
			n.keysWritten.keyCommitTs[z.MemHashString(k)] = commit
		}
		err := x.RetryUntilSuccess(int(x.WorkerConfig.Badger.GetInt64("max-retries")),
=======
		err := x.RetryUntilSuccess(int(x.Config.MaxRetries),
>>>>>>> ceadb6de
			10*time.Millisecond, func() error {
				err := txn.CommitToDisk(writer, commit)
				if err == badger.ErrBannedKey {
					glog.Errorf("Error while writing to banned namespace.")
					return nil
				}
				return err
			})

		if err != nil {
			glog.Errorf("Error while applying txn status to disk (%d -> %d): %v",
				start, commit, err)
		}
	}

	for _, status := range delta.Txns {
		toDisk(status.StartTs, status.CommitTs)
	}
	if err := writer.Flush(); err != nil {
		return errors.Wrapf(err, "while flushing to disk")
	}
	if x.WorkerConfig.HardSync {
		if err := pstore.Sync(); err != nil {
			glog.Errorf("Error while calling Sync while commitOrAbort: %v", err)
		}
	}

	g := groups()
	if delta.GroupChecksums != nil && delta.GroupChecksums[g.groupId()] > 0 {
		atomic.StoreUint64(&g.deltaChecksum, delta.GroupChecksums[g.groupId()])
	}

	// Clear all the cached lists that were touched by this transaction.
	for _, status := range delta.Txns {
		txn := posting.Oracle().GetTxn(status.StartTs)
		txn.RemoveCachedKeys()
	}
	posting.WaitForCache()

	// Now advance Oracle(), so we can service waiting reads.
	posting.Oracle().ProcessDelta(delta)
	return nil
}

func (n *node) leaderBlocking() (*conn.Pool, error) {
	pool := groups().Leader(groups().groupId())
	if pool == nil {
		// Functions like retrieveSnapshot and joinPeers are blocking at initial start and
		// leader election for a group might not have happened when it is called. If we can't
		// find a leader, get latest state from Zero.
		if err := UpdateMembershipState(context.Background()); err != nil {
			return nil, errors.Errorf("Error while trying to update membership state: %+v", err)
		}
		return nil, errors.Errorf("Unable to reach leader in group %d", n.gid)
	}
	return pool, nil
}

func (n *node) Snapshot() (*pb.Snapshot, error) {
	if n == nil || n.Store == nil {
		return nil, conn.ErrNoNode
	}
	snap, err := n.Store.Snapshot()
	if err != nil {
		return nil, err
	}
	res := &pb.Snapshot{}
	if err := res.Unmarshal(snap.Data); err != nil {
		return nil, err
	}
	return res, nil
}

func (n *node) retrieveSnapshot(snap pb.Snapshot) error {
	closer, err := n.startTask(opSnapshot)
	if err != nil {
		return err
	}
	defer closer.Done()

	// In some edge cases, the Zero leader might not have been able to update
	// the status of Alpha leader. So, instead of blocking forever on waiting
	// for Zero to send us the updates info about the leader, we can just use
	// the Snapshot RaftContext, which contains the address of the leader.
	var pool *conn.Pool
	addr := snap.Context.GetAddr()
	glog.V(2).Infof("Snapshot.RaftContext.Addr: %q", addr)
	if len(addr) > 0 {
		p, err := conn.GetPools().Get(addr)
		if err != nil {
			glog.V(2).Infof("conn.Get(%q) Error: %v", addr, err)
		} else {
			pool = p
			glog.V(2).Infof("Leader connection picked from RaftContext")
		}
	}
	if pool == nil {
		glog.V(2).Infof("No leader conn from RaftContext. Using membership state.")
		p, err := n.leaderBlocking()
		if err != nil {
			return err
		}
		pool = p
	}

	// Need to clear pl's stored in memory for the case when retrieving snapshot with
	// index greater than this node's last index
	// Should invalidate/remove pl's to this group only ideally
	//
	// We can safely evict posting lists from memory. Because, all the updates corresponding to txn
	// commits up until then have already been written to pstore. And the way we take snapshots, we
	// keep all the pre-writes for a pending transaction, so they will come back to memory, as Raft
	// logs are replayed.
	if err := n.populateSnapshot(snap, pool); err != nil {
		return errors.Wrapf(err, "cannot retrieve snapshot from peer")
	}
	// Populate shard stores the streamed data directly into db, so we need to refresh
	// schema for current group id
	if err := schema.LoadFromDb(); err != nil {
		return errors.Wrapf(err, "while initializing schema")
	}
	groups().triggerMembershipSync()
	return nil
}

func (n *node) proposeCDCState(ts uint64) error {
	proposal := &pb.Proposal{
		CdcState: &pb.CDCState{
			SentTs: ts,
		},
	}
	glog.V(2).Infof("Proposing new CDC state ts: %d\n", ts)
	data := make([]byte, 8+proposal.Size())
	sz, err := proposal.MarshalToSizedBuffer(data[8:])
	data = data[:8+sz]
	x.Check(err)
	return n.Raft().Propose(n.ctx, data)
}

func (n *node) proposeSnapshot() error {
	lastIdx := x.Min(n.Applied.DoneUntil(), n.cdcTracker.getSeenIndex())
	// We can't rely upon the Raft entries to determine the minPendingStart,
	// because there are many cases during mutations where we don't commit or
	// abort the transaction. This might happen due to an early error thrown.
	// Only the mutations which make it to Zero for a commit/abort decision have
	// corresponding Delta entries. So, instead of replicating all that logic
	// here, we just use the MinPendingStartTs tracked by the Oracle, and look
	// for that in the logs.
	//
	// So, we iterate over logs. If we hit MinPendingStartTs, that generates our
	// snapshotIdx. In any case, we continue picking up txn updates, to generate
	// a maxCommitTs, which would become the readTs for the snapshot.
	minPendingStart := x.Min(posting.Oracle().MinPendingStartTs(), n.cdcTracker.getTs())
	snap, err := n.calculateSnapshot(0, lastIdx, minPendingStart)
	if err != nil {
		return err
	}
	if snap == nil {
		return nil
	}
	proposal := &pb.Proposal{
		Snapshot: snap,
	}
	glog.V(2).Infof("Proposing snapshot: %+v\n", snap)
	data := make([]byte, 8+proposal.Size())
	sz, err := proposal.MarshalToSizedBuffer(data[8:])
	data = data[:8+sz]
	x.Check(err)
	return n.Raft().Propose(n.ctx, data)
}

const (
	maxPendingSize int64 = 256 << 20 // in bytes.
	nodeApplyChan        = "pushing to raft node applyCh"
)

func rampMeter(address *int64, maxSize int64, component string) {
	start := time.Now()
	defer func() {
		if dur := time.Since(start); dur > time.Second {
			glog.Infof("Blocked %s for %v", component, dur.Round(time.Millisecond))
		}
	}()
	for {
		if atomic.LoadInt64(address) <= maxSize {
			return
		}
		time.Sleep(3 * time.Millisecond)
	}
}

func (n *node) updateRaftProgress() error {
	// Both leader and followers can independently update their Raft progress. We don't store
	// this in Raft WAL. Instead, this is used to just skip over log records that this Alpha
	// has already applied, to speed up things on a restart.
	//
	// Let's check what we already have. And only update if the new snap.Index is ahead of the last
	// stored applied.
	applied := n.Store.Uint(raftwal.CheckpointIndex)

	snap, err := n.calculateSnapshot(applied, n.Applied.DoneUntil(),
		posting.Oracle().MinPendingStartTs())
	if err != nil || snap == nil || snap.Index <= applied {
		return err
	}
	atomic.StoreUint64(&n.checkpointTs, snap.ReadTs)

	n.Store.SetUint(raftwal.CheckpointIndex, snap.GetIndex())
	glog.V(2).Infof("[%#x] Set Raft progress to index: %d, ts: %d.", n.Id, snap.Index, snap.ReadTs)
	return nil
}

func (n *node) checkpointAndClose(done chan struct{}) {
	slowTicker := time.NewTicker(time.Minute)
	lastSnapshotTime := time.Now()
	defer slowTicker.Stop()

	snapshotAfterEntries := x.WorkerConfig.Raft.GetUint64("snapshot-after-entries")
	x.AssertTruef(snapshotAfterEntries > 10, "raft.snapshot-after must be a number greater than 10")

	snapshotFrequency := x.WorkerConfig.Raft.GetDuration("snapshot-after-duration")

	for {
		select {
		case <-slowTicker.C:
			// Do these operations asynchronously away from the main Run loop to allow heartbeats to
			// be sent on time. Otherwise, followers would just keep running elections.

			n.elog.Printf("Size of applyCh: %d", len(n.applyCh))
			if err := n.updateRaftProgress(); err != nil {
				glog.Errorf("While updating Raft progress: %v", err)
			}

			if n.AmLeader() {
				// If leader doesn't have a snapshot, we should create one immediately. This is very
				// useful when you bring up the cluster from bulk loader. If you remove an alpha and
				// add a new alpha, the new follower won't get a snapshot if the leader doesn't have
				// one.
				snap, err := n.Store.Snapshot()
				if err != nil {
					glog.Errorf("While retrieving snapshot from Store: %v\n", err)
					continue
				}

				// If we don't have a snapshot, or if there are too many log files in Raft,
				// calculate a new snapshot.
				calculate := raft.IsEmptySnap(snap) || n.Store.NumLogFiles() > 4

				// Only take snapshot if both snapshotFrequency and
				// snapshotAfterEntries requirements are met. If set to 0,
				// we consider duration condition to be disabled.
				if snapshotFrequency == 0 || time.Since(lastSnapshotTime) > snapshotFrequency {
					if chk, err := n.Store.Checkpoint(); err == nil {
						if first, err := n.Store.FirstIndex(); err == nil {
							// Save some cycles by only calculating snapshot if the checkpoint
							// has gone quite a bit further than the first index.
							calculate = calculate || chk >= first+snapshotAfterEntries
							glog.V(3).Infof("Evaluating snapshot first:%d chk:%d (chk-first:%d) "+
								"snapshotAfterEntries:%d snap:%v", first, chk, chk-first,
								snapshotAfterEntries, calculate)
						}
					}
				}

				// We keep track of the applied index in the p directory. Even if we don't take
				// snapshot for a while and let the Raft logs grow and restart, we would not have to
				// run all the log entries, because we can tell Raft.Config to set Applied to that
				// index.
				// This applied index tracking also covers the case when we have a big index
				// rebuild. The rebuild would be tracked just like others and would not need to be
				// replayed after a restart, because the Applied config would let us skip right
				// through it.
				// We use disk based storage for Raft. So, we're not too concerned about
				// snapshotting.  We just need to do enough, so that we don't have a huge backlog of
				// entries to process on a restart.
				if calculate {
					// We can set discardN argument to zero, because we already know that calculate
					// would be true if either we absolutely needed to calculate the snapshot,
					// or our checkpoint already crossed the SnapshotAfter threshold.
					if err := n.proposeSnapshot(); err != nil {
						glog.Errorf("While calculating and proposing snapshot: %v", err)
					} else {
						lastSnapshotTime = time.Now()
					}
				}
				go n.abortOldTransactions()
			}

		case <-n.closer.HasBeenClosed():
			glog.Infof("Stopping node.Run")
			if peerId, has := groups().MyPeer(); has && n.AmLeader() {
				n.Raft().TransferLeadership(n.ctx, n.Id, peerId)
				time.Sleep(time.Second) // Let transfer happen.
			}
			n.Raft().Stop()
			close(done)
			return
		}
	}
}

func (n *node) drainApplyChan() {
	numDrained := 0
	for {
		select {
		case entries := <-n.applyCh:
			numDrained += len(entries)
			for _, entry := range entries {
				key := binary.BigEndian.Uint64(entry.Data[:8])
				n.Proposals.Done(key, nil)
				n.Applied.Done(entry.Index)
			}
		default:
			glog.Infof("Drained %d proposals\n", numDrained)
			return
		}
	}
}

const tickDur = 100 * time.Millisecond

func (n *node) Run() {
	defer n.closer.Done() // CLOSER:1

	// lastLead is for detecting leadership changes
	//
	// etcd has a similar mechanism for tracking leader changes, with their
	// raftReadyHandler.getLead() function that returns the previous leader
	lastLead := uint64(math.MaxUint64)

	firstRun := true
	var leader bool
	// See also our configuration of HeartbeatTick and ElectionTick.
	// Before we used to have 20ms ticks, but they would overload the Raft tick channel, causing
	// "tick missed to fire" logs. Etcd uses 100ms and they haven't seen those issues.
	// Additionally, using 100ms for ticks does not cause proposals to slow down, because they get
	// sent out asap and don't rely on ticks. So, setting this to 100ms instead of 20ms is a NOOP.
	ticker := time.NewTicker(tickDur)
	defer ticker.Stop()

	done := make(chan struct{})
	go n.checkpointAndClose(done)
	go n.ReportRaftComms()

	if !x.WorkerConfig.HardSync {
		closer := z.NewCloser(2)
		defer closer.SignalAndWait()
		go x.StoreSync(n.Store, closer)
		go x.StoreSync(pstore, closer)
	}

	applied, err := n.Store.Checkpoint()
	if err != nil {
		glog.Errorf("While trying to find raft progress: %v", err)
	} else {
		glog.Infof("Found Raft progress: %d", applied)
	}

	var timer x.Timer
	for {
		select {
		case <-done:
			// We use done channel here instead of closer.HasBeenClosed so that we can transfer
			// leadership in a goroutine. The push to n.applyCh happens in this loop, so the close
			// should happen here too. Otherwise, race condition between push and close happens.
			close(n.applyCh)
			glog.Infoln("Raft node done.")
			return

			// Slow ticker can't be placed here because figuring out checkpoints and snapshots takes
			// time and if the leader does not send heartbeats out during this time, the followers
			// start an election process. And that election process would just continue to happen
			// indefinitely because checkpoints and snapshots are being calculated indefinitely.
		case <-ticker.C:
			n.Raft().Tick()

		case rd := <-n.Raft().Ready():
			timer.Start()
			_, span := otrace.StartSpan(n.ctx, "Alpha.RunLoop",
				otrace.WithSampler(otrace.ProbabilitySampler(0.001)))

			if rd.SoftState != nil {
				groups().triggerMembershipSync()
				leader = rd.RaftState == raft.StateLeader
				// create context with group id
				ctx, _ := tag.New(n.ctx, tag.Upsert(x.KeyGroup, fmt.Sprintf("%d", n.gid)))
				// detect leadership changes
				if rd.SoftState.Lead != lastLead {
					lastLead = rd.SoftState.Lead
					ostats.Record(ctx, x.RaftLeaderChanges.M(1))
				}
				if rd.SoftState.Lead != raft.None {
					ostats.Record(ctx, x.RaftHasLeader.M(1))
				} else {
					ostats.Record(ctx, x.RaftHasLeader.M(0))
				}
				if leader {
					ostats.Record(ctx, x.RaftIsLeader.M(1))
				} else {
					ostats.Record(ctx, x.RaftIsLeader.M(0))
				}
			}
			if leader {
				// Leader can send messages in parallel with writing to disk.
				for i := range rd.Messages {
					// NOTE: We can do some optimizations here to drop messages.
					n.Send(&rd.Messages[i])
				}
			}
			if span != nil {
				span.Annotate(nil, "Handled ReadStates and SoftState.")
			}

			// We move the retrieval of snapshot before we store the rd.Snapshot, so that in case
			// this node fails to get the snapshot, the Raft state would reflect that by not having
			// the snapshot on a future probe. This is different from the recommended order in Raft
			// docs where they assume that the Snapshot contains the full data, so even on a crash
			// between n.SaveToStorage and n.retrieveSnapshot, that Snapshot can be applied by the
			// node on a restart. In our case, we don't store the full data in snapshot, only the
			// metadata.  So, we should only store the snapshot received in Raft, iff we actually
			// were able to update the state.
			if !raft.IsEmptySnap(rd.Snapshot) {
				// We don't send snapshots to other nodes. But, if we get one, that means
				// either the leader is trying to bring us up to state; or this is the
				// snapshot that I created. Only the former case should be handled.
				var snap pb.Snapshot
				x.Check(snap.Unmarshal(rd.Snapshot.Data))
				rc := snap.GetContext()
				x.AssertTrue(rc.GetGroup() == n.gid)
				if rc.Id != n.Id {
					// Set node to unhealthy state here while it applies the snapshot.
					x.UpdateHealthStatus(false)

					// We are getting a new snapshot from leader. We need to wait for the applyCh to
					// finish applying the updates, otherwise, we'll end up overwriting the data
					// from the new snapshot that we retrieved.

					// Drain the apply channel. Snapshot will be retrieved next.
					maxIndex := n.Applied.LastIndex()
					glog.Infof("Drain applyCh by reaching %d before"+
						" retrieving snapshot\n", maxIndex)
					n.drainApplyChan()

					if err := n.Applied.WaitForMark(context.Background(), maxIndex); err != nil {
						glog.Errorf("Error waiting for mark for index %d: %+v", maxIndex, err)
					}

					if currSnap, err := n.Snapshot(); err != nil {
						// Retrieve entire snapshot from leader if node does not have
						// a current snapshot.
						glog.Errorf("Could not retrieve previous snapshot. Setting SinceTs to 0.")
						snap.SinceTs = 0
					} else {
						snap.SinceTs = currSnap.ReadTs
					}

					// It's ok to block ticks while retrieving snapshot, since it's a follower.
					glog.Infof("---> SNAPSHOT: %+v. Group %d from node id %#x\n",
						snap, n.gid, rc.Id)

					for {
						err := n.retrieveSnapshot(snap)
						if err == nil {
							glog.Infoln("---> Retrieve snapshot: OK.")
							break
						}
						glog.Errorf("While retrieving snapshot, error: %v. Retrying...", err)
						time.Sleep(time.Second) // Wait for a bit.
					}
					glog.Infof("---> SNAPSHOT: %+v. Group %d. DONE.\n", snap, n.gid)

					// Set node to healthy state here.
					x.UpdateHealthStatus(true)
				} else {
					glog.Infof("---> SNAPSHOT: %+v. Group %d from node id %#x [SELF]. Ignoring.\n",
						snap, n.gid, rc.Id)
				}
				if span != nil {
					span.Annotate(nil, "Applied or retrieved snapshot.")
				}
			}

			// Store the hardstate and entries. Note that these are not CommittedEntries.
			n.SaveToStorage(&rd.HardState, rd.Entries, &rd.Snapshot)
			timer.Record("disk")
			if span != nil {
				span.Annotatef(nil, "Saved %d entries. Snapshot, HardState empty? (%v, %v)",
					len(rd.Entries),
					raft.IsEmptySnap(rd.Snapshot),
					raft.IsEmptyHardState(rd.HardState))
			}
			for x.WorkerConfig.HardSync && rd.MustSync {
				if err := n.Store.Sync(); err != nil {
					glog.Errorf("Error while calling Store.Sync: %+v", err)
					time.Sleep(10 * time.Millisecond)
					continue
				}
				timer.Record("sync")
				break
			}

			// Now schedule or apply committed entries.
			var entries []raftpb.Entry
			for _, entry := range rd.CommittedEntries {
				// Need applied watermarks for schema mutation also for read linearazibility
				// Applied watermarks needs to be emitted as soon as possible sequentially.
				// If we emit Mark{4, false} and Mark{4, true} before emitting Mark{3, false}
				// then doneUntil would be set as 4 as soon as Mark{4,true} is done and before
				// Mark{3, false} is emitted. So it's safer to emit watermarks as soon as
				// possible sequentially
				n.Applied.Begin(entry.Index)

				switch {
				case entry.Type == raftpb.EntryConfChange:
					n.applyConfChange(entry)
					// Not present in proposal map.
					n.Applied.Done(entry.Index)
					groups().triggerMembershipSync()
				case len(entry.Data) == 0:
					n.elog.Printf("Found empty data at index: %d", entry.Index)
					n.Applied.Done(entry.Index)
				case entry.Index < applied:
					n.elog.Printf("Skipping over already applied entry: %d", entry.Index)
					n.Applied.Done(entry.Index)
				default:
					key := binary.BigEndian.Uint64(entry.Data[:8])
					if pctx := n.Proposals.Get(key); pctx != nil {
						atomic.AddUint32(&pctx.Found, 1)
						if span := otrace.FromContext(pctx.Ctx); span != nil {
							span.Annotate(nil, "Proposal found in CommittedEntries")
						}
					}
					entries = append(entries, entry)
				}
			}
			// Send the whole lot to applyCh in one go, instead of sending proposals one by one.
			if len(entries) > 0 {
				// Apply the meter this before adding size to pending size so some crazy big
				// proposal can be pushed to applyCh. If this do this after adding its size to
				// pending size, we could block forever in rampMeter.
				rampMeter(&n.pendingSize, maxPendingSize, nodeApplyChan)
				var pendingSize int64
				for _, e := range entries {
					pendingSize += int64(e.Size())
				}
				if sz := atomic.AddInt64(&n.pendingSize, pendingSize); sz > 2*maxPendingSize {
					glog.Warningf("Inflight proposal size: %d. There would be some throttling.", sz)
				}

				for _, e := range entries {
					var p pb.Proposal
					x.Check(p.Unmarshal(e.Data[8:]))
					if len(p.Mutations.GetEdges()) == 0 {
						continue
					}
					startTs := p.Mutations.StartTs
					// We should register this txn before sending it over for concurrent
					// application.
					if _, has := posting.Oracle().RegisterStartTs(startTs); has {
						// We have already registered this txn before. That means, this txn would
						// either have already been run via apply channel, or would be on its way.
						// It could even be currently being executed via concurrent mutation
						// workers.  Moreover, in concurrent execution, when MaxAssigned <
						// txn.StartTs, we might have to waste the work done, and reset the txn.
						// To avoid edge cases, it is just simpler to NOT run the txn mutation
						// concurrently.
						// There's an optimization here where if startTs < MaxAssigned, then we
						// could run it concurrently. But, we won't use that to avoid complexity of
						// figuring out whether we set it up for concurrent execution or serial.
					} else {
						p.Key = binary.BigEndian.Uint64(e.Data[:8])
						n.concApplyCh <- &p
					}
				}
				n.applyCh <- entries
			}

			if span != nil {
				span.Annotatef(nil, "Handled %d committed entries.", len(rd.CommittedEntries))
			}

			if !leader {
				// Followers should send messages later.
				for i := range rd.Messages {
					// NOTE: We can do some optimizations here to drop messages.
					n.Send(&rd.Messages[i])
				}
			}
			if span != nil {
				span.Annotate(nil, "Followed queued messages.")
			}
			timer.Record("proposals")

			n.Raft().Advance()
			timer.Record("advance")

			if firstRun && n.canCampaign {
				go func() {
					if err := n.Raft().Campaign(n.ctx); err != nil {
						glog.Errorf("Error starting campaign for node %v: %+v", n.gid, err)
					}
				}()
				firstRun = false
			}
			if span != nil {
				span.Annotate(nil, "Advanced Raft. Done.")
				span.End()
				if err := ostats.RecordWithTags(context.Background(),
					[]tag.Mutator{tag.Upsert(x.KeyMethod, "alpha.RunLoop")},
					x.LatencyMs.M(float64(timer.Total())/1e6)); err != nil {
					glog.Errorf("Error recording stats: %+v", err)
				}
			}
			if timer.Total() > 5*tickDur {
				glog.Warningf(
					"Raft.Ready took too long to process: %s"+
						" Num entries: %d. MustSync: %v",
					timer.String(), len(rd.Entries), rd.MustSync)
			}
		}
	}
}

func listWrap(kv *bpb.KV) *bpb.KVList {
	return &bpb.KVList{Kv: []*bpb.KV{kv}}
}

// calculateTabletSizes updates the tablet sizes for the keys.
func (n *node) calculateTabletSizes() {
	if !n.AmLeader() {
		// Only leader sends the tablet size updates to Zero. No one else does.
		return
	}
	var total int64
	tablets := make(map[string]*pb.Tablet)
	updateSize := func(tinfo badger.TableInfo) {
		// The error has already been checked by caller.
		left, _ := x.Parse(tinfo.Left)
		pred := left.Attr
		if pred == "" {
			return
		}
		if tablet, ok := tablets[pred]; ok {
			tablet.OnDiskBytes += int64(tinfo.OnDiskSize)
			tablet.UncompressedBytes += int64(tinfo.UncompressedSize)
		} else {
			tablets[pred] = &pb.Tablet{
				GroupId:           n.gid,
				Predicate:         pred,
				OnDiskBytes:       int64(tinfo.OnDiskSize),
				UncompressedBytes: int64(tinfo.UncompressedSize),
			}
		}
		total += int64(tinfo.OnDiskSize)
	}

	tableInfos := pstore.Tables()
	glog.V(2).Infof("Calculating tablet sizes. Found %d tables\n", len(tableInfos))
	for _, tinfo := range tableInfos {
		left, err := x.Parse(tinfo.Left)
		if err != nil {
			glog.V(3).Infof("Unable to parse key: %v", err)
			continue
		}
		right, err := x.Parse(tinfo.Right)
		if err != nil {
			glog.V(3).Infof("Unable to parse key: %v", err)
			continue
		}

		// Count the table only if it is occupied by a single predicate.
		if left.Attr == right.Attr {
			updateSize(tinfo)
		} else {
			glog.V(3).Info("Skipping table not owned by one predicate")
		}
	}

	if len(tablets) == 0 {
		glog.V(2).Infof("No tablets found.")
		return
	}
	// Update Zero with the tablet sizes. If Zero sees a tablet which does not belong to
	// this group, it would send instruction to delete that tablet. There's an edge case
	// here if the followers are still running Rollup, and happen to read a key before and
	// write after the tablet deletion, causing that tablet key to resurface. Then, only the
	// follower would have that key, not the leader.
	// However, if the follower then becomes the leader, we'd be able to get rid of that
	// key then. Alternatively, we could look into cancelling the Rollup if we see a
	// predicate deletion.
	if err := groups().doSendMembership(tablets); err != nil {
		glog.Warningf("While sending membership to Zero. Error: %v", err)
	} else {
		glog.V(2).Infof("Sent tablet size update to Zero. Total size: %s",
			humanize.Bytes(uint64(total)))
	}
}

var errNoConnection = errors.New("No connection exists")

func (n *node) blockingAbort(req *pb.TxnTimestamps) error {
	pl := groups().Leader(0)
	if pl == nil {
		return errNoConnection
	}
	zc := pb.NewZeroClient(pl.Get())
	ctx, cancel := context.WithTimeout(context.Background(), 10*time.Second)
	defer cancel()

	delta, err := zc.TryAbort(ctx, req)
	glog.Infof("TryAbort %d txns with start ts. Error: %v\n", len(req.Ts), err)
	if err != nil || len(delta.Txns) == 0 {
		return err
	}

	// Let's propose the txn updates received from Zero. This is important because there are edge
	// cases where a txn status might have been missed by the group.
	aborted := &pb.OracleDelta{}
	for _, txn := range delta.Txns {
		// Only pick the aborts. DO NOT propose the commits. They must come in the right order via
		// oracle delta stream, otherwise, we'll end up losing some committed txns.
		if txn.CommitTs == 0 {
			aborted.Txns = append(aborted.Txns, txn)
		}
	}
	if len(aborted.Txns) == 0 {
		glog.Infoln("TryAbort: No aborts found. Quitting.")
		return nil
	}

	// We choose not to store the MaxAssigned, because it would cause our Oracle to move ahead
	// artificially. The Oracle delta stream moves that ahead in the right order, and we shouldn't
	// muck with that order here.
	glog.Infof("TryAbort selectively proposing only aborted txns: %+v\n", aborted)
	proposal := &pb.Proposal{Delta: aborted}
	return n.proposeAndWait(n.ctx, proposal)
}

// abortOldTransactions would find txns which have done pre-writes, but have been pending for a
// while. The time that is used is based on the last pre-write seen, so if a txn is doing a
// pre-write multiple times, we'll pick the timestamp of the last pre-write. Thus, this function
// would only act on the txns which have not been active in the last N minutes, and send them for
// abort. Note that only the leader runs this function.
func (n *node) abortOldTransactions() {
	// Aborts if not already committed.
	starts := posting.Oracle().TxnOlderThan(x.WorkerConfig.AbortOlderThan)
	if len(starts) == 0 {
		return
	}
	glog.Infof("Found %d old transactions. Acting to abort them.\n", len(starts))
	req := &pb.TxnTimestamps{Ts: starts}
	err := n.blockingAbort(req)
	glog.Infof("Done abortOldTransactions for %d txns. Error: %v\n", len(req.Ts), err)
}

// calculateSnapshot would calculate a snapshot index, considering these factors:
// - We only start discarding once we have at least discardN entries.
// - We are not overshooting the max applied entry. That is, we're not removing
// Raft entries before they get applied.
// - We are considering the minimum start ts that has yet to be committed or
// aborted. This way, we still keep all the mutations corresponding to this
// start ts in the Raft logs. This is important, because we don't persist
// pre-writes to disk in pstore.
// - In simple terms, this means we MUST keep all pending transactions in the Raft logs.
// - Find the maximum commit timestamp that we have seen.
// That would tell us about the maximum timestamp used to do any commits. This
// ts is what we can use for future reads of this snapshot.
// - Finally, this function would propose this snapshot index, so the entire
// group can apply it to their Raft stores.
//
// Txn0  | S0 |    |    | C0 |    |    |
// Txn1  |    | S1 |    |    |    | C1 |
// Txn2  |    |    | S2 | C2 |    |    |
// Txn3  |    |    |    |    | S3 |    |
// Txn4  |    |    |    |    |    |    | S4
// Index | i1 | i2 | i3 | i4 | i5 | i6 | i7
//
// At i7, min pending start ts = S3, therefore snapshotIdx = i5 - 1 = i4.
// At i7, max commit ts = C1, therefore readTs = C1.
//
// This function also takes a startIdx, which can be used an optimization to skip over Raft entries.
// This is useful when we already have a previous snapshot checkpoint (all txns have concluded up
// until that last checkpoint) that we can use as a new start point for the snapshot calculation.
func (n *node) calculateSnapshot(startIdx, lastIdx, minPendingStart uint64) (*pb.Snapshot, error) {
	_, span := otrace.StartSpan(n.ctx, "Calculate.Snapshot",
		otrace.WithSampler(otrace.AlwaysSample()))
	defer span.End()
	discardN := 1

	// We do not need to block snapshot calculation because of a pending stream. Badger would have
	// pending iterators which would ensure that the data above their read ts would not be
	// discarded. Secondly, if a new snapshot does get calculated and applied, the follower can just
	// ask for the new snapshot. Blocking snapshot calculation has caused us issues when a follower
	// somehow kept streaming forever. Then, the leader didn't calculate snapshot, instead it
	// kept appending to Raft logs forever causing group wide issues.

	first, err := n.Store.FirstIndex()
	if err != nil {
		span.Annotatef(nil, "Error: %v", err)
		return nil, err
	}
	span.Annotatef(nil, "First index: %d", first)
	if startIdx > first {
		// If we're starting from a higher index, set first to that.
		first = startIdx
		span.Annotatef(nil, "Setting first to: %d", startIdx)
	}

	rsnap, err := n.Store.Snapshot()
	if err != nil {
		return nil, err
	}
	var snap pb.Snapshot
	if len(rsnap.Data) > 0 {
		if err := snap.Unmarshal(rsnap.Data); err != nil {
			return nil, err
		}
	}
	span.Annotatef(nil, "Last snapshot: %+v", snap)

	if int(lastIdx-first) < discardN {
		span.Annotate(nil, "Skipping due to insufficient entries")
		return nil, nil
	}
	span.Annotatef(nil, "Found Raft entries: %d", lastIdx-first)

	if num := posting.Oracle().NumPendingTxns(); num > 0 {
		glog.V(2).Infof("Num pending txns: %d", num)
	}

	maxCommitTs := snap.ReadTs
	var snapshotIdx uint64

	// Trying to retrieve all entries at once might cause out-of-memory issues in
	// cases where the raft log is too big to fit into memory. Instead of retrieving
	// all entries at once, retrieve it in batches of 64MB.
	var lastEntry raftpb.Entry
	for batchFirst := first; batchFirst <= lastIdx; {
		entries, err := n.Store.Entries(batchFirst, lastIdx+1, 256<<20)
		if err != nil {
			span.Annotatef(nil, "Error: %v", err)
			return nil, err
		}
		// Exit early from the loop if no entries were found.
		if len(entries) == 0 {
			break
		}

		// Store the last entry (as it might be needed outside the loop) and set the
		// start of the new batch at the entry following it. Also set foundEntries to
		// true to indicate to the code outside the loop that entries were retrieved.
		lastEntry = entries[len(entries)-1]
		batchFirst = lastEntry.Index + 1

		for _, entry := range entries {
			if entry.Type != raftpb.EntryNormal || len(entry.Data) == 0 {
				continue
			}
			var proposal pb.Proposal
			if err := proposal.Unmarshal(entry.Data[8:]); err != nil {
				span.Annotatef(nil, "Error: %v", err)
				return nil, err
			}

			var start uint64
			if proposal.Mutations != nil {
				start = proposal.Mutations.StartTs
				if start >= minPendingStart && snapshotIdx == 0 {
					snapshotIdx = entry.Index - 1
				}
			}
			if proposal.Delta != nil {
				for _, txn := range proposal.Delta.GetTxns() {
					maxCommitTs = x.Max(maxCommitTs, txn.CommitTs)
				}
			}
		}
	}

	if maxCommitTs == 0 {
		span.Annotate(nil, "maxCommitTs is zero")
		return nil, nil
	}
	if snapshotIdx == 0 {
		// It is possible that there are no pending transactions. In that case,
		// snapshotIdx would be zero.
		snapshotIdx = lastEntry.Index
		span.Annotatef(nil, "snapshotIdx is zero. Using last entry's index: %d", snapshotIdx)
	}

	numDiscarding := snapshotIdx - first + 1
	span.Annotatef(nil,
		"Got snapshotIdx: %d. MaxCommitTs: %d. Discarding: %d. MinPendingStartTs: %d",
		snapshotIdx, maxCommitTs, numDiscarding, minPendingStart)

	if int(numDiscarding) < discardN {
		span.Annotate(nil, "Skipping snapshot because insufficient discard entries")
		glog.Infof("Skipping snapshot at index: %d. Insufficient discard entries: %d."+
			" MinPendingStartTs: %d\n", snapshotIdx, numDiscarding, minPendingStart)
		return nil, nil
	}

	result := &pb.Snapshot{
		Context: n.RaftContext,
		Index:   snapshotIdx,
		ReadTs:  maxCommitTs,
	}
	span.Annotatef(nil, "Got snapshot: %+v", result)
	return result, nil
}

func (n *node) joinPeers() error {
	pl, err := n.leaderBlocking()
	if err != nil {
		return err
	}

	gconn := pl.Get()
	c := pb.NewRaftClient(gconn)
	glog.Infof("Calling JoinCluster via leader: %s", pl.Addr)
	if _, err := c.JoinCluster(n.ctx, n.RaftContext); err != nil {
		return errors.Wrapf(err, "error while joining cluster")
	}
	glog.Infof("Done with JoinCluster call\n")
	return nil
}

// Checks if its a peer from the leader of the group.
func (n *node) isMember() (bool, error) {
	pl, err := n.leaderBlocking()
	if err != nil {
		return false, err
	}

	gconn := pl.Get()
	c := pb.NewRaftClient(gconn)
	glog.Infof("Calling IsPeer")
	pr, err := c.IsPeer(n.ctx, n.RaftContext)
	if err != nil {
		return false, errors.Wrapf(err, "error while joining cluster")
	}
	glog.Infof("Done with IsPeer call\n")
	return pr.Status, nil
}

func (n *node) retryUntilSuccess(fn func() error, pause time.Duration) {
	var err error
	for {
		if err = fn(); err == nil {
			break
		}
		glog.Errorf("Error while calling fn: %v. Retrying...\n", err)
		time.Sleep(pause)
	}
}

// InitAndStartNode gets called after having at least one membership sync with the cluster.
func (n *node) InitAndStartNode() {
	_, restart, err := n.PastLife()
	x.Check(err)

	_, hasPeer := groups().MyPeer()
	if !restart && hasPeer {
		// The node has other peers, it might have crashed after joining the cluster and before
		// writing a snapshot. Check from leader, if it is part of the cluster. Consider this a
		// restart if it is part of the cluster, else start a new node.
		for {
			if restart, err = n.isMember(); err == nil {
				break
			}
			glog.Errorf("Error while calling hasPeer: %v. Retrying...\n", err)
			time.Sleep(time.Second)
		}
	}

	if n.RaftContext.IsLearner && !hasPeer {
		glog.Fatal("Cannot start a learner node without peer alpha nodes")
	}

	if restart {
		glog.Infof("Restarting node for group: %d\n", n.gid)
		sp, err := n.Store.Snapshot()
		x.Checkf(err, "Unable to get existing snapshot")
		if !raft.IsEmptySnap(sp) {
			// It is important that we pick up the conf state here.
			// Otherwise, we'll lose the store conf state, and it would get
			// overwritten with an empty state when a new snapshot is taken.
			// This causes a node to just hang on restart, because it finds a
			// zero-member Raft group.
			n.SetConfState(&sp.Metadata.ConfState)

			// TODO: Making connections here seems unnecessary, evaluate.
			members := groups().members(n.gid)
			for _, id := range sp.Metadata.ConfState.Nodes {
				m, ok := members[id]
				if ok {
					n.Connect(id, m.Addr)
				}
			}
			for _, id := range sp.Metadata.ConfState.Learners {
				m, ok := members[id]
				if ok {
					n.Connect(id, m.Addr)
				}
			}
		}
		n.SetRaft(raft.RestartNode(n.Cfg))
		glog.V(2).Infoln("Restart node complete")

	} else {
		glog.Infof("New Node for group: %d\n", n.gid)
		if _, hasPeer := groups().MyPeer(); hasPeer {
			// Get snapshot before joining peers as it can take time to retrieve it and we dont
			// want the quorum to be inactive when it happens.
			// Update: This is an optimization, which adds complexity because it requires us to
			// understand the Raft state of the node. Let's instead have the node retrieve the
			// snapshot as needed after joining the group, instead of us forcing one upfront.
			glog.Infoln("Trying to join peers.")
			n.retryUntilSuccess(n.joinPeers, time.Second)
			n.SetRaft(raft.StartNode(n.Cfg, nil))
		} else {
			peers := []raft.Peer{{ID: n.Id}}
			n.SetRaft(raft.StartNode(n.Cfg, peers))
			// Trigger election, so this node can become the leader of this single-node cluster.
			n.canCampaign = true
		}
	}
	go n.processTabletSizes()
	go n.processApplyCh()
	go n.BatchAndSendMessages()
	go n.monitorRaftMetrics()
	go n.cdcTracker.processCDCEvents()
	// Ignoring the error since InitAndStartNode does not return an error and using x.Check would
	// not be the right thing to do.
	_, _ = n.startTask(opRollup)
	go n.stopAllTasks()
	for i := 0; i < 8; i++ {
		go n.mutationWorker(i)
	}
	go n.Run()
}

func (n *node) AmLeader() bool {
	if n.Raft() == nil {
		return false
	}
	r := n.Raft()
	return r.Status().Lead == r.Status().ID
}

func (n *node) monitorRaftMetrics() {
	ticker := time.NewTicker(5 * time.Second)
	defer ticker.Stop()
	for range ticker.C {
		curPendingSize := atomic.LoadInt64(&n.pendingSize)
		ostats.Record(n.ctx, x.RaftPendingSize.M(curPendingSize))
		ostats.Record(n.ctx, x.RaftApplyCh.M(int64(len(n.applyCh))))
	}
}<|MERGE_RESOLUTION|>--- conflicted
+++ resolved
@@ -927,17 +927,13 @@
 			return
 		}
 		txn.Update()
-<<<<<<< HEAD
 
 		n.keysWritten.totalKeys += len(txn.Deltas())
 		ostats.Record(n.ctx, x.NumEdges.M(int64(len(txn.Deltas()))))
 		for k := range txn.Deltas() {
 			n.keysWritten.keyCommitTs[z.MemHashString(k)] = commit
 		}
-		err := x.RetryUntilSuccess(int(x.WorkerConfig.Badger.GetInt64("max-retries")),
-=======
 		err := x.RetryUntilSuccess(int(x.Config.MaxRetries),
->>>>>>> ceadb6de
 			10*time.Millisecond, func() error {
 				err := txn.CommitToDisk(writer, commit)
 				if err == badger.ErrBannedKey {
