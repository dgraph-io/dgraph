/*
 * Copyright 2016-2018 Dgraph Labs, Inc. and Contributors
 *
 * Licensed under the Apache License, Version 2.0 (the "License");
 * you may not use this file except in compliance with the License.
 * You may obtain a copy of the License at
 *
 *     http://www.apache.org/licenses/LICENSE-2.0
 *
 * Unless required by applicable law or agreed to in writing, software
 * distributed under the License is distributed on an "AS IS" BASIS,
 * WITHOUT WARRANTIES OR CONDITIONS OF ANY KIND, either express or implied.
 * See the License for the specific language governing permissions and
 * limitations under the License.
 */

package worker

import (
	"bytes"
	"encoding/binary"
	"errors"
	"fmt"
	"math"
	"sync/atomic"
	"time"

	"github.com/coreos/etcd/raft"
	"github.com/coreos/etcd/raft/raftpb"
	"github.com/dgraph-io/badger"
	"github.com/dgraph-io/badger/y"
	dy "github.com/dgraph-io/dgo/y"
	"github.com/dgraph-io/dgraph/conn"
	"github.com/dgraph-io/dgraph/posting"
	"github.com/dgraph-io/dgraph/protos/pb"
	"github.com/dgraph-io/dgraph/raftwal"
	"github.com/dgraph-io/dgraph/schema"
	"github.com/dgraph-io/dgraph/types"
	"github.com/dgraph-io/dgraph/x"
	"github.com/golang/glog"
	"golang.org/x/net/context"
	"golang.org/x/net/trace"
)

// uniqueKey is meant to be unique across all the replicas.
func uniqueKey() string {
	return fmt.Sprintf("%02d-%d", groups().Node.Id, groups().Node.Rand.Uint64())
}

type node struct {
	*conn.Node

	// Fields which are never changed after init.
	applyCh  chan []raftpb.Entry
	rollupCh chan uint64 // Channel to run posting list rollups.
	ctx      context.Context
	gid      uint32
	closer   *y.Closer

	lastCommitTs uint64 // Only used to ensure that our commit Ts is monotonically increasing.

	streaming int32 // Used to avoid calculating snapshot

	canCampaign bool
	elog        trace.EventLog
}

// Now that we apply txn updates via Raft, waiting based on Txn timestamps is
// sufficient. We don't need to wait for proposals to be applied.

func newNode(store *raftwal.DiskStorage, gid uint32, id uint64, myAddr string) *node {
	glog.Infof("Node ID: %v with GroupID: %v\n", id, gid)

	rc := &pb.RaftContext{
		Addr:  myAddr,
		Group: gid,
		Id:    id,
	}
	m := conn.NewNode(rc, store)

	n := &node{
		Node: m,
		ctx:  context.Background(),
		gid:  gid,
		// We need a generous size for applyCh, because raft.Tick happens every
		// 10ms. If we restrict the size here, then Raft goes into a loop trying
		// to maintain quorum health.
		applyCh:  make(chan []raftpb.Entry, 1000),
		rollupCh: make(chan uint64, 3),
		elog:     trace.NewEventLog("Dgraph", "ApplyCh"),
		closer:   y.NewCloser(3), // Matches CLOSER:1
	}
	return n
}

type header struct {
	proposalId uint32
	msgId      uint16
}

func (h *header) Length() int {
	return 6 // 4 bytes for proposalId, 2 bytes for msgId.
}

func (h *header) Encode() []byte {
	result := make([]byte, h.Length())
	binary.LittleEndian.PutUint32(result[0:4], h.proposalId)
	binary.LittleEndian.PutUint16(result[4:6], h.msgId)
	return result
}

func (h *header) Decode(in []byte) {
	h.proposalId = binary.LittleEndian.Uint32(in[0:4])
	h.msgId = binary.LittleEndian.Uint16(in[4:6])
}

func (n *node) Ctx(key string) context.Context {
	ctx := context.Background()
	if pctx := n.Proposals.Get(key); pctx != nil {
		ctx = pctx.Ctx
	}
	return ctx
}

func (n *node) applyConfChange(e raftpb.Entry) {
	var cc raftpb.ConfChange
	cc.Unmarshal(e.Data)

	if cc.Type == raftpb.ConfChangeRemoveNode {
		n.DeletePeer(cc.NodeID)
	} else if len(cc.Context) > 0 {
		var rc pb.RaftContext
		x.Check(rc.Unmarshal(cc.Context))
		n.Connect(rc.Id, rc.Addr)
	}

	cs := n.Raft().ApplyConfChange(cc)
	n.SetConfState(cs)
	n.DoneConfChange(cc.ID, nil)
}

var errHasPendingTxns = errors.New("Pending transactions found. Please retry operation.")

// We must not wait here. Previously, we used to block until we have aborted the
// transactions. We're now applying all updates serially, so blocking for one
// operation is not an option.
func detectPendingTxns(attr string) error {
	tctxs := posting.Oracle().IterateTxns(func(key []byte) bool {
		pk := x.Parse(key)
		return pk.Attr == attr
	})
	if len(tctxs) == 0 {
		return nil
	}
	go tryAbortTransactions(tctxs)
	return errHasPendingTxns
}

// We don't support schema mutations across nodes in a transaction.
// Wait for all transactions to either abort or complete and all write transactions
// involving the predicate are aborted until schema mutations are done.
func (n *node) applyMutations(proposal *pb.Proposal, index uint64) error {
	tr := trace.New("Dgraph.Node", "ApplyMutations")
	defer tr.Finish()

	if proposal.Mutations.DropAll {
		// Ensures nothing get written to disk due to commit proposals.
		posting.Oracle().ResetTxns()
		schema.State().DeleteAll()
		return posting.DeleteAll()
	}

	if proposal.Mutations.StartTs == 0 {
		return errors.New("StartTs must be provided.")
	}

	startTs := proposal.Mutations.StartTs
	ctx := n.Ctx(proposal.Key)

	if len(proposal.Mutations.Schema) > 0 {
		tr.LazyPrintf("Applying Schema")
		for _, supdate := range proposal.Mutations.Schema {
			// This is neceassry to ensure that there is no race between when we start reading
			// from badger and new mutation getting commited via raft and getting applied.
			// Before Moving the predicate we would flush all and wait for watermark to catch up
			// but there might be some proposals which got proposed but not comitted yet.
			// It's ok to reject the proposal here and same would happen on all nodes because we
			// would have proposed membershipstate, and all nodes would have the proposed state
			// or some state after that before reaching here.
			if tablet := groups().Tablet(supdate.Predicate); tablet != nil && tablet.ReadOnly {
				return errPredicateMoving
			}
			if err := detectPendingTxns(supdate.Predicate); err != nil {
				return err
			}
			if err := runSchemaMutation(ctx, supdate, startTs); err != nil {
				return err
			}
		}
		return nil
	}

	// Scheduler tracks tasks at subject, predicate level, so doing
	// schema stuff here simplies the design and we needn't worry about
	// serializing the mutations per predicate or schema mutations
	// We derive the schema here if it's not present
	// Since raft committed logs are serialized, we can derive
	// schema here without any locking

	// stores a map of predicate and type of first mutation for each predicate
	schemaMap := make(map[string]types.TypeID)
	for _, edge := range proposal.Mutations.Edges {
		if tablet := groups().Tablet(edge.Attr); tablet != nil && tablet.ReadOnly {
			tr.LazyPrintf("Predicate Moving")
			tr.SetError()
			return errPredicateMoving
		}
		if edge.Entity == 0 && bytes.Equal(edge.Value, []byte(x.Star)) {
			// We should only drop the predicate if there is no pending
			// transaction.
			if err := detectPendingTxns(edge.Attr); err != nil {
				tr.LazyPrintf("Found pending transactions which obstruct operation.")
				tr.SetError()
				return err
			}
			tr.LazyPrintf("Deleting predicate")
			return posting.DeletePredicate(ctx, edge.Attr)
		}
		// Dont derive schema when doing deletion.
		if edge.Op == pb.DirectedEdge_DEL {
			continue
		}
		if _, ok := schemaMap[edge.Attr]; !ok {
			schemaMap[edge.Attr] = posting.TypeID(edge)
		}
	}

	total := len(proposal.Mutations.Edges)
	x.ActiveMutations.Add(int64(total))
	defer x.ActiveMutations.Add(-int64(total))

	for attr, storageType := range schemaMap {
		if _, err := schema.State().TypeOf(attr); err != nil {
			// Schema doesn't exist
			// Since committed entries are serialized, updateSchemaIfMissing is not
			// needed, In future if schema needs to be changed, it would flow through
			// raft so there won't be race conditions between read and update schema
			updateSchemaType(attr, storageType, index)
		}
	}

	m := proposal.Mutations
	txn := posting.Oracle().RegisterStartTs(m.StartTs)
	if txn.ShouldAbort() {
		tr.LazyPrintf("Should Abort")
		tr.SetError()
		return dy.ErrConflict
	}
	tr.LazyPrintf("Applying %d edges", len(m.Edges))
	for _, edge := range m.Edges {
		err := posting.ErrRetry
		for err == posting.ErrRetry {
			err = runMutation(ctx, edge, txn)
		}
		if err != nil {
			tr.SetError()
			return err
		}
	}
	tr.LazyPrintf("Done applying %d edges", len(m.Edges))
	return nil
}

func (n *node) applyCommitted(proposal *pb.Proposal, index uint64) error {
	if proposal.Mutations != nil {
		// syncmarks for this shouldn't be marked done until it's comitted.
		n.elog.Printf("Applying mutations for key: %s", proposal.Key)
		return n.applyMutations(proposal, index)
	}

	ctx := n.Ctx(proposal.Key)
	switch {
	case len(proposal.Kv) > 0:
		return populateKeyValues(ctx, proposal.Kv)

	case proposal.State != nil:
		n.elog.Printf("Applying state for key: %s", proposal.Key)
		// This state needn't be snapshotted in this group, on restart we would fetch
		// a state which is latest or equal to this.
		groups().applyState(proposal.State)
		return nil

	case len(proposal.CleanPredicate) > 0:
		n.elog.Printf("Cleaning predicate: %s", proposal.CleanPredicate)
		return posting.DeletePredicate(ctx, proposal.CleanPredicate)

	case proposal.Delta != nil:
		n.elog.Printf("Applying Oracle Delta for key: %s", proposal.Key)
		return n.commitOrAbort(proposal.Key, proposal.Delta)

	case proposal.Snapshot != nil:
		existing, err := n.Store.Snapshot()
		if err != nil {
			return err
		}
		snap := proposal.Snapshot
		if existing.Metadata.Index >= snap.Index {
			log := fmt.Sprintf("Skipping snapshot at %d, because found one at %d",
				snap.Index, existing.Metadata.Index)
			n.elog.Printf(log)
			glog.Info(log)
			return nil
		}
		n.elog.Printf("Creating snapshot: %+v", snap)
		glog.Infof("Creating snapshot at index: %d. ReadTs: %d.\n", snap.Index, snap.ReadTs)

		data, err := snap.Marshal()
		x.Check(err)
		for {
			// We should never let CreateSnapshot have an error.
			err := n.Store.CreateSnapshot(snap.Index, n.ConfState(), data)
			if err == nil {
				break
			}
			glog.Warningf("Error while calling CreateSnapshot: %v. Retrying...", err)
		}
		// Roll up all posting lists as a best-effort operation.
		n.rollupCh <- snap.ReadTs
		return nil
	}
	x.Fatalf("Unknown proposal: %+v", proposal)
	return nil
}

func (n *node) processRollups() {
	defer n.closer.Done()                   // CLOSER:1
	tick := time.NewTicker(5 * time.Minute) // Rolling up once every 5 minutes seems alright.
	defer tick.Stop()

	var readTs, last uint64
	for {
		select {
		case <-n.closer.HasBeenClosed():
			return
		case readTs = <-n.rollupCh:
		case <-tick.C:
			if readTs <= last {
				break // Break out of the select case.
			}
			if err := n.rollupLists(readTs); err != nil {
				// If we encounter error here, we don't need to do anything about
				// it. Just let the user know.
				glog.Errorf("Error while rolling up lists at %d: %v\n", readTs, err)
			} else {
				last = readTs // Update last only if we succeeded.
				glog.Infof("List rollup at Ts %d: OK.\n", readTs)
			}
		}
	}
}

func (n *node) processApplyCh() {
	defer n.closer.Done() // CLOSER:1

	type P struct {
		err  error
		size int
		seen time.Time
	}
	previous := make(map[string]*P)

	// This function must be run serially.
	handle := func(entries []raftpb.Entry) {
		for _, e := range entries {
			switch {
			case e.Type == raftpb.EntryConfChange:
				// Already handled in the main Run loop.
			case len(e.Data) == 0:
				n.elog.Printf("Found empty data at index: %d", e.Index)
				n.Applied.Done(e.Index)
			default:
				proposal := &pb.Proposal{}
				if err := proposal.Unmarshal(e.Data); err != nil {
					x.Fatalf("Unable to unmarshal proposal: %v %q\n", err, e.Data)
				}
				// We use the size as a double check to ensure that we're
				// working with the same proposal as before.
				psz := proposal.Size()

				var perr error
				p, ok := previous[proposal.Key]
				if ok && p.err == nil && p.size == psz {
					n.elog.Printf("Proposal with key: %s already applied. Skipping index: %d.\n",
						proposal.Key, e.Index)
					previous[proposal.Key].seen = time.Now() // Update the ts.
					// Don't break here. We still need to call the Done below.

				} else {
					perr = n.applyCommitted(proposal, e.Index)
					if len(proposal.Key) > 0 {
						p := &P{err: perr, size: psz, seen: time.Now()}
						previous[proposal.Key] = p
					}
					n.elog.Printf("Applied proposal with key: %s, index: %d. Err: %v",
						proposal.Key, e.Index, perr)
				}

				n.Proposals.Done(proposal.Key, perr)
				n.Applied.Done(e.Index)
			}
		}
	}

	maxAge := 10 * time.Minute
	tick := time.NewTicker(maxAge / 2)
	defer tick.Stop()

	for {
		select {
		case entries, ok := <-n.applyCh:
			if !ok {
				return
			}
			handle(entries)
		case <-tick.C:
			// We use this ticker to clear out previous map.
			now := time.Now()
			for key, p := range previous {
				if now.Sub(p.seen) > maxAge {
					delete(previous, key)
				}
			}
			n.elog.Printf("Size of previous map: %d", len(previous))
		}
	}
}

func (n *node) commitOrAbort(pkey string, delta *pb.OracleDelta) error {
<<<<<<< HEAD
	type st struct {
		status *pb.TxnStatus
		txn    *posting.Txn
=======
	// First let's commit all mutations to disk.
	writer := x.TxnWriter{DB: pstore}
	toDisk := func(start, commit uint64) {
		txn := posting.Oracle().GetTxn(start)
		if txn == nil {
			return
		}
		for err := txn.CommitToDisk(&writer, commit); err != nil; {
			glog.Warningf("Error while applying txn status to disk (%d -> %d): %v",
				start, commit, err)
			time.Sleep(10 * time.Millisecond)
		}
	}

	for _, status := range delta.Txns {
		if status.CommitTs > 0 && status.CommitTs < n.lastCommitTs {
			glog.Errorf("Lastcommit %d > current %d. This would cause some commits to be lost.",
				n.lastCommitTs, status.CommitTs)
		}
		toDisk(status.StartTs, status.CommitTs)
		n.lastCommitTs = status.CommitTs
>>>>>>> b30d3f7e
	}
	// First let's commit all mutations to disk.
	commitToDisk := func(in ...*pb.TxnStatus) <-chan *st {
		out := make(chan *st)
		go func() {
			var err error
			writer := x.TxnWriter{DB: pstore}
			for _, status := range in {
				txn := posting.Oracle().GetTxn(status.StartTs)
				if txn == nil {
					out <- &st{status: status, txn: txn}
					continue
				}
				for retry := Config.MaxRetries; retry != 0; retry-- {
					err = txn.CommitToDisk(&writer, status.CommitTs)
					if err == nil {
						break
					}
					time.Sleep(10 * time.Millisecond)
				}
				if err != nil {
					glog.Warningf("Error while applying txn status to disk (%d -> %d): %v", status.StartTs, status.CommitTs, err)
				}
				out <- &st{status: status, txn: txn}
			}
			close(out)
			if err := writer.Flush(); err != nil {
				glog.Errorf("Error while flushing to disk: %v", err)
			}
		}()
		return out
	}
	// Now let's commit all mutations to memory.
<<<<<<< HEAD
	commitToMemory := func(in <-chan *st) {
		var err error
		for st := range in {
			if st.txn == nil {
				continue
			}
			for retry := Config.MaxRetries; retry != 0; retry-- {
				err = st.txn.CommitToMemory(st.status.CommitTs)
				if err == nil {
					break
				}
				time.Sleep(10 * time.Millisecond)
			}
			if err != nil {
				glog.Warningf("Error while applying txn status to memory (%d -> %d): %v",
					st.status.StartTs, st.status.CommitTs, err)
			}
=======
	toMemory := func(start, commit uint64) {
		txn := posting.Oracle().GetTxn(start)
		if txn == nil {
			return
		}
		for err := txn.CommitToMemory(commit); err != nil; {
			glog.Errorf("Error while applying txn status to memory (%d -> %d): %v",
				start, commit, err)
			time.Sleep(10 * time.Millisecond)
>>>>>>> b30d3f7e
		}
	}

	commitToMemory(commitToDisk(delta.Txns...))

	// Now advance Oracle(), so we can service waiting reads.
	posting.Oracle().ProcessDelta(delta)
	return nil
}

func (n *node) applyAllMarks(ctx context.Context) {
	// Get index of last committed.
	lastIndex := n.Applied.LastIndex()
	n.Applied.WaitForMark(ctx, lastIndex)
}

func (n *node) leaderBlocking() (*conn.Pool, error) {
	pool := groups().Leader(groups().groupId())
	if pool == nil {
		// Functions like retrieveSnapshot and joinPeers are blocking at initial start and
		// leader election for a group might not have happened when it is called. If we can't
		// find a leader, get latest state from
		// Zero.
		if err := UpdateMembershipState(context.Background()); err != nil {
			return nil, fmt.Errorf("Error while trying to update membership state: %+v", err)
		}
		return nil, fmt.Errorf("Unable to reach leader in group %d", n.gid)
	}
	return pool, nil
}

func (n *node) Snapshot() (*pb.Snapshot, error) {
	if n == nil || n.Store == nil {
		return nil, conn.ErrNoNode
	}
	snap, err := n.Store.Snapshot()
	if err != nil {
		return nil, err
	}
	res := &pb.Snapshot{}
	if err := res.Unmarshal(snap.Data); err != nil {
		return nil, err
	}
	return res, nil
}

func (n *node) retrieveSnapshot() error {
	pool, err := n.leaderBlocking()
	if err != nil {
		return err
	}

	// Need to clear pl's stored in memory for the case when retrieving snapshot with
	// index greater than this node's last index
	// Should invalidate/remove pl's to this group only ideally
	//
	// We can safely evict posting lists from memory. Because, all the updates corresponding to txn
	// commits up until then have already been written to pstore. And the way we take snapshots, we
	// keep all the pre-writes for a pending transaction, so they will come back to memory, as Raft
	// logs are replayed.
	posting.EvictLRU()
	if _, err := n.populateSnapshot(pstore, pool); err != nil {
		return fmt.Errorf("Cannot retrieve snapshot from peer, error: %v\n", err)
	}
	// Populate shard stores the streamed data directly into db, so we need to refresh
	// schema for current group id
	if err := schema.LoadFromDb(); err != nil {
		return fmt.Errorf("Error while initilizating schema: %+v\n", err)
	}
	groups().triggerMembershipSync()
	return nil
}

func (n *node) proposeSnapshot(discardN int) error {
	snap, err := n.calculateSnapshot(discardN)
	if err != nil || snap == nil {
		return err
	}
	proposal := &pb.Proposal{
		Snapshot: snap,
	}
	n.elog.Printf("Proposing snapshot: %+v\n", snap)
	data, err := proposal.Marshal()
	x.Check(err)
	return n.Raft().Propose(n.ctx, data)
}

func (n *node) Run() {
	defer n.closer.Done() // CLOSER:1

	firstRun := true
	var leader bool
	// See also our configuration of HeartbeatTick and ElectionTick.
	ticker := time.NewTicker(20 * time.Millisecond)
	defer ticker.Stop()

	slowTicker := time.NewTicker(30 * time.Second)
	defer slowTicker.Stop()

	done := make(chan struct{})
	go func() {
		<-n.closer.HasBeenClosed()
		glog.Infof("Stopping node.Run")
		if peerId, has := groups().MyPeer(); has && n.AmLeader() {
			n.Raft().TransferLeadership(n.ctx, Config.RaftId, peerId)
			time.Sleep(time.Second) // Let transfer happen.
		}
		n.Raft().Stop()
		close(n.applyCh)
		close(done)
	}()

	var snapshotLoops uint64
	for {
		select {
		case <-done:
			glog.Infoln("Raft node done.")
			return

		case <-slowTicker.C:
			n.elog.Printf("Size of applyCh: %d", len(n.applyCh))
			if leader {
				// We try to take a snapshot every slow tick duration, with a 1000 discard entries.
				// But, once a while, we take a snapshot with 10 discard entries. This avoids the
				// scenario where after bringing up an Alpha, and doing a hundred schema updates, we
				// don't take any snapshots because there are not enough updates (discardN=10),
				// which then really slows down restarts. At the same time, by checking more
				// frequently, we can quickly take a snapshot if a lot of mutations are coming in
				// fast (discardN=1000).
				discardN := 1000
				if snapshotLoops%5 == 0 {
					discardN = 10
				}
				snapshotLoops++
				// We use disk based storage for Raft. So, we're not too concerned about
				// snapshotting.  We just need to do enough, so that we don't have a huge backlog of
				// entries to process on a restart.
				if err := n.proposeSnapshot(discardN); err != nil {
					x.Errorf("While calculating and proposing snapshot: %v", err)
				}
				go n.abortOldTransactions()
			}

		case <-ticker.C:
			n.Raft().Tick()

		case rd := <-n.Raft().Ready():
			var tr trace.Trace
			if len(rd.Entries) > 0 || !raft.IsEmptySnap(rd.Snapshot) || !raft.IsEmptyHardState(rd.HardState) {
				// Optionally, trace this run.
				tr = trace.New("Dgraph.Raft", "RunLoop")
			}

			if rd.SoftState != nil {
				groups().triggerMembershipSync()
				leader = rd.RaftState == raft.StateLeader
			}
			if leader {
				// Leader can send messages in parallel with writing to disk.
				for _, msg := range rd.Messages {
					// NOTE: We can do some optimizations here to drop messages.
					n.Send(msg)
				}
			}
			if tr != nil {
				tr.LazyPrintf("Handled ReadStates and SoftState.")
			}

			// Store the hardstate and entries. Note that these are not CommittedEntries.
			n.SaveToStorage(rd.HardState, rd.Entries, rd.Snapshot)
			if tr != nil {
				tr.LazyPrintf("Saved %d entries. Snapshot, HardState empty? (%v, %v)",
					len(rd.Entries),
					raft.IsEmptySnap(rd.Snapshot),
					raft.IsEmptyHardState(rd.HardState))
			}

			if !raft.IsEmptySnap(rd.Snapshot) {
				// We don't send snapshots to other nodes. But, if we get one, that means
				// either the leader is trying to bring us up to state; or this is the
				// snapshot that I created. Only the former case should be handled.
				var snap pb.Snapshot
				x.Check(snap.Unmarshal(rd.Snapshot.Data))
				rc := snap.GetContext()
				x.AssertTrue(rc.GetGroup() == n.gid)
				if rc.Id != n.Id {
					// We are getting a new snapshot from leader. We need to wait for the applyCh to
					// finish applying the updates, otherwise, we'll end up overwriting the data
					// from the new snapshot that we retrieved.
					maxIndex := n.Applied.LastIndex()
					glog.Infof("Waiting for applyCh to reach %d before taking snapshot\n", maxIndex)
					n.Applied.WaitForMark(context.Background(), maxIndex)

					// It's ok to block ticks while retrieving snapshot, since it's a follower.
					glog.Infof("-------> SNAPSHOT [%d] from %d\n", n.gid, rc.Id)
					n.retryUntilSuccess(n.retrieveSnapshot, 100*time.Millisecond)
					glog.Infof("-------> SNAPSHOT [%d]. DONE.\n", n.gid)
				} else {
					glog.Infof("-------> SNAPSHOT [%d] from %d [SELF]. Ignoring.\n", n.gid, rc.Id)
				}
			}
			if tr != nil {
				tr.LazyPrintf("Applied or retrieved snapshot.")
			}

			// Now schedule or apply committed entries.
			for _, entry := range rd.CommittedEntries {
				// Need applied watermarks for schema mutation also for read linearazibility
				// Applied watermarks needs to be emitted as soon as possible sequentially.
				// If we emit Mark{4, false} and Mark{4, true} before emitting Mark{3, false}
				// then doneUntil would be set as 4 as soon as Mark{4,true} is done and before
				// Mark{3, false} is emitted. So it's safer to emit watermarks as soon as
				// possible sequentially
				n.Applied.Begin(entry.Index)

				if entry.Type == raftpb.EntryConfChange {
					n.applyConfChange(entry)
					// Not present in proposal map.
					n.Applied.Done(entry.Index)
					groups().triggerMembershipSync()
				}
			}
			// Send the whole lot to applyCh in one go, instead of sending entries one by one.
			if len(rd.CommittedEntries) > 0 {
				n.applyCh <- rd.CommittedEntries
			}

			if tr != nil {
				tr.LazyPrintf("Handled %d committed entries.", len(rd.CommittedEntries))
			}

			if !leader {
				// Followers should send messages later.
				for _, msg := range rd.Messages {
					// NOTE: We can do some optimizations here to drop messages.
					n.Send(msg)
				}
			}
			if tr != nil {
				tr.LazyPrintf("Follower queued messages.")
			}

			n.Raft().Advance()
			if firstRun && n.canCampaign {
				go n.Raft().Campaign(n.ctx)
				firstRun = false
			}
			if tr != nil {
				tr.LazyPrintf("Advanced Raft. Done.")
				tr.Finish()
			}
		}
	}
}

// rollupLists would consolidate all the deltas that constitute one posting
// list, and write back a complete posting list.
func (n *node) rollupLists(readTs uint64) error {
	writer := &x.TxnWriter{DB: pstore, BlindWrite: true}
	sl := streamLists{stream: writer, db: pstore}
	sl.chooseKey = func(item *badger.Item) bool {
		pk := x.Parse(item.Key())
		if pk.IsSchema() {
			// Skip if schema.
			return false
		}
		// Return true if we don't find the BitCompletePosting bit.
		return item.UserMeta()&posting.BitCompletePosting == 0
	}
	sl.itemToKv = func(key []byte, itr *badger.Iterator) (*pb.KV, error) {
		l, err := posting.ReadPostingList(key, itr)
		if err != nil {
			return nil, err
		}
		return l.MarshalToKv()
	}
	if err := sl.orchestrate(context.Background(), "Rolling up", readTs); err != nil {
		return err
	}
	if err := writer.Flush(); err != nil {
		return err
	}
	// We can now discard all invalid versions of keys below this ts.
	pstore.SetDiscardTs(readTs)
	return nil
}

var errConnection = errors.New("No connection exists")

func (n *node) blockingAbort(req *pb.TxnTimestamps) error {
	pl := groups().Leader(0)
	if pl == nil {
		return errConnection
	}
	zc := pb.NewZeroClient(pl.Get())
	ctx, cancel := context.WithTimeout(context.Background(), 10*time.Second)
	defer cancel()

	delta, err := zc.TryAbort(ctx, req)
	glog.Infof("TryAbort %d txns with start ts. Error: %v\n", len(req.Ts), err)
	if err != nil || len(delta.Txns) == 0 {
		return err
	}

	// Let's propose the txn updates received from Zero. This is important because there are edge
	// cases where a txn status might have been missed by the group.
	n.elog.Printf("Proposing abort txn delta: %+v\n", delta)
	proposal := &pb.Proposal{Delta: delta}
	return n.proposeAndWait(n.ctx, proposal)
}

// abortOldTransactions would find txns which have done pre-writes, but have been pending for a
// while. The time that is used is based on the last pre-write seen, so if a txn is doing a
// pre-write multiple times, we'll pick the timestamp of the last pre-write. Thus, this function
// would only act on the txns which have not been active in the last N minutes, and send them for
// abort. Note that only the leader runs this function.
func (n *node) abortOldTransactions() {
	// Aborts if not already committed.
	starts := posting.Oracle().TxnOlderThan(5 * time.Minute)
	if len(starts) == 0 {
		return
	}
	glog.Infof("Found %d old transactions. Acting to abort them.\n", len(starts))
	req := &pb.TxnTimestamps{Ts: starts}
	err := n.blockingAbort(req)
	glog.Infof("abortOldTransactions for %d txns. Error: %+v\n", len(req.Ts), err)
}

// calculateSnapshot would calculate a snapshot index, considering these factors:
// - We only start discarding once we have at least discardN entries.
// - We are not overshooting the max applied entry. That is, we're not removing
// Raft entries before they get applied.
// - We are considering the minimum start ts that has yet to be committed or
// aborted. This way, we still keep all the mutations corresponding to this
// start ts in the Raft logs. This is important, because we don't persist
// pre-writes to disk in pstore.
// - Find the maximum commit timestamp that we have seen.
// That would tell us about the maximum timestamp used to do any commits. This
// ts is what we can use for future reads of this snapshot.
// - Finally, this function would propose this snapshot index, so the entire
// group can apply it to their Raft stores.
//
// Txn0  | S0 |    |    | C0 |    |    |
// Txn1  |    | S1 |    |    |    | C1 |
// Txn2  |    |    | S2 | C2 |    |    |
// Txn3  |    |    |    |    | S3 |    |
// Txn4  |    |    |    |    |    |    | S4
// Index | i1 | i2 | i3 | i4 | i5 | i6 | i7
//
// At i7, min pending start ts = S3, therefore snapshotIdx = i5 - 1 = i4.
// At i7, max commit ts = C1, therefore readTs = C1.
func (n *node) calculateSnapshot(discardN int) (*pb.Snapshot, error) {
	tr := trace.New("Dgraph.Internal", "Propose.Snapshot")
	defer tr.Finish()

	if atomic.LoadInt32(&n.streaming) > 0 {
		tr.LazyPrintf("Skipping calculateSnapshot due to streaming")
		return nil, nil
	}

	first, err := n.Store.FirstIndex()
	if err != nil {
		tr.LazyPrintf("Error: %v", err)
		tr.SetError()
		return nil, err
	}
	tr.LazyPrintf("First index: %d", first)

	last := n.Applied.DoneUntil()
	if int(last-first) < discardN {
		tr.LazyPrintf("Skipping due to insufficient entries")
		return nil, nil
	}
	tr.LazyPrintf("Found Raft entries: %d", last-first)

	entries, err := n.Store.Entries(first, last+1, math.MaxUint64)
	if err != nil {
		tr.LazyPrintf("Error: %v", err)
		tr.SetError()
		return nil, err
	}

	// We can't rely upon the Raft entries to determine the minPendingStart,
	// because there are many cases during mutations where we don't commit or
	// abort the transaction. This might happen due to an early error thrown.
	// Only the mutations which make it to Zero for a commit/abort decision have
	// corresponding Delta entries. So, instead of replicating all that logic
	// here, we just use the MinPendingStartTs tracked by the Oracle, and look
	// for that in the logs.
	//
	// So, we iterate over logs. If we hit MinPendingStartTs, that generates our
	// snapshotIdx. In any case, we continue picking up txn updates, to generate
	// a maxCommitTs, which would become the readTs for the snapshot.
	minPendingStart := posting.Oracle().MinPendingStartTs()
	var maxCommitTs, snapshotIdx, maxCommitIdx uint64
	for _, entry := range entries {
		if entry.Type != raftpb.EntryNormal {
			continue
		}
		var proposal pb.Proposal
		if err := proposal.Unmarshal(entry.Data); err != nil {
			tr.LazyPrintf("Error: %v", err)
			tr.SetError()
			return nil, err
		}
		if proposal.Mutations != nil {
			start := proposal.Mutations.StartTs
			if start >= minPendingStart && snapshotIdx == 0 {
				snapshotIdx = entry.Index - 1
			}
		}
		if proposal.Delta != nil {
			for _, txn := range proposal.Delta.GetTxns() {
				maxCommitTs = x.Max(maxCommitTs, txn.CommitTs)
			}
			maxCommitIdx = entry.Index
		}
	}
	if maxCommitTs == 0 {
		tr.LazyPrintf("maxCommitTs is zero")
		return nil, nil
	}
	if snapshotIdx <= 0 {
		// It is possible that there are no pending transactions. In that case,
		// snapshotIdx would be zero.
		tr.LazyPrintf("Using maxCommitIdx as snapshotIdx: %d", maxCommitIdx)
		snapshotIdx = maxCommitIdx
	}

	numDiscarding := snapshotIdx - first + 1
	tr.LazyPrintf("Got snapshotIdx: %d. MaxCommitTs: %d. Discarding: %d. MinPendingStartTs: %d",
		snapshotIdx, maxCommitTs, numDiscarding, minPendingStart)
	if int(numDiscarding) < discardN {
		tr.LazyPrintf("Skipping snapshot because insufficient discard entries")
		glog.Infof("Skipping snapshot at index: %d. Insufficient discard entries: %d."+
			" MinPendingStartTs: %d\n", snapshotIdx, numDiscarding, minPendingStart)
		return nil, nil
	}

	snap := &pb.Snapshot{
		Context: n.RaftContext,
		Index:   snapshotIdx,
		ReadTs:  maxCommitTs,
	}
	tr.LazyPrintf("Got snapshot: %+v", snap)
	return snap, nil
}

func (n *node) joinPeers() error {
	pl, err := n.leaderBlocking()
	if err != nil {
		return err
	}

	gconn := pl.Get()
	c := pb.NewRaftClient(gconn)
	glog.Infof("Calling JoinCluster via leader: %s", pl.Addr)
	if _, err := c.JoinCluster(n.ctx, n.RaftContext); err != nil {
		return x.Errorf("Error while joining cluster: %+v\n", err)
	}
	glog.Infof("Done with JoinCluster call\n")
	return nil
}

// Checks if its a peer from the leader of the group.
func (n *node) isMember() (bool, error) {
	pl, err := n.leaderBlocking()
	if err != nil {
		return false, err
	}

	gconn := pl.Get()
	c := pb.NewRaftClient(gconn)
	glog.Infof("Calling IsPeer")
	pr, err := c.IsPeer(n.ctx, n.RaftContext)
	if err != nil {
		return false, x.Errorf("Error while joining cluster: %+v\n", err)
	}
	glog.Infof("Done with IsPeer call\n")
	return pr.Status, nil
}

func (n *node) retryUntilSuccess(fn func() error, pause time.Duration) {
	var err error
	for {
		if err = fn(); err == nil {
			break
		}
		glog.Errorf("Error while calling fn: %v. Retrying...\n", err)
		time.Sleep(pause)
	}
}

// InitAndStartNode gets called after having at least one membership sync with the cluster.
func (n *node) InitAndStartNode() {
	_, restart, err := n.PastLife()
	x.Check(err)

	if _, hasPeer := groups().MyPeer(); !restart && hasPeer {
		// The node has other peers, it might have crashed after joining the cluster and before
		// writing a snapshot. Check from leader, if it is part of the cluster. Consider this a
		// restart if it is part of the cluster, else start a new node.
		for {
			if restart, err = n.isMember(); err == nil {
				break
			}
			glog.Errorf("Error while calling hasPeer: %v. Retrying...\n", err)
			time.Sleep(time.Second)
		}
	}

	if restart {
		glog.Infof("Restarting node for group: %d\n", n.gid)
		sp, err := n.Store.Snapshot()
		x.Checkf(err, "Unable to get existing snapshot")
		if !raft.IsEmptySnap(sp) {
			// It is important that we pick up the conf state here.
			// Otherwise, we'll lose the store conf state, and it would get
			// overwritten with an empty state when a new snapshot is taken.
			// This causes a node to just hang on restart, because it finds a
			// zero-member Raft group.
			n.SetConfState(&sp.Metadata.ConfState)

			members := groups().members(n.gid)
			for _, id := range sp.Metadata.ConfState.Nodes {
				m, ok := members[id]
				if ok {
					n.Connect(id, m.Addr)
				}
			}
		}
		n.SetRaft(raft.RestartNode(n.Cfg))
		glog.V(2).Infoln("Restart node complete")
	} else {
		glog.Infof("New Node for group: %d\n", n.gid)
		if _, hasPeer := groups().MyPeer(); hasPeer {
			// Get snapshot before joining peers as it can take time to retrieve it and we dont
			// want the quorum to be inactive when it happens.

			// Note: This is an optimization, which adds complexity because it requires us to
			// understand the Raft state of the node. Let's instead have the node retrieve the
			// snapshot as needed after joining the group, instead of us forcing one upfront.
			//
			// glog.Infof("Retrieving snapshot from peer: %d", peerId)
			// n.retryUntilSuccess(n.retrieveSnapshot, time.Second)

			glog.Infoln("Trying to join peers.")
			n.retryUntilSuccess(n.joinPeers, time.Second)
			n.SetRaft(raft.StartNode(n.Cfg, nil))
		} else {
			peers := []raft.Peer{{ID: n.Id}}
			n.SetRaft(raft.StartNode(n.Cfg, peers))
			// Trigger election, so this node can become the leader of this single-node cluster.
			n.canCampaign = true
		}
	}
	go n.processRollups()
	go n.processApplyCh()
	go n.BatchAndSendMessages()
	go n.Run()
}

func (n *node) AmLeader() bool {
	if n.Raft() == nil {
		return false
	}
	r := n.Raft()
	return r.Status().Lead == r.Status().ID
}<|MERGE_RESOLUTION|>--- conflicted
+++ resolved
@@ -436,33 +436,9 @@
 }
 
 func (n *node) commitOrAbort(pkey string, delta *pb.OracleDelta) error {
-<<<<<<< HEAD
 	type st struct {
 		status *pb.TxnStatus
 		txn    *posting.Txn
-=======
-	// First let's commit all mutations to disk.
-	writer := x.TxnWriter{DB: pstore}
-	toDisk := func(start, commit uint64) {
-		txn := posting.Oracle().GetTxn(start)
-		if txn == nil {
-			return
-		}
-		for err := txn.CommitToDisk(&writer, commit); err != nil; {
-			glog.Warningf("Error while applying txn status to disk (%d -> %d): %v",
-				start, commit, err)
-			time.Sleep(10 * time.Millisecond)
-		}
-	}
-
-	for _, status := range delta.Txns {
-		if status.CommitTs > 0 && status.CommitTs < n.lastCommitTs {
-			glog.Errorf("Lastcommit %d > current %d. This would cause some commits to be lost.",
-				n.lastCommitTs, status.CommitTs)
-		}
-		toDisk(status.StartTs, status.CommitTs)
-		n.lastCommitTs = status.CommitTs
->>>>>>> b30d3f7e
 	}
 	// First let's commit all mutations to disk.
 	commitToDisk := func(in ...*pb.TxnStatus) <-chan *st {
@@ -471,6 +447,10 @@
 			var err error
 			writer := x.TxnWriter{DB: pstore}
 			for _, status := range in {
+				if status.CommitTs > 0 && status.CommitTs < n.lastCommitTs {
+					glog.Errorf("Lastcommit %d > current %d. This would cause some commits to be lost.",
+						n.lastCommitTs, status.CommitTs)
+				}
 				txn := posting.Oracle().GetTxn(status.StartTs)
 				if txn == nil {
 					out <- &st{status: status, txn: txn}
@@ -486,6 +466,7 @@
 				if err != nil {
 					glog.Warningf("Error while applying txn status to disk (%d -> %d): %v", status.StartTs, status.CommitTs, err)
 				}
+				n.lastCommitTs = status.CommitTs
 				out <- &st{status: status, txn: txn}
 			}
 			close(out)
@@ -496,7 +477,6 @@
 		return out
 	}
 	// Now let's commit all mutations to memory.
-<<<<<<< HEAD
 	commitToMemory := func(in <-chan *st) {
 		var err error
 		for st := range in {
@@ -511,20 +491,9 @@
 				time.Sleep(10 * time.Millisecond)
 			}
 			if err != nil {
-				glog.Warningf("Error while applying txn status to memory (%d -> %d): %v",
+				glog.Errorf("Error while applying txn status to memory (%d -> %d): %v",
 					st.status.StartTs, st.status.CommitTs, err)
 			}
-=======
-	toMemory := func(start, commit uint64) {
-		txn := posting.Oracle().GetTxn(start)
-		if txn == nil {
-			return
-		}
-		for err := txn.CommitToMemory(commit); err != nil; {
-			glog.Errorf("Error while applying txn status to memory (%d -> %d): %v",
-				start, commit, err)
-			time.Sleep(10 * time.Millisecond)
->>>>>>> b30d3f7e
 		}
 	}
 
