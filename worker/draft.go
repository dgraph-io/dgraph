--- conflicted
+++ resolved
@@ -762,19 +762,14 @@
 			return errors.Wrapf(err, "cannot start restore task")
 		}
 		defer closer.Done()
-
-<<<<<<< HEAD
-		// Drop all the current data. This also cancels all existing transactions.
+    glog.Infof("Got restore proposal at Index:%d, ReadTs:%d",
+			proposal.Index, proposal.Restore.RestoreTs)
+		
+    // Drop all the current data. This also cancels all existing transactions.
 		if err := dropall(); err != nil {
 			return errors.Wrap(err, "while dropping all")
 		}
-
-		if err := handleRestoreProposal(ctx, proposal.Restore); err != nil {
-=======
-		glog.Infof("Got restore proposal at Index:%d, ReadTs:%d",
-			proposal.Index, proposal.Restore.RestoreTs)
 		if err := handleRestoreProposal(ctx, proposal.Restore, proposal.Index); err != nil {
->>>>>>> 214c5dfb
 			return err
 		}
 
