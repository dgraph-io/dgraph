--- conflicted
+++ resolved
@@ -148,8 +148,6 @@
 	go gr.periodicSyncMemberships() // Now set it to be run periodically.
 }
 
-<<<<<<< HEAD
-=======
 func getGroupIds(groups string) ([]uint32, error) {
 	parts := strings.Split(groups, ",")
 	var gids []uint32
@@ -198,14 +196,6 @@
 func (a gidSlice) Swap(i, j int)      { a[i], a[j] = a[j], a[i] }
 func (a gidSlice) Less(i, j int) bool { return a[i] < a[j] }
 
-// HealthCheck returns whether the server is ready to accept requests or not
-// Load balancer would add the node to the endpoint once health check starts
-// returning true
-func HealthCheck() bool {
-	return atomic.LoadUint32(&healthCheck) != 0
-}
-
->>>>>>> 7531a503
 func (g *groupi) Node(groupId uint32) *node {
 	g.RLock()
 	defer g.RUnlock()
