--- conflicted
+++ resolved
@@ -1095,14 +1095,8 @@
 }
 
 // SubscribeForUpdates will listen for updates for the given group.
-<<<<<<< HEAD
 func SubscribeForUpdates(prefixes [][]byte, cb func(kvs *badgerpb.KVList),
-	group uint32, closer *y.Closer) {
-=======
-func SubscribeForUpdates(prefixes [][]byte, cb func(kvs *badgerpb.KVList), group uint32,
-	closer *z.Closer) {
-	defer closer.Done()
->>>>>>> 710b4c9f
+	group uint32, closer *z.Closer) {
 
 	var prefix []byte
 	if len(prefixes) > 0 {
