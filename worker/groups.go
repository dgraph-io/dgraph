--- conflicted
+++ resolved
@@ -1087,14 +1087,9 @@
 }
 
 // SubscribeForUpdates will listen for updates for the given group.
-<<<<<<< HEAD
-func SubscribeForUpdates(prefixes [][]byte, cb func(kvs *badgerpb.KVList),
-	group uint32, closer *y.Closer) {
-=======
 func SubscribeForUpdates(prefixes [][]byte, cb func(kvs *badgerpb.KVList), group uint32,
 	closer *z.Closer) {
 	defer closer.Done()
->>>>>>> 69f8cd72
 
 	var prefix []byte
 	if len(prefixes) > 0 {
