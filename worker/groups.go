--- conflicted
+++ resolved
@@ -107,12 +107,8 @@
 			break
 		}
 		x.Printf("Error while connecting with group zero: %v", err)
-<<<<<<< HEAD
-		time.Sleep(50 * time.Millisecond)
-=======
 		time.Sleep(delay)
 		delay *= 2
->>>>>>> 4cf3a1bc
 	}
 	if connState.GetMember() == nil || connState.GetState() == nil {
 		x.Fatalf("Unable to join cluster via dgraphzero")
