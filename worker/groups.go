--- conflicted
+++ resolved
@@ -739,82 +739,6 @@
 	goto START
 }
 
-<<<<<<< HEAD
-func (g *groupi) cleanupTablets() {
-	defer g.closer.Done() // CLOSER:1
-	defer func() {
-		glog.Infof("EXITING cleanupTablets.")
-	}()
-
-	// TODO: Do not clean tablets for now. This causes race conditions where we end up deleting
-	// predicate which is being streamed over by another group.
-	return
-
-	cleanup := func() {
-		g.blockDeletes.Lock()
-		defer g.blockDeletes.Unlock()
-		if !g.Node.AmLeader() {
-			return
-		}
-		glog.Infof("Running cleaning at Node: %#x Group: %d", g.Node.Id, g.groupId())
-		defer glog.Info("Cleanup Done")
-
-		opt := badger.DefaultIteratorOptions
-		opt.PrefetchValues = false
-		txn := pstore.NewTransactionAt(math.MaxUint64, false)
-		defer txn.Discard()
-		itr := txn.NewIterator(opt)
-		defer itr.Close()
-
-		for itr.Rewind(); itr.Valid(); {
-			item := itr.Item()
-			pk := x.Parse(item.Key())
-			if pk == nil {
-				itr.Next()
-				continue
-			}
-
-			// Delete at most one predicate at a time.
-			// Tablet is not being served by me and is not read only.
-			// Don't use servesTablet function because it can return false even if
-			// request made to group zero fails. We might end up deleting a predicate
-			// on failure of network request even though no one else is serving this
-			// tablet.
-			if tablet := g.Tablet(pk.Attr); tablet != nil && tablet.GroupId != g.groupId() {
-				glog.Warningf("Node: %d Group: %d. Proposing predicate delete: %v. Tablet: %+v",
-					g.Node.Id, g.groupId(), pk.Attr, tablet)
-				// Predicate moves are disabled during deletion, deletePredicate purges everything.
-				p := &pb.Proposal{CleanPredicate: pk.Attr}
-				err := groups().Node.proposeAndWait(context.Background(), p)
-				glog.Errorf("Cleaning up predicate: %+v. Error: %v", p, err)
-				return
-			}
-			if pk.IsSchema() {
-				itr.Seek(pk.SkipSchema())
-				continue
-			}
-			if pk.IsType() {
-				itr.Seek(pk.SkipType())
-				continue
-			}
-			itr.Seek(pk.SkipPredicate())
-		}
-	}
-
-	ticker := time.NewTicker(5 * time.Minute)
-	defer ticker.Stop()
-	for {
-		select {
-		case <-g.closer.HasBeenClosed():
-			return
-		case <-ticker.C:
-			cleanup()
-		}
-	}
-}
-
-=======
->>>>>>> fde781a9
 // processOracleDeltaStream is used to process oracle delta stream from Zero.
 // Zero sends information about aborted/committed transactions and maxPending.
 func (g *groupi) processOracleDeltaStream() {
