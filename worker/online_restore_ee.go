// +build !oss

/*
 * Copyright 2020 Dgraph Labs, Inc. and Contributors
 *
 * Licensed under the Dgraph Community License (the "License"); you
 * may not use this file except in compliance with the License. You
 * may obtain a copy of the License at
 *
 *     https://github.com/dgraph-io/dgraph/blob/master/licenses/DCL.txt
 */

package worker

import (
	"compress/gzip"
	"context"
	"io"
	"net/url"

	"github.com/dgraph-io/dgraph/conn"
	"github.com/dgraph-io/dgraph/ee/enc"
	"github.com/dgraph-io/dgraph/posting"
	"github.com/dgraph-io/dgraph/protos/pb"
	"github.com/dgraph-io/dgraph/schema"

	"github.com/golang/protobuf/proto"
	"github.com/pkg/errors"
	"github.com/spf13/pflag"
	"github.com/spf13/viper"
)

// ProcessRestoreRequest verifies the backup data and sends a restore proposal to each group.
func ProcessRestoreRequest(ctx context.Context, req *pb.RestoreRequest) error {
	if req == nil {
		return errors.Errorf("restore request cannot be nil")
	}

	if err := UpdateMembershipState(ctx); err != nil {
		return errors.Wrapf(err, "cannot update membership state before restore")
	}
	memState := GetMembershipState()

	currentGroups := make([]uint32, 0)
	for gid := range memState.GetGroups() {
		currentGroups = append(currentGroups, gid)
	}

	creds := Credentials{
		AccessKey:    req.AccessKey,
		SecretKey:    req.SecretKey,
		SessionToken: req.SessionToken,
		Anonymous:    req.Anonymous,
	}
	if err := VerifyBackup(req.Location, req.BackupId, &creds, currentGroups); err != nil {
		return errors.Wrapf(err, "failed to verify backup")
	}

	if err := FillRestoreCredentials(req.Location, req); err != nil {
		return errors.Wrapf(err, "cannot fill restore proposal with the right credentials")
	}
	req.RestoreTs = State.GetTimestamp(false)

	// TODO: prevent partial restores when proposeRestoreOrSend only sends the restore
	// request to a subset of groups.
	errCh := make(chan error, len(currentGroups))
	for _, gid := range currentGroups {
		reqCopy := proto.Clone(req).(*pb.RestoreRequest)
		reqCopy.GroupId = gid

		go func() {
			errCh <- proposeRestoreOrSend(ctx, reqCopy)
		}()
	}

	for range currentGroups {
		if err := <-errCh; err != nil {
			return errors.Wrapf(err, "cannot complete restore proposal")
		}
	}

	return nil
}

func proposeRestoreOrSend(ctx context.Context, req *pb.RestoreRequest) error {
	if groups().ServesGroup(req.GetGroupId()) {
		_, err := (&grpcWorker{}).Restore(ctx, req)
		return err
	}

	pl := groups().Leader(req.GetGroupId())
	if pl == nil {
		return conn.ErrNoConnection
	}
	con := pl.Get()
	c := pb.NewWorkerClient(con)

	_, err := c.Restore(ctx, req)
	return err
}

// Restore implements the Worker interface.
func (w *grpcWorker) Restore(ctx context.Context, req *pb.RestoreRequest) (*pb.Status, error) {
	var emptyRes pb.Status
	if !groups().ServesGroup(req.GroupId) {
		return &emptyRes, errors.Errorf("this server doesn't serve group id: %v", req.GroupId)
	}

	// We should wait to ensure that we have seen all the updates until the StartTs
	// of this restore transaction.
	if err := posting.Oracle().WaitForTs(ctx, req.RestoreTs); err != nil {
		return nil, errors.Wrapf(err, "cannot wait for restore ts %d", req.RestoreTs)
	}

	err := groups().Node.proposeAndWait(ctx, &pb.Proposal{Restore: req})
	if err != nil {
		return &emptyRes, errors.Wrapf(err, "cannot propose restore request")
	}

	return &emptyRes, nil
}

// TODO(DGRAPH-1232): Ensure all groups receive the restore proposal.
func handleRestoreProposal(ctx context.Context, req *pb.RestoreRequest) error {
	if req == nil {
		return errors.Errorf("nil restore request")
	}

	// Drop all the current data. This also cancels all existing transactions.
	dropProposal := pb.Proposal{
		Mutations: &pb.Mutations{
			GroupId: req.GroupId,
			StartTs: req.RestoreTs,
			DropOp:  pb.Mutations_ALL,
		},
	}
	if err := groups().Node.applyMutations(ctx, &dropProposal); err != nil {
		return err
	}

	// TODO: after the drop, the tablets for the predicates stored in this group's
	// backup could be in a different group. The tablets need to be moved.

	// Reset tablets and set correct tablets to match the restored backup.
	creds := &Credentials{
		AccessKey:    req.AccessKey,
		SecretKey:    req.SecretKey,
		SessionToken: req.SessionToken,
		Anonymous:    req.Anonymous,
	}
	uri, err := url.Parse(req.Location)
	if err != nil {
		return errors.Wrapf(err, "cannot parse backup location")
	}
	handler, err := NewUriHandler(uri, creds)
	if err != nil {
		return errors.Wrapf(err, "cannot create backup handler")
	}

	manifests, err := handler.GetManifests(uri, req.BackupId)
	if err != nil {
		return errors.Wrapf(err, "cannot get backup manifests")
	}
	if len(manifests) == 0 {
		return errors.Errorf("no backup manifests found at location %s", req.Location)
	}
	lastManifest := manifests[len(manifests)-1]
	preds, ok := lastManifest.Groups[req.GroupId]
	if !ok {
		return errors.Errorf("backup manifest does not contain information for group ID %d",
			req.GroupId)
	}
	for _, pred := range preds {
		if tablet, err := groups().Tablet(pred); err != nil {
			return errors.Wrapf(err, "cannot create tablet for restored predicate %s", pred)
		} else if tablet.GetGroupId() != req.GroupId {
			return errors.Errorf("cannot assign tablet for pred %s to group %d", pred, req.GroupId)
		}
	}

	// Write restored values to disk and update the UID lease.
	if err := writeBackup(ctx, req); err != nil {
		return errors.Wrapf(err, "cannot write backup")
	}

	// Load schema back.
	if err := schema.LoadFromDb(); err != nil {
		return errors.Wrapf(err, "cannot load schema after restore")
	}

	// Propose a snapshot immediately after all the work is done to prevent the restore
	// from being replayed.
	if err := groups().Node.proposeSnapshot(1); err != nil {
		return errors.Wrapf(err, "cannot propose snapshot after processing restore proposal")
	}

	// Update the membership state to re-compute the group checksums.
	if err := UpdateMembershipState(ctx); err != nil {
		return errors.Wrapf(err, "cannot update membership state after restore")
	}
	return nil
}

// create a config object from the request for use with enc package.
func getEncConfig(req *pb.RestoreRequest) (*viper.Viper, error) {
	config := viper.New()
	flags := &pflag.FlagSet{}
	enc.RegisterFlags(flags)
	if err := config.BindPFlags(flags); err != nil {
		return nil, errors.Wrapf(err, "bad config bind")
	}

	// Copy from the request.
	config.Set("encryption_key_file", req.EncryptionKeyFile)
	config.Set("vault_roleid_file", req.VaultRoleidFile)
	config.Set("vault_secretid_file", req.VaultSecretidFile)

	// Override only if non-nil
	if req.VaultAddr != "" {
		config.Set("vault_addr", req.VaultAddr)
	}
	if req.VaultPath != "" {
		config.Set("vault_path", req.VaultPath)
	}
	if req.VaultField != "" {
		config.Set("vault_field", req.VaultField)
	}
	return config, nil
}

func writeBackup(ctx context.Context, req *pb.RestoreRequest) error {
	res := LoadBackup(req.Location, req.BackupId,
<<<<<<< HEAD
		func(r io.Reader, groupId int, preds predicateSet) (uint64, error) {
			if uint32(groupId) != req.GroupId {
				// LoadBackup will try to call the backup function for every group.
				// Exit here if the group is not the one indicated by the request.
				return 0, nil
			}

=======
		func(r io.Reader, groupId uint32, preds predicateSet) (uint64, error) {
>>>>>>> f2211c50
			cfg, err := getEncConfig(req)
			if err != nil {
				return 0, errors.Wrapf(err, "unable to get encryption config")
			}
			key, err := enc.ReadKey(cfg)
			if err != nil {
				return 0, errors.Wrapf(err, "unable to read key")
			}
			r, err = enc.GetReader(key, r)
			if err != nil {
				return 0, errors.Wrapf(err, "cannot get encrypted reader")
			}
			gzReader, err := gzip.NewReader(r)
			if err != nil {
				return 0, errors.Wrapf(err, "couldn't create gzip reader")
			}

			maxUid, err := loadFromBackup(pstore, gzReader, req.RestoreTs, preds)
			if err != nil {
				return 0, errors.Wrapf(err, "cannot write backup")
			}

			if maxUid == 0 {
				// No need to update the lease, return here.
				return 0, nil
			}

			// Use the value of maxUid to update the uid lease.
			pl := groups().connToZeroLeader()
			if pl == nil {
				return 0, errors.Errorf(
					"cannot update uid lease due to no connection to zero leader")
			}
			zc := pb.NewZeroClient(pl.Get())
			if _, err = zc.AssignUids(ctx, &pb.Num{Val: maxUid}); err != nil {
				return 0, errors.Wrapf(err, "cannot update max uid lease after restore.")
			}

			// We return the maxUid to enforce the signature of the method but it will
			// be ignored as the uid lease was updated above.
			return maxUid, nil
		})
	if res.Err != nil {
		return errors.Wrapf(res.Err, "cannot write backup")
	}
	return nil
}<|MERGE_RESOLUTION|>--- conflicted
+++ resolved
@@ -230,17 +230,13 @@
 
 func writeBackup(ctx context.Context, req *pb.RestoreRequest) error {
 	res := LoadBackup(req.Location, req.BackupId,
-<<<<<<< HEAD
-		func(r io.Reader, groupId int, preds predicateSet) (uint64, error) {
-			if uint32(groupId) != req.GroupId {
+		func(r io.Reader, groupId uint32, preds predicateSet) (uint64, error) {
+			if groupId != req.GroupId {
 				// LoadBackup will try to call the backup function for every group.
 				// Exit here if the group is not the one indicated by the request.
 				return 0, nil
 			}
 
-=======
-		func(r io.Reader, groupId uint32, preds predicateSet) (uint64, error) {
->>>>>>> f2211c50
 			cfg, err := getEncConfig(req)
 			if err != nil {
 				return 0, errors.Wrapf(err, "unable to get encryption config")
