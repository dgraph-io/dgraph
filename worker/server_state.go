--- conflicted
+++ resolved
@@ -23,7 +23,6 @@
 	"time"
 
 	"github.com/dgraph-io/badger/v2"
-	"github.com/dgraph-io/badger/v2/options"
 	"github.com/dgraph-io/dgraph/protos/pb"
 	"github.com/dgraph-io/dgraph/raftwal"
 	"github.com/dgraph-io/dgraph/x"
@@ -79,64 +78,6 @@
 	opt.ZSTDCompressionLevel = Config.PostingDirCompressionLevel
 
 	// Settings for the data directory.
-<<<<<<< HEAD
-	// badgerTables := Config.BadgerTables
-	// badgerVlog := Config.BadgerVlog
-	glog.Infof("Setting Posting Dir Compression Level: %d", Config.PostingDirCompressionLevel)
-	// Default value of postingDirCompressionLevel is 3 so compression will always
-	// be enabled, unless it is explicitly disabled by setting the value to 0.
-	if Config.PostingDirCompressionLevel != 0 {
-		// By default, compression is disabled in badger.
-		opt.Compression = options.ZSTD
-		opt.ZSTDCompressionLevel = Config.PostingDirCompressionLevel
-	}
-
-	// glog.Infof("Setting Badger table load option: %s", Config.BadgerTables)
-	// switch badgerTables {
-	// case "mmap":
-	// 	opt.TableLoadingMode = options.MemoryMap
-	// case "ram":
-	// 	opt.TableLoadingMode = options.LoadToRAM
-	// case "disk":
-	// 	opt.TableLoadingMode = options.FileIO
-	// default:
-	// 	glog.Fatalf("Invalid Badger Tables options")
-	// }
-
-	// glog.Infof("Setting Badger value log load option: %s", Config.BadgerVlog)
-	// switch badgerVlog {
-	// case "mmap":
-	// 	opt.ValueLogLoadingMode = options.MemoryMap
-	// case "disk":
-	// 	opt.ValueLogLoadingMode = options.FileIO
-	// default:
-	// 	x.Fatalf("Invalid Badger Value log options")
-	// }
-=======
-	badgerTables := Config.BadgerTables
-	badgerVlog := Config.BadgerVlog
-	glog.Infof("Setting Badger table load option: %s", Config.BadgerTables)
-	switch badgerTables {
-	case "mmap":
-		opt.TableLoadingMode = options.MemoryMap
-	case "ram":
-		opt.TableLoadingMode = options.LoadToRAM
-	case "disk":
-		opt.TableLoadingMode = options.FileIO
-	default:
-		glog.Fatalf("Invalid Badger Tables options")
-	}
-
-	glog.Infof("Setting Badger value log load option: %s", Config.BadgerVlog)
-	switch badgerVlog {
-	case "mmap":
-		opt.ValueLogLoadingMode = options.MemoryMap
-	case "disk":
-		opt.ValueLogLoadingMode = options.FileIO
-	default:
-		x.Fatalf("Invalid Badger Value log options")
-	}
->>>>>>> f6ddcbf4
 	return opt
 }
 
