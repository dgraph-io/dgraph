--- conflicted
+++ resolved
@@ -135,13 +135,8 @@
 	// might have millions of keys just for retrieving some values.
 	sType, err := schema.State().TypeOf(ts.Order[0].Attr)
 	if err != nil || !sType.IsScalar() {
-<<<<<<< HEAD
-		return &sortresult{&emptySortResult, nil,
-			errors.Errorf("Cannot sort attribute %s of type object.", ts.Order[0].Attr)}
-=======
-		return resultWithError(x.Errorf("Cannot sort attribute %s of type object.",
+		return resultWithError(errors.Errorf("Cannot sort attribute %s of type object.",
 			ts.Order[0].Attr))
->>>>>>> 518fe621
 	}
 
 	for i := 0; i < n; i++ {
@@ -197,22 +192,12 @@
 	order := ts.Order[0]
 	typ, err := schema.State().TypeOf(order.Attr)
 	if err != nil {
-<<<<<<< HEAD
-		return &sortresult{&emptySortResult, nil,
-			errors.Errorf("Attribute %s not defined in schema", order.Attr)}
-=======
-		return resultWithError(fmt.Errorf("Attribute %s not defined in schema", order.Attr))
->>>>>>> 518fe621
+		return resultWithError(errors.Errorf("Attribute %s not defined in schema", order.Attr))
 	}
 
 	// Get the tokenizers and choose the corresponding one.
 	if !schema.State().IsIndexed(order.Attr) {
-<<<<<<< HEAD
-		return &sortresult{&emptySortResult, nil,
-			errors.Errorf("Attribute %s is not indexed.", order.Attr)}
-=======
-		return resultWithError(x.Errorf("Attribute %s is not indexed.", order.Attr))
->>>>>>> 518fe621
+		return resultWithError(errors.Errorf("Attribute %s is not indexed.", order.Attr))
 	}
 
 	tokenizers := schema.State().Tokenizer(order.Attr)
@@ -229,22 +214,12 @@
 		// String type can have multiple tokenizers, only one of which is
 		// sortable.
 		if typ == types.StringID {
-<<<<<<< HEAD
-			return &sortresult{&emptySortResult, nil,
-				errors.Errorf("Attribute:%s does not have exact index for sorting.", order.Attr)}
+			return resultWithError(errors.Errorf(
+				"Attribute %s does not have exact index for sorting.", order.Attr))
 		}
 		// Other types just have one tokenizer, so if we didn't find a
 		// sortable tokenizer, then attribute isn't sortable.
-		return &sortresult{&emptySortResult, nil,
-			errors.Errorf("Attribute:%s is not sortable.", order.Attr)}
-=======
-			return resultWithError(x.Errorf("Attribute:%s does not have exact index for sorting.",
-				order.Attr))
-		}
-		// Other types just have one tokenizer, so if we didn't find a
-		// sortable tokenizer, then attribute isn't sortable.
-		return resultWithError(x.Errorf("Attribute:%s is not sortable.", order.Attr))
->>>>>>> 518fe621
+		return resultWithError(errors.Errorf("Attribute %s is not sortable.", order.Attr))
 	}
 
 	// Iterate over every bucket / token.
