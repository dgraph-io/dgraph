package worker

import (
	"golang.org/x/net/context"

	"github.com/dgraph-io/dgraph/group"
	"github.com/dgraph-io/dgraph/posting"
	"github.com/dgraph-io/dgraph/schema"
	"github.com/dgraph-io/dgraph/task"
	"github.com/dgraph-io/dgraph/types"
	"github.com/dgraph-io/dgraph/x"
)

var emptySortResult task.SortResult

// SortOverNetwork sends sort query over the network.
func SortOverNetwork(ctx context.Context, q *task.Sort) (*task.SortResult, error) {
	gid := group.BelongsTo(q.Attr)
	x.Trace(ctx, "worker.Sort attr: %v groupId: %v", q.Attr, gid)

	if groups().ServesGroup(gid) {
		// No need for a network call, as this should be run from within this instance.
		return processSort(q)
	}

	// Send this over the network.
	// TODO: Send the request to multiple servers as described in Jeff Dean's talk.
	addr := groups().AnyServer(gid)
	pl := pools().get(addr)

	conn, err := pl.Get()
	if err != nil {
		return &emptySortResult, x.Wrapf(err, "SortOverNetwork: while retrieving connection.")
	}
	defer pl.Put(conn)
	x.Trace(ctx, "Sending request to %v", addr)

	c := NewWorkerClient(conn)
	var reply *task.SortResult
	cerr := make(chan error, 1)
	go func() {
		var err error
		reply, err = c.Sort(ctx, q)
		cerr <- err
	}()

	select {
	case <-ctx.Done():
		return &emptySortResult, ctx.Err()
	case err := <-cerr:
		if err != nil {
			x.TraceError(ctx, x.Wrapf(err, "Error while calling Worker.Sort"))
		}
		return reply, err
	}
}

// Sort is used to sort given UID matrix.
func (w *grpcWorker) Sort(ctx context.Context, s *task.Sort) (*task.SortResult, error) {
	if ctx.Err() != nil {
		return &emptySortResult, ctx.Err()
	}

	gid := group.BelongsTo(s.Attr)
	//x.Trace(ctx, "Attribute: %q NumUids: %v groupId: %v Sort", q.Attr(), q.UidsLength(), gid)

	var reply *task.SortResult
	x.AssertTruef(groups().ServesGroup(gid),
		"attr: %q groupId: %v Request sent to wrong server.", s.Attr, gid)

	c := make(chan error, 1)
	go func() {
		var err error
		reply, err = processSort(s)
		c <- err
	}()

	select {
	case <-ctx.Done():
		return &emptySortResult, ctx.Err()
	case err := <-c:
		return reply, err
	}
}

var (
	errContinue = x.Errorf("Continue processing buckets")
	errDone     = x.Errorf("Done processing buckets")
)

// processSort does either a coarse or a fine sort.
func processSort(ts *task.Sort) (*task.SortResult, error) {
	attr := ts.Attr
	x.AssertTruef(ts.Count > 0,
		("We do not yet support negative or infinite count with sorting: %s %d. " +
			"Try flipping order and return first few elements instead."),
		attr, ts.Count)

	n := len(ts.UidMatrix)
	out := make([]intersectedList, n)
	for i := 0; i < n; i++ {
		// offsets[i] is the offset for i-th posting list. It gets decremented as we
		// iterate over buckets.
		out[i].offset = int(ts.Offset)
		out[i].ulist = &task.List{Uids: []uint64{}}
	}

	// Iterate over every bucket in TokensTable.
	t := posting.GetTokensTable(attr)

	var token string
	if ts.Desc {
		token = t.GetLast()
	} else {
		token = t.GetFirst()
	}
BUCKETS:
	for len(token) > 0 {
		err := intersectBucket(ts, attr, token, out)
		switch err {
		case errDone:
			break BUCKETS
		case errContinue:
			// Continue iterating over tokens.
		default:
			return &emptySortResult, err
		}
		if ts.Desc {
			token = t.GetPrev(token)
		} else {
			token = t.GetNext(token)
		}
	}

	r := new(task.SortResult)
	for _, il := range out {
		r.UidMatrix = append(r.UidMatrix, il.ulist)
	}
	return r, nil
}

type intersectedList struct {
	offset int
	ulist  *task.List
}

func intersectBucket(ts *task.Sort, attr, token string, out []intersectedList) error {
	count := int(ts.Count)
	sType := schema.TypeOf(attr)
	if !sType.IsScalar() {
		return x.Errorf("Cannot sort attribute %s of type object.", attr)
	}
	scalar := sType.(types.TypeID)

	key := x.IndexKey(attr, token)
	pl, decr := posting.GetOrCreate(key, 0)
	defer decr()

	for i, ul := range ts.UidMatrix {
		il := &out[i]
		if count > 0 && len(il.ulist.Uids) >= count {
			continue
		}

		// Intersect index with i-th input UID list.
		listOpt := posting.ListOptions{Intersect: ul}
		result := pl.Uids(listOpt)
		n := len(result.Uids)

		// Check offsets[i].
		if il.offset >= n {
			// We are going to skip the whole intersection. No need to do actual
			// sorting. Just update offsets[i].
			il.offset -= n
			continue
		}

		// Sort results by value before applying offset.
		sortByValue(attr, result, scalar, ts.Desc)

		if il.offset > 0 {
			result.Uids = result.Uids[il.offset:n]
			il.offset = 0
			n = len(result.Uids)
		}

		// n is number of elements to copy from result to out.
		if count > 0 {
			slack := count - len(il.ulist.Uids)
			if slack < n {
				n = slack
			}
		}

		// Copy from result to out.
		for j := 0; j < n; j++ {
			il.ulist.Uids = append(il.ulist.Uids, result.Uids[j])
		}
	} // end for loop

	// Check out[i] sizes for all i.
	for i := 0; i < len(ts.UidMatrix); i++ { // Iterate over UID lists.
		if len(out[i].ulist.Uids) < count {
			return errContinue
		}
		x.AssertTrue(len(out[i].ulist.Uids) == count)
	}
	return errDone
}

// sortByValue fetches values and sort UIDList.
func sortByValue(attr string, ul *task.List, typ types.TypeID, desc bool) error {
	values := make([]types.Val, len(ul.Uids))
	for i, uid := range ul.Uids {
		val, err := fetchValue(uid, attr, typ)
		if err != nil {
			return err
		}
		values[i] = val
	}
	return types.Sort(typ, values, ul, desc)
}

// fetchValue gets the value for a given UID.
<<<<<<< HEAD
func fetchValue(uid uint64, attr string, scalar types.Scalar) (types.Value, error) {
	pl, decr := posting.GetOrCreate(x.DataKey(attr, uid), 0)
=======
func fetchValue(uid uint64, attr string, scalar types.TypeID) (types.Val, error) {
	pl, decr := posting.GetOrCreate(x.DataKey(attr, uid))
>>>>>>> 452b0739
	defer decr()

	valBytes, vType, err := pl.Value()
	if err != nil {
		return types.Val{}, err
	}
	vID := types.TypeID(vType)
	val := types.ValueForType(scalar)
	src := types.ValueForType(vID)
	src.Value = valBytes
	err = types.Convert(src, &val)
	if err != nil {
		return types.Val{}, err
	}

	return val, nil
}<|MERGE_RESOLUTION|>--- conflicted
+++ resolved
@@ -222,13 +222,9 @@
 }
 
 // fetchValue gets the value for a given UID.
-<<<<<<< HEAD
-func fetchValue(uid uint64, attr string, scalar types.Scalar) (types.Value, error) {
-	pl, decr := posting.GetOrCreate(x.DataKey(attr, uid), 0)
-=======
 func fetchValue(uid uint64, attr string, scalar types.TypeID) (types.Val, error) {
-	pl, decr := posting.GetOrCreate(x.DataKey(attr, uid))
->>>>>>> 452b0739
+	// TODO: Maybe use posting.Get
+	pl, decr := posting.GetOrCreate(x.DataKey(attr, uid), group.BelongsTo(attr))
 	defer decr()
 
 	valBytes, vType, err := pl.Value()
