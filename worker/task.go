--- conflicted
+++ resolved
@@ -745,15 +745,10 @@
 	} else if !servesTablet {
 		return &emptyResult, errUnservedTablet
 	}
-<<<<<<< HEAD
-
-	qs := queryState{cache: posting.Oracle().CacheAt(q.ReadTs)}
-=======
 	var qs queryState
 	if q.Cache == UseTxnCache {
 		qs.cache = posting.Oracle().CacheAt(q.ReadTs)
 	}
->>>>>>> 7a3e0f5f
 	if qs.cache == nil {
 		qs.cache = posting.NewLocalCache()
 	}
