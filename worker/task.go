--- conflicted
+++ resolved
@@ -180,13 +180,11 @@
 		return nil, err
 	}
 
-<<<<<<< HEAD
 	if q.Reverse && !schema.State().IsReversed(attr) {
 		return nil, x.Errorf("Predicate %s doesn't have reverse edge", attr)
-=======
+	}
 	if needsIndex(srcFn.fnType) && !schema.State().IsIndexed(q.Attr) {
 		return nil, x.Errorf("Predicate %s is not indexed", q.Attr)
->>>>>>> 508558df
 	}
 
 	var out taskp.Result
@@ -275,7 +273,7 @@
 					fs = []*facetsp.Facet{}
 				}
 				out.FacetMatrix = append(out.FacetMatrix,
-					&facetsp.List{[]*facetsp.Facets{&facetsp.Facets{fs}}})
+					&facetsp.List{[]*facetsp.Facets{{fs}}})
 			} else {
 				var fcsList []*facetsp.Facets
 				for _, fres := range filteredRes {
