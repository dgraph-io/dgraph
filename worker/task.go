--- conflicted
+++ resolved
@@ -43,9 +43,10 @@
 )
 
 var (
-	emptyUIDList protos.List
-	emptyResult  protos.Result
-	regexTok     tok.ExactTokenizer
+	emptyUIDList   protos.List
+	emptyResult    protos.Result
+	regexTok       tok.ExactTokenizer
+	emptyValueList = protos.ValuesList{Values: []*protos.TaskValue{&protos.TaskValue{Val: x.Nilbyte}}}
 )
 
 // ProcessTaskOverNetwork is used to process the query and get the result from
@@ -300,6 +301,7 @@
 	}
 
 	var key []byte
+	var err error
 	for i := 0; i < srcFn.n; i++ {
 		select {
 		case <-ctx.Done():
@@ -310,126 +312,57 @@
 
 		// Get or create the posting list for an entity, attribute combination.
 		pl := posting.GetOrCreate(key, gid)
-<<<<<<< HEAD
-
-		isValueEdge := false
 		var vals []types.Val
 		if schema.State().IsList(attr) {
 			vals, err = pl.AllValues()
-			if err != nil {
-				return out, err
-			}
-			isValueEdge = len(vals) > 0
 		} else {
-			val, err := pl.ValueFor(q.Langs)
-			isValueEdge = err == nil
+			var val types.Val
+			val, err = pl.ValueFor(q.Langs)
 			if val.Tid == types.PasswordID && srcFn.fnType != PasswordFn {
-				return nil, x.Errorf("Attribute `%s` of type password cannot be fetched", attr)
-			}
-			if err == nil {
-				vals = append(vals, val)
-			}
-		}
-
-		// get filtered uids and facets.
-		filteredRes := make([]*result, 0, pl.Length(opts.AfterUID))
-		vl := &protos.ValuesList{}
-		var tid types.TypeID
+				return x.Errorf("Attribute `%s` of type password cannot be fetched", attr)
+			}
+			vals = append(vals, val)
+		}
+
+		if err != nil {
+			out.UidMatrix = append(out.UidMatrix, &emptyUIDList)
+			out.ValueMatrix = append(out.ValueMatrix, &emptyValueList)
+			continue
+		}
+
+		var valTid types.TypeID
 		if len(vals) > 0 {
-			tid = vals[0].Tid
-		}
-		newValue := &protos.TaskValue{ValType: int32(tid), Val: x.Nilbyte}
-		if isValueEdge {
-			// The predicate could have not been inserted, in that case error would be non-nil.
-			var typ types.TypeID
-			for _, val := range vals {
-				if typ, err = schema.State().TypeOf(attr); err == nil {
-					newValue, err = convertToType(val, typ)
-				} else if err != nil {
-					newValue, err = convertToType(val, tid)
+			valTid = vals[0].Tid
+		}
+		newValue := &protos.TaskValue{ValType: int32(valTid), Val: x.Nilbyte}
+		uidList := new(protos.List)
+		var attrTyp types.TypeID
+		var vl protos.ValuesList
+		for _, val := range vals {
+			if attrTyp, err = schema.State().TypeOf(attr); err == nil {
+				newValue, err = convertToType(val, attrTyp)
+			} else if err != nil {
+				newValue, err = convertToType(val, valTid)
+			}
+
+			// This means we fetched the value directly instead of fetching index key and intersecting.
+			// Lets compare the value and add filter the uid.
+			if srcFn.fnType == CompareAttrFn {
+				// Lets convert the val to its type.
+				if val, err = types.Convert(val, attrTyp); err != nil {
+					return err
 				}
-
-				if srcFn.fnType == CompareAttrFn {
-					// Lets convert the val to its type.
-					if val, err = types.Convert(val, typ); err != nil {
-						return nil, err
-					} // This means we fetched the value directly instead of fetching index key and
-					// intersecting.
-					if types.CompareVals(srcFn.fname, val, srcFn.ineqValue) {
-						filteredRes = append(filteredRes, &result{
-							uid: q.UidList.Uids[i],
-						})
-						break
-					}
-				} else {
-					vl.Values = append(vl.Values, newValue)
+				if types.CompareVals(srcFn.fname, val, srcFn.ineqValue) {
+					uidList.Uids = append(uidList.Uids, q.UidList.Uids[i])
+					break
 				}
-=======
-		val, err := pl.ValueFor(q.Langs)
-		if err != nil {
-			// No value found. Lets add empty values and move on.
-			out.UidMatrix = append(out.UidMatrix, &emptyUIDList)
-			out.Values = append(out.Values, &protos.TaskValue{Val: x.Nilbyte})
-			continue
-		}
-
-		typ := val.Tid
-		if val.Tid == types.PasswordID && srcFn.fnType != PasswordFn {
-			return x.Errorf("Attribute `%s` of type password cannot be fetched", attr)
-		}
-
-		// If a posting list contains a value, we store that or else we store a nil
-		// byte so that processing is consistent later.
-		newValue := &protos.TaskValue{ValType: int32(val.Tid), Val: x.Nilbyte}
-		if typ, err = schema.State().TypeOf(attr); err == nil {
-			newValue, err = convertToType(val, typ)
-		} else if err != nil {
-			// TODO - Check when is this needed.
-			newValue, err = convertToType(val, val.Tid)
-		}
-
-		uidList := new(protos.List)
-		// This means we fetched the value directly instead of fetching index key and intersecting.
-		// Lets compare the value and add filter the uid.
-		if srcFn.fnType == CompareAttrFn {
-			// Lets convert the val to its type.
-			if val, err = types.Convert(val, typ); err != nil {
-				return err
-			}
-			if types.CompareVals(srcFn.fname, val, srcFn.ineqValue) {
-				uidList.Uids = append(uidList.Uids, q.UidList.Uids[i])
->>>>>>> ab6acf8f
-			}
-		} else {
-			// If a posting list contains a value, we store that or else we store a nil
-			// byte so that processing is consistent later.
-			vl.Values = append(vl.Values, newValue)
-		}
-		out.ValueMatrix = append(out.ValueMatrix, vl)
-
-<<<<<<< HEAD
-		if !isValueEdge { // for uid edge.. get postings
-			var perr error
-			pl.Postings(opts, func(p *protos.Posting) bool {
-				res := true
-				res, perr = applyFacetsTree(p.Facets, facetsTree)
-				if perr != nil {
-					return false // break loop.
-				}
-				if res {
-					filteredRes = append(filteredRes, &result{
-						uid:    p.Uid,
-						facets: facets.CopyFacets(p.Facets, q.FacetParam)})
-				}
-				return true // continue iteration.
-			})
-			if perr != nil {
-				return nil, perr
-			}
-		} else if q.FacetsFilter != nil { // else part means isValueEdge
-=======
+			} else {
+				vl.Values = append(vl.Values, newValue)
+			}
+		}
+		out.ValueMatrix = append(out.ValueMatrix, &vl)
+
 		if q.FacetsFilter != nil { // else part means isValueEdge
->>>>>>> ab6acf8f
 			// This is Value edge and we are asked to do facet filtering. Not supported.
 			return x.Errorf("Facet filtering is not supported on values.")
 		}
@@ -448,21 +381,13 @@
 		case AggregatorFn:
 			// Add an empty UID list to make later processing consistent
 			out.UidMatrix = append(out.UidMatrix, &emptyUIDList)
-<<<<<<< HEAD
-			continue
-		}
-
-		if srcFn.fnType == PasswordFn {
+		case PasswordFn:
 			lastPos := len(out.ValueMatrix) - 1
 			newValue := out.ValueMatrix[lastPos].Values[0]
 			if len(newValue.Val) == 0 {
 				// TODO - Check that this is safe.
 				out.ValueMatrix[lastPos].Values[0] = task.FalseVal
 			}
-=======
-		case PasswordFn:
-			lastPos := len(out.Values) - 1
->>>>>>> ab6acf8f
 			pwd := q.SrcFunc[2]
 			err = types.VerifyPassword(pwd, string(newValue.Val))
 			if err != nil {
@@ -517,11 +442,10 @@
 
 		// Get or create the posting list for an entity, attribute combination.
 		pl := posting.GetOrCreate(key, gid)
-		newValue := &protos.TaskValue{Val: x.Nilbyte}
 
 		// get filtered uids and facets.
 		var filteredRes []*result
-		out.Values = append(out.Values, newValue)
+		out.ValueMatrix = append(out.ValueMatrix, &emptyValueList)
 
 		var perr error
 		filteredRes = make([]*result, 0, pl.Length(opts.AfterUID))
@@ -618,12 +542,11 @@
 			return out, nil
 		}
 		// Schema not defined, so lets add dummy values and return.
-		emptyVal := new(protos.TaskValue)
 		// Adding dummy values is important because the code assumes that len(SrcUids) equals
 		// len(uidMatrix)
 		for i := 0; i < len(q.UidList.Uids); i++ {
 			out.UidMatrix = append(out.UidMatrix, &emptyUIDList)
-			out.Values = append(out.Values, emptyVal)
+			out.ValueMatrix = append(out.ValueMatrix, &emptyValueList)
 		}
 		return out, nil
 	}
