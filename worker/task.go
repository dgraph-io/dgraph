/*
 * Copyright 2016-2018 Dgraph Labs, Inc. and Contributors
 *
 * Licensed under the Apache License, Version 2.0 (the "License");
 * you may not use this file except in compliance with the License.
 * You may obtain a copy of the License at
 *
 *     http://www.apache.org/licenses/LICENSE-2.0
 *
 * Unless required by applicable law or agreed to in writing, software
 * distributed under the License is distributed on an "AS IS" BASIS,
 * WITHOUT WARRANTIES OR CONDITIONS OF ANY KIND, either express or implied.
 * See the License for the specific language governing permissions and
 * limitations under the License.
 */

package worker

import (
	"bytes"
	"context"
	"sort"
	"strconv"
	"strings"
	"time"

	"github.com/dgraph-io/badger/v2"
	"github.com/dgraph-io/dgo/v2/protos/api"
	"github.com/dgraph-io/dgraph/algo"
	"github.com/dgraph-io/dgraph/conn"
	"github.com/dgraph-io/dgraph/posting"
	"github.com/dgraph-io/dgraph/protos/pb"
	"github.com/dgraph-io/dgraph/schema"
	ctask "github.com/dgraph-io/dgraph/task"
	"github.com/dgraph-io/dgraph/tok"
	"github.com/dgraph-io/dgraph/types"
	"github.com/dgraph-io/dgraph/types/facets"
	"github.com/dgraph-io/dgraph/x"
	"github.com/golang/glog"
	otrace "go.opencensus.io/trace"

	"github.com/golang/protobuf/proto"
	cindex "github.com/google/codesearch/index"
	cregexp "github.com/google/codesearch/regexp"
	"github.com/pkg/errors"
)

func invokeNetworkRequest(ctx context.Context, addr string,
	f func(context.Context, pb.WorkerClient) (interface{}, error)) (interface{}, error) {
	pl, err := conn.GetPools().Get(addr)
	if err != nil {
		return &pb.Result{}, errors.Wrapf(err, "dispatchTaskOverNetwork: while retrieving connection.")
	}

	con := pl.Get()
	if span := otrace.FromContext(ctx); span != nil {
		span.Annotatef(nil, "invokeNetworkRequest: Sending request to %v", addr)
	}
	c := pb.NewWorkerClient(con)
	return f(ctx, c)
}

const backupRequestGracePeriod = time.Second

// TODO: Cross-server cancellation as described in Jeff Dean's talk.
func processWithBackupRequest(
	ctx context.Context,
	gid uint32,
	f func(context.Context, pb.WorkerClient) (interface{}, error)) (interface{}, error) {
	addrs := groups().AnyTwoServers(gid)
	if len(addrs) == 0 {
		return nil, errors.New("No network connection")
	}
	if len(addrs) == 1 {
		reply, err := invokeNetworkRequest(ctx, addrs[0], f)
		return reply, err
	}
	type taskresult struct {
		reply interface{}
		err   error
	}

	chResults := make(chan taskresult, len(addrs))
	ctx0, cancel := context.WithCancel(ctx)
	defer cancel()

	go func() {
		reply, err := invokeNetworkRequest(ctx0, addrs[0], f)
		chResults <- taskresult{reply, err}
	}()

	timer := time.NewTimer(backupRequestGracePeriod)
	defer timer.Stop()

	select {
	case <-ctx.Done():
		return nil, ctx.Err()
	case <-timer.C:
		go func() {
			reply, err := invokeNetworkRequest(ctx0, addrs[1], f)
			chResults <- taskresult{reply, err}
		}()
		select {
		case <-ctx.Done():
			return nil, ctx.Err()
		case result := <-chResults:
			if result.err != nil {
				select {
				case <-ctx.Done():
					return nil, ctx.Err()
				case result := <-chResults:
					return result.reply, result.err
				}
			} else {
				return result.reply, nil
			}
		}
	case result := <-chResults:
		if result.err != nil {
			cancel() // Might as well cleanup resources ASAP
			timer.Stop()
			return invokeNetworkRequest(ctx, addrs[1], f)
		}
		return result.reply, nil
	}
}

// ProcessTaskOverNetwork is used to process the query and get the result from
// the instance which stores posting list corresponding to the predicate in the
// query.
func ProcessTaskOverNetwork(ctx context.Context, q *pb.Query) (*pb.Result, error) {
	attr := q.Attr
	gid, err := groups().BelongsToReadOnly(attr, q.ReadTs)
	switch {
	case err != nil:
		return &pb.Result{}, err
	case gid == 0:
		return &pb.Result{}, errNonExistentTablet
	}

	span := otrace.FromContext(ctx)
	if span != nil {
		span.Annotatef(nil, "ProcessTaskOverNetwork. attr: %v gid: %v, readTs: %d, node id: %d",
			attr, gid, q.ReadTs, groups().Node.Id)
	}

	if groups().ServesGroup(gid) {
		// No need for a network call, as this should be run from within this instance.
		return processTask(ctx, q, gid)
	}

	result, err := processWithBackupRequest(ctx, gid,
		func(ctx context.Context, c pb.WorkerClient) (interface{}, error) {
			return c.ServeTask(ctx, q)
		})
	if err != nil {
		return &pb.Result{}, err
	}

	reply := result.(*pb.Result)
	if span != nil {
		span.Annotatef(nil, "Reply from server. len: %v gid: %v Attr: %v",
			len(reply.UidMatrix), gid, attr)
	}
	return reply, nil
}

// convertValue converts the data to the schema.State() type of predicate.
func convertValue(attr, data string) (types.Val, error) {
	// Parse given value and get token. There should be only one token.
	t, err := schema.State().TypeOf(attr)
	if err != nil {
		return types.Val{}, err
	}
	if !t.IsScalar() {
		return types.Val{}, errors.Errorf("Attribute %s is not valid scalar type", attr)
	}
	src := types.Val{Tid: types.StringID, Value: []byte(data)}
	dst, err := types.Convert(src, t)
	return dst, err
}

// Returns nil byte on error
func convertToType(v types.Val, typ types.TypeID) (*pb.TaskValue, error) {
	result := &pb.TaskValue{ValType: typ.Enum(), Val: x.Nilbyte}
	if v.Tid == typ {
		result.Val = v.Value.([]byte)
		return result, nil
	}

	// convert data from binary to appropriate format
	val, err := types.Convert(v, typ)
	if err != nil {
		return result, err
	}
	// Marshal
	data := types.ValueForType(types.BinaryID)
	err = types.Marshal(val, &data)
	if err != nil {
		return result, errors.Errorf("Failed convertToType during Marshal")
	}
	result.Val = data.Value.([]byte)
	return result, nil
}

// FuncType represents the type of a query function (aggregation, has, etc).
type FuncType int

const (
	notAFunction FuncType = iota
	aggregatorFn
	compareAttrFn
	compareScalarFn
	geoFn
	passwordFn
	regexFn
	fullTextSearchFn
	hasFn
	uidInFn
	customIndexFn
	matchFn
	standardFn = 100
)

func parseFuncType(srcFunc *pb.SrcFunction) (FuncType, string) {
	if srcFunc == nil {
		return notAFunction, ""
	}
	ftype, fname := parseFuncTypeHelper(srcFunc.Name)
	if srcFunc.IsCount && ftype == compareAttrFn {
		// gt(release_date, "1990") is 'CompareAttr' which
		//    takes advantage of indexed-attr
		// gt(count(films), 0) is 'CompareScalar', we first do
		//    counting on attr, then compare the result as scalar with int
		return compareScalarFn, fname
	}
	return ftype, fname
}

func parseFuncTypeHelper(name string) (FuncType, string) {
	if len(name) == 0 {
		return notAFunction, ""
	}
	f := strings.ToLower(name)
	switch f {
	case "le", "ge", "lt", "gt", "eq":
		return compareAttrFn, f
	case "min", "max", "sum", "avg":
		return aggregatorFn, f
	case "checkpwd":
		return passwordFn, f
	case "regexp":
		return regexFn, f
	case "alloftext", "anyoftext":
		return fullTextSearchFn, f
	case "has":
		return hasFn, f
	case "uid_in":
		return uidInFn, f
	case "anyof", "allof":
		return customIndexFn, f
	case "match":
		return matchFn, f
	default:
		if types.IsGeoFunc(f) {
			return geoFn, f
		}
		return standardFn, f
	}
}

func needsIndex(fnType FuncType, uidList *pb.List) bool {
	switch fnType {
	case compareAttrFn:
		if uidList != nil {
			// UidList is not nil means this is a filter. Filter predicate is not indexed, so
			// instead of fetching values by index key, we will fetch value by data key
			// (from uid and predicate) and apply filter on values.
			return false
		}
		return true
	case geoFn, fullTextSearchFn, standardFn, matchFn:
		return true
	}
	return false
}

// needsIntersect checks if the function type needs algo.IntersectSorted() after the results
// are collected. This is needed for functions that require all values to  match, like
// "allofterms", "alloftext", and custom functions with "allof".
// Returns true if function results need intersect, false otherwise.
func needsIntersect(fnName string) bool {
	return strings.HasPrefix(fnName, "allof") || strings.HasSuffix(fnName, "allof")
}

type funcArgs struct {
	q     *pb.Query
	gid   uint32
	srcFn *functionContext
	out   *pb.Result
}

// The function tells us whether we want to fetch value posting lists or uid posting lists.
func (srcFn *functionContext) needsValuePostings(typ types.TypeID) (bool, error) {
	switch srcFn.fnType {
	case aggregatorFn, passwordFn:
		return true, nil
	case compareAttrFn:
		if len(srcFn.tokens) > 0 {
			return false, nil
		}
		return true, nil
	case geoFn, regexFn, fullTextSearchFn, standardFn, hasFn, customIndexFn, matchFn:
		// All of these require an index, hence would require fetching uid postings.
		return false, nil
	case uidInFn, compareScalarFn:
		// Operate on uid postings
		return false, nil
	case notAFunction:
		return typ.IsScalar(), nil
	}
	return false, errors.Errorf("Unhandled case in fetchValuePostings for fn: %s", srcFn.fname)
}

// Handles fetching of value posting lists and filtering of uids based on that.
func (qs *queryState) handleValuePostings(ctx context.Context, args funcArgs) error {
	srcFn := args.srcFn
	q := args.q

	facetsTree, err := preprocessFilter(q.FacetsFilter)
	if err != nil {
		return err
	}

	span := otrace.FromContext(ctx)
	stop := x.SpanTimer(span, "handleValuePostings")
	defer stop()
	if span != nil {
		span.Annotatef(nil, "Number of uids: %d. args.srcFn: %+v", srcFn.n, args.srcFn)
	}

	switch srcFn.fnType {
	case notAFunction, aggregatorFn, passwordFn, compareAttrFn:
	default:
		return errors.Errorf("Unhandled function in handleValuePostings: %s", srcFn.fname)
	}

	if srcFn.atype == types.PasswordID && srcFn.fnType != passwordFn {
		// Silently skip if the user is trying to fetch an attribute of type password.
		return nil
	}
	if srcFn.fnType == passwordFn && srcFn.atype != types.PasswordID {
		return errors.Errorf("checkpwd fn can only be used on attr: [%s] with schema type "+
			"password. Got type: %s", q.Attr, types.TypeID(srcFn.atype).Name())
	}
	if srcFn.n == 0 {
		return nil
	}

	// This function has small boilerplate as handleUidPostings, around how the code gets
	// concurrently executed. I didn't see much value in trying to separate it out, because the core
	// logic constitutes most of the code volume here.
	numGo, width := x.DivideAndRule(srcFn.n)
	x.AssertTrue(width > 0)
	span.Annotatef(nil, "Width: %d. NumGo: %d", width, numGo)

	errCh := make(chan error, numGo)
	outputs := make([]*pb.Result, numGo)
	listType := schema.State().IsList(q.Attr)

	calculate := func(start, end int) error {
		x.AssertTrue(start%width == 0)
		out := &pb.Result{}
		outputs[start/width] = out

		for i := start; i < end; i++ {
			select {
			case <-ctx.Done():
				return ctx.Err()
			default:
			}
			key := x.DataKey(q.Attr, q.UidList.Uids[i])

			// Get or create the posting list for an entity, attribute combination.
			pl, err := qs.cache.Get(key)
			if err != nil {
				return err
			}

			// If count is being requested, there is no need to populate value and facets matrix.
			if q.DoCount {
				count, err := countForValuePostings(args, pl, facetsTree, listType)
				if err != nil && err != posting.ErrNoValue {
					return err
				}
				out.Counts = append(out.Counts, uint32(count))
				// Add an empty UID list to make later processing consistent.
				out.UidMatrix = append(out.UidMatrix, &pb.List{})
				continue
			}

			vals, fcs, err := retrieveValuesAndFacets(args, pl, facetsTree, listType)
			switch {
			case err == posting.ErrNoValue || (err == nil && len(vals) == 0):
<<<<<<< HEAD
=======
				// This branch is taken when the value does not exist in the pl or
				// the number of values retreived is zero (there could still be facets).
				// We add empty lists to the UidMatrix, FaceMatrix, ValueMatrix and
				// LangMatrix so that all these data structure have predicatble layouts.
>>>>>>> c44e7e18
				out.UidMatrix = append(out.UidMatrix, &pb.List{})
				out.FacetMatrix = append(out.FacetMatrix, &pb.FacetsList{})
				out.ValueMatrix = append(out.ValueMatrix,
					&pb.ValueList{Values: []*pb.TaskValue{}})
				if q.ExpandAll {
					// To keep the cardinality same as that of ValueMatrix.
					out.LangMatrix = append(out.LangMatrix, &pb.LangList{})
				}
				continue
			case err != nil:
				return err
			}

			if q.ExpandAll {
				langTags, err := pl.GetLangTags(args.q.ReadTs)
				if err != nil {
					return err
				}
				out.LangMatrix = append(out.LangMatrix, &pb.LangList{Lang: langTags})
			}

			uidList := new(pb.List)
			var vl pb.ValueList
			for _, val := range vals {
				newValue, err := convertToType(val, srcFn.atype)
				if err != nil {
					return err
				}

				// This means we fetched the value directly instead of fetching index key and
				// intersecting. Lets compare the value and add filter the uid.
				if srcFn.fnType == compareAttrFn {
					// Lets convert the val to its type.
					if val, err = types.Convert(val, srcFn.atype); err != nil {
						return err
					}
					if types.CompareVals(srcFn.fname, val, srcFn.ineqValue) {
						uidList.Uids = append(uidList.Uids, q.UidList.Uids[i])
						break
					}
				} else {
					vl.Values = append(vl.Values, newValue)
				}
			}
			out.ValueMatrix = append(out.ValueMatrix, &vl)

			// Add facets to result.
			out.FacetMatrix = append(out.FacetMatrix, fcs)

			switch {
			case srcFn.fnType == aggregatorFn:
				// Add an empty UID list to make later processing consistent
				out.UidMatrix = append(out.UidMatrix, &pb.List{})
			case srcFn.fnType == passwordFn:
				lastPos := len(out.ValueMatrix) - 1
				if len(out.ValueMatrix[lastPos].Values) == 0 {
					continue
				}
				newValue := out.ValueMatrix[lastPos].Values[0]
				if len(newValue.Val) == 0 {
					out.ValueMatrix[lastPos].Values[0] = ctask.FalseVal
				}
				pwd := q.SrcFunc.Args[0]
				err = types.VerifyPassword(pwd, string(newValue.Val))
				if err != nil {
					out.ValueMatrix[lastPos].Values[0] = ctask.FalseVal
				} else {
					out.ValueMatrix[lastPos].Values[0] = ctask.TrueVal
				}
				// Add an empty UID list to make later processing consistent
				out.UidMatrix = append(out.UidMatrix, &pb.List{})
			default:
				out.UidMatrix = append(out.UidMatrix, uidList)
			}
		}
		return nil
	} // End of calculate function.

	for i := 0; i < numGo; i++ {
		start := i * width
		end := start + width
		if end > srcFn.n {
			end = srcFn.n
		}
		go func(start, end int) {
			errCh <- calculate(start, end)
		}(start, end)
	}
	for i := 0; i < numGo; i++ {
		if err := <-errCh; err != nil {
			return err
		}
	}
	// All goroutines are done. Now attach their results.
	out := args.out
	for _, chunk := range outputs {
		out.UidMatrix = append(out.UidMatrix, chunk.UidMatrix...)
		out.Counts = append(out.Counts, chunk.Counts...)
		out.ValueMatrix = append(out.ValueMatrix, chunk.ValueMatrix...)
		out.FacetMatrix = append(out.FacetMatrix, chunk.FacetMatrix...)
		out.LangMatrix = append(out.LangMatrix, chunk.LangMatrix...)
	}
	return nil
}

func facetsFilterValuePostingList(args funcArgs, pl *posting.List, facetsTree *facetsTree,
	listType bool, fn func(p *pb.Posting)) error {
	q := args.q

	var langMatch *pb.Posting
	var err error

	// We need to pick multiple postings only in two cases:
	// 1. ExpandAll is true.
	// 2. Attribute type is of list type and no lang tag is specified in query.
	pickMultiplePostings := q.ExpandAll || (listType && len(q.Langs) == 0)

	if !pickMultiplePostings {
		// Retrieve the posting that matches the language preferences.
		langMatch, err = pl.PostingFor(q.ReadTs, q.Langs)
		if err != nil && err != posting.ErrNoValue {
			return err
		}
	}

	// TODO(Ashish): This function starts iteration from start(afterUID is always 0). This can be
	// optimized in come cases. For example when we know lang tag to fetch, we can directly jump
	// to posting starting with that UID(check list.ValueFor()).
	return pl.Iterate(q.ReadTs, 0, func(p *pb.Posting) error {
		if q.ExpandAll {
			// If q.ExpandAll is true we need to consider all postings irrespective of langs.
		} else if listType && len(q.Langs) == 0 {
			// Don't retrieve tagged values unless explicitly asked.
			if len(p.LangTag) > 0 {
				return nil
			}
		} else {
			// Only consider the posting that matches our language preferences.
			if !proto.Equal(p, langMatch) {
				return nil
			}
		}

		// If filterTree is nil, applyFacetsTree returns true and nil error.
		picked, err := applyFacetsTree(p.Facets, facetsTree)
		if err != nil {
			return err
		}
		if picked {
			fn(p)
		}

		if pickMultiplePostings {
			return nil // Continue iteration.
		}

		// We have picked the right posting, we can stop iteration now.
		return posting.ErrStopIteration
	})
}

func countForValuePostings(args funcArgs, pl *posting.List, facetsTree *facetsTree,
	listType bool) (int, error) {
	var filteredCount int
	err := facetsFilterValuePostingList(args, pl, facetsTree, listType, func(p *pb.Posting) {
		filteredCount++
	})
	if err != nil {
		return 0, err
	}

	return filteredCount, nil
}

func retrieveValuesAndFacets(args funcArgs, pl *posting.List, facetsTree *facetsTree,
	listType bool) ([]types.Val, *pb.FacetsList, error) {
	q := args.q
	var vals []types.Val
	var fcs []*pb.Facets

	err := facetsFilterValuePostingList(args, pl, facetsTree, listType, func(p *pb.Posting) {
		vals = append(vals, types.Val{
			Tid:   types.TypeID(p.ValType),
			Value: p.Value,
		})
		if q.FacetParam != nil {
			fcs = append(fcs, &pb.Facets{Facets: facets.CopyFacets(p.Facets, q.FacetParam)})
		}
	})
	if err != nil {
		return nil, nil, err
	}

	return vals, &pb.FacetsList{FacetsList: fcs}, nil
}

func facetsFilterUidPostingList(pl *posting.List, facetsTree *facetsTree, opts posting.ListOptions,
	fn func(*pb.Posting)) error {

	return pl.Postings(opts, func(p *pb.Posting) error {
		// If filterTree is nil, applyFacetsTree returns true and nil error.
		pick, err := applyFacetsTree(p.Facets, facetsTree)
		if err != nil {
			return err
		}
		if pick {
			fn(p)
		}
		return nil
	})
}

func countForUidPostings(args funcArgs, pl *posting.List, facetsTree *facetsTree,
	opts posting.ListOptions) (int, error) {

	var filteredCount int
	err := facetsFilterUidPostingList(pl, facetsTree, opts, func(p *pb.Posting) {
		filteredCount++
	})
	if err != nil {
		return 0, err
	}

	return filteredCount, nil
}

func retrieveUidsAndFacets(args funcArgs, pl *posting.List, facetsTree *facetsTree,
	opts posting.ListOptions) (*pb.List, []*pb.Facets, error) {
	q := args.q

	var fcsList []*pb.Facets
	uidList := &pb.List{
		Uids: make([]uint64, 0, pl.ApproxLen()), // preallocate uid slice.
	}

	err := facetsFilterUidPostingList(pl, facetsTree, opts, func(p *pb.Posting) {
		uidList.Uids = append(uidList.Uids, p.Uid)
		if q.FacetParam != nil {
			fcsList = append(fcsList, &pb.Facets{
				Facets: facets.CopyFacets(p.Facets, q.FacetParam),
			})
		}
	})
	if err != nil {
		return nil, nil, err
	}

	return uidList, fcsList, nil
}

// This function handles operations on uid posting lists. Index keys, reverse keys and some data
// keys store uid posting lists.
func (qs *queryState) handleUidPostings(
	ctx context.Context, args funcArgs, opts posting.ListOptions) error {
	srcFn := args.srcFn
	q := args.q

	facetsTree, err := preprocessFilter(q.FacetsFilter)
	if err != nil {
		return err
	}

	span := otrace.FromContext(ctx)
	stop := x.SpanTimer(span, "handleUidPostings")
	defer stop()
	if span != nil {
		span.Annotatef(nil, "Number of uids: %d. args.srcFn: %+v", srcFn.n, args.srcFn)
	}
	if srcFn.n == 0 {
		return nil
	}

	// Divide the task into many goroutines.
	numGo, width := x.DivideAndRule(srcFn.n)
	x.AssertTrue(width > 0)
	span.Annotatef(nil, "Width: %d. NumGo: %d", width, numGo)

	errCh := make(chan error, numGo)
	outputs := make([]*pb.Result, numGo)

	calculate := func(start, end int) error {
		x.AssertTrue(start%width == 0)
		out := &pb.Result{}
		outputs[start/width] = out

		for i := start; i < end; i++ {
			if i%100 == 0 {
				select {
				case <-ctx.Done():
					return ctx.Err()
				default:
				}
			}
			var key []byte
			switch srcFn.fnType {
			case notAFunction, compareScalarFn, hasFn, uidInFn:
				if q.Reverse {
					key = x.ReverseKey(q.Attr, q.UidList.Uids[i])
				} else {
					key = x.DataKey(q.Attr, q.UidList.Uids[i])
				}
			case geoFn, regexFn, fullTextSearchFn, standardFn, customIndexFn, matchFn,
				compareAttrFn:
				key = x.IndexKey(q.Attr, srcFn.tokens[i])
			default:
				return errors.Errorf("Unhandled function in handleUidPostings: %s", srcFn.fname)
			}

			// Get or create the posting list for an entity, attribute combination.
			pl, err := qs.cache.Get(key)
			if err != nil {
				return err
			}

			switch {
			case q.DoCount:
				if i == 0 {
					span.Annotate(nil, "DoCount")
				}
				count, err := countForUidPostings(args, pl, facetsTree, opts)
				if err != nil {
					return err
				}
				out.Counts = append(out.Counts, uint32(count))
				// Add an empty UID list to make later processing consistent.
				out.UidMatrix = append(out.UidMatrix, &pb.List{})
			case srcFn.fnType == compareScalarFn:
				if i == 0 {
					span.Annotate(nil, "CompareScalarFn")
				}
				len := pl.Length(args.q.ReadTs, 0)
				if len == -1 {
					return posting.ErrTsTooOld
				}
				count := int64(len)
				if evalCompare(srcFn.fname, count, srcFn.threshold) {
					tlist := &pb.List{Uids: []uint64{q.UidList.Uids[i]}}
					out.UidMatrix = append(out.UidMatrix, tlist)
				}
			case srcFn.fnType == hasFn:
				if i == 0 {
					span.Annotate(nil, "HasFn")
				}
				empty, err := pl.IsEmpty(args.q.ReadTs, 0)
				if err != nil {
					return err
				}
				if !empty {
					tlist := &pb.List{Uids: []uint64{q.UidList.Uids[i]}}
					out.UidMatrix = append(out.UidMatrix, tlist)
				}
			case srcFn.fnType == uidInFn:
				if i == 0 {
					span.Annotate(nil, "UidInFn")
				}
				reqList := &pb.List{Uids: []uint64{srcFn.uidPresent}}
				topts := posting.ListOptions{
					ReadTs:    args.q.ReadTs,
					AfterUid:  0,
					Intersect: reqList,
				}
				plist, err := pl.Uids(topts)
				if err != nil {
					return err
				}
				if len(plist.Uids) > 0 {
					tlist := &pb.List{Uids: []uint64{q.UidList.Uids[i]}}
					out.UidMatrix = append(out.UidMatrix, tlist)
				}
			case q.FacetParam != nil || facetsTree != nil:
				if i == 0 {
					span.Annotate(nil, "default with facets")
				}
				uidList, fcsList, err := retrieveUidsAndFacets(args, pl, facetsTree, opts)
				if err != nil {
					return err
				}
				out.UidMatrix = append(out.UidMatrix, uidList)
				if q.FacetParam != nil {
					out.FacetMatrix = append(out.FacetMatrix, &pb.FacetsList{FacetsList: fcsList})
				}
			default:
				if i == 0 {
					span.Annotate(nil, "default no facets")
				}
				uidList, err := pl.Uids(opts)
				if err != nil {
					return err
				}
				out.UidMatrix = append(out.UidMatrix, uidList)
			}
		}
		return nil
	} // End of calculate function.

	for i := 0; i < numGo; i++ {
		start := i * width
		end := start + width
		if end > srcFn.n {
			end = srcFn.n
		}
		go func(start, end int) {
			errCh <- calculate(start, end)
		}(start, end)
	}
	for i := 0; i < numGo; i++ {
		if err := <-errCh; err != nil {
			return err
		}
	}
	// All goroutines are done. Now attach their results.
	out := args.out
	for _, chunk := range outputs {
		out.FacetMatrix = append(out.FacetMatrix, chunk.FacetMatrix...)
		out.Counts = append(out.Counts, chunk.Counts...)
		out.UidMatrix = append(out.UidMatrix, chunk.UidMatrix...)
	}
	var total int
	for _, list := range out.UidMatrix {
		total += len(list.Uids)
	}
	span.Annotatef(nil, "Total number of elements in matrix: %d", total)
	return nil
}

const (
	// UseTxnCache indicates the transaction cache should be used.
	UseTxnCache = iota
	// NoCache indicates no caches should be used.
	NoCache
)

// processTask processes the query, accumulates and returns the result.
func processTask(ctx context.Context, q *pb.Query, gid uint32) (*pb.Result, error) {
	ctx, span := otrace.StartSpan(ctx, "processTask."+q.Attr)
	defer span.End()

	stop := x.SpanTimer(span, "processTask"+q.Attr)
	defer stop()

	span.Annotatef(nil, "Waiting for startTs: %d at node: %d, gid: %d",
		q.ReadTs, groups().Node.Id, gid)
	if err := posting.Oracle().WaitForTs(ctx, q.ReadTs); err != nil {
		return &pb.Result{}, err
	}
	if span != nil {
		maxAssigned := posting.Oracle().MaxAssigned()
		span.Annotatef(nil, "Done waiting for maxAssigned. Attr: %q ReadTs: %d Max: %d",
			q.Attr, q.ReadTs, maxAssigned)
	}
	if err := groups().ChecksumsMatch(ctx); err != nil {
		return &pb.Result{}, err
	}
	span.Annotatef(nil, "Done waiting for checksum match")

	// If a group stops serving tablet and it gets partitioned away from group
	// zero, then it wouldn't know that this group is no longer serving this
	// predicate. There's no issue if a we are serving a particular tablet and
	// we get partitioned away from group zero as long as it's not removed.
	// BelongsToReadOnly is called instead of BelongsTo to prevent this alpha
	// from requesting to serve this tablet.
	knownGid, err := groups().BelongsToReadOnly(q.Attr, q.ReadTs)
	switch {
	case err != nil:
		return &pb.Result{}, err
	case knownGid == 0:
		return &pb.Result{}, errNonExistentTablet
	case knownGid != groups().groupId():
		return &pb.Result{}, errUnservedTablet
	}

	var qs queryState
	if q.Cache == UseTxnCache {
		qs.cache = posting.Oracle().CacheAt(q.ReadTs)
	}
	// For now, remove the query level cache. It is causing contention for queries with high
	// fan-out.

	out, err := qs.helpProcessTask(ctx, q, gid)
	if err != nil {
		return &pb.Result{}, err
	}
	return out, nil
}

type queryState struct {
	cache *posting.LocalCache
}

func (qs *queryState) helpProcessTask(ctx context.Context, q *pb.Query, gid uint32) (
	*pb.Result, error) {

	span := otrace.FromContext(ctx)
	out := new(pb.Result)
	attr := q.Attr

	srcFn, err := parseSrcFn(ctx, q)
	if err != nil {
		return nil, err
	}

	if q.Reverse && !schema.State().IsReversed(ctx, attr) {
		return nil, errors.Errorf("Predicate %s doesn't have reverse edge", attr)
	}

	if needsIndex(srcFn.fnType, q.UidList) && !schema.State().IsIndexed(ctx, q.Attr) {
		return nil, errors.Errorf("Predicate %s is not indexed", q.Attr)
	}

	if len(q.Langs) > 0 && !schema.State().HasLang(attr) {
		return nil, errors.Errorf("Language tags can only be used with predicates of string type"+
			" having @lang directive in schema. Got: [%v]", attr)
	}
	if len(q.Langs) == 1 && q.Langs[0] == "*" {
		// Reset the Langs fields. The ExpandAll field is set to true already so there's no
		// more need to store the star value in this field.
		q.Langs = nil
	}

	typ, err := schema.State().TypeOf(attr)
	if err != nil {
		// All schema checks are done before this, this type is only used to
		// convert it to schema type before returning.
		// Schema type won't be present only if there is no data for that predicate
		// or if we load through bulk loader.
		typ = types.DefaultID
	}
	out.List = schema.State().IsList(attr)
	srcFn.atype = typ

	// Reverse attributes might have more than 1 results even if the original attribute
	// is not a list.
	if q.Reverse {
		out.List = true
	}

	opts := posting.ListOptions{
		ReadTs:   q.ReadTs,
		AfterUid: q.AfterUid,
	}
	// If we have srcFunc and Uids, it means its a filter. So we intersect.
	if srcFn.fnType != notAFunction && q.UidList != nil && len(q.UidList.Uids) > 0 {
		opts.Intersect = q.UidList
	}

	args := funcArgs{q, gid, srcFn, out}
	needsValPostings, err := srcFn.needsValuePostings(typ)
	if err != nil {
		return nil, err
	}
	if needsValPostings {
		span.Annotate(nil, "handleValuePostings")
		if err = qs.handleValuePostings(ctx, args); err != nil {
			return nil, err
		}
	} else {
		span.Annotate(nil, "handleUidPostings")
		if err = qs.handleUidPostings(ctx, args, opts); err != nil {
			return nil, err
		}
	}

	if srcFn.fnType == hasFn && srcFn.isFuncAtRoot {
		span.Annotate(nil, "handleHasFunction")
		if err := qs.handleHasFunction(ctx, q, out, srcFn); err != nil {
			return nil, err
		}
	}

	if srcFn.fnType == compareScalarFn && srcFn.isFuncAtRoot {
		span.Annotate(nil, "handleCompareScalarFunction")
		if err := qs.handleCompareScalarFunction(ctx, args); err != nil {
			return nil, err
		}
	}

	if srcFn.fnType == regexFn {
		span.Annotate(nil, "handleRegexFunction")
		if err := qs.handleRegexFunction(ctx, args); err != nil {
			return nil, err
		}
	}

	if srcFn.fnType == matchFn {
		span.Annotate(nil, "handleMatchFunction")
		if err := qs.handleMatchFunction(ctx, args); err != nil {
			return nil, err
		}
	}

	// We fetch the actual value for the uids, compare them to the value in the
	// request and filter the uids only if the tokenizer IsLossy.
	if srcFn.fnType == compareAttrFn && len(srcFn.tokens) > 0 {
		span.Annotate(nil, "handleCompareFunction")
		if err := qs.handleCompareFunction(ctx, args); err != nil {
			return nil, err
		}
	}

	// If geo filter, do value check for correctness.
	if srcFn.geoQuery != nil {
		span.Annotate(nil, "handleGeoFunction")
		if err := qs.filterGeoFunction(ctx, args); err != nil {
			return nil, err
		}
	}

	// For string matching functions, check the language. We are not checking here
	// for hasFn as filtering for it has already been done in handleHasFunction.
	if srcFn.fnType != hasFn && needsStringFiltering(srcFn, q.Langs, attr) {
		span.Annotate(nil, "filterStringFunction")
		if err := qs.filterStringFunction(args); err != nil {
			return nil, err
		}
	}

	out.IntersectDest = srcFn.intersectDest
	return out, nil
}

func needsStringFiltering(srcFn *functionContext, langs []string, attr string) bool {
	if !srcFn.isStringFn {
		return false
	}

	// If a predicate doesn't have @lang directive in schema, we don't need to do any string
	// filtering.
	if !schema.State().HasLang(attr) {
		return false
	}

	return langForFunc(langs) != "." &&
		(srcFn.fnType == standardFn || srcFn.fnType == hasFn ||
			srcFn.fnType == fullTextSearchFn || srcFn.fnType == compareAttrFn ||
			srcFn.fnType == customIndexFn)
}

func (qs *queryState) handleCompareScalarFunction(ctx context.Context, arg funcArgs) error {
	attr := arg.q.Attr
	if ok := schema.State().HasCount(ctx, attr); !ok {
		return errors.Errorf("Need @count directive in schema for attr: %s for fn: %s at root",
			attr, arg.srcFn.fname)
	}
	count := arg.srcFn.threshold
	cp := countParams{
		fn:      arg.srcFn.fname,
		count:   count,
		attr:    attr,
		gid:     arg.gid,
		readTs:  arg.q.ReadTs,
		reverse: arg.q.Reverse,
	}
	return qs.evaluate(cp, arg.out)
}

func (qs *queryState) handleRegexFunction(ctx context.Context, arg funcArgs) error {
	span := otrace.FromContext(ctx)
	stop := x.SpanTimer(span, "handleRegexFunction")
	defer stop()
	if span != nil {
		span.Annotatef(nil, "Number of uids: %d. args.srcFn: %+v", arg.srcFn.n, arg.srcFn)
	}

	attr := arg.q.Attr
	typ, err := schema.State().TypeOf(attr)
	span.Annotatef(nil, "Attr: %s. Type: %s", attr, typ.Name())
	if err != nil || !typ.IsScalar() {
		return errors.Errorf("Attribute not scalar: %s %v", attr, typ)
	}
	if typ != types.StringID {
		return errors.Errorf("Got non-string type. Regex match is allowed only on string type.")
	}
	useIndex := schema.State().HasTokenizer(ctx, tok.IdentTrigram, attr)
	span.Annotatef(nil, "Trigram index found: %t, func at root: %t",
		useIndex, arg.srcFn.isFuncAtRoot)

	query := cindex.RegexpQuery(arg.srcFn.regex.Syntax)
	empty := pb.List{}
	var uids *pb.List

	// Here we determine the list of uids to match.
	switch {
	// If this is a filter eval, use the given uid list (good)
	case arg.q.UidList != nil:
		// These UIDs are copied into arg.out.UidMatrix which is later updated while
		// processing the query. The below trick makes a copy of the list to avoid the
		// race conditions later. I (Aman) did a race condition tests to ensure that we
		// do not have more race condition in similar code in the rest of the file.
		// The race condition was found only here because in filter condition, even when
		// predicates do not have indexes, we allow regexp queries (for example, we do
		// not support eq/gt/lt/le in @filter, see #4077), and this was new code that
		// was added just to support the aforementioned case, the race condition is only
		// in this part of the code.
		uids = &pb.List{}
		uids.Uids = append(arg.q.UidList.Uids[:0:0], arg.q.UidList.Uids...)

	// Prefer to use an index (fast)
	case useIndex:
		uids, err = uidsForRegex(attr, arg, query, &empty)
		if err != nil {
			return err
		}

	// No index and at root, return error instructing user to use `has` or index.
	default:
		return errors.Errorf(
			"Attribute %v does not have trigram index for regex matching. "+
				"Please add a trigram index or use has/uid function with regexp() as filter.",
			attr)
	}

	arg.out.UidMatrix = append(arg.out.UidMatrix, uids)
	isList := schema.State().IsList(attr)
	lang := langForFunc(arg.q.Langs)

	span.Annotatef(nil, "Total uids: %d, list: %t lang: %v", len(uids.Uids), isList, lang)

	filtered := &pb.List{}
	for _, uid := range uids.Uids {
		select {
		case <-ctx.Done():
			return ctx.Err()
		default:
		}
		pl, err := qs.cache.Get(x.DataKey(attr, uid))
		if err != nil {
			return err
		}

		vals := make([]types.Val, 1)
		switch {
		case lang != "":
			vals[0], err = pl.ValueForTag(arg.q.ReadTs, lang)

		case isList:
			vals, err = pl.AllUntaggedValues(arg.q.ReadTs)

		default:
			vals[0], err = pl.Value(arg.q.ReadTs)
		}
		if err != nil {
			if err == posting.ErrNoValue {
				continue
			}
			return err
		}

		for _, val := range vals {
			// convert data from binary to appropriate format
			strVal, err := types.Convert(val, types.StringID)
			if err == nil && matchRegex(strVal, arg.srcFn.regex) {
				filtered.Uids = append(filtered.Uids, uid)
				// NOTE: We only add the uid once.
				break
			}
		}
	}

	for i := 0; i < len(arg.out.UidMatrix); i++ {
		algo.IntersectWith(arg.out.UidMatrix[i], filtered, arg.out.UidMatrix[i])
	}

	return nil
}

func (qs *queryState) handleCompareFunction(ctx context.Context, arg funcArgs) error {
	span := otrace.FromContext(ctx)
	stop := x.SpanTimer(span, "handleCompareFunction")
	defer stop()
	if span != nil {
		span.Annotatef(nil, "Number of uids: %d. args.srcFn: %+v", arg.srcFn.n, arg.srcFn)
	}

	attr := arg.q.Attr
	span.Annotatef(nil, "Attr: %s. Fname: %s", attr, arg.srcFn.fname)
	tokenizer, err := pickTokenizer(ctx, attr, arg.srcFn.fname)
	if err != nil {
		return err
	}

	// Only if the tokenizer that we used IsLossy
	// then we need to fetch and compare the actual values.
	span.Annotatef(nil, "Tokenizer: %s, Lossy: %t", tokenizer.Name(), tokenizer.IsLossy())
	if tokenizer.IsLossy() {
		// Need to evaluate inequality for entries in the first bucket.
		typ, err := schema.State().TypeOf(attr)
		if err != nil || !typ.IsScalar() {
			return errors.Errorf("Attribute not scalar: %s %v", attr, typ)
		}

		x.AssertTrue(len(arg.out.UidMatrix) > 0)
		rowsToFilter := 0
		switch {
		case arg.srcFn.fname == eq:
			// If fn is eq, we could have multiple arguments and hence multiple rows to filter.
			rowsToFilter = len(arg.srcFn.tokens)
		case arg.srcFn.tokens[0] == arg.srcFn.ineqValueToken:
			// If operation is not eq and ineqValueToken equals first token,
			// then we need to filter first row.
			rowsToFilter = 1
		}
		isList := schema.State().IsList(attr)
		lang := langForFunc(arg.q.Langs)
		for row := 0; row < rowsToFilter; row++ {
			select {
			case <-ctx.Done():
				return ctx.Err()
			default:
			}
			var filterErr error
			algo.ApplyFilter(arg.out.UidMatrix[row], func(uid uint64, i int) bool {
				switch lang {
				case "":
					if isList {
						pl, err := posting.GetNoStore(x.DataKey(attr, uid))
						if err != nil {
							filterErr = err
							return false
						}
						svs, err := pl.AllUntaggedValues(arg.q.ReadTs)
						if err != nil {
							if err != posting.ErrNoValue {
								filterErr = err
							}
							return false
						}
						for _, sv := range svs {
							dst, err := types.Convert(sv, typ)
							if err == nil && types.CompareVals(arg.q.SrcFunc.Name, dst, arg.srcFn.eqTokens[row]) {
								return true
							}
						}

						return false
					}

					pl, err := posting.GetNoStore(x.DataKey(attr, uid))
					if err != nil {
						filterErr = err
						return false
					}
					sv, err := pl.Value(arg.q.ReadTs)
					if err != nil {
						if err != posting.ErrNoValue {
							filterErr = err
						}
						return false
					}
					dst, err := types.Convert(sv, typ)
					return err == nil &&
						types.CompareVals(arg.q.SrcFunc.Name, dst, arg.srcFn.eqTokens[row])
				case ".":
					pl, err := posting.GetNoStore(x.DataKey(attr, uid))
					if err != nil {
						filterErr = err
						return false
					}
					values, err := pl.AllValues(arg.q.ReadTs) // does not return ErrNoValue
					if err != nil {
						filterErr = err
						return false
					}
					for _, sv := range values {
						dst, err := types.Convert(sv, typ)
						if err == nil &&
							types.CompareVals(arg.q.SrcFunc.Name, dst, arg.srcFn.eqTokens[row]) {
							return true
						}
					}
					return false
				default:
					sv, err := fetchValue(uid, attr, arg.q.Langs, typ, arg.q.ReadTs)
					if err != nil {
						if err != posting.ErrNoValue {
							filterErr = err
						}
						return false
					}
					if sv.Value == nil {
						return false
					}
					return types.CompareVals(arg.q.SrcFunc.Name, sv, arg.srcFn.eqTokens[row])
				}
			})
			if filterErr != nil {
				return err
			}
		}
	}
	return nil
}

func (qs *queryState) handleMatchFunction(ctx context.Context, arg funcArgs) error {
	span := otrace.FromContext(ctx)
	stop := x.SpanTimer(span, "handleMatchFunction")
	defer stop()
	if span != nil {
		span.Annotatef(nil, "Number of uids: %d. args.srcFn: %+v", arg.srcFn.n, arg.srcFn)
	}

	attr := arg.q.Attr
	typ := arg.srcFn.atype
	span.Annotatef(nil, "Attr: %s. Type: %s", attr, typ.Name())
	var uids *pb.List
	switch {
	case !typ.IsScalar():
		return errors.Errorf("Attribute not scalar: %s %v", attr, typ)

	case typ != types.StringID:
		return errors.Errorf("Got non-string type. Fuzzy match is allowed only on string type.")

	case arg.q.UidList != nil && len(arg.q.UidList.Uids) != 0:
		uids = arg.q.UidList

	case schema.State().HasTokenizer(ctx, tok.IdentTrigram, attr):
		var err error
		uids, err = uidsForMatch(attr, arg)
		if err != nil {
			return err
		}

	default:
		return errors.Errorf(
			"Attribute %v does not have trigram index for fuzzy matching. "+
				"Please add a trigram index or use has/uid function with match() as filter.",
			attr)
	}

	isList := schema.State().IsList(attr)
	lang := langForFunc(arg.q.Langs)
	span.Annotatef(nil, "Total uids: %d, list: %t lang: %v", len(uids.Uids), isList, lang)
	arg.out.UidMatrix = append(arg.out.UidMatrix, uids)

	matchQuery := strings.Join(arg.srcFn.tokens, "")
	filtered := &pb.List{}
	for _, uid := range uids.Uids {
		select {
		case <-ctx.Done():
			return ctx.Err()
		default:
		}
		pl, err := qs.cache.Get(x.DataKey(attr, uid))
		if err != nil {
			return err
		}

		vals := make([]types.Val, 1)
		switch {
		case lang != "":
			vals[0], err = pl.ValueForTag(arg.q.ReadTs, lang)

		case isList:
			vals, err = pl.AllUntaggedValues(arg.q.ReadTs)

		default:
			vals[0], err = pl.Value(arg.q.ReadTs)
		}
		if err != nil {
			if err == posting.ErrNoValue {
				continue
			}
			return err
		}

		max := int(arg.srcFn.threshold)
		for _, val := range vals {
			// convert data from binary to appropriate format
			strVal, err := types.Convert(val, types.StringID)
			if err == nil && matchFuzzy(matchQuery, strVal.Value.(string), max) {
				filtered.Uids = append(filtered.Uids, uid)
				// NOTE: We only add the uid once.
				break
			}
		}
	}

	for i := 0; i < len(arg.out.UidMatrix); i++ {
		algo.IntersectWith(arg.out.UidMatrix[i], filtered, arg.out.UidMatrix[i])
	}

	return nil
}

func (qs *queryState) filterGeoFunction(ctx context.Context, arg funcArgs) error {
	span := otrace.FromContext(ctx)
	stop := x.SpanTimer(span, "filterGeoFunction")
	defer stop()

	attr := arg.q.Attr
	uids := algo.MergeSorted(arg.out.UidMatrix)
	numGo, width := x.DivideAndRule(len(uids.Uids))
	if span != nil && numGo > 1 {
		span.Annotatef(nil, "Number of uids: %d. NumGo: %d. Width: %d\n",
			len(uids.Uids), numGo, width)
	}

	filtered := make([]*pb.List, numGo)
	filter := func(idx, start, end int) error {
		filtered[idx] = &pb.List{}
		out := filtered[idx]
		for _, uid := range uids.Uids[start:end] {
			pl, err := qs.cache.Get(x.DataKey(attr, uid))
			if err != nil {
				return err
			}
			var tv pb.TaskValue
			err = pl.Iterate(arg.q.ReadTs, 0, func(p *pb.Posting) error {
				tv.ValType = p.ValType
				tv.Val = p.Value
				if types.MatchGeo(&tv, arg.srcFn.geoQuery) {
					out.Uids = append(out.Uids, uid)
					return posting.ErrStopIteration
				}
				return nil
			})
			if err != nil {
				return err
			}
		}
		return nil
	}

	errCh := make(chan error, numGo)
	for i := 0; i < numGo; i++ {
		start := i * width
		end := start + width
		if end > len(uids.Uids) {
			end = len(uids.Uids)
		}
		go func(idx, start, end int) {
			errCh <- filter(idx, start, end)
		}(i, start, end)
	}
	for i := 0; i < numGo; i++ {
		if err := <-errCh; err != nil {
			return err
		}
	}
	final := &pb.List{}
	for _, out := range filtered {
		final.Uids = append(final.Uids, out.Uids...)
	}
	if span != nil && numGo > 1 {
		span.Annotatef(nil, "Total uids after filtering geo: %d", len(final.Uids))
	}
	for i := 0; i < len(arg.out.UidMatrix); i++ {
		algo.IntersectWith(arg.out.UidMatrix[i], final, arg.out.UidMatrix[i])
	}
	return nil
}

// TODO: This function is really slow when there are a lot of UIDs to filter, for e.g. when used in
// `has(name)`. We could potentially have a query level cache, which can be used to speed things up
// a bit. Or, try to reduce the number of UIDs which make it here.
func (qs *queryState) filterStringFunction(arg funcArgs) error {
	if glog.V(3) {
		glog.Infof("filterStringFunction. arg: %+v\n", arg.q)
		defer glog.Infof("Done filterStringFunction")
	}
	attr := arg.q.Attr
	uids := algo.MergeSorted(arg.out.UidMatrix)
	var values [][]types.Val
	filteredUids := make([]uint64, 0, len(uids.Uids))
	lang := langForFunc(arg.q.Langs)

	// This iteration must be done in a serial order, because we're also storing the values in a
	// matrix, to check it later.
	// TODO: This function can be optimized by having a query specific cache, which can be populated
	// by the handleHasFunction for e.g. for a `has(name)` query.
	for _, uid := range uids.Uids {
		vals, err := qs.getValsForUID(attr, lang, uid, arg.q.ReadTs)
		switch {
		case err == posting.ErrNoValue:
			continue
		case err != nil:
			return err
		}

		var strVals []types.Val
		for _, v := range vals {
			// convert data from binary to appropriate format
			strVal, err := types.Convert(v, types.StringID)
			if err != nil {
				continue
			}
			strVals = append(strVals, strVal)
		}
		if len(strVals) > 0 {
			values = append(values, strVals)
			filteredUids = append(filteredUids, uid)
		}
	}

	filtered := &pb.List{Uids: filteredUids}
	filter := stringFilter{
		funcName: arg.srcFn.fname,
		funcType: arg.srcFn.fnType,
		lang:     lang,
	}

	switch arg.srcFn.fnType {
	case hasFn:
		// Dont do anything, as filtering based on lang is already
		// done above.
	case fullTextSearchFn:
		filter.tokens = arg.srcFn.tokens
		filter.match = defaultMatch
		filter.tokName = "fulltext"
		filtered = matchStrings(filtered, values, &filter)
	case standardFn:
		filter.tokens = arg.srcFn.tokens
		filter.match = defaultMatch
		filter.tokName = "term"
		filtered = matchStrings(filtered, values, &filter)
	case customIndexFn:
		filter.tokens = arg.srcFn.tokens
		filter.match = defaultMatch
		filter.tokName = arg.q.SrcFunc.Args[0]
		filtered = matchStrings(filtered, values, &filter)
	case compareAttrFn:
		filter.ineqValue = arg.srcFn.ineqValue
		filter.eqVals = arg.srcFn.eqTokens
		filter.match = ineqMatch
		filtered = matchStrings(filtered, values, &filter)
	}

	for i := 0; i < len(arg.out.UidMatrix); i++ {
		algo.IntersectWith(arg.out.UidMatrix[i], filtered, arg.out.UidMatrix[i])
	}
	return nil
}

func (qs *queryState) getValsForUID(attr, lang string, uid, ReadTs uint64) ([]types.Val, error) {
	key := x.DataKey(attr, uid)
	pl, err := qs.cache.Get(key)
	if err != nil {
		return nil, err
	}

	var vals []types.Val
	var val types.Val
	if lang == "" {
		if schema.State().IsList(attr) {
			// NOTE: we will never reach here if this function is called from handleHasFunction, as
			// @lang is not allowed for list predicates.
			vals, err = pl.AllValues(ReadTs)
		} else {
			val, err = pl.Value(ReadTs)
			vals = append(vals, val)
		}
	} else {
		val, err = pl.ValueForTag(ReadTs, lang)
		vals = append(vals, val)
	}

	return vals, err
}

func matchRegex(value types.Val, regex *cregexp.Regexp) bool {
	return len(value.Value.(string)) > 0 && regex.MatchString(value.Value.(string), true, true) > 0
}

type functionContext struct {
	tokens        []string
	geoQuery      *types.GeoQueryData
	intersectDest bool
	ineqValue     types.Val
	// eqTokens is used by compareAttr functions. It stores values corresponding to each
	// function argument. There could be multiple arguments to `eq` function but only one for
	// other compareAttr functions.
	// TODO(@Animesh): change field names which could explain their uses better. Check if we
	// really need all of ineqValue, eqTokens, tokens
	eqTokens       []types.Val
	ineqValueToken string
	n              int
	threshold      int64
	uidPresent     uint64
	fname          string
	fnType         FuncType
	regex          *cregexp.Regexp
	isFuncAtRoot   bool
	isStringFn     bool
	atype          types.TypeID
}

const (
	eq = "eq" // equal
)

func ensureArgsCount(srcFunc *pb.SrcFunction, expected int) error {
	if len(srcFunc.Args) != expected {
		return errors.Errorf("Function '%s' requires %d arguments, but got %d (%v)",
			srcFunc.Name, expected, len(srcFunc.Args), srcFunc.Args)
	}
	return nil
}

func checkRoot(q *pb.Query, fc *functionContext) {
	if q.UidList == nil {
		// Fetch Uids from Store and populate in q.UidList.
		fc.n = 0
		fc.isFuncAtRoot = true
	} else {
		fc.n = len(q.UidList.Uids)
	}
}

// We allow atmost one lang in functions. We can inline in 1.9.
func langForFunc(langs []string) string {
	x.AssertTrue(len(langs) <= 1)
	if len(langs) == 0 {
		return ""
	}
	return langs[0]
}

func parseSrcFn(ctx context.Context, q *pb.Query) (*functionContext, error) {
	fnType, f := parseFuncType(q.SrcFunc)
	attr := q.Attr
	fc := &functionContext{fnType: fnType, fname: f}
	isIndexedAttr := schema.State().IsIndexed(ctx, attr)
	var err error

	t, err := schema.State().TypeOf(attr)
	if err == nil && fnType != notAFunction && t.Name() == types.StringID.Name() {
		fc.isStringFn = true
	}

	switch fnType {
	case notAFunction:
		fc.n = len(q.UidList.Uids)
	case aggregatorFn:
		// confirm aggregator could apply on the attributes
		typ, err := schema.State().TypeOf(attr)
		if err != nil {
			return nil, errors.Errorf("Attribute %q is not scalar-type", attr)
		}
		if !couldApplyAggregatorOn(f, typ) {
			return nil, errors.Errorf("Aggregator %q could not apply on %v",
				f, attr)
		}
		fc.n = len(q.UidList.Uids)
	case compareAttrFn:
		args := q.SrcFunc.Args
		// Only eq can have multiple args. It should have atleast one.
		if fc.fname == eq {
			if len(args) < 1 {
				return nil, errors.Errorf("eq expects atleast 1 argument.")
			}
		} else { // Others can have only 1 arg.
			if len(args) != 1 {
				return nil, errors.Errorf("%+v expects only 1 argument. Got: %+v",
					fc.fname, args)
			}
		}

		var tokens []string
		// eq can have multiple args.
		for _, arg := range args {
			if fc.ineqValue, err = convertValue(attr, arg); err != nil {
				return nil, errors.Errorf("Got error: %v while running: %v", err,
					q.SrcFunc)
			}
			fc.eqTokens = append(fc.eqTokens, fc.ineqValue)
			if !isIndexedAttr {
				// In case of non-indexed predicate we won't have any tokens.
				continue
			}

			var lang string
			if len(q.Langs) > 0 {
				// Only one language is allowed.
				lang = q.Langs[0]
			}

			// Get tokens ge / le ineqValueToken.
			if tokens, fc.ineqValueToken, err = getInequalityTokens(ctx, q.ReadTs, attr, f, lang,
				fc.ineqValue); err != nil {
				return nil, err
			}
			if len(tokens) == 0 {
				continue
			}
			fc.tokens = append(fc.tokens, tokens...)
		}

		// In case of non-indexed predicate, there won't be any tokens. We will fetch value
		// from data keys.
		// If number of index keys is more than no. of uids to filter, so its better to fetch values
		// from data keys directly and compare. Lets make tokens empty.
		// We don't do this for eq because eq could have multiple arguments and we would have to
		// compare the value with all of them. Also eq would usually have less arguments, hence we
		// won't be fetching many index keys.
		switch {
		case q.UidList != nil && !isIndexedAttr:
			fc.n = len(q.UidList.Uids)
		case q.UidList != nil && len(fc.tokens) > len(q.UidList.Uids) && fc.fname != eq:
			fc.tokens = fc.tokens[:0]
			fc.n = len(q.UidList.Uids)
		default:
			fc.n = len(fc.tokens)
		}
	case compareScalarFn:
		if err = ensureArgsCount(q.SrcFunc, 1); err != nil {
			return nil, err
		}
		if fc.threshold, err = strconv.ParseInt(q.SrcFunc.Args[0], 0, 64); err != nil {
			return nil, errors.Wrapf(err, "Compare %v(%v) require digits, but got invalid num",
				q.SrcFunc.Name, q.SrcFunc.Args[0])
		}
		checkRoot(q, fc)
	case geoFn:
		// For geo functions, we get extra information used for filtering.
		fc.tokens, fc.geoQuery, err = types.GetGeoTokens(q.SrcFunc)
		tok.EncodeGeoTokens(fc.tokens)
		if err != nil {
			return nil, err
		}
		fc.n = len(fc.tokens)
	case passwordFn:
		if err = ensureArgsCount(q.SrcFunc, 2); err != nil {
			return nil, err
		}
		fc.n = len(q.UidList.Uids)
	case standardFn, fullTextSearchFn:
		// srcfunc 0th val is func name and and [2:] are args.
		// we tokenize the arguments of the query.
		if err = ensureArgsCount(q.SrcFunc, 1); err != nil {
			return nil, err
		}
		required, found := verifyStringIndex(ctx, attr, fnType)
		if !found {
			return nil, errors.Errorf("Attribute %s is not indexed with type %s", attr, required)
		}
		if fc.tokens, err = getStringTokens(q.SrcFunc.Args, langForFunc(q.Langs), fnType); err != nil {
			return nil, err
		}
		fc.intersectDest = needsIntersect(f)
		fc.n = len(fc.tokens)
	case matchFn:
		if err = ensureArgsCount(q.SrcFunc, 2); err != nil {
			return nil, err
		}
		required, found := verifyStringIndex(ctx, attr, fnType)
		if !found {
			return nil, errors.Errorf("Attribute %s is not indexed with type %s", attr, required)
		}
		fc.intersectDest = needsIntersect(f)
		// Max Levenshtein distance
		var s string
		s, q.SrcFunc.Args = q.SrcFunc.Args[1], q.SrcFunc.Args[:1]
		max, err := strconv.ParseInt(s, 10, 32)
		if err != nil {
			return nil, errors.Errorf("Levenshtein distance value must be an int, got %v", s)
		}
		if max < 0 {
			return nil, errors.Errorf("Levenshtein distance value must be greater than 0, got %v", s)
		}
		fc.threshold = int64(max)
		fc.tokens = q.SrcFunc.Args
		fc.n = len(fc.tokens)
	case customIndexFn:
		if err = ensureArgsCount(q.SrcFunc, 2); err != nil {
			return nil, err
		}
		tokerName := q.SrcFunc.Args[0]
		if !verifyCustomIndex(ctx, q.Attr, tokerName) {
			return nil, errors.Errorf("Attribute %s is not indexed with custom tokenizer %s",
				q.Attr, tokerName)
		}
		valToTok, err := convertValue(q.Attr, q.SrcFunc.Args[1])
		if err != nil {
			return nil, err
		}
		tokenizer, ok := tok.GetTokenizer(tokerName)
		if !ok {
			return nil, errors.Errorf("Could not find tokenizer with name %q", tokerName)
		}
		fc.tokens, _ = tok.BuildTokens(valToTok.Value,
			tok.GetTokenizerForLang(tokenizer, langForFunc(q.Langs)))
		fc.intersectDest = needsIntersect(f)
		fc.n = len(fc.tokens)
	case regexFn:
		if err = ensureArgsCount(q.SrcFunc, 2); err != nil {
			return nil, err
		}
		ignoreCase := false
		modifiers := q.SrcFunc.Args[1]
		if len(modifiers) > 0 {
			if modifiers == "i" {
				ignoreCase = true
			} else {
				return nil, errors.Errorf("Invalid regexp modifier: %s", modifiers)
			}
		}
		matchType := "(?m)" // this is cregexp library specific
		if ignoreCase {
			matchType = "(?i)" + matchType
		}
		if fc.regex, err = cregexp.Compile(matchType + q.SrcFunc.Args[0]); err != nil {
			return nil, err
		}
		fc.n = 0
	case hasFn:
		if err = ensureArgsCount(q.SrcFunc, 0); err != nil {
			return nil, err
		}
		checkRoot(q, fc)
	case uidInFn:
		if err = ensureArgsCount(q.SrcFunc, 1); err != nil {
			return nil, err
		}
		fc.uidPresent, err = strconv.ParseUint(q.SrcFunc.Args[0], 0, 64)
		if err != nil {
			if e, ok := err.(*strconv.NumError); ok && e.Err == strconv.ErrSyntax {
				return nil, errors.Errorf("Value %q in %s is not a number",
					q.SrcFunc.Args[0], q.SrcFunc.Name)
			}
			return nil, err
		}
		checkRoot(q, fc)
		if fc.isFuncAtRoot {
			return nil, errors.Errorf("uid_in function not allowed at root")
		}
	default:
		return nil, errors.Errorf("FnType %d not handled in numFnAttrs.", fnType)
	}
	return fc, nil
}

// ServeTask is used to respond to a query.
func (w *grpcWorker) ServeTask(ctx context.Context, q *pb.Query) (*pb.Result, error) {
	ctx, span := otrace.StartSpan(ctx, "worker.ServeTask")
	defer span.End()

	if ctx.Err() != nil {
		return &pb.Result{}, ctx.Err()
	}

	gid, err := groups().BelongsToReadOnly(q.Attr, q.ReadTs)
	switch {
	case err != nil:
		return &pb.Result{}, err
	case gid == 0:
		return &pb.Result{}, errNonExistentTablet
	case gid != groups().groupId():
		return &pb.Result{}, errUnservedTablet
	}

	var numUids int
	if q.UidList != nil {
		numUids = len(q.UidList.Uids)
	}
	span.Annotatef(nil, "Attribute: %q NumUids: %v groupId: %v ServeTask", q.Attr, numUids, gid)

	if !groups().ServesGroup(gid) {
		return &pb.Result{}, errors.Errorf(
			"Temporary error, attr: %q groupId: %v Request sent to wrong server", q.Attr, gid)
	}

	type reply struct {
		result *pb.Result
		err    error
	}
	c := make(chan reply, 1)
	go func() {
		result, err := processTask(ctx, q, gid)
		c <- reply{result, err}
	}()

	select {
	case <-ctx.Done():
		return &pb.Result{}, ctx.Err()
	case reply := <-c:
		return reply.result, reply.err
	}
}

// applyFacetsTree : we return error only when query has some problems.
// like Or has 3 arguments, argument facet val overflows integer.
// returns true if postingFacets can be included.
func applyFacetsTree(postingFacets []*api.Facet, ftree *facetsTree) (bool, error) {
	if ftree == nil {
		return true, nil
	}
	if ftree.function != nil {
		var fc *api.Facet
		for _, fci := range postingFacets {
			if fci.Key == ftree.function.key {
				fc = fci
				break
			}
		}
		if fc == nil { // facet is not there
			return false, nil
		}

		switch ftree.function.fnType {
		case compareAttrFn: // lt, gt, le, ge, eq
			fVal, err := facets.ValFor(fc)
			if err != nil {
				return false, err
			}

			v, ok := ftree.function.typesToVal[fVal.Tid]
			if !ok {
				// Not found in map and hence convert it here.
				v, err = types.Convert(ftree.function.val, fVal.Tid)
				if err != nil {
					// ignore facet if not of appropriate type.
					return false, nil
				}
			}

			return types.CompareVals(ftree.function.name, fVal, v), nil

		case standardFn: // allofterms, anyofterms
			facetType, err := facets.TypeIDFor(fc)
			if err != nil {
				return false, err
			}
			if facetType != types.StringID {
				return false, nil
			}
			return filterOnStandardFn(ftree.function.name, fc.Tokens, ftree.function.tokens)
		}
		return false, errors.Errorf("Fn %s not supported in facets filtering.", ftree.function.name)
	}

	res := make([]bool, 0, 2) // We can have max two children for a node.
	for _, c := range ftree.children {
		r, err := applyFacetsTree(postingFacets, c)
		if err != nil {
			return false, err
		}
		res = append(res, r)
	}

	// we have already checked for number of children in preprocessFilter
	switch ftree.op {
	case "not":
		return !res[0], nil
	case "and":
		return res[0] && res[1], nil
	case "or":
		return res[0] || res[1], nil
	}
	return false, errors.Errorf("Unexpected behavior in applyFacetsTree.")
}

// filterOnStandardFn : tells whether facet corresponding to fcTokens can be taken or not.
// fcTokens and argTokens should be sorted.
func filterOnStandardFn(fname string, fcTokens []string, argTokens []string) (bool, error) {
	switch fname {
	case "allofterms":
		// allofterms argTokens should be in fcTokens
		if len(argTokens) > len(fcTokens) {
			return false, nil
		}
		aidx := 0
	loop:
		for fidx := 0; aidx < len(argTokens) && fidx < len(fcTokens); {
			switch {
			case fcTokens[fidx] < argTokens[aidx]:
				fidx++
			case fcTokens[fidx] == argTokens[aidx]:
				fidx++
				aidx++
			default:
				// as all of argTokens should match
				// which is not possible now.
				break loop
			}
		}
		return aidx == len(argTokens), nil
	case "anyofterms":
		for aidx, fidx := 0, 0; aidx < len(argTokens) && fidx < len(fcTokens); {
			switch {
			case fcTokens[fidx] < argTokens[aidx]:
				fidx++
			case fcTokens[fidx] == argTokens[aidx]:
				return true, nil
			default:
				aidx++
			}
		}
		return false, nil
	}
	return false, errors.Errorf("Fn %s not supported in facets filtering.", fname)
}

type facetsFunc struct {
	name   string
	key    string
	args   []string
	tokens []string
	val    types.Val
	fnType FuncType
	// typesToVal stores converted vals of the function val for all common types. Converting
	// function val to particular type val(check applyFacetsTree()) consumes significant amount of
	// time. This maps helps in doing conversion only once(check preprocessFilter()).
	typesToVal map[types.TypeID]types.Val
}
type facetsTree struct {
	op       string
	children []*facetsTree
	function *facetsFunc
}

// commonTypeIDs is list of type ids which are more common. In preprocessFilter() we keep converted
// values for these typeIDs at every function node.
var commonTypeIDs = [...]types.TypeID{types.StringID, types.IntID, types.FloatID,
	types.DateTimeID, types.BoolID, types.DefaultID}

func preprocessFilter(tree *pb.FilterTree) (*facetsTree, error) {
	if tree == nil {
		return nil, nil
	}
	ftree := &facetsTree{}
	ftree.op = strings.ToLower(tree.Op)
	if tree.Func != nil {
		ftree.function = &facetsFunc{}
		ftree.function.key = tree.Func.Key
		ftree.function.args = tree.Func.Args

		fnType, fname := parseFuncTypeHelper(tree.Func.Name)
		if len(tree.Func.Args) != 1 {
			return nil, errors.Errorf("One argument expected in %s, but got %d.",
				fname, len(tree.Func.Args))
		}

		ftree.function.name = fname
		ftree.function.fnType = fnType

		switch fnType {
		case compareAttrFn:
			ftree.function.val = types.Val{Tid: types.StringID, Value: []byte(tree.Func.Args[0])}
			ftree.function.typesToVal = make(map[types.TypeID]types.Val, len(commonTypeIDs))
			for _, typeID := range commonTypeIDs {
				// TODO: if conversion is not possible we are not putting anything to map. In
				// applyFacetsTree we check if entry for a type is not present, we try to convert
				// it. This double conversion can be avoided.
				cv, err := types.Convert(ftree.function.val, typeID)
				if err != nil {
					continue
				}
				ftree.function.typesToVal[typeID] = cv
			}
		case standardFn:
			argTokens, aerr := tok.GetTermTokens(tree.Func.Args)
			if aerr != nil { // query error ; stop processing.
				return nil, aerr
			}
			sort.Strings(argTokens)
			ftree.function.tokens = argTokens
		default:
			return nil, errors.Errorf("Fn %s not supported in preprocessFilter.", fname)
		}
		return ftree, nil
	}

	for _, c := range tree.Children {
		ftreec, err := preprocessFilter(c)
		if err != nil {
			return nil, err
		}
		ftree.children = append(ftree.children, ftreec)
	}

	numChild := len(tree.Children)
	switch ftree.op {
	case "not":
		if numChild != 1 {
			return nil, errors.Errorf("Expected 1 child for not but got %d.", numChild)
		}
	case "and":
		if numChild != 2 {
			return nil, errors.Errorf("Expected 2 child for not but got %d.", numChild)
		}
	case "or":
		if numChild != 2 {
			return nil, errors.Errorf("Expected 2 child for not but got %d.", numChild)
		}
	default:
		return nil, errors.Errorf("Unsupported operation in facet filtering: %s.", tree.Op)
	}
	return ftree, nil
}

type countParams struct {
	readTs  uint64
	count   int64
	attr    string
	gid     uint32
	reverse bool   // If query is asking for ~pred
	fn      string // function name
}

func (qs *queryState) evaluate(cp countParams, out *pb.Result) error {
	count := cp.count
	var illegal bool
	switch cp.fn {
	case "eq":
		illegal = count <= 0
	case "lt":
		illegal = count <= 1
	case "le":
		illegal = count <= 0
	case "gt":
		illegal = count < 0
	case "ge":
		illegal = count <= 0
	default:
		x.AssertTruef(false, "unhandled count comparison fn: %v", cp.fn)
	}
	if illegal {
		return errors.Errorf("count(predicate) cannot be used to search for " +
			"negative counts (nonsensical) or zero counts (not tracked).")
	}

	countKey := x.CountKey(cp.attr, uint32(count), cp.reverse)
	if cp.fn == "eq" {
		pl, err := qs.cache.Get(countKey)
		if err != nil {
			return err
		}
		uids, err := pl.Uids(posting.ListOptions{ReadTs: cp.readTs})
		if err != nil {
			return err
		}
		out.UidMatrix = append(out.UidMatrix, uids)
		return nil
	}

	switch cp.fn {
	case "lt":
		count--
	case "gt":
		count++
	}

	x.AssertTrue(count >= 1)
	countKey = x.CountKey(cp.attr, uint32(count), cp.reverse)

	txn := pstore.NewTransactionAt(cp.readTs, false)
	defer txn.Discard()

	pk := x.ParsedKey{Attr: cp.attr}
	itOpt := badger.DefaultIteratorOptions
	itOpt.PrefetchValues = false
	itOpt.Reverse = cp.fn == "le" || cp.fn == "lt"
	itOpt.Prefix = pk.CountPrefix(cp.reverse)

	itr := txn.NewIterator(itOpt)
	defer itr.Close()

	for itr.Seek(countKey); itr.Valid(); itr.Next() {
		item := itr.Item()
		pl, err := qs.cache.Get(item.Key())
		if err != nil {
			return err
		}
		uids, err := pl.Uids(posting.ListOptions{ReadTs: cp.readTs})
		if err != nil {
			return err
		}
		out.UidMatrix = append(out.UidMatrix, uids)
	}
	return nil
}

func (qs *queryState) handleHasFunction(ctx context.Context, q *pb.Query, out *pb.Result,
	srcFn *functionContext) error {
	span := otrace.FromContext(ctx)
	stop := x.SpanTimer(span, "handleHasFunction")
	defer stop()
	if glog.V(3) {
		glog.Infof("handleHasFunction query: %+v\n", q)
	}

	txn := pstore.NewTransactionAt(q.ReadTs, false)
	defer txn.Discard()

	initKey := x.ParsedKey{
		Attr: q.Attr,
	}
	startKey := x.DataKey(q.Attr, q.AfterUid+1)
	prefix := initKey.DataPrefix()
	if q.Reverse {
		// Reverse does not mean reverse iteration. It means we're looking for
		// the reverse index.
		startKey = x.ReverseKey(q.Attr, q.AfterUid+1)
		prefix = initKey.ReversePrefix()
	}

	result := &pb.List{}
	var prevKey []byte
	itOpt := badger.DefaultIteratorOptions
	itOpt.PrefetchValues = false
	itOpt.AllVersions = true
	itOpt.Prefix = prefix
	it := txn.NewIterator(itOpt)
	defer it.Close()

	lang := langForFunc(q.Langs)
	needFiltering := needsStringFiltering(srcFn, q.Langs, q.Attr)

	// This function checks if we should include uid in result or not when has is queried with
	// @lang(eg: has(name@en)). We need to do this inside this function to return correct result
	// for first.
	checkInclusion := func(uid uint64) error {
		if !needFiltering {
			return nil
		}

		_, err := qs.getValsForUID(q.Attr, lang, uid, q.ReadTs)
		return err
	}

loop:
	// This function could be switched to the stream.Lists framework, but after the change to use
	// BitCompletePosting, the speed here is already pretty fast. The slowdown for @lang predicates
	// occurs in filterStringFunction (like has(name) queries).
	for it.Seek(startKey); it.Valid(); {
		item := it.Item()
		if bytes.Equal(item.Key(), prevKey) {
			it.Next()
			continue
		}
		prevKey = append(prevKey[:0], item.Key()...)

		// Parse the key upfront, otherwise ReadPostingList would advance the
		// iterator.
		pk, err := x.Parse(item.Key())
		if err != nil {
			return err
		}

		// The following optimization speeds up this iteration considerably, because it avoids
		// the need to run ReadPostingList.
		if item.UserMeta()&posting.BitEmptyPosting > 0 {
			// This is an empty posting list. So, it should not be included.
			continue
		}
		if item.UserMeta()&posting.BitCompletePosting > 0 {
			// This bit would only be set if there are valid uids in UidPack.
			err := checkInclusion(pk.Uid)
			switch {
			case err == posting.ErrNoValue:
				continue
			case err != nil:
				return err
			}
			result.Uids = append(result.Uids, pk.Uid)

			// We'll stop fetching if we fetch the required count.
			if len(result.Uids) >= int(q.First) {
				break
			}
			continue
		}

		// We do need to copy over the key for ReadPostingList.
		l, err := posting.ReadPostingList(item.KeyCopy(nil), it)
		if err != nil {
			return err
		}
		empty, err := l.IsEmpty(q.ReadTs, 0)
		switch {
		case err != nil:
			return err
		case !empty:
			err := checkInclusion(pk.Uid)
			switch {
			case err == posting.ErrNoValue:
				continue
			case err != nil:
				return err
			}
			result.Uids = append(result.Uids, pk.Uid)

			// We'll stop fetching if we fetch the required count.
			if len(result.Uids) >= int(q.First) {
				break loop
			}
		}

		if len(result.Uids)%100000 == 0 {
			select {
			case <-ctx.Done():
				return ctx.Err()
			default:
			}
		}
	}
	if span != nil {
		span.Annotatef(nil, "handleHasFunction found %d uids", len(result.Uids))
	}
	out.UidMatrix = append(out.UidMatrix, result)
	return nil
}<|MERGE_RESOLUTION|>--- conflicted
+++ resolved
@@ -402,13 +402,10 @@
 			vals, fcs, err := retrieveValuesAndFacets(args, pl, facetsTree, listType)
 			switch {
 			case err == posting.ErrNoValue || (err == nil && len(vals) == 0):
-<<<<<<< HEAD
-=======
 				// This branch is taken when the value does not exist in the pl or
 				// the number of values retreived is zero (there could still be facets).
 				// We add empty lists to the UidMatrix, FaceMatrix, ValueMatrix and
 				// LangMatrix so that all these data structure have predicatble layouts.
->>>>>>> c44e7e18
 				out.UidMatrix = append(out.UidMatrix, &pb.List{})
 				out.FacetMatrix = append(out.FacetMatrix, &pb.FacetsList{})
 				out.ValueMatrix = append(out.ValueMatrix,
