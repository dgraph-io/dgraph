/*
 * Copyright (C) 2017 Dgraph Labs, Inc. and Contributors
 *
 * This program is free software: you can redistribute it and/or modify
 * it under the terms of the GNU Affero General Public License as published by
 * the Free Software Foundation, either version 3 of the License, or
 * (at your option) any later version.
 *
 * This program is distributed in the hope that it will be useful,
 * but WITHOUT ANY WARRANTY; without even the implied warranty of
 * MERCHANTABILITY or FITNESS FOR A PARTICULAR PURPOSE.  See the
 * GNU Affero General Public License for more details.
 *
 * You should have received a copy of the GNU Affero General Public License
 * along with this program.  If not, see <http://www.gnu.org/licenses/>.
 */

// Package worker contains code for internal worker communication to perform
// queries and mutations.
package worker

import (
	"fmt"
	"log"
	"math"
	"net"
	"sync"
	"time"

	"github.com/dgraph-io/badger"
	"github.com/dgraph-io/dgraph/group"
	"github.com/dgraph-io/dgraph/protos"
	"github.com/dgraph-io/dgraph/x"

	"golang.org/x/net/context"
	"google.golang.org/grpc"
)

var (
<<<<<<< HEAD
	workerPort = flag.Int("workerport", 12345,
		"Port used by worker for internal communication.")
	exportPath = flag.String("export", "export",
		"Folder in which to store exports.")
	backupPath = flag.String("backup", "backup",
		"Folder in which to store backups.")
	numPendingProposals = flag.Int("pending_proposals", 2000,
		"Number of pending mutation proposals. Useful for rate limiting.")
	Tracing          = flag.Float64("trace", 0.0, "The ratio of queries to trace.")
=======
>>>>>>> ad13fee1
	pstore           *badger.KV
	workerServer     *grpc.Server
	leaseGid         uint32
	pendingProposals chan struct{}
	// In case of flaky network connectivity we would try to keep upto maxPendingEntries in wal
	// so that the nodes which have lagged behind leader can just replay entries instead of
	// fetching snapshot if network disconnectivity is greater than the interval at which snapshots
	// are taken

	emptyMembershipUpdate protos.MembershipUpdate
)

func workerPort() int {
	return x.Config.PortOffset + Config.BaseWorkerPort
}

func Init(ps *badger.KV) {
	pstore = ps
	// needs to be initialized after group config
	leaseGid = group.BelongsTo("_lease_")
	pendingProposals = make(chan struct{}, Config.NumPendingProposals)
	if !Config.InMemoryComm {
		workerServer = grpc.NewServer(
			grpc.MaxRecvMsgSize(x.GrpcMaxSize),
			grpc.MaxSendMsgSize(x.GrpcMaxSize),
			grpc.MaxConcurrentStreams(math.MaxInt32))
	}
}

// grpcWorker struct implements the gRPC server interface.
type grpcWorker struct {
	sync.Mutex
	reqids map[uint64]bool
}

// addIfNotPresent returns false if it finds the reqid already present.
// Otherwise, adds the reqid in the list, and returns true.
func (w *grpcWorker) addIfNotPresent(reqid uint64) bool {
	w.Lock()
	defer w.Unlock()
	if w.reqids == nil {
		w.reqids = make(map[uint64]bool)
	} else if _, has := w.reqids[reqid]; has {
		return false
	}
	w.reqids[reqid] = true
	return true
}

// Hello rpc call is used to check connection with other workers after worker
// tcp server for this instance starts.
func (w *grpcWorker) Echo(ctx context.Context, in *protos.Payload) (*protos.Payload, error) {
	return &protos.Payload{Data: in.Data}, nil
}

// RunServer initializes a tcp server on port which listens to requests from
// other workers for internal communication.
func RunServer(bindall bool) {
	if Config.InMemoryComm {
		return
	}

	laddr := "localhost"
	if bindall {
		laddr = "0.0.0.0"
	}
	var err error
	ln, err := net.Listen("tcp", fmt.Sprintf("%s:%d", laddr, workerPort()))
	if err != nil {
		log.Fatalf("While running server: %v", err)
		return
	}
	x.Printf("Worker listening at address: %v", ln.Addr())

	protos.RegisterWorkerServer(workerServer, &grpcWorker{})
	workerServer.Serve(ln)
}

// StoreStats returns stats for data store.
func StoreStats() string {
	return "Currently no stats for badger"
}

// BlockingStop stops all the nodes, server between other workers and syncs all marks.
func BlockingStop() {
	stopAllNodes()           // blocking stop all nodes
	if workerServer != nil { // possible if Config.InMemoryComm == true
		workerServer.GracefulStop() // blocking stop server
	}
	// blocking sync all marks
	ctx, cancel := context.WithTimeout(context.Background(), 5*time.Minute)
	defer cancel()
	if err := syncAllMarks(ctx); err != nil {
		x.Printf("Error in sync watermarks : %s", err.Error())
	}
	snapshotAll()
}<|MERGE_RESOLUTION|>--- conflicted
+++ resolved
@@ -37,18 +37,6 @@
 )
 
 var (
-<<<<<<< HEAD
-	workerPort = flag.Int("workerport", 12345,
-		"Port used by worker for internal communication.")
-	exportPath = flag.String("export", "export",
-		"Folder in which to store exports.")
-	backupPath = flag.String("backup", "backup",
-		"Folder in which to store backups.")
-	numPendingProposals = flag.Int("pending_proposals", 2000,
-		"Number of pending mutation proposals. Useful for rate limiting.")
-	Tracing          = flag.Float64("trace", 0.0, "The ratio of queries to trace.")
-=======
->>>>>>> ad13fee1
 	pstore           *badger.KV
 	workerServer     *grpc.Server
 	leaseGid         uint32
