--- conflicted
+++ resolved
@@ -420,17 +420,12 @@
 	if backupKey == nil {
 		return nil
 	}
-<<<<<<< HEAD
-
 	// TODO: Fix this hacky solution. Maybe pass an option if the backup is from older version.
 	attr := backupKey.Attr
 	if isOld {
 		attr = NamespaceAttr(DefaultNamespace, attr)
 	}
 
-=======
-	attr := backupKey.Attr
->>>>>>> 9f3e2a04
 	var key []byte
 	switch backupKey.Type {
 	case pb.BackupKey_DATA:
