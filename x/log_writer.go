/*
 * Copyright 2023 Dgraph Labs, Inc. and Contributors
 *
 * Licensed under the Apache License, Version 2.0 (the "License");
 * you may not use this file except in compliance with the License.
 * You may obtain a copy of the License at
 *
 *     http://www.apache.org/licenses/LICENSE-2.0
 *
 * Unless required by applicable law or agreed to in writing, software
 * distributed under the License is distributed on an "AS IS" BASIS,
 * WITHOUT WARRANTIES OR CONDITIONS OF ANY KIND, either express or implied.
 * See the License for the specific language governing permissions and
 * limitations under the License.
 */

package x

import (
	"bufio"
	"compress/gzip"
	"crypto/rand"
	"encoding/binary"
	"fmt"
	"io"
	"os"
	"path/filepath"
	"strings"
	"sync"
	"time"

	"github.com/golang/glog"

	"github.com/dgraph-io/badger/v4/y"
	"github.com/dgraph-io/ristretto/z"
)

const (
	backupTimeFormat = "2006-01-02T15-04-05.000"
	bufferSize       = 256 * 1024
	flushInterval    = 10 * time.Second
	//  old logs before https://github.com/dgraph-io/dgraph/pull/8323 contain deprecated verification text in header
	VerificationTextDeprecated = "Hello World"
	VerificationText           = "dlroW olloH"
)

// This is done to ensure LogWriter always implement io.WriterCloser
var _ io.WriteCloser = (*LogWriter)(nil)

type LogWriter struct {
	FilePath      string
	MaxSize       int64
	MaxAge        int64 // number of days
	Compress      bool
	EncryptionKey []byte

	mu          sync.Mutex
	size        int64
	file        *os.File
	writer      *bufio.Writer
	flushTicker *time.Ticker
	closer      *z.Closer
	// To manage order of cleaning old logs files
	manageChannel chan bool
}

func (l *LogWriter) Init() (*LogWriter, error) {
	if l == nil {
		return nil, nil
	}

	l.manageOldLogs()
	if err := l.open(); err != nil {
		return nil, fmt.Errorf("not able to create new file %v", err)
	}
	l.closer = z.NewCloser(2)
	l.manageChannel = make(chan bool, 1)
	go func() {
		defer l.closer.Done()
		for {
			select {
			case <-l.manageChannel:
				l.manageOldLogs()
			case <-l.closer.HasBeenClosed():
				return
			}
		}
	}()

	l.flushTicker = time.NewTicker(flushInterval)
	go l.flushPeriodic()
	return l, nil
}

func (l *LogWriter) Write(p []byte) (int, error) {
	if l == nil {
		return 0, nil
	}

	l.mu.Lock()
	defer l.mu.Unlock()

	if l.size+int64(len(p)) >= l.MaxSize*1024*1024 {
		if err := l.rotate(); err != nil {
			return 0, err
		}
	}

	// if encryption is enabled store the data in encrypted way
<<<<<<< HEAD
	// encrypted writes will be preceded by the following header
	// #################################################################
	// #####   [16]byte iv + [4]byte uint32(len(p)) + [:]byte p    #####
	// #################################################################
=======
>>>>>>> 8b3712e9
	if l.EncryptionKey != nil {
		iv := make([]byte, 16)
		if _, err := rand.Read(iv); err != nil {
			return 0, err
		}

		lengthHeader := make([]byte, 4)
		binary.BigEndian.PutUint32(lengthHeader, uint32(len(p)))

		cipherText, err := encrypt(l.EncryptionKey, iv, p)
		if err != nil {
			return 0, err
		}

		allocation := append(append(iv, lengthHeader...), cipherText...)
		n, err := l.writer.Write(allocation)
		l.size = l.size + int64(n)
		return n, err
	}

	n, err := l.writer.Write(p)
	l.size = l.size + int64(n)
	return n, err
}

func (l *LogWriter) Close() error {
	if l == nil {
		return nil
	}
	// close all go routines first before acquiring the lock to avoid contention
	l.closer.SignalAndWait()

	l.mu.Lock()
	defer l.mu.Unlock()
	if l.file == nil {
		return nil
	}
	l.flush()
	l.flushTicker.Stop()
	close(l.manageChannel)
	_ = l.file.Close()
	l.writer = nil
	l.file = nil
	return nil
}

// flushPeriodic periodically flushes the log file buffers.
func (l *LogWriter) flushPeriodic() {
	if l == nil {
		return
	}
	defer l.closer.Done()
	for {
		select {
		case <-l.flushTicker.C:
			l.mu.Lock()
			l.flush()
			l.mu.Unlock()
		case <-l.closer.HasBeenClosed():
			return
		}
	}
}

// LogWriter should be locked while calling this
func (l *LogWriter) flush() {
	if l == nil {
		return
	}

	_ = l.writer.Flush()
	_ = l.file.Sync()
}

func encrypt(key, iv, src []byte) ([]byte, error) {
	ivCopy := make([]byte, 16)
	copy(ivCopy, iv[:])
	cipher, err := y.XORBlockAllocate(src, key, ivCopy)
	if err != nil {
		return nil, err
	}
	return cipher, nil
}

// used to verify client has correct key and can decrypt audit log header
func decrypt(key, iv, src []byte) ([]byte, error) {
	ivCopy := make([]byte, 16)
	copy(ivCopy, iv[:]) // todo: do we need to copy here?

	plainText, err := y.XORBlockAllocate(src, key, ivCopy)
	if err != nil {
		return nil, err
	}
	return plainText, nil
}

func (l *LogWriter) rotate() error {
	if l == nil {
		return nil
	}

	l.flush()
	if err := l.file.Close(); err != nil {
		return err
	}

	if _, err := os.Stat(l.FilePath); err == nil {
		// move the existing file
		newname := backupName(l.FilePath)
		if err := os.Rename(l.FilePath, newname); err != nil {
			return fmt.Errorf("can't rename log file: %s", err)
		}
	}

	l.manageChannel <- true
	return l.open()
}

func (l *LogWriter) open() error {
	if l == nil {
		return nil
	}

	if err := os.MkdirAll(filepath.Dir(l.FilePath), 0755); err != nil {
		return err
	}

	size := func() int64 {
		info, err := os.Stat(l.FilePath)
		if err != nil {
			return 0
		}
		return info.Size()
	}

	openNew := func() error {
		f, err := os.OpenFile(l.FilePath, os.O_CREATE|os.O_WRONLY|os.O_TRUNC, os.ModePerm)
		if err != nil {
			return err
		}
		l.file = f
		l.writer = bufio.NewWriterSize(l.file, bufferSize)

		if l.EncryptionKey != nil {
			iv := make([]byte, 16)
			if _, err := rand.Read(iv); err != nil { // cve fix is here
				return err
			}
			lengthInput := make([]byte, 4)
			binary.BigEndian.PutUint32(lengthInput, uint32(len(VerificationText))) // header has 16+4 bytes now

			bytes, err := encrypt(l.EncryptionKey, iv, []byte(VerificationText))
			if err != nil {
				return err
			}
			cipher := append(append(iv, lengthInput...), bytes...)
			if _, err = l.writer.Write(cipher); err != nil {
				return err
			}
		}
		l.size = size()
		return nil
	}

	info, err := os.Stat(l.FilePath)
	if err != nil { // if any error try to open new log file itself
		return openNew()
	}

	// encryption is enabled and file is corrupted as not able to read the IV
	if l.EncryptionKey != nil && info.Size() < 12 {
		return openNew()
	}

	f, err := os.OpenFile(l.FilePath, os.O_APPEND|os.O_RDWR, os.ModePerm)
	if err != nil {
		return openNew()
	}

	l.file = f
	if l.EncryptionKey != nil {
		// initialize byte slice for iv
		iv := make([]byte, 16)
		// If not able to read the iv, then this file might be corrupted.
		// open the new file in that case
		if _, err = l.file.ReadAt(iv, 0); err != nil {
			_ = l.file.Close()
			return openNew()
		}
		ct := make([]byte, len(VerificationText)) // size=11
		// veritification text starts at offset 20
		if _, err := f.ReadAt(ct, 20); err != nil {
			_ = f.Close()
			return openNew()
		}
		t, err := decrypt(l.EncryptionKey, iv, ct)
		if err != nil || string(t) != VerificationText {
			// different encryption key. Better to open new file here
			_ = f.Close()
			return openNew()
		}
	}

	l.writer = bufio.NewWriterSize(l.file, bufferSize)
	l.size = size()
	return nil
}

func backupName(name string) string {
	dir := filepath.Dir(name)
	prefix, ext := prefixAndExt(name)
	timestamp := time.Now().UTC().Format(backupTimeFormat)
	return filepath.Join(dir, fmt.Sprintf("%s-%s%s", prefix, timestamp, ext))
}

func compress(src string) error {
	f, err := os.Open(src)
	if err != nil {
		return err
	}

	defer func() {
		if err := f.Close(); err != nil {
			glog.Warningf("error while closing fd: %v", err)
		}
	}()
	gzf, err := os.OpenFile(src+".gz", os.O_CREATE|os.O_TRUNC|os.O_WRONLY, os.ModePerm)
	if err != nil {
		return err
	}
	defer func() {
		if err := gzf.Close(); err != nil {
			glog.Warningf("error closing file: %v", err)
		}
	}()

	gz := gzip.NewWriter(gzf)
	defer func() {
		if err := gz.Close(); err != nil {
			glog.Warningf("error closing gzip writer: %v", err)
		}
	}()

	if _, err := io.Copy(gz, f); err != nil {
		if err := os.Remove(src + ".gz"); err != nil {
			glog.Warningf("error deleting file [%v]: %v", src, err)
		}
		return err
	}
	// close the descriptors because we need to delete the file
	if err := f.Close(); err != nil {
		return err
	}
	return os.Remove(src)
}

// this should be called in a serial order
func (l *LogWriter) manageOldLogs() {
	if l == nil {
		return
	}

	toRemove, toKeep, err := processOldLogFiles(l.FilePath, l.MaxAge)
	if err != nil {
		return
	}

	for _, f := range toRemove {
		errRemove := os.Remove(filepath.Join(filepath.Dir(l.FilePath), f))
		if err == nil && errRemove != nil {
			err = errRemove
		}
	}

	// if compression enabled do compress
	if l.Compress {
		for _, f := range toKeep {
			// already compressed no need
			if strings.HasSuffix(f, ".gz") {
				continue
			}
			fn := filepath.Join(filepath.Dir(l.FilePath), f)
			errCompress := compress(fn)
			if err == nil && errCompress != nil {
				err = errCompress
			}
		}
	}

	if err != nil {
		fmt.Printf("error while managing old log files %+v\n", err)
	}
}

// prefixAndExt extracts the filename and extension from a filepath.
// eg. prefixAndExt("/home/foo/file.ext") would return ("file", ".ext").
func prefixAndExt(file string) (prefix, ext string) {
	filename := filepath.Base(file)
	ext = filepath.Ext(filename)
	prefix = filename[:len(filename)-len(ext)]
	return prefix, ext
}

func processOldLogFiles(fp string, maxAge int64) ([]string, []string, error) {
	dir := filepath.Dir(fp)
	files, err := os.ReadDir(dir)
	if err != nil {
		return nil, nil, fmt.Errorf("can't read log file directory: %s", err)
	}

	defPrefix, defExt := prefixAndExt(fp)
	// check only for old files. Those files have - before the time
	defPrefix = defPrefix + "-"
	toRemove := make([]string, 0)
	toKeep := make([]string, 0)

	diff := 24 * time.Hour * time.Duration(maxAge)
	cutoff := time.Now().Add(-diff)

	for _, f := range files {
		if f.IsDir() || // f is directory
			!strings.HasPrefix(f.Name(), defPrefix) || // f doesn't start with prefix
			!(strings.HasSuffix(f.Name(), defExt) || strings.HasSuffix(f.Name(), defExt+".gz")) {
			continue
		}

		_, e := prefixAndExt(fp)
		tsString := f.Name()[len(defPrefix) : len(f.Name())-len(e)]
		ts, err := time.Parse(backupTimeFormat, tsString)
		if err != nil {
			continue
		}
		if ts.Before(cutoff) {
			toRemove = append(toRemove, f.Name())
		} else {
			toKeep = append(toKeep, f.Name())
		}
	}

	return toRemove, toKeep, nil
}<|MERGE_RESOLUTION|>--- conflicted
+++ resolved
@@ -107,13 +107,10 @@
 	}
 
 	// if encryption is enabled store the data in encrypted way
-<<<<<<< HEAD
 	// encrypted writes will be preceded by the following header
 	// #################################################################
 	// #####   [16]byte iv + [4]byte uint32(len(p)) + [:]byte p    #####
 	// #################################################################
-=======
->>>>>>> 8b3712e9
 	if l.EncryptionKey != nil {
 		iv := make([]byte, 16)
 		if _, err := rand.Read(iv); err != nil {
