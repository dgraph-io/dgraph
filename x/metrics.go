/*
 * Copyright 2017-2018 Dgraph Labs, Inc. and Contributors
 *
 * Licensed under the Apache License, Version 2.0 (the "License");
 * you may not use this file except in compliance with the License.
 * You may obtain a copy of the License at
 *
 *     http://www.apache.org/licenses/LICENSE-2.0
 *
 * Unless required by applicable law or agreed to in writing, software
 * distributed under the License is distributed on an "AS IS" BASIS,
 * WITHOUT WARRANTIES OR CONDITIONS OF ANY KIND, either express or implied.
 * See the License for the specific language governing permissions and
 * limitations under the License.
 */

package x

import (
	"context"
	"expvar"
	"log"
	"net/http"
	"time"

	"go.opencensus.io/trace"

	"contrib.go.opencensus.io/exporter/jaeger"
	"contrib.go.opencensus.io/exporter/prometheus"
	datadog "github.com/DataDog/opencensus-go-exporter-datadog"
	"github.com/golang/glog"
	"github.com/spf13/viper"
	"go.opencensus.io/stats"
	"go.opencensus.io/stats/view"
	"go.opencensus.io/tag"
)

var (
	// Cumulative metrics.
	NumQueries = stats.Int64("num_queries_total",
		"Total number of queries", stats.UnitDimensionless)
	NumMutations = stats.Int64("num_mutations_total",
		"Total number of mutations", stats.UnitDimensionless)
	NumEdges = stats.Int64("num_edges_total",
		"Total number of edges created", stats.UnitDimensionless)
	LatencyMs = stats.Float64("latency",
		"Latency of the various methods", stats.UnitMilliseconds)

	// Point-in-time metrics.
	PendingQueries = stats.Int64("pending_queries_total",
		"Number of pending queries", stats.UnitDimensionless)
	PendingProposals = stats.Int64("pending_proposals_total",
		"Number of pending proposals", stats.UnitDimensionless)
	NumGoRoutines = stats.Int64("goroutines_total",
		"Number of goroutines", stats.UnitDimensionless)
	MemoryInUse = stats.Int64("memory_inuse_bytes",
		"Amount of memory in use", stats.UnitBytes)
	MemoryIdle = stats.Int64("memory_idle_bytes",
		"Amount of memory in idle spans", stats.UnitBytes)
	MemoryProc = stats.Int64("memory_proc_bytes",
		"Amount of memory used in processes", stats.UnitBytes)
	ActiveMutations = stats.Int64("active_mutations_total",
		"Number of active mutations", stats.UnitDimensionless)
	AlphaHealth = stats.Int64("alpha_health_status",
		"Status of the alphas", stats.UnitDimensionless)
	RaftAppliedIndex = stats.Int64("raft_applied_index",
		"Latest applied Raft index", stats.UnitDimensionless)
	MaxAssignedTs = stats.Int64("max_assigned_ts",
		"Latest max assigned timestamp", stats.UnitDimensionless)

	// Conf holds the metrics config.
	// TODO: Request statistics, latencies, 500, timeouts
	Conf *expvar.Map

	// Tag keys here
	KeyStatus, _ = tag.NewKey("status")
	KeyError, _  = tag.NewKey("error")
	KeyMethod, _ = tag.NewKey("method")

	// Tag values here
	TagValueStatusOK    = "ok"
	TagValueStatusError = "error"

<<<<<<< HEAD
	defaultLatencyMsDistribution = view.Distribution(
		0, 0.01, 0.05, 0.1, 0.3, 0.6, 0.8, 1, 2, 3, 4, 5, 6, 8, 10, 13, 16,
		20, 25, 30, 40, 50, 65, 80, 100, 130, 160, 200, 250, 300, 400, 500,
		650, 800, 1000, 2000, 5000, 10000, 20000, 50000, 100000)

	allTagKeys = []tag.Key{
		KeyStatus, KeyError, KeyMethod,
	}

	allViews = []*view.View{
		{
			Name:        LatencyMs.Name(),
			Measure:     LatencyMs,
			Description: LatencyMs.Description(),
			Aggregation: defaultLatencyMsDistribution,
			TagKeys:     allTagKeys,
		},
		{
			Name:        NumQueries.Name(),
			Measure:     NumQueries,
			Description: NumQueries.Description(),
			Aggregation: view.Count(),
			TagKeys:     allTagKeys,
		},
		{
			Name:        NumEdges.Name(),
			Measure:     NumEdges,
			Description: NumEdges.Description(),
			Aggregation: view.Count(),
			TagKeys:     allTagKeys,
		},

		// Last value aggregations
		{
			Name:        PendingQueries.Name(),
			Measure:     PendingQueries,
			Description: PendingQueries.Description(),
			Aggregation: view.LastValue(),
			TagKeys:     allTagKeys,
		},
		{
			Name:        PendingProposals.Name(),
			Measure:     PendingProposals,
			Description: PendingProposals.Description(),
			Aggregation: view.LastValue(),
			TagKeys:     allTagKeys,
		},
		{
			Name:        NumGoRoutines.Name(),
			Measure:     NumGoRoutines,
			Description: NumGoRoutines.Description(),
			Aggregation: view.LastValue(),
			TagKeys:     allTagKeys,
		},
		{
			Name:        MemoryInUse.Name(),
			Measure:     MemoryInUse,
			Description: MemoryInUse.Description(),
			Aggregation: view.LastValue(),
			TagKeys:     allTagKeys,
		},
		{
			Name:        MemoryIdle.Name(),
			Measure:     MemoryIdle,
			Description: MemoryIdle.Description(),
			Aggregation: view.LastValue(),
			TagKeys:     allTagKeys,
		},
		{
			Name:        MemoryProc.Name(),
			Measure:     MemoryProc,
			Description: MemoryProc.Description(),
			Aggregation: view.LastValue(),
			TagKeys:     allTagKeys,
		},
		{
			Name:        ActiveMutations.Name(),
			Measure:     ActiveMutations,
			Description: ActiveMutations.Description(),
			Aggregation: view.LastValue(),
			TagKeys:     allTagKeys,
		},
		{
			Name:        AlphaHealth.Name(),
			Measure:     AlphaHealth,
			Description: AlphaHealth.Description(),
			Aggregation: view.LastValue(),
			TagKeys:     allTagKeys,
		},
	}
)
=======
var allTagKeys = []tag.Key{
	KeyStatus, KeyError, KeyMethod,
}

var allViews = []*view.View{
	{
		Name:        LatencyMs.Name(),
		Measure:     LatencyMs,
		Description: LatencyMs.Description(),
		Aggregation: defaultLatencyMsDistribution,
		TagKeys:     allTagKeys,
	},
	{
		Name:        NumQueries.Name(),
		Measure:     NumQueries,
		Description: NumQueries.Description(),
		Aggregation: view.Count(),
		TagKeys:     allTagKeys,
	},
	{
		Name:        NumEdges.Name(),
		Measure:     NumEdges,
		Description: NumEdges.Description(),
		Aggregation: view.Count(),
		TagKeys:     allTagKeys,
	},
	{
		Name:        RaftAppliedIndex.Name(),
		Measure:     RaftAppliedIndex,
		Description: RaftAppliedIndex.Description(),
		Aggregation: view.Count(),
		TagKeys:     allTagKeys,
	},
	{
		Name:        MaxAssignedTs.Name(),
		Measure:     MaxAssignedTs,
		Description: MaxAssignedTs.Description(),
		Aggregation: view.Count(),
		TagKeys:     allTagKeys,
	},

	// Last value aggregations
	{
		Name:        PendingQueries.Name(),
		Measure:     PendingQueries,
		Description: PendingQueries.Description(),
		Aggregation: view.LastValue(),
		TagKeys:     allTagKeys,
	},
	{
		Name:        PendingProposals.Name(),
		Measure:     PendingProposals,
		Description: PendingProposals.Description(),
		Aggregation: view.LastValue(),
		TagKeys:     allTagKeys,
	},
	{
		Name:        NumGoRoutines.Name(),
		Measure:     NumGoRoutines,
		Description: NumGoRoutines.Description(),
		Aggregation: view.LastValue(),
		TagKeys:     allTagKeys,
	},
	{
		Name:        MemoryInUse.Name(),
		Measure:     MemoryInUse,
		Description: MemoryInUse.Description(),
		Aggregation: view.LastValue(),
		TagKeys:     allTagKeys,
	},
	{
		Name:        MemoryIdle.Name(),
		Measure:     MemoryIdle,
		Description: MemoryIdle.Description(),
		Aggregation: view.LastValue(),
		TagKeys:     allTagKeys,
	},
	{
		Name:        MemoryProc.Name(),
		Measure:     MemoryProc,
		Description: MemoryProc.Description(),
		Aggregation: view.LastValue(),
		TagKeys:     allTagKeys,
	},
	{
		Name:        ActiveMutations.Name(),
		Measure:     ActiveMutations,
		Description: ActiveMutations.Description(),
		Aggregation: view.LastValue(),
		TagKeys:     allTagKeys,
	},
	{
		Name:        AlphaHealth.Name(),
		Measure:     AlphaHealth,
		Description: AlphaHealth.Description(),
		Aggregation: view.LastValue(),
		TagKeys:     allTagKeys,
	},
}
>>>>>>> 518fe621

func init() {
	Conf = expvar.NewMap("dgraph_config")

	ctx := MetricsContext()
	go func() {
		var v string
		ticker := time.NewTicker(5 * time.Second)
		defer ticker.Stop()
		for {
			select {
			case <-ticker.C:
				v = TagValueStatusOK
				if err := HealthCheck(); err != nil {
					v = TagValueStatusError
				}
				cctx, _ := tag.New(ctx, tag.Upsert(KeyStatus, v))
				// TODO: Do we need to set health to zero, or would this tag be sufficient to
				// indicate if Alpha is up but HealthCheck is failing.
				stats.Record(cctx, AlphaHealth.M(1))
			}
		}
	}()

	CheckfNoTrace(view.Register(allViews...))

	pe, err := prometheus.NewExporter(prometheus.Options{
		Namespace: "dgraph",
		OnError:   func(err error) { glog.Errorf("%v", err) },
	})
	Checkf(err, "Failed to create OpenCensus Prometheus exporter: %v", err)
	view.RegisterExporter(pe)

	http.Handle("/debug/prometheus_metrics", pe)
}

// MetricsContext returns a context with tags that are useful for
// distinguishing the state of the running system.
// This context will be used to derive other contexts.
func MetricsContext() context.Context {
	// At the beginning add some distinguishing information
	// to the context as tags that will be propagated when
	// collecting metrics.
	return context.Background()
}

// WithMethod returns a new updated context with the tag KeyMethod set to the given value.
func WithMethod(parent context.Context, method string) context.Context {
	ctx, err := tag.New(parent, tag.Upsert(KeyMethod, method))
	Check(err)
	return ctx
}

// SinceMs returns the time since startTime in milliseconds (as a float).
func SinceMs(startTime time.Time) float64 {
	return float64(time.Since(startTime)) / 1e6
}

func RegisterExporters(conf *viper.Viper, service string) {
	if collector := conf.GetString("jaeger.collector"); len(collector) > 0 {
		// Port details: https://www.jaegertracing.io/docs/getting-started/
		// Default collectorEndpointURI := "http://localhost:14268"
		je, err := jaeger.NewExporter(jaeger.Options{
			Endpoint:    collector,
			ServiceName: service,
		})
		if err != nil {
			log.Fatalf("Failed to create the Jaeger exporter: %v", err)
		}
		// And now finally register it as a Trace Exporter
		trace.RegisterExporter(je)
	}

	if collector := conf.GetString("datadog.collector"); len(collector) > 0 {
		exporter, err := datadog.NewExporter(datadog.Options{
			Service:   service,
			TraceAddr: collector,
		})
		if err != nil {
			log.Fatal(err)
		}

		trace.RegisterExporter(exporter)

		// For demoing purposes, always sample.
		trace.ApplyConfig(trace.Config{
			DefaultSampler: trace.AlwaysSample(),
		})
	}

	// Exclusively for stats, metrics, etc. Not for tracing.
	// var views = append(ocgrpc.DefaultServerViews, ocgrpc.DefaultClientViews...)
	// if err := view.Register(views...); err != nil {
	// 	glog.Fatalf("Unable to register OpenCensus stats: %v", err)
	// }
}<|MERGE_RESOLUTION|>--- conflicted
+++ resolved
@@ -81,7 +81,6 @@
 	TagValueStatusOK    = "ok"
 	TagValueStatusError = "error"
 
-<<<<<<< HEAD
 	defaultLatencyMsDistribution = view.Distribution(
 		0, 0.01, 0.05, 0.1, 0.3, 0.6, 0.8, 1, 2, 3, 4, 5, 6, 8, 10, 13, 16,
 		20, 25, 30, 40, 50, 65, 80, 100, 130, 160, 200, 250, 300, 400, 500,
@@ -113,6 +112,20 @@
 			Aggregation: view.Count(),
 			TagKeys:     allTagKeys,
 		},
+		{
+			Name:        RaftAppliedIndex.Name(),
+			Measure:     RaftAppliedIndex,
+			Description: RaftAppliedIndex.Description(),
+			Aggregation: view.Count(),
+			TagKeys:     allTagKeys,
+		},
+		{
+			Name:        MaxAssignedTs.Name(),
+			Measure:     MaxAssignedTs,
+			Description: MaxAssignedTs.Description(),
+			Aggregation: view.Count(),
+			TagKeys:     allTagKeys,
+		},
 
 		// Last value aggregations
 		{
@@ -173,107 +186,6 @@
 		},
 	}
 )
-=======
-var allTagKeys = []tag.Key{
-	KeyStatus, KeyError, KeyMethod,
-}
-
-var allViews = []*view.View{
-	{
-		Name:        LatencyMs.Name(),
-		Measure:     LatencyMs,
-		Description: LatencyMs.Description(),
-		Aggregation: defaultLatencyMsDistribution,
-		TagKeys:     allTagKeys,
-	},
-	{
-		Name:        NumQueries.Name(),
-		Measure:     NumQueries,
-		Description: NumQueries.Description(),
-		Aggregation: view.Count(),
-		TagKeys:     allTagKeys,
-	},
-	{
-		Name:        NumEdges.Name(),
-		Measure:     NumEdges,
-		Description: NumEdges.Description(),
-		Aggregation: view.Count(),
-		TagKeys:     allTagKeys,
-	},
-	{
-		Name:        RaftAppliedIndex.Name(),
-		Measure:     RaftAppliedIndex,
-		Description: RaftAppliedIndex.Description(),
-		Aggregation: view.Count(),
-		TagKeys:     allTagKeys,
-	},
-	{
-		Name:        MaxAssignedTs.Name(),
-		Measure:     MaxAssignedTs,
-		Description: MaxAssignedTs.Description(),
-		Aggregation: view.Count(),
-		TagKeys:     allTagKeys,
-	},
-
-	// Last value aggregations
-	{
-		Name:        PendingQueries.Name(),
-		Measure:     PendingQueries,
-		Description: PendingQueries.Description(),
-		Aggregation: view.LastValue(),
-		TagKeys:     allTagKeys,
-	},
-	{
-		Name:        PendingProposals.Name(),
-		Measure:     PendingProposals,
-		Description: PendingProposals.Description(),
-		Aggregation: view.LastValue(),
-		TagKeys:     allTagKeys,
-	},
-	{
-		Name:        NumGoRoutines.Name(),
-		Measure:     NumGoRoutines,
-		Description: NumGoRoutines.Description(),
-		Aggregation: view.LastValue(),
-		TagKeys:     allTagKeys,
-	},
-	{
-		Name:        MemoryInUse.Name(),
-		Measure:     MemoryInUse,
-		Description: MemoryInUse.Description(),
-		Aggregation: view.LastValue(),
-		TagKeys:     allTagKeys,
-	},
-	{
-		Name:        MemoryIdle.Name(),
-		Measure:     MemoryIdle,
-		Description: MemoryIdle.Description(),
-		Aggregation: view.LastValue(),
-		TagKeys:     allTagKeys,
-	},
-	{
-		Name:        MemoryProc.Name(),
-		Measure:     MemoryProc,
-		Description: MemoryProc.Description(),
-		Aggregation: view.LastValue(),
-		TagKeys:     allTagKeys,
-	},
-	{
-		Name:        ActiveMutations.Name(),
-		Measure:     ActiveMutations,
-		Description: ActiveMutations.Description(),
-		Aggregation: view.LastValue(),
-		TagKeys:     allTagKeys,
-	},
-	{
-		Name:        AlphaHealth.Name(),
-		Measure:     AlphaHealth,
-		Description: AlphaHealth.Description(),
-		Aggregation: view.LastValue(),
-		TagKeys:     allTagKeys,
-	},
-}
->>>>>>> 518fe621
 
 func init() {
 	Conf = expvar.NewMap("dgraph_config")
