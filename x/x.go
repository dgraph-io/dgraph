--- conflicted
+++ resolved
@@ -134,19 +134,15 @@
 	// bulk load.
 	GroupIdFileName = "group_id"
 
-	// GraphqlPredicates is the json representation of the predicate reserved for graphql system.
-<<<<<<< HEAD
-	GraphqlPredicates = `{"predicate":"dgraph.graphql.schema", "type": "string"}`
-
 	AccessControlAllowedHeaders = "X-Dgraph-AccessToken, " +
 		"Content-Type, Content-Length, Accept-Encoding, Cache-Control, " +
 		"X-CSRF-Token, X-Auth-Token, X-Requested-With"
-=======
+
+	// GraphqlPredicates is the json representation of the predicate reserved for graphql system.
 	GraphqlPredicates = `
 {"predicate":"dgraph.graphql.schema", "type": "string"},
 {"predicate":"dgraph.graphql.xid","type":"string","index":true,"tokenizer":["exact"],"upsert":true}
 `
->>>>>>> db3e9a6a
 )
 
 var (
