--- conflicted
+++ resolved
@@ -1206,7 +1206,6 @@
 	return out
 }
 
-<<<<<<< HEAD
 // RootTemplate defines the help template for dgraph command.
 var RootTemplate string = `Dgraph is a horizontally scalable and distributed graph database,
 providing ACID transactions, consistent replication and linearizable reads.
@@ -1264,7 +1263,7 @@
 
 Use "{{.CommandPath}} [command] --help" for more information about a command.{{end}}
 `
-=======
+
 // KvWithMaxVersion returns a KV with the max version from the list of KVs.
 func KvWithMaxVersion(kvs *badgerpb.KVList, prefixes [][]byte, tag string) *badgerpb.KV {
 	hasAnyPrefix := func(key []byte) bool {
@@ -1290,5 +1289,4 @@
 		}
 	}
 	return maxKv
-}
->>>>>>> 1e6af7ed
+}