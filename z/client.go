--- conflicted
+++ resolved
@@ -23,12 +23,9 @@
 	"fmt"
 	"io/ioutil"
 	"net/http"
-<<<<<<< HEAD
 	"os"
+	"os/exec"
 	"strconv"
-=======
-	"os/exec"
->>>>>>> af954fba
 	"strings"
 	"testing"
 	"time"
